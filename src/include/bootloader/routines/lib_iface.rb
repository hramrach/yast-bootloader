# encoding: utf-8

# File:
#      modules/BootCommon.ycp
#
# Module:
#      Bootloader installation and configuration
#
# Summary:
#      Data to be shared between common and bootloader-specific parts of
#      bootloader configurator/installator, generic versions of bootloader
#      specific functions
#
# Authors:
#      Jiri Srain <jsrain@suse.cz>
#      Joachim Plack <jplack@suse.de>
#      Olaf Dabrunz <od@suse.de>
#
# $Id$
#

require "tempfile"
require "yaml"
require "bootloader/device_mapping"

module Yast
  module BootloaderRoutinesLibIfaceInclude
    def initialize_bootloader_routines_lib_iface(include_target)
      textdomain "bootloader"

      Yast.import "Storage"
      Yast.import "Mode"

      # Loader the library has been initialized to use
      @library_initialized = nil
    end

    STATE_FILE = "/var/lib/YaST2/pbl-state"

    class TmpYAMLFile
      attr_reader :path

      def self.open(data=nil, &block)
        file = new(data)
        block.call(file)
      ensure
        file.unlink if file
      end

      def initialize(data=nil)
        @path = mktemp
        write_data(data) unless data.nil?
      end

      def unlink
        SCR.Execute(Path.new(".target.remove"), path)
      end

      def data
        YAML.load(SCR.Read(Path.new(".target.string"), path))
      end

      private

      def mktemp
        res = SCR.Execute(Path.new(".target.bash_output"),
          "mktemp /tmp/y2yamldata-XXXXXX")
        raise "mktemp failed with error #{res["stderr"]}" if res["exit"] != 0

        res["stdout"].chomp
      end

      def write_data(data)
        SCR.Write(Path.new(".target.string"), path, YAML.dump(data))
      end
    end

    def run_pbl_yaml(*args)
      cmd = "pbl-yaml --state=#{STATE_FILE} "
      cmd << args.map{|e| "'#{e}'"}.join(" ")

      SCR.Execute(path(".target.bash"), cmd)
    end

    #  Retrieve the data for perl-Bootloader library from Storage module
    #  and pass it along
    #  @return nothing
    # FIXME: this should be done directly in perl-Bootloader through LibStorage.pm
    def SetDiskInfo
      BootStorage.InitDiskInfo

      Builtins.y2milestone(
        "Information about partitioning: %1",
        BootStorage.partinfo
      )
      Builtins.y2milestone(
        "Information about MD arrays: %1",
        BootStorage.md_info
      )
      Builtins.y2milestone(
        "Mapping real disk to multipath: %1",
        BootStorage.multipath_mapping
      )

      TmpYAMLFile.open(BootStorage.mountpoints) do |mp_data|
        TmpYAMLFile.open(BootStorage.partinfo) do |part_data|
          TmpYAMLFile.open(BootStorage.md_info) do |md_data|
            run_pbl_yaml "DefineMountPoints(#{mp_data.path})",
              "DefinePartitions(#{part_data.path})",
              "DefineMDArrays(#{md_data.path})"
          end
        end
      end
      DefineMultipath(BootStorage.multipath_mapping)

      nil
<<<<<<< HEAD
    ensure
      mp_data.unlink if mp_data
      part_data.unlink if part_data
      md_data.unlink if md_data
=======
>>>>>>> 5a2ad84d
    end

    # Initialize the bootloader library
    # @param [Boolean] force boolean true if the initialization is to be forced
    # @param [String] loader string the loader to initialize the library for
    # @return [Boolean] true on success
    def InitializeLibrary(force, loader)
      return false if !force && loader == @library_initialized

      SCR.Execute(Path.new(".target.remove"), STATE_FILE) #remove old state file to do clear initialization

      Builtins.y2milestone("Initializing lib for %1", loader)
      architecture = BootArch.StrArch
<<<<<<< HEAD
      loader_data = TmpYAMLFile.new([loader, architecture])
      udev_data = TmpYAMLFile.new(::Bootloader::DeviceMapping.to_hash)

      run_pbl_yaml "SetLoaderType(@#{loader_data.path})",
        "DefineUdevMapping(#{udev_data.path})"
=======
      TmpYAMLFile.open([loader, architecture]) do |loader_data|
        TmpYAMLFile.open(BootStorage.all_devices) do |udev_data|
          run_pbl_yaml "SetLoaderType(@#{loader_data.path})",
            "DefineUdevMapping(#{udev_data.path})"
        end
      end
>>>>>>> 5a2ad84d

      Builtins.y2milestone("Putting partitioning into library")
      # pass all needed disk/partition information to library
      SetDiskInfo()
      Builtins.y2milestone("Library initialization finished")
      @library_initialized = loader
      true
    end

    # Set boot loader sections
    # @param [Array<Hash{String => Object>}] sections a list of all loader sections (as maps)
    # @return [Boolean] true on success
    def SetSections(sections)
      sections = deep_copy(sections)
      sections = Builtins.maplist(sections) do |s|
        if Mode.normal
          if Ops.get_boolean(s, "__changed", false) ||
              Ops.get_boolean(s, "__auto", false)
            Ops.set(s, "__modified", "1")
          end
        else
          Ops.set(s, "__modified", "1")
        end
        deep_copy(s)
      end
      Builtins.y2milestone("Storing bootloader sections %1", sections)
      TmpYAMLFile.open(sections) do |sections_data|
        run_pbl_yaml "SetSections(#{sections_data.path})"
      end

      true
    end

    # Get boot loader sections
    # @return a list of all loader sections (as maps)
    def GetSections
      TmpYAMLFile.open do |sections_data|
        Builtins.y2milestone("Reading bootloader sections")
        run_pbl_yaml "#{sections_data.path}=GetSections()"
        sects = sections_data.data
        if sects == nil
          Builtins.y2error("Reading sections failed")
          return []
        end
        Builtins.y2milestone("Read sections: %1", sects)

        sects
      end
    end

    # Set global bootloader options
    # @param [Hash{String => String}] globals a map of global bootloader options
    # @return [Boolean] true on success
    def SetGlobal(globals)
      globals = deep_copy(globals)
      Builtins.y2milestone("Storing global settings %1", globals)
      Ops.set(globals, "__modified", "1")
      TmpYAMLFile.open(globals) do |globals_data|
        run_pbl_yaml "SetGlobalSettings(#{globals_data.path})"
      end

      true
    end

    # Get global bootloader options
    # @return a map of global bootloader options
    def GetGlobal
      Builtins.y2milestone("Reading bootloader global settings")
      TmpYAMLFile.open do |globals_data|
        run_pbl_yaml "#{globals_data.path}=GetGlobalSettings()"
        glob = globals_data.data

        if glob == nil
          Builtins.y2error("Reading global settings failed")
          return {}
        end

        Builtins.y2milestone("Read global settings: %1", glob)
        glob
      end
    end

    # Set the device mapping (Linux <-> Firmware)
    # @param [Hash{String => String}] device_map a map from Linux device to Firmware device identification
    # @return [Boolean] true on success
    def SetDeviceMap(device_map)
      Builtins.y2milestone("Storing device map #{device_map}")
      TmpYAMLFile.open(device_map) do |arg_data|
        run_pbl_yaml "SetDeviceMapping(#{arg_data.path})"
      end

      true
    end

    # Set the mapping (real device <-> multipath)
    # @param  map<string,string> map from real device to multipath device
    # @return [Boolean] true on success
    def DefineMultipath(multipath_map)
      Builtins.y2milestone("Storing multipath map: %1", multipath_map)
      if Builtins.size(multipath_map) == 0
        Builtins.y2milestone("Multipath was not detected")
        return true
      end

      TmpYAMLFile.open(multipath_map) do |arg_data|
        run_pbl_yaml "DefineMultipath(#{arg_data.path})"
      end

      true
    end


    # Get the device mapping (Linux <-> Firmware)
    # @return a map from Linux device to Firmware device identification
    def GetDeviceMap
      Builtins.y2milestone("Reading device mapping")

      TmpYAMLFile.open do |res_data|
        run_pbl_yaml "#{res_data.path}=GetDeviceMapping()"

        devmap = res_data.data

        if !devmap
          Builtins.y2error("Reading device mapping failed")
          return {}
        end

        Builtins.y2milestone("Read device mapping: %1", devmap)
        devmap
      end
    end

    # Read the files from the system to internal cache of the library
    # @param [Boolean] avoid_reading_device_map do not read the device map, but use internal
    # data
    # @return [Boolean] true on success
    def ReadFiles(avoid_reading_device_map)
      Builtins.y2milestone("Reading Files")

      TmpYAMLFile.open(avoid_reading_device_map) do |param_data|
        run_pbl_yaml "ReadSettings(#{param_data.path})"
      end

      true
    end

    # Flush the internal cache of the library to the disk
    # @return [Boolean] true on success
    def CommitSettings
      Builtins.y2milestone("Writing files to system")
      run_pbl_yaml "WriteSettings()"

      true
    end

    # Update the bootloader settings, make updated saved settings active
    # @return [Boolean] true on success
    def UpdateBootloader
      # true mean avoid init of bootloader
      TmpYAMLFile.open(true) do |arg_data|
        Builtins.y2milestone("Updating bootloader configuration")
        run_pbl_yaml "UpdateBootloader(#{arg_data.path})"
      end
    end

    def SetSecureBoot(enable)
      Builtins.y2milestone("Set SecureBoot #{enable}")
      TmpYAMLFile.open(enable) do |arg_data|
        run_pbl_yaml "SetSecureBoot(#{arg_data.path})"
      end

      true
    end


    # Update append in from boot section, it means take value from "console"
    # and add it to "append"
    #
    # @param [String] append from section
    # @param [String] console from section
    # @return [String] updated append with console
    def UpdateSerialConsole(append, console)
      Builtins.y2milestone(
        "Updating append: %1 with console: %2",
        append,
        console
      )

      TmpYAMLFile.open([append, console]) do |args_data|
        TmpYAMLFile.open do |append_data|
          run_pbl_yaml "#{append_data.path}=UpdateSerialConsole(@#{args_data.path})"

          append_data.data
        end
      end
    end

    # Initialize the boot loader (eg. modify firmware, depending on architecture)
    # @return [Boolean] true on success
    def InitializeBootloader
<<<<<<< HEAD
      ret_data = TmpYAMLFile.new
      run_pbl_yaml "#{ret_data.path}=InitializeBootloader()"
      ret = ret_data.data
      Builtins.y2milestone("Initializing bootloader ret: #{ret.inspect}")

      # perl have slightly different evaluation of boolean, so lets convert it
      ret = ![false, nil, 0, ""].include?(ret)
      ret
    ensure
      ret_data.unlink
=======
      TmpYAMLFile.open do |ret_data|
        run_pbl_yaml "#{ret_data.path}=InitializeBootloader()"
        ret = ret_data.data
        Builtins.y2milestone("Initializing bootloader ret: #{ret.inspect}")

        # perl have slightly different evaluation of boolean, so lets convert it
        ret = ![false, nil, 0, ""].include?(ret)
        ret
      end
>>>>>>> 5a2ad84d
    end

    # Get contents of files from the library cache
    # @return a map filename -> contents, empty map in case of fail
    def GetFilesContents
      Builtins.y2milestone("Getting contents of files")
      TmpYAMLFile.open do |ret_data|

        run_pbl_yaml "#{ret_data.path}=GetFilesContents()"

        ret = ret_data.data
        if ret == nil
          Builtins.y2error("Getting contents of files failed")
          return {}
        end

        ret
      end
    end

    # Set the contents of all files to library cache
    # @param [Hash{String => String}] files a map filename -> contents
    # @return [Boolean] true on success
    def SetFilesContents(files)
      Builtins.y2milestone("Storing contents of files")

      TmpYAMLFile.open(files) do |files_data|
        run_pbl_yaml "SetFilesContents(#{files_data.path})"
      end

      true
    end

    # Analyse content of MBR
    #
    # @param [String] device name ("/dev/sda")
    # @return [String] result of analyse ("GRUB stage1", "uknown",...)
    def examineMBR(device)
      TmpYAMLFile.open(device) do |device_data|
        TmpYAMLFile.open do |ret_data|
          run_pbl_yaml "#{ret_data.path}=ExamineMBR(#{device_data.path})"
          ret = ret_data.data

          Builtins.y2milestone("Device: %1 includes in MBR: %2", device, ret)
          ret
        end
      end
    end
  end
end<|MERGE_RESOLUTION|>--- conflicted
+++ resolved
@@ -114,13 +114,6 @@
       DefineMultipath(BootStorage.multipath_mapping)
 
       nil
-<<<<<<< HEAD
-    ensure
-      mp_data.unlink if mp_data
-      part_data.unlink if part_data
-      md_data.unlink if md_data
-=======
->>>>>>> 5a2ad84d
     end
 
     # Initialize the bootloader library
@@ -134,20 +127,12 @@
 
       Builtins.y2milestone("Initializing lib for %1", loader)
       architecture = BootArch.StrArch
-<<<<<<< HEAD
-      loader_data = TmpYAMLFile.new([loader, architecture])
-      udev_data = TmpYAMLFile.new(::Bootloader::DeviceMapping.to_hash)
-
-      run_pbl_yaml "SetLoaderType(@#{loader_data.path})",
-        "DefineUdevMapping(#{udev_data.path})"
-=======
       TmpYAMLFile.open([loader, architecture]) do |loader_data|
-        TmpYAMLFile.open(BootStorage.all_devices) do |udev_data|
+        TmpYAMLFile.open(::Bootloader::DeviceMapping.to_hash) do |udev_data|
           run_pbl_yaml "SetLoaderType(@#{loader_data.path})",
             "DefineUdevMapping(#{udev_data.path})"
         end
       end
->>>>>>> 5a2ad84d
 
       Builtins.y2milestone("Putting partitioning into library")
       # pass all needed disk/partition information to library
@@ -348,18 +333,6 @@
     # Initialize the boot loader (eg. modify firmware, depending on architecture)
     # @return [Boolean] true on success
     def InitializeBootloader
-<<<<<<< HEAD
-      ret_data = TmpYAMLFile.new
-      run_pbl_yaml "#{ret_data.path}=InitializeBootloader()"
-      ret = ret_data.data
-      Builtins.y2milestone("Initializing bootloader ret: #{ret.inspect}")
-
-      # perl have slightly different evaluation of boolean, so lets convert it
-      ret = ![false, nil, 0, ""].include?(ret)
-      ret
-    ensure
-      ret_data.unlink
-=======
       TmpYAMLFile.open do |ret_data|
         run_pbl_yaml "#{ret_data.path}=InitializeBootloader()"
         ret = ret_data.data
@@ -369,7 +342,6 @@
         ret = ![false, nil, 0, ""].include?(ret)
         ret
       end
->>>>>>> 5a2ad84d
     end
 
     # Get contents of files from the library cache

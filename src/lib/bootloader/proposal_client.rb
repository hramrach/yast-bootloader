--- conflicted
+++ resolved
@@ -34,18 +34,10 @@
 
     def make_proposal(attrs)
       force_reset = attrs["force_reset"]
+      storage_read = Yast::BootStorage.storage_read?
       storage_changed = Yast::BootStorage.storage_changed?
-<<<<<<< HEAD
-      # clean device cache if storage changed
-      Yast::BootStorage.reset_disks if storage_changed
-      log.info "Storage changed: #{storage_changed}"
-=======
-      storage_read = Yast::BootStorage.storage_read?
-      # redetect disks if cache is invalid as first part
-      Yast::BootStorage.detect_disks if storage_changed
       log.info "Storage changed: #{storage_changed} force_reset #{force_reset}."
       log.info "Storage read previously #{storage_read.inspect}"
->>>>>>> a1713fe6
 
       if reset_needed?(force_reset, storage_changed && storage_read)
         # force re-calculation of bootloader proposal

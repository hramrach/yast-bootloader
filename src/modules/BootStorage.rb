--- conflicted
+++ resolved
@@ -193,11 +193,7 @@
         Mode.SetMode("normal")
         log.info "Initialize libstorage in readonly mode" # bnc#942360
         # Set StorageDevices flag disks_valid to true. So InitLibstorage
-<<<<<<< HEAD
-        # can scan valid disks. (bnc#1043132)
-=======
         # can scan valid disks. (bnc#1046738, bnc#1046738)
->>>>>>> befe6f9d
         StorageDevices.InitDone
         Storage.InitLibstorage(true)
       end

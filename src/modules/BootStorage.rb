--- conflicted
+++ resolved
@@ -87,7 +87,7 @@
     end
 
     def storage_read?
-      !@storage_timestamp.nil?
+      !@storage_revision.nil?
     end
 
     def gpt_boot_disk?
@@ -100,74 +100,7 @@
       return false unless current_bl.respond_to?(:stage1)
 
       targets = current_bl.stage1.devices
-<<<<<<< HEAD
       boot_disks = staging.disks.select { |d| targets.any? { |t| d.name_or_partition?(t) } }
-=======
-      target_map = Yast::Storage.GetTargetMap
-      boot_discs = targets.map { |d| Yast::Storage.GetDisk(target_map, d) }
-      boot_discs.any? { |d| d["label"] == "gpt" }
-    end
-
-    # Returns list of partitions and disks. Requests current partitioning from
-    # yast2-storage and creates list of partition and disks usable for grub stage1
-    def possible_locations_for_stage1
-      devices = Storage.GetTargetMap
-
-      all_disks = devices.keys
-
-      disks_for_stage1 = all_disks.select do |d|
-        [:CT_DISK, :CR_DMRAID].include?(devices[d]["type"])
-      end
-
-      partitions = []
-
-      devices.each do |k, v|
-        next unless all_disks.include?(k)
-
-        partitions.concat(v["partitions"] || [])
-      end
-
-      partitions.delete_if do |p|
-        p["delete"]
-      end
-
-      partitions.select! do |p|
-        [:primary, :extended, :logical, :sw_raid].include?(p["type"]) &&
-          (p["used_fs"] || p["detected_fs"]) != :xfs &&
-          ["Linux native", "Extended", "Linux RAID", "MD RAID", "DM RAID"].include?(p["fstype"])
-      end
-
-      res = partitions.map { |p| p["device"] || "" }
-      res.concat(disks_for_stage1)
-      res.delete_if(&:empty?)
-
-      res
-    end
-
-    # Get extended partition for given partition or disk
-    def extended_partition_for(device)
-      disk_partition = Yast::Storage.GetDiskPartition(device)
-      return nil unless disk_partition["disk"]
-
-      target_map = Yast::Storage.GetTargetMap
-      disk_map = target_map[disk_partition["disk"]] || {}
-      partitions = disk_map["partitions"] || []
-      ext_part = partitions.find { |p| p["type"] == :extended }
-      return nil unless ext_part
-
-      ext_part["device"]
-    end
-
-    def find_mbr_disk
-      # use the disk with boot partition
-      mp = Storage.GetMountPoints
-      tm = Yast::Storage.GetTargetMap
-      dev = Ops.get_string(
-        mp, ["/boot", 0], Ops.get_string(mp, ["/", 0], "")
-      )
-      boot_disk = Yast::Storage.GetDisk(tm, dev)["device"]
-      log.info "Disk with boot partition: #{boot_disk}, using for MBR"
->>>>>>> a1713fe6
 
       boot_disks.any? { |disk| disk.gpt? }
     end

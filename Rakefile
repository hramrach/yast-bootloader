--- conflicted
+++ resolved
@@ -4,14 +4,11 @@
   # lets ignore license check for now
   conf.skip_license_check << /.*/
   conf.install_locations["doc/autodocs"] = conf.install_doc_dir
-<<<<<<< HEAD
   # Commit to the storage-ng project
   conf.obs_project = "YaST:storage-ng"
   # Make sure 'rake osc:sr' fails
   conf.obs_sr_project = nil
-=======
   # TODO: improve it, at least do not get worse
   # TODO: remove condition when new packaging tasks are accepted to factory
   conf.documentation_minimal = 50 if conf.respond_to?(:documentation_minimal=)
->>>>>>> 55391d90
 end
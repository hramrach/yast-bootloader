--- conflicted
+++ resolved
@@ -6,13 +6,7 @@
 before_install:
   - docker build -t yast-bootloader-image .
 script:
-<<<<<<< HEAD
   # the "storage-ng-travis-ruby" script is included in the base yastdevel/storage-ng image
   # see https://github.com/yast/docker-storage-ng/blob/master/storage-ng-travis-ruby
   - docker run -it -e TRAVIS=1 -e TRAVIS_JOB_ID="$TRAVIS_JOB_ID" yast-bootloader-image storage-ng-travis-ruby
-=======
-  # the "yast-travis-ruby" script is included in the base yastdevel/ruby image
-  # see https://github.com/yast/docker-yast-ruby/blob/master/yast-travis-ruby
-  - docker run -it -e TRAVIS=1 -e TRAVIS_JOB_ID="$TRAVIS_JOB_ID" yast-bootloader-image yast-travis-ruby
-  - docker run -it yast-bootloader-image rake check:doc
->>>>>>> 55391d90
+  - docker run -it yast-bootloader-image rake check:doc
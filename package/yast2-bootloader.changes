-------------------------------------------------------------------
<<<<<<< HEAD
Fri May 31 12:26:38 UTC 2019 - Stasiek Michalski <hellcp@mailbox.org>

- Add metainfo (fate#319035)
- Revamp spec
- Replace GenericName with Comment
- 4.2.2
=======
Wed May 29 13:02:02 UTC 2019 - David Diaz <dgonzalez@suse.com>

- Improve the readability of a technical problem description,
  splitting it in multiple lines (bsc#1136746).
- 4.2.2  

-------------------------------------------------------------------
Wed May 29 12:32:09 CEST 2019 - schubi@suse.de

- Proposal for s390: Set kernel parameters without "resume"
  parameter (JIRA#SLE-6926).
>>>>>>> 14275077

-------------------------------------------------------------------
Fri Apr 26 12:27:34 UTC 2019 - jreidinger <jreidinger@suse.com>

- renamed "smt" to "cpu_mitigations", improved naming and help
  (bsc#1098559)
- 4.2.1

-------------------------------------------------------------------
Thu Apr  4 11:57:27 UTC 2019 - Stefan Hundhammer <shundhammer@suse.com>

- Propagate serial console params to XEN kernels (bsc#1080928)
- 4.2.0

-------------------------------------------------------------------
Mon Mar 25 15:45:54 CET 2019 - schubi@suse.de

- Removed double "smt" entry from *.rnc file (bsc#1128707).
- 4.1.23

-------------------------------------------------------------------
Mon Mar 11 16:26:13 CET 2019 - schubi@suse.de

- Added tag smt to *.rnc file (bsc#1128707).
- 4.1.22

-------------------------------------------------------------------
Thu Mar  7 13:36:20 UTC 2019 - jreidinger@suse.com

- Add option to Disable Simultaneous Multithreading (bsc#1098559)
- Allow to modify bootloader configuration during upgrade
- 4.1.21

-------------------------------------------------------------------
Fri Mar  1 06:16:50 UTC 2019 - jreidinger@suse.com

- remove resume if user wants noresume (bsc#1079537)
- use for resume the biggest mounted swap (bsc#1071354)
- make help text formatting consistent and improve some help texts
- 4.1.20

-------------------------------------------------------------------
Wed Feb 27 10:07:40 UTC 2019 - mvidner@suse.com

- Use the correct path for /usr/bin/mkdir (bsc#1127138).
- 4.1.19

-------------------------------------------------------------------
Thu Feb 21 16:27:37 UTC 2019 - jreidinger@suse.com

- Relax check for bios_boot when logical device over more disks is
  used to check that at least one disk can be bootable.
  (bsc#1125792)
- Also relax installation of grub2. When at least one location
  success then do not complain, just log it.
- 4.1.18

-------------------------------------------------------------------
Thu Feb 14 07:56:05 UTC 2019 - jreidinger@suse.com

- Do not crash if generated grub.cfg is missing (bsc#1124064)
- 4.1.17

-------------------------------------------------------------------
Fri Feb  8 08:47:35 UTC 2019 - dgonzalez@suse.com

- Improve the layout of "Boot Code Options" tab (bsc#1120793)
- 4.1.16

-------------------------------------------------------------------
Wed Feb  6 14:02:48 UTC 2019 - Stefan Hundhammer <shundhammer@suse.com>

- Improved error message for broken by-path device names (bsc#1122008)
- 4.1.15

-------------------------------------------------------------------
Fri Jan 25 10:13:29 UTC 2019 - dgonzalez@suse.com

- Fit the "Boot Code Options" tab to full width even when there only
  is the BootLoader selector (bsc#1120793)
- 4.1.14

-------------------------------------------------------------------
Tue Dec  4 15:14:47 UTC 2018 - jreidinger@suse.com

- always use absolute path to binaries (bsc#1118291)
- escape properly shell arguments (bsc#1118291)
- do not show grub2 password in list of processes when encrypting
  (bsc#1118291)
- 4.1.13

-------------------------------------------------------------------
Sat Nov 24 00:39:54 UTC 2018 - Stasiek Michalski <hellcp@mailbox.org>

- Provide icon with module (boo#1109310)
- 4.1.12

-------------------------------------------------------------------
Tue Oct 23 14:54:29 UTC 2018 - jreidinger@suse.com

- Do not crash if an unknown device is found in a cloned configuration
  (bsc#1111236)
- 4.1.11

-------------------------------------------------------------------
Tue Oct 16 13:56:04 CEST 2018 - schubi@suse.de

-  Fixed path to license file. . Build error in bsc#1089829.
- 4.1.10

-------------------------------------------------------------------
Wed Aug 29 08:14:54 UTC 2018 - dgonzalez@suse.com

- Do not crash when required package is not installed (bsc#1089829)
- 4.1.9

-------------------------------------------------------------------
Wed Aug 22 16:33:37 CEST 2018 - schubi@suse.de

- Switched license in spec file from SPDX2 to SPDX3 format. 

-------------------------------------------------------------------
Tue Aug 21 10:08:21 CEST 2018 - schubi@suse.de

- Changed dir of COPYING file.

-------------------------------------------------------------------
Tue Aug 21 07:59:53 UTC 2018 - jreidinger@suse.com

- Update: Do not crash in detection of gpt disks when some disk
  disappear (bsc#1105351 )
- 4.1.8

-------------------------------------------------------------------
Wed Aug 15 07:41:01 UTC 2018 - mfilka@suse.com

- bnc#1053559
  - do not crash with internal error when GRUB_TERMINAL contains
    multiple values
- 4.1.7

-------------------------------------------------------------------
Fri Jul 20 15:12:13 CEST 2018 - schubi@suse.de

- Update: Fixed crash while reading grub settings from installed
  system (bsc#1094031).
- 4.1.6

-------------------------------------------------------------------
Thu Jun 28 15:36:26 CEST 2018 - schubi@suse.de

- Added additional searchkeys to desktop file (fate#321043).
- 4.1.5

-------------------------------------------------------------------
Thu Jun 14 12:16:02 UTC 2018 - jreidinger@suse.com

- Warn user when updating with different boot technology
  (bsc#1081355)
- 4.1.4

-------------------------------------------------------------------
Tue Jun 12 14:02:46 UTC 2018 - jreidinger@suse.com

- Do not propose obsolete kernel parameters (bsc#1047222)
- 4.1.3

-------------------------------------------------------------------
Fri Jun  8 10:58:26 UTC 2018 - jreidinger@suse.com

- fix typo in parted path (bsc#1030620)
- 4.1.2

-------------------------------------------------------------------
Thu Jun  7 12:38:40 UTC 2018 - jreidinger@suse.com

- Use full path to parted (bsc#1030620)
- 4.1.1

-------------------------------------------------------------------
Wed May 30 06:04:06 UTC 2018 - jreidinger@suse.com

- Fix detection of GPT disk to properly set pmbr flag (bsc#1093887)
- 4.1.0

-------------------------------------------------------------------
Thu May 17 12:34:52 UTC 2018 - jreidinger@suse.com

- Extend fix for BIOS RAIDs to work with more complex setup when
  system contain also physical partitions (bsc#1092417)
- 4.0.34

-------------------------------------------------------------------
Mon May 14 07:29:05 UTC 2018 - jreidinger@suse.com

- Propose fips boot parameter if it is used for installation
  on s390 (bsc#1043029)
- 4.0.33

-------------------------------------------------------------------
Thu May 10 06:29:10 UTC 2018 - jreidinger@suse.com

- Fix installation on BIOS Raid like Intel RSTe (bsc#1091283)
- 4.0.32

-------------------------------------------------------------------
Tue May  8 14:02:52 UTC 2018 - knut.anderssen@suse.com

- Use "none" bootloader when the boot filesystem is nfs
  (bsc#1090752).
- 4.0.31

-------------------------------------------------------------------
Tue May  8 07:29:07 UTC 2018 - jreidinger@suse.com

- Make unit tests architecture agnostic (related to bsc#1091284).
- 4.0.30

-------------------------------------------------------------------
Fri May  4 12:43:44 UTC 2018 - jreidinger@suse.com

- Inform user when an unsupported bootloader is defined in the
  AutoYaST profile, display the valid values (bsc#1091284)
- 4.0.29

-------------------------------------------------------------------
Wed May  2 10:35:56 UTC 2018 - jreidinger@suse.com

- Fix test failure on s390 (no functionality change)(bsc#1091631)
- 4.0.28

-------------------------------------------------------------------
Tue Apr 24 14:36:12 UTC 2018 - jreidinger@suse.com

- Do not crash when clicking on booting during upgrade
  (bsc#1070233)
- 4.0.27

-------------------------------------------------------------------
Tue Apr 24 12:44:12 UTC 2018 - jreidinger@suse.com

- Propose net.ifnames boot parameter if it is used for installation
  on s390 (bsc#1086665)
- 4.0.26

-------------------------------------------------------------------
Tue Apr 24 08:30:10 UTC 2018 - jreidinger@suse.com

- Show understandable popup when grub2 terminal option contain
  complex string that is not yet supported (bsc#1053559)
- 4.0.25

-------------------------------------------------------------------
Wed Mar 21 11:33:54 UTC 2018 - mfilka@suse.com

- bnc#1083938
  - missing translation
- 4.0.24

-------------------------------------------------------------------
Tue Mar 20 12:32:44 UTC 2018 - jlopez@suse.com

- Fix tests to not create zero size partitions
  (part of bsc#1083887).
- 4.0.23

-------------------------------------------------------------------
Wed Mar 14 13:54:06 UTC 2018 - jreidinger@suse.com

- fix detection of kernel name for alternative raid names (it
  ensures that fix for bsc#944041 works)
- 4.0.22

-------------------------------------------------------------------
Mon Mar 12 14:43:36 UTC 2018 - jreidinger@suse.com

- Respect if custom boot is logical volume and display it
  correctly (bsc#1084815)
- 4.0.21

-------------------------------------------------------------------
Wed Mar  7 13:49:53 UTC 2018 - jreidinger@suse.com

- do not repropose configuration in autoyast confirm mode
  (bsc#1081967)
- fix setting pmbr flag in autoyast (bsc#1081967)
- 4.0.20

-------------------------------------------------------------------
Fri Feb 23 12:15:11 UTC 2018 - igonzalezsosa@suse.com

- Remove calls to the old yast2-storage layer (bsc#1071978)
- 4.0.19

-------------------------------------------------------------------
Thu Feb 15 14:25:47 UTC 2018 - jreidinger@suse.com

- fix nil exception for device with filesystem that is not mounted
  (bsc#1081018)
- 4.0.18

-------------------------------------------------------------------
Mon Feb 12 15:14:28 UTC 2018 - jreidinger@suse.com

- Detect properly that unknown device is used in bootloader
  configuration (bsc#1078713)
- 4.0.17

-------------------------------------------------------------------
Fri Feb  9 13:39:03 UTC 2018 - jlopez@suse.com

- Adapt to new MountPoint API (part of fate#318196).
- 4.0.16

-------------------------------------------------------------------
Tue Feb  6 14:48:12 UTC 2018 - jreidinger@suse.com

- Fix activating partition by UUID or label (bsc#1077427,
  bsc#1076424)
- 4.0.15

-------------------------------------------------------------------
Tue Jan 30 11:22:10 UTC 2018 - jreidinger@suse.com

- fix crash when clicking link in proposal (bsc#1078227)
- 4.0.14

-------------------------------------------------------------------
Tue Jan 16 16:51:54 UTC 2018 - jreidinger@suse.com

- fix crash for getting partition to activate when stage1 device
  is disk (bsc#1076121)
- 4.0.13

-------------------------------------------------------------------
Fri Jan 12 09:45:24 UTC 2018 - jsrain@suse.cz

- fix typo in function name (bsc#1075725)
- 4.0.12

-------------------------------------------------------------------
Tue Jan  9 07:25:09 UTC 2018 - ancor@suse.com

- Rely on the new Y2Storage::Devicegraph#find_by_any_name when
  matching udev names to their corresponding kernel device names
  (bsc#1073254).
- 4.0.11

-------------------------------------------------------------------
Wed Jan  3 12:20:05 UTC 2018 - jreidinger@suse.com

- Legacy (non-EFI) x86: Fixed multi-device booting problems
  (mostly RAID, also LVM and multipath). Now the boot loader is
  written to ALL physical devices that host the boot partition
  (or the MBR). Before, only one of them was picked and the BIOS
  could pick a different one to boot from. (bsc#1072908)
- Related UI change: "Boot Loader Location" has been simplified. We
  kept the option "Boot from Master Boot Record", but the remaining
  three options, for booting from the Boot, Root, or
  Extended partitions, have been unified to a single option
  "Boot from Partition".
- 4.0.10

-------------------------------------------------------------------
Mon Dec 11 12:41:21 UTC 2017 - jreidinger@suse.com

- fix invalidation of cache causing crash (bsc#1071931)
- 4.0.9

-------------------------------------------------------------------
Tue Dec  5 12:41:16 UTC 2017 - jreidinger@suse.com

- improve detection of md raids devices (bsc#1063957)
- 4.0.8

-------------------------------------------------------------------
Wed Nov 29 07:55:19 UTC 2017 - jreidinger@suse.com

- Prevent crash when doing backup of boot sector (bsc#1067131)
- 4.0.7

-------------------------------------------------------------------
Tue Nov 28 10:22:57 UTC 2017 - jreidinger@suse.com

- Do not propose boot from partition for md raids (bsc#1063957)
- 4.0.6

-------------------------------------------------------------------
Tue Nov 21 13:14:50 UTC 2017 - gsouza@suse.com

- use correct function to detect devices (bsc#1059757)
- improve dialog to add devices in bootloader order (bsc#1060172)
- 4.0.5

-------------------------------------------------------------------
Tue Nov  7 10:25:47 UTC 2017 - jreidinger@suse.com

- merge SLE12 SP3 fixes:
- Fix detection of upgrade of grub2 (bsc#1059603)
- Fallback to default when default section does not exists. It can
  happen during upgrade, when sections are renamed.(bsc#1059603)
- Find correct mbr device to  install grub (bsc#1039712,
  bsc#1052006)
- 4.0.4

-------------------------------------------------------------------
Fri Nov  3 10:09:39 CET 2017 - schubi@suse.de

- AutoYaST: Do not export stage1 settings anymore (boot_boot,
  boot_custom,...) (bnc#1063975)
- 4.0.3

-------------------------------------------------------------------
Fri Sep 15 11:54:25 UTC 2017 - jreidinger@suse.com

- Use always kernel name for underlaying devices detection
  (caused by fix for bsc#1057604)
- 4.0.2

-------------------------------------------------------------------
Thu Sep 14 09:14:41 UTC 2017 - jreidinger@suse.com

- fix regression to udev mapping introduced by new storage-ng
  (bsc#1057604)
- 4.0.1

-------------------------------------------------------------------
Fri Sep  8 14:48:33 UTC 2017 - jreidinger@suse.com

- make disk order dialog wider to improve readability (bsc#1055647)
- 4.0.0

-------------------------------------------------------------------
Mon Sep  4 11:44:34 UTC 2017 - jreidinger@suse.com

- Do not propose to stage1 to be installed to encrypted partition
  (bsc#1056862)
- 3.3.3

-------------------------------------------------------------------
Thu Aug 14 11:28:13 UTC 2017 - gsouza@suse.com

- Allow installation of system without grub if it will not be 
  used (bsc#1014167)
- 3.3.2

-------------------------------------------------------------------
Fri Aug 11 14:14:33 UTC 2017 - snwint@suse.com

- merge storage-ng branch to master
- note: all changes below with this date belong to the merge
- 3.3.1

-------------------------------------------------------------------
Fri Aug 11 14:14:33 UTC 2017 - snwint@suse.de

- not everything is a disk, use libstorage's partitionable instead

-------------------------------------------------------------------
Fri Aug 11 14:14:33 UTC 2017 - ancor@suse.com

- storage-ng: adapted calls to temporary y2storage_* methods, since
  they were finally removed from Y2Storage::StorageManager.

-------------------------------------------------------------------
Fri Aug 11 14:14:33 UTC 2017 - jlopez@suse.com

- storage-ng: adapt detection of PReP partition

-------------------------------------------------------------------
Fri Aug 11 14:14:33 UTC 2017 - shundhammer@suse.de

- Merged master to storage-ng branch

-------------------------------------------------------------------
Fri Aug 11 14:14:33 UTC 2017 - igonzalezsosa@suse.com

- Adapt the module to use the new storage-ng during system cloning
  (bsc#1047245)

-------------------------------------------------------------------
Fri Aug 11 14:14:33 UTC 2017 - jreidinger@suse.com

- storage-ng:
- implement detection of encrypted boot

-------------------------------------------------------------------
Fri Aug 11 14:14:33 UTC 2017 - jreidinger@suse.com

- storage-ng: use new wrapper API

-------------------------------------------------------------------
Fri Aug 11 14:14:33 UTC 2017 - jreidinger@suse.com

- storage-ng: fixed proposal to not try to install to LVM
  partition

-------------------------------------------------------------------
Fri Aug 11 14:14:33 UTC 2017 - snwint@suse.de

- storage-ng: avoid call to old libstorage

-------------------------------------------------------------------
Fri Aug 11 14:14:33 UTC 2017 - ancor@suse.com

- storage-ng: fixed proposal to work with LVM and encrypted LVM

-------------------------------------------------------------------
Fri Aug 11 14:14:33 UTC 2017 - ancor@suse.com

- storage-ng: simplify code by using a new query function in
  yast2-storage-ng (#with_name_or_partition)

-------------------------------------------------------------------
Fri Aug 11 14:14:33 UTC 2017 - ancor@suse.com

- storage-ng: fixed minimal legacy proposal to work with GPT

-------------------------------------------------------------------
Fri Aug 11 14:14:33 UTC 2017 - ancor@suse.com

- storage-ng: fixed minimal EFI proposal
- storage-ng: made minimal legacy proposal work

-------------------------------------------------------------------
Fri Aug 11 14:14:33 UTC 2017 - aschnell@suse.com

- make simple EFI proposal work with storage-ng

-------------------------------------------------------------------
Fri Aug 11 14:14:33 UTC 2017 - aschnell@suse.com

- storage-ng: removed dependency from (old) yast2-storage, even
  if it breaks some functionality.

-------------------------------------------------------------------
Fri Jun 23 09:14:05 CEST 2017 - schubi@suse.de

- AutoYaST configuration: Set StorageDevices flag disks_valid
  to true. So libstorage can scan valid disks and "/" partition
  can be found. (bnc#1046738, bnc#1043132)
- 3.3.0

-------------------------------------------------------------------
Wed Jun 14 14:54:38 UTC 2017 - jreidinger@suse.com

- Use udev device for prep partition if it is available
  (bsc#1041692)
- 3.2.22

-------------------------------------------------------------------
Mon Jun 12 11:00:48 UTC 2017 - jreidinger@suse.com

- Do not crash if all devices have defined bios_id, but none is
  the first one (bsc#1043759)
- 3.2.21

-------------------------------------------------------------------
Tue May 30 07:37:01 UTC 2017 - jreidinger@suse.com
- Repropose bootloader configuration when storage proposal is
  modified (bsc#1035746)
- 3.2.20

-------------------------------------------------------------------
Thu Apr 13 13:34:12 UTC 2017 - jreidinger@suse.com

- Add possibility to use trusted boot for EFI (FATE#315831)
- 3.2.19

-------------------------------------------------------------------
Fri Mar 24 14:17:00 UTC 2017 - jreidinger@suse.com

- Report user friendly message when no root partition is detected
  instead of internal error. (bsc#1029293)
- 3.2.18

-------------------------------------------------------------------
Wed Mar  1 17:42:18 UTC 2017 - jreidinger@suse.com

- provide more helpful error message when invalid arguments for
  serial console are provided (bsc#1012383)
- 3.2.17

-------------------------------------------------------------------
Wed Mar  1 16:42:18 UTC 2017 - jreidinger@suse.com

- propose for xen hypervisor vga parameter if framebuffer is used
  ( should fix issue with text only environment when fbdev driver
  is used )
  (FATE#322200)
- 3.2.16

-------------------------------------------------------------------
Wed Jan 25 12:57:38 UTC 2017 - mvidner@suse.com

- Implement simple_mode -> label_proposal (FATE#322328)
- 3.2.15

-------------------------------------------------------------------
Fri Jan  6 13:22:36 UTC 2017 - jreidinger@suse.com

- do not crash when switching from no bootloader to grub2 when
  grub2 package is not installed (bsc#1018280)
- 3.2.14

-------------------------------------------------------------------
Tue Jan  3 09:36:01 UTC 2017 - jreidinger@suse.com

- do not try to write legacy_boot flag for msdos partition table
  in more disks scenario when there is also GPT disk (bsc#1017776)
- 3.2.13

-------------------------------------------------------------------
Mon Dec  5 13:58:33 UTC 2016 - jreidinger@suse.com

- stop failing with new cfa ( caused by deleting nil, change
  in cfa needed for bsc#983486 )
- 3.2.12

-------------------------------------------------------------------
Wed Nov 30 08:36:28 UTC 2016 - jreidinger@suse.com

- Recommends syslinux as it is often used by generic_mbr, but it
  is not hard requirement (bsc#1004229)
- 3.2.11

-------------------------------------------------------------------
Tue Nov 22 18:38:42 UTC 2016 - jreidinger@suse.com

- Do not crash in bootloader when default mount by is set to label
  (bsc#1009493)
- 3.2.10

-------------------------------------------------------------------
Tue Nov 22 13:41:42 UTC 2016 - jreidinger@suse.com

- use proper sources when doing kexec (bsc#981434)
- 3.2.9

-------------------------------------------------------------------
Wed Nov 16 14:19:14 UTC 2016 - jreidinger@suse.com

- when protecting modification of kernel parameters by password,
  add also rd.shell=0 parameter to avoid getting into initrd shell
  (bsc#1009220)
- 3.2.8

-------------------------------------------------------------------
Mon Nov 14 14:21:16 UTC 2016 - lslezak@suse.cz

- Revert the package deselection check (from 3.2.3), there is
  a new generic solution in yast2-packager-3.2.6 for all YaST
  modules (bsc#885496)
- 3.2.7

-------------------------------------------------------------------
Wed Nov  2 14:14:21 UTC 2016 - jreidinger@suse.com

- set pmbr flag only on GPT disks (bsc#1008092)
- 3.2.6

-------------------------------------------------------------------
Tue Nov  1 11:49:05 UTC 2016 - jreidinger@suse.com

- Use the system-wide locale (/etc/sysconfig/language:RC_LANG) when
  generating the GRUB2 menu (bsc#998152)
- 3.2.5

-------------------------------------------------------------------
Thu Oct 13 12:26:53 UTC 2016 - jreidinger@suse.com

- Do not require syslinux on target system during installation
  (bsc#1004229)
- fix installation on dm raids to not use mapper device and instead
  use underlaying device (bsc#1004921)
- 3.2.4

-------------------------------------------------------------------
Fri Oct  7 12:46:18 UTC 2016 - jreidinger@suse.com

- Warn user if the packages needed for booting are deselected
  (bsc#885496)
- 3.2.3

-------------------------------------------------------------------
Thu Oct  6 08:24:51 UTC 2016 - jreidinger@suse.com

- allow user to repropose configuration if unknown udev link found
  (bnc#931291)
- 3.2.2

-------------------------------------------------------------------
Tue Oct  4 12:51:04 UTC 2016 - ancor@suse.com

- Do not crash when the user tries to enable serial console with
  blank arguments (bsc#1000629)
- 3.2.1

-------------------------------------------------------------------
Fri Sep 30 15:25:29 UTC 2016 - jreidinger@suse.com

- show popup when unsupported bootloader used on system, allowing
  user to exit yast2-bootloader or propose supported bootloader
  there (bnc#923458)
- Version bumped to 3.2.X to ease coordination of Tumbleweed,
  Leap 42.2 and SLE-12-SP2 development.
- 3.2.0

-------------------------------------------------------------------
Tue Aug 30 13:31:14 UTC 2016 - jreidinger@suse.com

- import properly device map in autoyast profile (found during
  debugging bnc#995627)
- log device map entries before written them, to allow easier
  debugging of augeas lenses failure (bnc#995627)
- 3.1.203

-------------------------------------------------------------------
Tue Aug 30 08:42:25 UTC 2016 - jreidinger@suse.com

- fix crash when activating partition on md raid (bnc#995627)
- 3.1.202

-------------------------------------------------------------------
Fri Aug 26 09:25:49 UTC 2016 - jsrain@suse.cz

- warn user if enabling TPM when not available (bsc#994556)
- 3.1.201

-------------------------------------------------------------------
Tue Aug 23 14:20:15 UTC 2016 - jreidinger@suse.com

- fix proposing generic mbr if proposed to boot from MBR
  ( found during debugging bnc#994348 )
- 3.1.200

-------------------------------------------------------------------
Mon Jul 18 14:56:27 UTC 2016 - jreidinger@suse.com

- do not fail tests when run in environment connected by serial
  console (bnc#989405)
- 3.1.199

-------------------------------------------------------------------
Wed Jul 13 08:49:50 UTC 2016 - jreidinger@suse.com

- fix writing default boot entry when it is located in grub2
  submenu (bnc#986005)
- 3.1.198

-------------------------------------------------------------------
Mon Jul 11 12:18:29 UTC 2016 - jreidinger@suse.com

- do not crash after configuration in autoyast bootloader section
  without previous cloning (bnc#985007)
- 3.1.197

-------------------------------------------------------------------
Thu Jul  7 07:51:12 UTC 2016 - jreidinger@suse.com

- set by default SECURE_BOOT to false on architectures that do not
  support it to avoid call of shim there (bnc#984895)
- 3.1.196

-------------------------------------------------------------------
Fri Jul  1 15:10:53 UTC 2016 - jreidinger@suse.com

- Optimize code for quicker run (bnc#986649)
- 3.1.195

-------------------------------------------------------------------
Wed Jun 15 12:42:08 UTC 2016 - jreidinger@suse.com

- do not activate partition on gpt disks on ppc (bnc#983194)
- 3.1.194

-------------------------------------------------------------------
Mon Jun 13 13:36:51 UTC 2016 - jreidinger@suse.com

- fix unknown method extended_partition (bnc#983062)
- 3.1.193

-------------------------------------------------------------------
Wed Jun  1 13:31:57 UTC 2016 - igonzalezsosa@suse.com

- Drop yast2-bootloader-devel-doc package (fate#320356)
- 3.1.192

-------------------------------------------------------------------
Mon May 30 08:23:24 UTC 2016 - jreidinger@suse.com

- fix unknown method error ( caused by fix for bnc#980529)
- 3.1.191

-------------------------------------------------------------------
Fri May 27 12:13:54 UTC 2016 - jreidinger@suse.com

- use proper device to setup pmbr for grub2efi (bnc#981997)
- 3.1.190

-------------------------------------------------------------------
Wed May 25 11:59:53 UTC 2016 - jreidinger@suse.com

- do not try to install grub2 on lvm on partition-less disk
  (bnc#980529)
- 3.1.189

-------------------------------------------------------------------
Tue May 24 09:00:13 UTC 2016 - jreidinger@suse.com

- run mkinitrd at the end of installation to ensure proper initrd
  even for image based installation or live install
  (bnc#977656,bnc#979719)
- 3.1.188

-------------------------------------------------------------------
Tue May 17 07:42:46 UTC 2016 - jreidinger@suse.com

- do not skip grub2 install during installation on s390
  (bnc#980250)
- 3.1.187

-------------------------------------------------------------------
Mon May 16 12:21:09 UTC 2016 - jreidinger@suse.com

- Fix storing default boot section (bnc#978366)
- Fix showing default boot section name with spaces inside
  (found during testing fix for bnc#978366)
- 3.1.186

-------------------------------------------------------------------
Mon May 16 11:41:05 UTC 2016 - jreidinger@suse.com

- do not install grub2 with --no-nvram on non-EFI systems
  (bnc#980108)
- 3.1.185

-------------------------------------------------------------------
Mon May 16 09:36:28 UTC 2016 - mvidner@suse.com

- Reintroduce Trusted Boot (FATE#316553).
- 3.1.184

-------------------------------------------------------------------
Thu May 12 15:46:49 CEST 2016 - snwint@suse.de

- fix grub2 settings for lvm encrypted boot partition (bsc#976315)
- 3.1.183

-------------------------------------------------------------------
Wed May 11 11:03:09 UTC 2016 - jreidinger@suse.com

- do not crash when stage1 is set to extended partition (thanks to
  mvidner for catch, also fix bnc#978284)
- 3.1.182

-------------------------------------------------------------------
Tue May 10 15:10:43 UTC 2016 - jreidinger@suse.com

- do not crash with uninitialized variable 'extended' (bnc#978284)
- 3.1.181

-------------------------------------------------------------------
Mon May  9 09:28:55 UTC 2016 - agraf@suse.com

- Disable secure boot on AArch64 (bsc#978157)
- Generate grub2 as removable on non-nvram efi systems (bsc#978593)
- 3.1.180

-------------------------------------------------------------------
Mon May  2 10:24:17 CEST 2016 - schubi@suse.de

- Fixed nil in custom_devices. Compact! is returning nil if no
  changes were made.
  Removed empty reject, because it is not needed anymore.
  (bnc#977945)
- 3.1.179

-------------------------------------------------------------------
Wed Apr 27 10:43:14 CEST 2016 - schubi@suse.de

- Adapted new version of bootloader to the AutoYaST configuration
  module.
  (related to FATE#317701)
- 3.1.178

-------------------------------------------------------------------
Tue Apr 26 10:27:20 CEST 2016 - schubi@suse.de

- Added requirement in proposal. (bnc#977004)
- 3.1.177

-------------------------------------------------------------------
Fri Apr 22 08:55:08 UTC 2016 - jreidinger@suse.com

- smarter prep partition proposal (bnc#970152)
- fix exception when grub.cfg is not yet generated (bnc#976534)
- 3.1.176

-------------------------------------------------------------------
Wed Apr 20 15:18:46 UTC 2016 - jreidinger@suse.com

- fix installing grub2 to underlaying devices (bnc#976315)
- 3.1.175

-------------------------------------------------------------------
Tue Apr 19 09:01:33 UTC 2016 - jreidinger@suse.com

- Improve misleading label for GRUB2 password (bnc#952633)
- 3.1.174

-------------------------------------------------------------------
Mon Apr 18 13:20:34 UTC 2016 - jreidinger@suse.com

- fix regression in installation on md raid
  (related to FATE#317701 found by openqa)
- 3.1.173

-------------------------------------------------------------------
Mon Apr 18 06:53:06 UTC 2016 - jreidinger@suse.com

- fix regression in serial console handling and cover it with
  automatic tests
  (bnc#870514 appears again)
- 3.1.172

-------------------------------------------------------------------
Thu Apr 14 15:52:10 UTC 2016 - igonzalezsosa@suse.com

- Fix error when showing order of hard disks (bsc#975514)
- 3.1.171

-------------------------------------------------------------------
Thu Apr 14 12:21:20 CEST 2016 - schubi@suse.de

- Fix: Taking modulename "Bootloader" instead of class.
  (related to FATE#317701)
- 3.1.170

-------------------------------------------------------------------
Wed Apr 13 14:14:14 UTC 2016 - jreidinger@suse.com

- Clean pending TODOs and implement bootloader API calls with new
  architecture (related to FATE#317701)
- 3.1.169

-------------------------------------------------------------------
Wed Apr 13 13:14:30 UTC 2016 - jreidinger@suse.com

- Drop preparing storage data for perl-Bootloader as it is no
  longer needed (related to FATE#317701)
- 3.1.168

-------------------------------------------------------------------
Wed Apr 13 11:14:11 UTC 2016 - jreidinger@suse.com

- Fix import of integer timeout and export of terminal symbol
  (found during testing of FATE#317701)
- 3.1.167

-------------------------------------------------------------------
Tue Apr 12 13:29:54 UTC 2016 - jreidinger@suse.com

- do not propose nor running grub2-install on bare metal POWER
  (bnc#970582)
- do not use perl-Bootloader in yast2-bootloader (FATE#317701)
- 3.1.166

-------------------------------------------------------------------
Fri Mar 23 18:09:10 UTC 2016 - dvaleev@suse.com

- Set gfxterm to console on POWER
  (bsc#911682)
- 3.1.165

-------------------------------------------------------------------
Fri Mar 11 15:22:10 UTC 2016 - dvaleev@suse.com

- include quiet in default kernel boot parameters for POWER
  (bsc#965347)
- 3.1.164

-------------------------------------------------------------------
Thu Feb 25 19:27:10 UTC 2016 - dmueller@suse.com

- include quiet in default kernel boot parameters for aarch64
- 3.1.163

-------------------------------------------------------------------
Fri Nov 27 14:46:57 CET 2015 - snwint@suse.de

- updated boot doc for prep partitions
- 3.1.162

-------------------------------------------------------------------
Fri Nov 20 07:19:26 UTC 2015 - igonzalezsosa@suse.com

- Fix AutoYaST schema to allow specification of 'vgamode',
  'xen_kernel_append' and 'failsafe_disabled' in globals section
  (bsc#954412)

-------------------------------------------------------------------
Wed Nov 18 12:10:10 UTC 2015 - mvidner@suse.com

- Fix validation of AutoYaST profiles (bsc#954412)

-------------------------------------------------------------------
Tue Nov 17 13:59:40 CET 2015 - shundhammer@suse.de

- Fixed crash in bootloader proposal if previous installation was
  on software RAID (bsc#955216)
- 3.1.161

-------------------------------------------------------------------
Wed Nov 11 11:36:29 UTC 2015 - jreidinger@suse.com

- Do not show raid0 warning for /boot on s390 and ppc architectures
  (bnc#952823)
- 3.1.160

-------------------------------------------------------------------
Fri Oct 23 13:16:59 UTC 2015 - jreidinger@suse.com

- respect original grub2 configuration when upgrade from grub2
  to grub2 (bnc#951731)
- 3.1.159

-------------------------------------------------------------------
Mon Oct 19 16:10:34 UTC 2015 - jreidinger@suse.com

- do not modify bootloader configuration during offline upgrade
  from grub2 to grub2 (bnc#950695,bnc#950162)
- 3.1.158

-------------------------------------------------------------------
Fri Oct 16 14:27:17 CEST 2015 - schubi@suse.de

- Set StorageDevices flag disks_valid to true while cloning system
  in AutoYaST. (bnc#950105)
- 3.1.157

-------------------------------------------------------------------
Thu Oct  1 12:21:31 UTC 2015 - jreidinger@suse.com

- Fix proposing stage1 location in autoyast (bnc#948258)
- 3.1.156

-------------------------------------------------------------------
Tue Sep 29 10:28:42 UTC 2015 - jreidinger@suse.com

- fix device map handling if there's no 'hd0' entry in it
  (bsc#947730) by snwint
- 3.1.155

-------------------------------------------------------------------
Mon Sep 28 15:41:45 CEST 2015 - schubi@suse.de

- Including a needed file. This is an additional fix for
  bnc#930341.
- 3.1.154

-------------------------------------------------------------------
Fri Sep 25 15:22:17 UTC 2015 - jreidinger@suse.com

- fix booting on ppc with /boot on software raid (bnc#940542)
- 3.1.153

-------------------------------------------------------------------
Thu Sep 24 08:53:00 UTC 2015 - jreidinger@suse.com

- fix one click proposal change to behave reasonable
- add warnings for missing generic_mbr or activate when really
  missing (bnc#930341)
- 3.1.152

-------------------------------------------------------------------
Wed Sep 16 08:12:28 UTC 2015 - jreidinger@suse.com

- support custom names for raids (bnc#944041)
- 3.1.151

-------------------------------------------------------------------
Tue Sep 15 12:05:28 UTC 2015 - jreidinger@suse.com

- make default distributor value empty to use default one in grub2
  (bnc#942519)
- remove distributor entry from ui. Support only changes in text
  file
- 3.1.150

-------------------------------------------------------------------
Tue Sep 15 12:04:28 UTC 2015 - jreidinger@suse.com

- fix typo when invalid architecture is used (bnc#945764)
- Do not propose bootloader stage1 location for grub2 on EFI
  (bnc#945764)
- 3.1.149

-------------------------------------------------------------------
Fri Sep 11 16:46:11 UTC 2015 - ancor@suse.com

- Empty kernel command lines are now properly written (bnc#945479)
- 3.1.148

-------------------------------------------------------------------
Thu Sep 10 14:45:51 CEST 2015 - schubi@suse.de

- AutoYaST configuration: Initialize libstorage and do not regard
  the installed system.
  (bnc#942360)
- 3.1.147

-------------------------------------------------------------------
Fri Sep  4 15:17:27 CEST 2015 - snwint@suse.de

- ensure device map has really been proposed (bsc#943749)
- when we switch to custom boot, turn off the other boot locations
  (bsc#943749)
- 3.1.146

-------------------------------------------------------------------
Thu Aug 27 13:21:25 UTC 2015 - jreidinger@suse.com

- use extended partition to boot even for non software raids
  (bnc#940765)
- for separate boot partition with btrfs prefer MBR bootloader
  location (bnc#940797)
- 3.1.145

-------------------------------------------------------------------
Tue Aug 25 07:31:56 UTC 2015 - igonzalezsosa@suse.com

- Add support for kernel parameter with multiple values
  (bsc#882082)
- 3.1.144

-------------------------------------------------------------------
Mon Aug 24 12:44:51 UTC 2015 - jreidinger@suse.com

- fix removing password protection (bnc#942867)
- 3.1.143

-------------------------------------------------------------------
Wed Aug 19 12:42:41 UTC 2015 - jreidinger@suse.com

- do not require parted on target system (bnc#937066)
- 3.1.142

-------------------------------------------------------------------
Mon Aug 17 07:44:21 UTC 2015 - jreidinger@suse.com

- avoid bootloader module stuck caused by parted prompt
  (bnc#941510)
- 3.1.141

-------------------------------------------------------------------
Fri Aug 14 15:17:16 CEST 2015 - snwint@suse.de

- as SCR hasn't been setup yet, use some trickery to read boot config (bsc #940486)
- 3.1.140

-------------------------------------------------------------------
Wed Aug  5 11:37:12 UTC 2015 - jsrain@suse.cz

- always run mkinitrd at the end of S/390 installation (bsc#933177)
- 3.1.139

-------------------------------------------------------------------
Thu Jul  9 08:54:10 UTC 2015 - jreidinger@suse.com

- fix crash when aborting during initial screen (bnc#910343)
- 3.1.138

-------------------------------------------------------------------
Tue Jul  7 12:20:21 UTC 2015 - jreidinger@suse.com

- skip MBR update on s390 (bnc#937015)
- 3.1.137

-------------------------------------------------------------------
Mon Jun 29 12:46:58 UTC 2015 - jreidinger@suse.com

- set only proper boot flags ("boot" for DOS partition table and
  legacy_boot for GPT partition table), otherwise it can confuse
  some firmware and cause booting problems (bnc#930903)
- 3.1.136

-------------------------------------------------------------------
Mon Jun 22 11:01:16 UTC 2015 - jreidinger@suse.com

- Let password protection be configurable between a restricted mode
  (cannot boot at all without password, default GRUB2 behavior)
  and an unrestricted mode (can boot but cannot edit entries, GRUB1
  behavior) (FATE#318574).
- 3.1.135

-------------------------------------------------------------------
Tue Jun 16 15:13:10 UTC 2015 - jreidinger@suse.com

- Stop adding 'Failsafe' entry to bootloader menu unless user
  manually add it (fate#317016)
- 3.1.134

-------------------------------------------------------------------
Wed Jun  3 14:42:59 UTC 2015 - jreidinger@suse.com

- do not crash in offline update in bootloader proposal(bnc#931021)
- 3.1.133

-------------------------------------------------------------------
Wed Jun  3 12:37:08 UTC 2015 - jreidinger@suse.com

- Fix cleaning of tmp file for init bootloader (bnc#926843)
- 3.1.132

-------------------------------------------------------------------
Wed Jun  3 11:44:23 UTC 2015 - jreidinger@suse.com

- Fix ignoring bootloader settings after changing them in proposal
  screen (bnc#925987)
- 3.1.131

-------------------------------------------------------------------
Tue Jun  2 12:40:05 UTC 2015 - jreidinger@suse.com

- Do not crash if system contain unpartitioned disk (bnc#930091)
- allow negative timeout to cancel automatic boot (bnc#812618)
- fix typo in help text (bnc#702664)
- 3.1.130

-------------------------------------------------------------------
Mon Jun  1 14:20:30 UTC 2015 - jreidinger@suse.com

- Don't crash when reconfiguring from grub1 to grub2 (bnc#923458)
- 3.1.129

-------------------------------------------------------------------
Wed May 20 13:35:23 CEST 2015 - dvaleev@suse.com

- Disable os-prober for Power boo#931653
- 3.1.128
-------------------------------------------------------------------
Tue Apr 14 14:50:43 CEST 2015 - schubi@suse.de

- While calling AutoYaST clone_system libStorage has to be set
  to "normal" mode in order to read mountpoints correctly.
- 3.1.127

-------------------------------------------------------------------
Thu Apr  9 13:15:02 UTC 2015 - jreidinger@suse.com

- fix abort when importing bootloader values in autoyast
  (bnc#914812)
- 3.1.126

-------------------------------------------------------------------
Wed Mar 25 08:15:01 UTC 2015 - schwab@suse.de

- Propose secure_boot by default only on x86, aarch64 is not ready yet
- 3.1.125

-------------------------------------------------------------------
Wed Feb 25 21:48:10 UTC 2015 - jreidinger@suse.com

- Fixed creation of a multipath device map
- 3.1.124

-------------------------------------------------------------------
Wed Feb 18 16:22:05 UTC 2015 - jreidinger@suse.com

- fix crash on ppc(bnc#917833)
- 3.1.123

-------------------------------------------------------------------
Tue Feb 17 13:24:26 UTC 2015 - jreidinger@suse.com

- reset flags before set new ones(bnc#848609)
- 3.1.122

-------------------------------------------------------------------
Mon Feb 16 13:57:27 UTC 2015 - jreidinger@suse.com

- ensure that there is only limited amount of disks in device map
  (bnc#917640)
- 3.1.121

-------------------------------------------------------------------
Thu Feb 12 12:45:50 UTC 2015 - jreidinger@suse.com

- fix redundancy boot proposal if there are more devices
  (bnc#917025)
- 3.1.120

-------------------------------------------------------------------
Tue Feb 10 15:24:53 UTC 2015 - ancor@suse.com

- Fixed detection for encrypted partitions (bnc#913540)
- 3.1.119

-------------------------------------------------------------------
Fri Feb  6 12:46:48 UTC 2015 - ancor@suse.com

- The unit tests are now compatible with RSpec 3 (bnc#916364)
- 3.1.118

-------------------------------------------------------------------
Wed Feb  4 13:56:13 UTC 2015 - jsrain@suse.cz

- initialize bootloader during update if proposed from scratch
  (bnc#899743)
- 3.1.117

-------------------------------------------------------------------
Tue Feb  3 15:08:09 UTC 2015 - schwab@suse.de

- Use ttyAMA instead of ttyS on aarch64
- 3.1.116

-------------------------------------------------------------------
Tue Jan 20 10:54:52 UTC 2015 - schwab@suse.de

- Use grub2-efi on aarch64
- 3.1.115

-------------------------------------------------------------------
Tue Jan 13 08:48:38 UTC 2015 - jreidinger@suse.com

- Do not crash with unsupported bootloader when resetting
  bootloader to repropose during update (bnc#912595)
- 3.1.113

-------------------------------------------------------------------
Thu Dec  4 09:47:42 UTC 2014 - jreidinger@suse.com

- remove X-KDE-Library from desktop file (bnc#899104)

-------------------------------------------------------------------
Tue Dec  2 14:52:29 UTC 2014 - jreidinger@suse.com

- fix crash when not using separate boot (found by openqa)
- 3.1.112

-------------------------------------------------------------------
Fri Nov 21 11:56:38 UTC 2014 - jsrain@suse.cz

- detect EFI directly from sysfs during live installation
  (bnc#829256)

-------------------------------------------------------------------
Tue Nov 18 12:12:59 UTC 2014 - jreidinger@suse.com

- run password encryption always locally to ensure that
  grub2-mkpasswd is there (bnc#900039)
- 3.1.111

-------------------------------------------------------------------
Tue Nov 11 08:43:27 UTC 2014 - jreidinger@suse.com

- properly align checkboxes and improve spacing (bnc#900023)
- 3.1.110

-------------------------------------------------------------------
Fri Oct 31 06:36:13 UTC 2014 - jreidinger@suse.com

- do not show useless widgets when user decided to not install
  bootloader (bnc#901060)
- 3.1.109

-------------------------------------------------------------------
Wed Oct 29 14:13:52 UTC 2014 - jreidinger@suse.com

- do not return /dev/null if cannot detect bootloader devices as it
  cause errors later

-------------------------------------------------------------------
Wed Oct 29 13:18:10 UTC 2014 - jreidinger@suse.com

- do not show warning if boot from extended partition (bnc#898023)
- 3.1.108

-------------------------------------------------------------------
Wed Oct 29 07:16:22 UTC 2014 - jreidinger@suse.com

- fix branding activation on live CD and also with kexec enabled
  (bnc#897847)
- 3.1.107

-------------------------------------------------------------------
Fri Oct 24 14:30:20 UTC 2014 - jreidinger@suse.com

- fix crash during installation if kernel parameter is not
  pre-proposed (bnc#902397)
- 3.1.106

-------------------------------------------------------------------
Wed Oct 15 11:50:20 UTC 2014 - jreidinger@suse.com

- improve usability of device map editor (bnc#900807)
- 3.1.105

-------------------------------------------------------------------
Wed Oct 15 09:43:11 UTC 2014 - jreidinger@suse.com

- ensure branding is used also during common install (bnc#901003)
- 3.1.104

-------------------------------------------------------------------
Wed Oct 15 08:54:35 UTC 2014 - jreidinger@suse.com

- fix missing widgets log entries(bnc#889169)
- 3.1.103

-------------------------------------------------------------------
Wed Oct 15 08:02:24 UTC 2014 - jreidinger@suse.com

- do not refer to info page of grub1 (bnc#878796)
- fixed an Internal Error when using password for grub2 with
  non-english locale (bnc#900358)
- 3.1.102

-------------------------------------------------------------------
Tue Oct  7 09:08:07 UTC 2014 - jreidinger@suse.com

- keep user selection for password (bnc#900026)
- fix build on ppc
- 3.1.101

-------------------------------------------------------------------
Tue Sep 30 09:30:52 UTC 2014 - jreidinger@suse.com

- use short product name to avoid truncated text on small
  resolution (bnc#873675)
- Avoid crash in clone_system on s390 (bnc#897399)
- propose missing attributes also during automatic upgrade which
  propose grub2 configuratin (bnc#897058)
- 3.1.100

-------------------------------------------------------------------
Tue Sep 30 09:15:52 UTC 2014 - jreidinger@suse.com

- move boot record backup functionality to own class to make code
  easier to understand and better tested
- 3.1.99

-------------------------------------------------------------------
Mon Sep 29 07:42:06 UTC 2014 - jreidinger@suse.com

- fix crash in lib_iface caused by typo (found by openQA and
  bnc#898878)
- fix crash when using tmpfs
- fix crash when device have explicit mount by device name
- 3.1.98

-------------------------------------------------------------------
Thu Sep 18 07:28:13 UTC 2014 - jreidinger@suse.com

- move udev mapping functionality to own class to make code easier
  to understand and better tested
- 3.1.97

-------------------------------------------------------------------
Wed Sep 17 07:42:12 UTC 2014 - jreidinger@suse.com

- pass vga mode if specified during installation
  (bnc#896300,bnc#891060)

-------------------------------------------------------------------
Mon Sep 15 14:18:20 UTC 2014 - jreidinger@suse.com

- Fix API to remove or add kernel parameter for bootloader
  (bnc#894603)

-------------------------------------------------------------------
Tue Sep  9 15:38:15 UTC 2014 - jreidinger@suse.com

- cleaning of section related code because we no longer support
  any bootloader which allows direct write of sections

-------------------------------------------------------------------
Mon Sep  8 14:03:36 UTC 2014 - jreidinger@suse.com

- switch build tool from autotools to rake
- 3.1.96

-------------------------------------------------------------------
Mon Sep  8 13:26:45 UTC 2014 - jreidinger@suse.com

- Drop remaining support for GRUB1 (fate#317700)
- 3.1.95

-------------------------------------------------------------------
Mon Sep  8 07:56:29 UTC 2014 - jreidinger@suse.com

- Avoid configuration where to MBR we want grub2 and also
  generic_mbr which can lead to unbootable configuration
  (bnc#893626)
- 3.1.94

-------------------------------------------------------------------
Thu Sep  4 12:04:09 UTC 2014 - mvidner@suse.com

- Use a more flexible rubygem requirement syntax (bnc#895069)
- 3.1.93

-------------------------------------------------------------------
Thu Sep  4 07:49:57 UTC 2014 - jreidinger@suse.com

- Do not overwrite bios_boot partition flag by boot flag leading
  to error in writing boot code (Bnc#894040)
- 3.1.92

-------------------------------------------------------------------
Wed Aug 27 07:53:45 UTC 2014 - jreidinger@suse.com

- do not reset secure boot to false at the end of installation in
  case of incapable device (bnc#892032)
- 3.1.91

-------------------------------------------------------------------
Tue Aug 26 11:37:17 UTC 2014 - jreidinger@suse.com

- fix partition activation on LVM (bnc#893449)
- fix activation device when md raid devices do not have
  recognizable bios id
- 3.1.90

-------------------------------------------------------------------
Fri Aug 15 12:27:58 CEST 2014 - snwint@suse.de

- remove nonsense check (bnc #768538)
- 3.1.89

-------------------------------------------------------------------
Fri Aug 15 10:15:49 UTC 2014 - jreidinger@suse.com

- read properly secure boot status when used from other modules
  like yast2-vm, so it adds new entry as secure boot (bnc#892032)
- 3.1.88

-------------------------------------------------------------------
Thu Aug 14 13:11:29 CEST 2014 - schubi@suse.de

- AutoYaST clone_system: Not using "next" in a ruby "reduce" call.
  (bnc#891079)
- 3.1.87

-------------------------------------------------------------------
Tue Aug 12 13:46:17 UTC 2014 - jreidinger@suse.com

- Fixed adding a crashkernel parameter to xen_append if the latter
  is missing. kdump.service would fail then (bnc#886843)
- 3.1.86

-------------------------------------------------------------------
Fri Aug  8 13:55:23 UTC 2014 - jreidinger@suse.com

- do not crash in some condition in combination of LVM and GPT
  (bnc#891070)
- 3.1.85

-------------------------------------------------------------------
Thu Aug  7 13:39:09 UTC 2014 - jreidinger@suse.com

- fix assigning priority disks to device map for LVM (bnc#890364)
- 3.1.84

-------------------------------------------------------------------
Thu Aug  7 08:32:39 UTC 2014 - jreidinger@suse.com

- workaround initrd recreation if some packages forgot during
  upgrade (bnc#889616)
- 3.1.83

-------------------------------------------------------------------
Wed Aug  6 08:59:52 UTC 2014 - jreidinger@suse.com

- ignore unknown priority device to avoid problems in corner case
  scenarios (bnc#890364)
- 3.1.82

-------------------------------------------------------------------
Tue Aug  5 09:17:20 UTC 2014 - jreidinger@suse.com

- fix assigning priority disks to device map for md raid
  (bnc#890246)
- fix choosing priority device causing bootloader crash
  (bnc#890204)
- 3.1.81

-------------------------------------------------------------------
Fri Aug  1 07:37:50 UTC 2014 - jsrain@suse.cz

- fixed bootloader installation (bnc#889770)
- 3.1.80

-------------------------------------------------------------------
Thu Jul 31 14:01:43 UTC 2014 - jreidinger@suse.com

- Disk order dialog:
  - fix non-working up button (bnc#885867)
  - fix enabling/disabling up/down buttons in various situations
  - when adding new device set focus to input field to better UX
- 3.1.79

-------------------------------------------------------------------
Thu Jul 31 12:40:37 UTC 2014 - jreidinger@suse.com

- reinit branding in upgrade of SLE-12 as it is overwritten
  (bnc#879686)
- 3.1.78

-------------------------------------------------------------------
Thu Jul 31 06:48:59 UTC 2014 - jreidinger@suse.com

- fix crash in bootloader caused by wrong device in device map
  (bnc#889670)
- 3.1.77

-------------------------------------------------------------------
Wed Jul 30 14:03:18 CEST 2014 - schubi@suse.de

- Fixed error popup for unsupported bootloader in autoyast.
  (bnc#889538)
- 3.1.76

-------------------------------------------------------------------
Wed Jul 30 08:20:59 UTC 2014 - ancor@suse.com

- Added a missing call to i18n for a string (bnc#887553)
- 3.1.75

-------------------------------------------------------------------
Wed Jul 30 06:30:40 UTC 2014 - jreidinger@suse.com

- Fix crash if during proposal some device map value is nil
  ( found by openQA )
- 3.1.74

-------------------------------------------------------------------
Tue Jul 29 09:23:34 UTC 2014 - jreidinger@suse.com

- Always use device with /boot as first device in device map to
  avoid problems with other MBRs (bnc#887808, bnc#880439)
- 3.1.73

-------------------------------------------------------------------

Mon Jul 28 07:18:47 UTC 2014 - jreidinger@suse.com

- fix proposing disabledos prober on certain products (SLES is
  affected) (bnc#884007)
- 3.1.72

-------------------------------------------------------------------
Mon Jul 28 09:14:18 CEST 2014 - snwint@suse.de

- enable secure boot by default (bnc #879486)
- 3.1.71

-------------------------------------------------------------------
Fri Jul 25 16:11:37 UTC 2014 - jreidinger@suse.com

- allow change of bootloader proposal during upgrade (bnc#887015)
- 3.1.70

-------------------------------------------------------------------
Fri Jul 25 11:48:35 UTC 2014 - jsrain@suse.cz

- code de-duplication of recent AUtoYaST fixes (bnc#885634)
- 3.1.69

-------------------------------------------------------------------
Tue Jul 22 09:00:56 UTC 2014 - jsrain@suse.cz

- initialize bootloader location configuration on AutoYaST ugprade
  (bnc#885634)
- 3.1.68

-------------------------------------------------------------------
Wed Jul 16 11:46:38 UTC 2014 - jsrain@suse.cz

- don't check dedicated /boot/zipl partition on upgrade
  (bnc#886604)
- 3.1.67

-------------------------------------------------------------------
Fri Jul 11 08:17:54 UTC 2014 - jreidinger@suse.com

- fix writing sysconfig for grub1 (bnc#885634)
- 3.1.66

-------------------------------------------------------------------
Fri Jul 11 07:11:41 UTC 2014 - mchang@suse.com

- fix secure boot widget did not function from installed system
  because bootloader not get re-installed (bnc#882124)
- 3.1.65

-------------------------------------------------------------------
Wed Jul  9 09:49:21 UTC 2014 - jreidinger@suse.com

- add check for combination of MBR, GPT, btrfs and missing
  bios_grub partitition (bnc#886143)
- 3.1.64

-------------------------------------------------------------------
Tue Jul  8 11:08:06 UTC 2014 - jreidinger@suse.com

- warn user if no location chosen for stage 1 (bnc#885208)
- 3.1.63

-------------------------------------------------------------------
Mon Jul  7 13:33:19 UTC 2014 - jreidinger@suse.com

- use only simple device map on s390 (bnc#884798, bnc#885984)
- 3.1.62

-------------------------------------------------------------------
Thu Jul  3 07:33:51 UTC 2014 - jreidinger@suse.com

- add perl-Bootloader-YAML to needed packages (BNC#885496)
- 3.1.61

-------------------------------------------------------------------
Fri Jun 27 13:31:01 UTC 2014 - jreidinger@suse.com

- do not allow to install to partition with xfs otherwise fs can be
  broken due to missing reserved space in xfs(bnc#884255)
- 3.1.60

-------------------------------------------------------------------
Fri Jun 27 12:27:05 UTC 2014 - jreidinger@suse.com

- properly install needed packages in autoinstallation
- 3.1.59

-------------------------------------------------------------------
Thu Jun 26 10:50:28 UTC 2014 - jreidinger@suse.com

- add help and translation for grub2 distributor description and
  other small localization improvements (bnc#884344)
- fix crash during propose of EFI during upgrade (bnc#884397)
- 3.1.58

-------------------------------------------------------------------
Tue Jun 24 15:10:21 UTC 2014 - jreidinger@suse.com

- respect product default configuration for os-prober enablement
  (bnc#884007)
- 3.1.57

-------------------------------------------------------------------
Wed Jun 18 14:25:19 CEST 2014 - schubi@suse.de

- Initialize variable correctly for supported bootloaders
  (bnc#883040)
- 3.1.56

-------------------------------------------------------------------
Mon Jun 16 09:22:43 UTC 2014 - jreidinger@suse.com

- Allow in autoyast only supported bootloaders (bnc#882210)
- 3.1.55

-------------------------------------------------------------------
Fri Jun 13 12:03:40 UTC 2014 - jreidinger@suse.com

- fix crash with invalid partition to activate (bnc#882592)
- 3.1.54

-------------------------------------------------------------------
Fri Jun 13 11:46:09 UTC 2014 - jsrain@suse.cz

- don't prevent installation because of BIOS IDs not detected if
  disks order reviewed by user (bnc#880439)
- 3.1.53

-------------------------------------------------------------------
Wed Jun 11 14:24:22 UTC 2014 - jreidinger@suse.com

- do not crash in autoyast (bnc#882210)
- 3.1.52

-------------------------------------------------------------------
Mon Jun  9 08:32:44 UTC 2014 - jreidinger@suse.com

- Fix reinstallation of secure boot stage 1 (bnc#875235)
- 3.1.51

-------------------------------------------------------------------
Thu Jun  5 11:00:35 UTC 2014 - jsrain@suse.cz

- adjusted wording if disk order could not be detected (bnc#880439)
- 3.1.50

-------------------------------------------------------------------
Wed Jun  4 09:10:42 UTC 2014 - jreidinger@suse.com

- remove translation of section as it is generated in GRUB2 and
  never work reliably fro GRUB1 (bnc#875819)
- 3.1.49

-------------------------------------------------------------------
Mon Jun  3 18:13:05 UTC 2014 - dvaleev@suse.com

- Setting boot flag on GPT PReP resets prep flag which leads to
   grub2-install unable to install a bootloader (bnc#880094)
- 3.1.48

-------------------------------------------------------------------
Mon Jun  2 09:07:14 UTC 2014 - jreidinger@suse.com

-  fix typo causing crash when writing pmbr flag (bnc#880893)
- 3.1.47

-------------------------------------------------------------------
Thu May 29 13:47:40 UTC 2014 - jreidinger@suse.com

- Fix crash in upgrade from SLE11
- 3.1.46

-------------------------------------------------------------------
Wed May 28 14:19:36 UTC 2014 - jreidinger@suse.com

- Remove check for iscsi boot partition (bnc#880328)
- 3.1.45

-------------------------------------------------------------------
Wed May 28 13:23:19 UTC 2014 - jreidinger@suse.com

- fix crash in summary page of installation for grub2 (bnc#880324)
- 3.1.44

-------------------------------------------------------------------
Tue May 27 11:43:45 UTC 2014 - jreidinger@suse.com

- fix crash in summary page of installation
- 3.1.43

-------------------------------------------------------------------
Tue May 27 11:06:47 UTC 2014 - mchang@suse.com

- reinstall bootloader if the settings requires it
- 3.1.42

-------------------------------------------------------------------
Tue May 27 07:48:09 UTC 2014 - jreidinger@suse.com

- Fix detection if bootloader installation failed (bnc#879883)
- 3.1.41

-------------------------------------------------------------------
Mon May 26 15:31:16 UTC 2014 - jreidinger@suse.com

- add support to set Protective MBR and use reasonable proposal
  (bnc#872054)
- 3.1.40

-------------------------------------------------------------------
Fri May 23 14:32:07 UTC 2014 - jreidinger@suse.com

- Installation Summary: do not allow change location for grub2
  on ppc and s390 (bnc#879107)
- 3.1.39

-------------------------------------------------------------------
Thu May 22 13:06:25 UTC 2014 - jreidinger@suse.com

- Report if grub2-install failed so user see quickly, that he
  cannot boot(bnc#878664)
- 3.1.38

-------------------------------------------------------------------
Fri May 16 17:10:26 CEST 2014 - snwint@suse.de

- get rid of grub in loader type selection
- 3.1.37

-------------------------------------------------------------------
Fri May 16 13:44:48 UTC 2014 - jreidinger@suse.com

- fix progress report to not show 100% and waiting to write
  bootloader (bnc#878007)
- 3.1.36

-------------------------------------------------------------------
Wed May 14 09:22:15 UTC 2014 - jreidinger@suse.com

- add new API call to work nice with grub2 kernel parameter
  configuration (bnc#869608)
- 3.1.35

-------------------------------------------------------------------
Mon May 12 12:35:51 UTC 2014 - jreidinger@suse.com

- extended sysconfig options only for grub1 to prevent confusion
  (bnc#870890)
- 3.1.34

-------------------------------------------------------------------
Tue May  6 11:20:06 UTC 2014 - jreidinger@suse.com

- reinit perl-bootloader library in update mode to force write
  configuration (bnc#876359,876355)
- 3.1.33

-------------------------------------------------------------------
Fri May  2 08:31:32 UTC 2014 - jreidinger@suse.com

- fix activating partitions with number bigger then 4 on GPT disks
  with legacy x86 boot (bnc#875757)
- 3.1.32

-------------------------------------------------------------------
Wed Apr 30 16:23:57 UTC 2014 - jreidinger@suse.com

- handle diskless nfs setup for ppc (bnc#874466)
- 3.1.31

-------------------------------------------------------------------
Tue Apr 29 19:47:03 UTC 2014 - jreidinger@suse.com

- fix reading of previous bootloader (bnc#874646)
- 3.1.30

-------------------------------------------------------------------
Tue Apr 22 08:44:57 UTC 2014 - jreidinger@suse.com

- Use correct check for partition setup for grub2 on s390
  (bnc#873951)
- 3.1.29

-------------------------------------------------------------------
Thu Apr 17 14:46:17 UTC 2014 - jreidinger@suse.com

- do not complain for missing bios order on s390(bnc#874106)
- 3.1.28

-------------------------------------------------------------------
Thu Apr 17 11:18:31 UTC 2014 - jreidinger@suse.com

- improve logging if setting kernel paramater failed to help with
  bnc#873996
- remove graphic adapter configuration on s390 (bnc#874010)
- 3.1.27

-------------------------------------------------------------------
Wed Apr 16 19:49:56 UTC 2014 - jreidinger@suse.com

- allow switching to grub2 also on ppc
- Do not raise exception for grub2efi on non-pc architectures
  (bnc#873861)
- 3.1.26

-------------------------------------------------------------------
Wed Apr 16 12:11:53 UTC 2014 - jreidinger@suse.com

- fix crash on s390 due to missing loader widget(bnc#873911)
- 3.1.25

-------------------------------------------------------------------
Tue Apr 15 10:52:27 UTC 2014 - jreidinger@suse.com

- fix proposing when proposal do not change (bnc#873620)
- 3.1.24

-------------------------------------------------------------------
Tue Apr 15 10:38:17 UTC 2014 - jreidinger@suse.com

- cleaning up deprecated code to improve stability and maintenance
  of code
- 3.1.23

-------------------------------------------------------------------
Tue Apr 15 08:33:29 UTC 2014 - mchang@suse.com

- remove error if boot directory on xfs file system (bnc#864370)
- 3.1.22

-------------------------------------------------------------------
Thu Apr 10 11:18:51 UTC 2014 - jreidinger@suse.com

- drop not-supported bootloaders except grub1
- 3.1.21

-------------------------------------------------------------------
Tue Apr  8 11:27:42 UTC 2014 - jreidinger@suse.com

- modify proposal to work also during upgrade and propose upgrade
  to grub2 (bnc#872081)
- 3.1.20

-------------------------------------------------------------------
Mon Apr  7 14:57:38 UTC 2014 - jreidinger@suse.com

- return back installation details for tweaking device map
  (bnc#872300)
- 3.1.19

-------------------------------------------------------------------
Fri Apr  4 13:05:55 CEST 2014 - snwint@suse.de

- install mokutil along with shim (bnc #808852)
- fix regular expessions (ported from bnc #743805)
- 3.1.18

-------------------------------------------------------------------
Wed Apr  2 11:26:23 UTC 2014 - jreidinger@suse.com

- fix crash on s390 (bnc#871597)
- 3.1.17

-------------------------------------------------------------------
Wed Apr  2 06:57:01 UTC 2014 - jreidinger@suse.com

- fix autoyast location proposal (bnc#869083)
- 3.1.16

-------------------------------------------------------------------
Wed Apr  2 08:36:41 CEST 2014 - snwint@suse.de

- don't question device mapping passed to us explicitly by autoyast
  (bnc #717978, bnc #870494)

-------------------------------------------------------------------
Fri Mar 28 10:17:07 UTC 2014 - jreidinger@suse.com

- improve support grub2 on non-pc architectures 
  (bnc#866912,bnc#868909)
- 3.1.15

-------------------------------------------------------------------
Fri Mar 28 04:03:54 UTC 2014 - mchang@suse.com

- fix wrong console regexp match (bnc#870514)
- 3.1.14

-------------------------------------------------------------------
Fri Mar 21 10:10:45 CET 2014 - snwint@suse.de

- fix minor typo (bnc #869324)

-------------------------------------------------------------------
Wed Mar 12 09:15:33 UTC 2014 - mchang@suse.com

- fix grub2-*-efi package not installed (bnc#867380) 
- 3.1.13

-------------------------------------------------------------------
Mon Mar 10 12:07:17 UTC 2014 - jreidinger@suse.com

- do not crash if there is no swap partition (bnc#867435)
- 3.1.12

-------------------------------------------------------------------
Mon Mar 10 08:30:40 UTC 2014 - mchang@suse.com

- fix some serial console issues (bnc#862388) (bnc#866710)
- 3.1.11

-------------------------------------------------------------------
Wed Mar  5 10:02:23 CET 2014 - snwint@suse.de

- always allow grub2 (bnc #866863)
- 3.1.10

-------------------------------------------------------------------
Tue Mar  4 16:27:11 CET 2014 - snwint@suse.de

- switch to grub2 on s390x
- support both grub2 & zipl
- drop grub & elilo support from x86
- 3.1.9

-------------------------------------------------------------------
Tue Mar  4 12:03:05 UTC 2014 - jreidinger@suse.com

- fix typo in proposal screen(bnc#866607)
- 3.1.8

-------------------------------------------------------------------
Mon Mar  3 10:06:19 UTC 2014 - jreidinger@suse.com

- fix permissions on file which contain encrypted password to be
  readable only by root(BNC#864544)(CVE#2013-4577)
- 3.1.7

-------------------------------------------------------------------
Thu Feb 27 08:32:24 UTC 2014 - jreidinger@suse.com

- Add support for password in GRUB2 (FATE#315404)
- restructure details dialog in GRUB2 to have better UX
- fix crash of GRUB2 module
- 3.1.6

-------------------------------------------------------------------
Wed Feb 12 10:18:39 UTC 2014 - jreidinger@suse.com

- rephrase bootloader proposal on summary screen (BNC#853058)
- 3.1.5

-------------------------------------------------------------------
Mon Feb 10 10:56:36 CET 2014 - snwint@suse.de

- don't ask to run yast.ssh in second stage as there's no second stage
  anymore (bnc 861537)

-------------------------------------------------------------------
Tue Jan 28 09:56:33 UTC 2014 - jreidinger@suse.com

- Fix examining MBR
- 3.1.4

-------------------------------------------------------------------
Tue Jan 14 10:37:06 UTC 2014 - jreidinger@suse.com

- handle problematic conversion of perl undef in perl-json
  (bnc#858461)
- fix "undefined method `split' for true:TrueClass" with grub2-efi
  (bnc#855568) ( thanks lpechacek )
- always use local parted. It allows to have target system without parted.
- 3.1.3

-------------------------------------------------------------------
Tue Nov  5 13:55:05 CET 2013 - locilka@suse.com

- Using 'Kernel' Yast library for handling modules loaded on boot
  (bnc#838185)
- 3.1.2

-------------------------------------------------------------------
Tue Nov  5 11:05:12 CET 2013 - snwint@suse.de

- use pbl-yaml script to communicate with perl-Bootloader
- 3.1.1

-------------------------------------------------------------------
Wed Sep 18 12:27:52 UTC 2013 - lslezak@suse.cz

- do not use *.spec.in template, use *.spec file with RPM macros
  instead
- 3.1.0

-------------------------------------------------------------------
Fri Aug 23 13:37:42 CEST 2013 - snwint@suse.de

- desktop files now also for s390
- 3.0.3

-------------------------------------------------------------------
Tue Aug  6 19:50:43 UTC 2013 - lslezak@suse.cz

- removed obsolete BuildRequires: yast2 and yast2-core
- 3.0.2

-------------------------------------------------------------------
Thu Aug  1 14:52:09 UTC 2013 - lslezak@suse.cz

- move the development documentation to devel-doc subpackage
- removed obsolete BuildRequires, not needed anymore:
  docbook-xsl-stylesheets doxygen gcc-c++ libxslt perl-Bootloader
  perl-gettext perl-XML-Writer sgml-skel swig update-alternatives
  libtool yast2-installation yast2-packager yast2-perl-bindings
  yast2-pkg-bindings yast2-storage yast2-testsuite
- 3.0.1

-------------------------------------------------------------------
Wed Jul 31 08:27:20 UTC 2013 - yast-devel@opensuse.org

- converted from YCP to Ruby by YCP Killer
  (https://github.com/yast/ycp-killer)
- version 3.0.0

-------------------------------------------------------------------
Fri Jun 14 11:55:44 CEST 2013 - snwint@suse.de

- remove limal reference
- 2.24.1

-------------------------------------------------------------------
Wed Mar  6 17:21:06 CET 2013 - snwint@suse.de

- set secureboot default to firmware status
- 2.23.12

-------------------------------------------------------------------
Mon Feb 25 16:33:16 CET 2013 - snwint@suse.de

- support uefi secureboot
- Propose grub2 theme path
- 2.23.11

-------------------------------------------------------------------
Mon Feb  4 15:05:47 CET 2013 - snwint@suse.de

- write gpt bootcode on gpt disks (fate #313880)
- fix initrd selection due to initrd-*-kdump in our new kernel packages
- take boot code from syslinux instead of master-boot-code package
- 2.23.10

-------------------------------------------------------------------
Mon Feb  4 13:42:36 CET 2013 - snwint@suse.de

- fix automake file
- 2.23.9

-------------------------------------------------------------------
Fri Jan 11 17:17:18 CET 2013 - snwint@suse.de

- jsuchome: /sbin/SuSEconfig call removed
- mchang: some bug fixing and improve grub2's summary
- 2.23.8

-------------------------------------------------------------------
Thu Aug 30 12:13:29 CEST 2012 - mchang@suse.com

- remove vga=ask
- add option to disable os-prober

-------------------------------------------------------------------
Fri Jul 13 15:40:46 CEST 2012 - mchang@suse.com

- support failsafe kernel parameters
- use product name in distributor
- rearrange widgets in dialog
- fix redundant kernel append
- 2.23.7

-------------------------------------------------------------------
Mon Jul  9 13:08:29 CEST 2012 - ug@suse.de

- fixed rnc schema file (bnc#752450)
- 2.23.6

-------------------------------------------------------------------
Wed Jul  4 09:44:00 CEST 2012 - mchang@suse.de

- set leagcy grub as default for xen pv guest
- use 'auto' for default gfxmode
- replace background with theme
- support editing GRUB_DISTRIBUTOR
- make vgamode widget wider
- 2.23.5

-------------------------------------------------------------------
Mon Jun  4 15:51:19 CEST 2012 - mchang@suse.com

- support console related global options gfxterm, serial, gfxbackground
  and gfxmode
- 2.23.4

-------------------------------------------------------------------
Tue Apr 24 15:06:19 CEST 2012 - snwint@suse.de

- don't do kexec on hyper-v (bnc#732693)
- 2.23.3

-------------------------------------------------------------------
Mon Apr 23 12:40:24 CEST 2012 - mchang@suse.com

- add "Boot Loader Options" dialog for grub2-efi that provides widgets for
  manipulating global options. These options include timeout, vgamode,
  append and default.
- add widgets for enabling serial console and specify it's arguments on
  "Boot Loader Options" dialog.
- add "Boot Loader Options" dialog for grub2 that provides widgets for
  manipulating global options. These options include activate, generic_mbr,
  timeout, vgamode, append and default.
- 2.23.2

-------------------------------------------------------------------
Mon Apr 23 11:35:06 CEST 2012 - snwint@suse.de

- adapted ssh command for 2nd stage ssh installation (bnc#745340)

-------------------------------------------------------------------
Thu Mar 22 10:56:28 UTC 2012 - mchang@suse.com

- add kernel parameters (detected necessary and user specfied one during
  installation) to grub2's config file (bnc#752939)
- 2.23.1

-------------------------------------------------------------------
Thu Mar 22 10:56:28 UTC 2012 - mchang@suse.com

- add new grub2-efi module to support booting on UEFI firmware.

-------------------------------------------------------------------
Wed Mar 14 15:43:44 CET 2012 - aschnell@suse.de

- adapted ssh command for 2nd stage ssh installation (bnc#745340)

-------------------------------------------------------------------
Mon Mar  5 14:42:10 CET 2012 - mchang@suse.com

- add basic grub2 support that only handles installs
- 2.23.0

-------------------------------------------------------------------
Fri Jan 13 11:31:51 CET 2012 - jsuchome@suse.cz

- added GfxMenu::Update to the client, so calling does not require
  package dependency (bnc#730391)
- 2.22.0

-------------------------------------------------------------------
Fri Nov 25 12:17:41 UTC 2011 - coolo@suse.com

- add libtool as buildrequire to avoid implicit dependency

-------------------------------------------------------------------
Fri Oct 21 15:34:43 CEST 2011 - snwint@suse.de

- yast2-storage uses fake uuids for btrfs handling; adjust our
  code (bnc #707450)
- 2.21.2

-------------------------------------------------------------------
Tue Oct 18 13:44:46 CEST 2011 - snwint@suse.de

- fix bootloader package handling (bnc #716404)
- 2.21.1

-------------------------------------------------------------------
Tue Oct  4 10:06:56 UTC 2011 - cfarrell@suse.com

- license update: GPL-2.0+
  SPDX format

-------------------------------------------------------------------
Mon Sep 26 12:54:57 CEST 2011 - visnov@suse.cz

- set dialog title
- 2.21.0 

-------------------------------------------------------------------
Wed Sep 21 12:37:32 CEST 2011 - snwint@suse.de

- revert kernel-*-base change
- 2.20.5

-------------------------------------------------------------------
Wed Sep 21 11:55:12 CEST 2011 - snwint@suse.de

- enable resume for s390x (bnc #692606)
- kernel images are in kernel-*-base package
- 2.20.4

-------------------------------------------------------------------
Mon Sep 19 17:14:01 CEST 2011 - snwint@suse.de

- s390x: add hvc_iucv=8 to boot options (bnc #718089)
- 2.20.3

-------------------------------------------------------------------
Fri Sep 16 15:27:09 CEST 2011 - snwint@suse.de

- fix typo
- 2.20.2

-------------------------------------------------------------------
Fri Aug  5 12:30:54 CEST 2011 - tgoettlicher@suse.de

- fixed .desktop file (bnc #681249)

-------------------------------------------------------------------
Mon Mar 21 14:26:51 CET 2011 - jreidinger@suse.de

- fix detection of other linux partitions (BNC#675224)

-------------------------------------------------------------------
Tue Feb 22 11:30:20 UTC 2011 - jreidinger@novell.com

- during probe of partitions don't try to mount encrypted one
  (bnc#673906)
- 2.20.1

-------------------------------------------------------------------
Mon Jan 10 12:56:07 UTC 2011 - jreidinger@novell.com

- add missing file to tarball

-------------------------------------------------------------------
Thu Dec 30 08:52:36 UTC 2010 - jreidinger@novell.com

- allow to not specify vga mode for boot (bnc#643984)
- improve help text for menu section (bnc#621290)
- explicitelly  mention variables to compare to avoid problems with nil
  value (consider nil as false)
- number of partition can be integer so always convert it to string
- more explanation for warning messages with hint how to solve it
- 2.19.16

-------------------------------------------------------------------
Wed Jun  2 17:06:53 CEST 2010 - juhliarik@suse.cz

- added update of fix for (bnc#604401)
- 2.19.15 

-------------------------------------------------------------------
Wed May 19 09:57:34 CEST 2010 - juhliarik@suse.cz

- added xen boot section as default during installation on 
  PV guest (bnc#604401)
- 2.19.14

-------------------------------------------------------------------
Thu May  6 13:15:18 CEST 2010 - juhliarik@suse.cz

- added patch for (bug#448883)
- 2.19.13

-------------------------------------------------------------------
Tue Apr 13 14:15:33 CEST 2010 - juhliarik@suse.cz

- added fix for troubles with using uuid names (bnc#594482)
- 2.19.12

-------------------------------------------------------------------
Thu Apr  8 15:55:40 CEST 2010 - juhliarik@suse.cz

- added patch for enable/disable SELinux (fate#309275)
- 2.19.11

-------------------------------------------------------------------
Wed Mar 31 12:09:27 CEST 2010 - juhliarik@suse.cz

- added fix for sending empty "boot_custom" (bnc#589433)
- 2.19.10

-------------------------------------------------------------------
Tue Mar 23 11:00:00 CET 2010 - juhliarik@suse.cz

- added fix for checking custom boot partition (bnc#588770)
- 2.19.9 

-------------------------------------------------------------------
Tue Mar 16 17:35:52 CET 2010 - juhliarik@suse.cz

- added fix for adding XEN section on IA64 (bnc#588609) 

-------------------------------------------------------------------
Tue Mar  9 16:17:10 CET 2010 - juhliarik@suse.cz

- added fix for using device map in autoyast profile (bnc#585824)
- 2.19.8 

-------------------------------------------------------------------
Fri Feb 26 10:20:10 CET 2010 - juhliarik@suse.cz

- added fix for creating sysconfig directory file (bnc#583088)
- 2.19.7

-------------------------------------------------------------------
Mon Feb 22 12:10:48 CET 2010 - juhliarik@suse.cz

- added fix for detection of UEFI (bnc#581213)
- 2.19.6 

-------------------------------------------------------------------
Thu Feb 11 16:16:12 CET 2010 - juhliarik@suse.cz

- added fix for calling mkinitrd if vga is "normal" (bnc#292013)
- 2.19.5 

-------------------------------------------------------------------
Thu Feb 11 13:36:28 CET 2010 - juhliarik@suse.cz

- added fix for using persistent device names (bnc#533782) 

-------------------------------------------------------------------
Thu Feb 11 12:13:19 CET 2010 - juhliarik@suse.cz

- added fix for using encrypted swap partition (bnc#577127)
- 2.19.4

-------------------------------------------------------------------
Thu Feb 11 10:55:21 CET 2010 - juhliarik@suse.cz

- added fix for detection of QEMU (bnc#571850)
- 2.19.3 

-------------------------------------------------------------------
Wed Feb 10 13:49:32 CET 2010 - juhliarik@suse.cz

- added fix for adding crashkernel option to XEN kernel 
  (bnc#578545)

-------------------------------------------------------------------
Tue Feb  9 16:30:04 CET 2010 - juhliarik@suse.cz

- solved problem with wrtting to floppy (bnc#539774) 

-------------------------------------------------------------------
Tue Feb  9 16:03:31 CET 2010 - juhliarik@suse.cz

- added fix for deleting Custom Boot Partition (bnc#544809)
- 2.19.2 

-------------------------------------------------------------------
Thu Jan 28 16:08:30 CET 2010 - juhliarik@suse.cz

- added commnets for using options in /etc/sysconfig/bootloader
  (bnc#511319)
- 2.19.1

-------------------------------------------------------------------
Wed Jan 13 18:56:03 CET 2010 - kmachalkova@suse.cz

- Adjusted .desktop file(s) to wrap /sbin/yast2/ calls in xdg-su
  where root privileges are needed, removed X-KDE-SubstituteUID key 
  (bnc#540627)

-------------------------------------------------------------------
Tue Jan 12 13:07:25 CET 2010 - juhliarik@suse.cz

- added fix for data in device.map if MD RAID from Intel is used
  (bnc#568837) 
- 2.19.0

-------------------------------------------------------------------
Wed Dec  9 11:39:18 CET 2009 - juhliarik@suse.cz

- added patch for KMS (bnc#561566) 

-------------------------------------------------------------------
Mon Dec  7 14:26:19 CET 2009 - juhliarik@suse.cz

- added fix for problem with characters in name (bnc#558542) 

-------------------------------------------------------------------
Fri Dec  4 16:14:07 CET 2009 - juhliarik@suse.cz

- added fix for section name mismatch in lilo.conf for PPC
  (bnc#441051)

-------------------------------------------------------------------
Tue Oct 13 15:41:07 CEST 2009 - juhliarik@suse.cz

- deleted handling of luks_root and updating initrd for encrypted
  "/" (bnc#528474)
- 2.18.17 

-------------------------------------------------------------------
Mon Sep 21 10:40:13 CEST 2009 - juhliarik@suse.cz

- added fix for missing persistent device names in mapping for
  perl-Bootloader (bnc#534905A)
- 2.18.16 

-------------------------------------------------------------------
Thu Sep 17 12:43:53 CEST 2009 - juhliarik@suse.cz

- added fix for typy in help (bnc#532904) 

-------------------------------------------------------------------
Fri Sep  4 17:50:39 CEST 2009 - juhliarik@suse.cz

- fixed type (bnc#535442) 

-------------------------------------------------------------------
Thu Sep  3 13:27:09 CEST 2009 - juhliarik@suse.cz

- added fixed in help text convert "XEN" to "Xen" (bnc#532512)

-------------------------------------------------------------------
Thu Sep  3 13:10:07 CEST 2009 - juhliarik@suse.cz

- added fix for editing boot section (bnc#535739) 
- 2.18.15

-------------------------------------------------------------------
Thu Aug  6 10:31:03 CEST 2009 - juhliarik@suse.cz

- added support for enable SELinux (fate#305557)
- 2.18.14 

-------------------------------------------------------------------
Tue Aug  4 16:52:57 CEST 2009 - juhliarik@suse.cz

- added support for redundancy md array (fate#305008)
- 2.18.13

-------------------------------------------------------------------
Fri Jul 31 11:55:40 CEST 2009 - aschnell@suse.de

- adapted to changes in yast2-storage
- 2.18.12

-------------------------------------------------------------------
Tue Jul 28 13:21:34 CEST 2009 - juhliarik@suse.cz

- added support for luks_root also to xen sections with kernel-xen 

-------------------------------------------------------------------
Tue Jul 28 10:29:13 CEST 2009 - juhliarik@suse.cz

- reorganize UI widgets in GRUB global options 

-------------------------------------------------------------------
Mon Jul 27 15:48:32 CEST 2009 - juhliarik@suse.cz

- added support for enable/disable acoustinc signals (fate#305403)
- 2.18.11 

-------------------------------------------------------------------
Fri Jul 24 14:54:16 CEST 2009 - juhliarik@suse.cz

- added support for encrypted disk (fate#305633)
- 2.18.10 

-------------------------------------------------------------------
Mon Jul 20 16:51:05 CEST 2009 - juhliarik@suse.cz

- added client bootloader_preupdate it takes care about calling 
  Storage::Update() (bnc#414490)
- added fix for using iscsi disk (bnc#393928)
- updated help text (bnc#511007)
- enabled change bootloader settings via one-click in installation
  summary (fate#303643)
- deleted warning message about using ext4
- updated proposal and using checkboxes Boot from Boot Partition
  and Boot from Extended Partition
- 2.18.9

-------------------------------------------------------------------
Mon Jun  8 10:37:27 CEST 2009 - jsrain@suse.cz

- do not add 'ide=nodma' to failsafe kernel parameter (bnc#510784)

-------------------------------------------------------------------
Mon May 25 16:23:55 CEST 2009 - jreidinger@suse.cz

- refactor Update code (update between products)

-------------------------------------------------------------------
Wed May 20 14:20:57 CEST 2009 - juhliarik@suse.cz

- fixed additional options for memory test section (bnc#396150)
- fixed problems with empty settings in autoyast profile for 
  memory test section (bnc#390659)
- fixed problem with custom (disable) gfxmenu option in autoyast
  profile (bnc#380509) 
- fixed deleting gfxmenu option if there is defined serial console
  (bnc#346576)
- added support check for ext4 (fate#305691)
- 2.18.8

-------------------------------------------------------------------
Mon May 18 17:45:52 CEST 2009 - juhliarik@suse.cz

- added fix for changing device map in y2-bootloader (bnc#497944)
- added warning message if there is not valid configuration for
  soft-raid (bnc#501043) 

-------------------------------------------------------------------
Thu May  7 10:05:02 CEST 2009 - juhliarik@suse.cz

- added fix for checking soft-raid devices in device.map
  (bnc#494630)
- added fix for changing device map in y2-bootloader (bnc#497944)
- 2.18.7

-------------------------------------------------------------------
Tue Apr 28 16:48:12 CEST 2009 - juhliarik@suse.cz

- added updated patch from IBM and reipl (bnc#471522) 

-------------------------------------------------------------------
Tue Apr 28 16:37:43 CEST 2009 - juhliarik@suse.cz

- disable checking thinkpad sequence in MBR also save content of 
  MBR (bnc#464485) 

-------------------------------------------------------------------
Wed Apr 22 15:47:26 CEST 2009 - jreidinger@suse.cz

- code clean
- add interface for new perl-Bootloader MBR tools 
- add missing short-cuts for widgets

-------------------------------------------------------------------
Thu Apr 16 14:52:23 CEST 2009 - juhliarik@suse.cz

- added fix for commandline interface (bnc#479069) 

-------------------------------------------------------------------
Wed Apr 15 11:31:40 CEST 2009 - juhliarik@suse.cz

- added back function setKernelParam (bnc#495048)
- 2.18.6 

-------------------------------------------------------------------
Tue Apr 14 13:25:52 CEST 2009 - juhliarik@suse.cz

- updated timeout for ppc and elilo both to seconds
- 2.18.5 

-------------------------------------------------------------------
Tue Apr 14 11:44:43 CEST 2009 - juhliarik@suse.cz

- added fix for troubles with analyse of MBR on soft riad 
  (bnc#483797) 

-------------------------------------------------------------------
Fri Apr 10 15:18:33 CEST 2009 - juhliarik@suse.cz

- added fix for problem with special chars in menu.lst (bnc#456362) 

-------------------------------------------------------------------
Fri Apr 10 14:15:02 CEST 2009 - juhliarik@suse.cz

- added fix for troubles with help in boot menu (bnc#384768) 

-------------------------------------------------------------------
Tue Apr  7 15:50:12 CEST 2009 - juhliarik@suse.cz

- refactoring UI is done (fate#305268)
- fixed problem with providing vga modes list in grub(bnc#362517)
- fixed troubles with short input field for devices (bnc#396387)
- fixed problem with setup of password for grub 
  (bnc#407887,#433854,#450470)
- fixed problem with keyboard shortcuts (bnc#414989)
- setup for console in grub was rewritten (bnc#431515)
- 2.18.4 

-------------------------------------------------------------------
Mon Feb 16 14:42:56 CET 2009 - juhliarik@suse.de

- added fix for problem with wrong init for storage library 
  (bnc#464090)
- updated fix for increase performance on huge machine (bnc#468922)
- added fix for checking GPT and using the 4th partition for 
  booting (bnc#474854)
- added quit booting "splash=silent quiet" (bnc#475194)
- updated change log for using convention (bnc#no,fate#no etc.)
- 2.18.3

-------------------------------------------------------------------
Mon Feb  9 15:42:12 CET 2009 - juhliarik@suse.de

- added fix for using buttons (bnc#440553)
- added fix for checking boot device on mac machines (bnc#343670)
- 2.18.2 

-------------------------------------------------------------------
Wed Feb  4 14:50:21 CET 2009 - juhliarik@suse.cz

- added fix for problem with unnecessary popup mesage for writting
  bootloader to floppy (bnc#333459)
- added fix meesage about writting bootloader to floppy includes 
  "Cancel" button (bnc#433348)
- changed text about using XFS there is used "may not" insted of 
  "will not" (bug#449823)  
- updated help text
- 2.18.1

-------------------------------------------------------------------
Wed Feb  4 12:15:21 CET 2009 - juhliarik@suse.cz

- added fix for finding the smallest partition on pmac machine
  (bnc#459860)
- updated function Dev2MountByDev() which can run long time if
  machine included huge number of disks (bnc#468922)
- added fix for problem with adding boot entry to EFI if
  installation run on different disk but with same boot partition
  (bnc#450682)
- added fix for using translated text in bootloader e.g. Image,
  Other (bug#445999)
- 2.18.0

-------------------------------------------------------------------
Tue Jan 20 14:11:38 CET 2009 - juhliarik@suse.cz

- added fix for problem with calling parted each time when
  yast2-bootloader is called (bnc#461613,#357290) 

-------------------------------------------------------------------
Thu Jan 15 15:28:38 CET 2009 - juhliarik@suse.cz

- added fix for problem with lines_cache_id == "" -it is cause of
  error output from perl-Bootloader (bnc#464098) 

-------------------------------------------------------------------
Wed Jan 14 13:59:14 CET 2009 - juhliarik@suse.cz

- added fix for changing EFI label in running system (bnc#269198)
- added fix for problem with primary language in GRUB (bnc#447053) 

-------------------------------------------------------------------
Thu Dec 11 17:43:40 CET 2008 - juhliarik@suse.cz

- added fix for problem with autoinstallation and powerlilo 
  (bnc#439674)
- added fix for (bnc#450506) root=kernelname
- added fix for problem with adding kernel to proposal (SLERT)
  (bnc#450153) 
- 2.17.46

-------------------------------------------------------------------
Mon Dec  8 15:41:43 CET 2008 - juhliarik@suse.cz

- added fix for problem with installation if boot device is NFS
  (bnc#440183) 

-------------------------------------------------------------------
Sun Dec  7 14:45:22 CET 2008 - juhliarik@suse.cz

- deleted support of detail settings for trustedgrub because it is
  not supporeted by trustedgrub package 

-------------------------------------------------------------------
Thu Dec  4 09:34:22 CET 2008 - juhliarik@suse.cz

- 2.17.45 

-------------------------------------------------------------------
Tue Dec  2 16:28:27 CET 2008 - juhliarik@suse.cz

- added fix for onetime boot if default is windows (bnc#339024) 

-------------------------------------------------------------------
Tue Dec  2 15:35:30 CET 2008 - juhliarik@suse.cz

- updated heuristic for adding other OS to menu.lst for GRUB 
  (bnc#448010) 

-------------------------------------------------------------------
Mon Dec  1 16:07:54 CET 2008 - juhliarik@suse.cz

- added fix for proposal if MBR include Vista code and "/" is on
  logical partition (bnc#450137)
- added update of handling serial console (bnc#449726)
- 2.17.44

-------------------------------------------------------------------
Mon Dec  1 14:32:09 CET 2008 - juhliarik@suse.cz

- added fix for problem with multipath (bnc#448110)
- added fix for problem with cloning boot sections (bnc#450190) 

-------------------------------------------------------------------
Thu Nov 27 18:55:11 CET 2008 - juhliarik@suse.cz

- added fix for problem with missing "console" (bnc#449726) 
- 2.17.43

-------------------------------------------------------------------
Thu Nov 27 16:46:21 CET 2008 - juhliarik@suse.cz

- deleted fix for (bnc#439674) - it fix problem with proposal of 
  globals on PPC (bnc#449747)
- 2.17.42

-------------------------------------------------------------------
Wed Nov 26 16:58:21 CET 2008 - juhliarik@suse.cz

- 2.17.41 

-------------------------------------------------------------------
Wed Nov 26 13:26:21 CET 2008 - juhliarik@suse.cz

- added fix for problem with "boot" in lilo.conf (bnc#449062) 

-------------------------------------------------------------------
Tue Nov 25 15:37:01 CET 2008 - juhliarik@suse.cz

- added fix for problem with changed default section (bnc#446555) 

-------------------------------------------------------------------
Tue Nov 25 10:51:12 CET 2008 - jsrain@suse.cz

- write correct language list in /boot/message (bnc#447053)

-------------------------------------------------------------------
Tue Nov 25 10:05:30 CET 2008 - juhliarik@suse.cz

- added fix for recreating device map (bnc#438243)
- updated proposal if boot device is on logical partition 
  (bnc#279837#c53) 

-------------------------------------------------------------------
Mon Nov 24 15:54:41 CET 2008 - juhliarik@suse.cz

- updated proposal of bootloader (bnc#279837#c53)
- added fix for recreating device map if storage change settings
  (bnc#438243)

-------------------------------------------------------------------
Fri Nov 21 12:11:27 CET 2008 - juhliarik@suse.cz

- updated fix for checking if boot entry exist in EFI (bnc#438215)
- 2.17.40 

-------------------------------------------------------------------
Wed Nov 19 13:50:35 CET 2008 - juhliarik@suse.cz

- added fix for problem with writing default kernel args to 
  /etc/sysconfig/bootloader (bnc#440125) 
-2.17.39 

-------------------------------------------------------------------
Wed Nov 12 12:26:47 CET 2008 - juhliarik@suse.cz

- deleted adding beep for booting (bnc#439328) 
- 2.17.38

-------------------------------------------------------------------
Wed Nov 12 10:55:10 CET 2008 - juhliarik@suse.cz

- added fix for problem with missing boot_* in globals (bnc#439674)

-------------------------------------------------------------------
Mon Nov 10 14:46:36 CET 2008 - juhliarik@suse.cz

- added fix for problem with disabled button for detail settings of
  trusted GRUB (bnc#442706)
- added calling function Pkg::SourceProvideFile() (bnc#409927)
- 2.17.37  

-------------------------------------------------------------------
Fri Nov  7 10:29:26 CET 2008 - juhliarik@suse.cz

- added fix for writing crashkernel to bootloader from kdump on ppc
  (bnc#441547)
- added fix for double boot entry twice by efibootmgr (bnc#438215)
- added fix for using fix_chs (bnc#367304)
- 2.17.36 

-------------------------------------------------------------------
Fri Oct 31 12:49:14 CET 2008 - juhliarik@suse.cz

- added better proposal checking elilo ,lilo
- added fix for typo (bnc#439030)
- added fix for selectinf "none" bootloader (bnc#438976)
- 2.17.35 

-------------------------------------------------------------------
Mon Oct 27 12:45:44 CET 2008 - juhliarik@suse.cz

- updated checking of boot device s not on XFS (bnc#438757)
- added fix for problem with generic boot code (bnc#438752) 
- 2.17.34

-------------------------------------------------------------------
Mon Oct 27 10:39:37 CET 2008 - jsrain@suse.cz

- updated method of ThinkPad MBR detection
- 2.17.33

-------------------------------------------------------------------
Mon Oct 27 10:21:57 CET 2008 - juhliarik@suse.cz

- added fix for using persistent device name in lilo (bnc#437764)
- 2.17.32

-------------------------------------------------------------------
Fri Oct 24 14:25:23 CEST 2008 - juhliarik@suse.cz

- added fix for problem with converting lilo to grub during update
  system
- added fix - deleting read-only option for elilo (bnc#438276) 

-------------------------------------------------------------------
Thu Oct 23 14:25:18 CEST 2008 - juhliarik@suse.cz

- added fix for broken titles in lilo (bnc#437693)  

-------------------------------------------------------------------
Tue Oct 21 18:35:31 CEST 2008 - juhliarik@suse.cz

- update for bug with deleting boot section (bnc#436890)
- 2.17.31

-------------------------------------------------------------------
Tue Oct 21 12:01:31 CEST 2008 - juhliarik@suse.cz

- added fix for problem with deleting all boot section for elilo
  (bnc#436890)
- added fox for problem with XEN boot section in domU (bnc#436899)
- 2.17.30

-------------------------------------------------------------------
Fri Oct 17 14:58:02 CEST 2008 - juhliarik@suse.cz

- added fix for adding language to GRUB (bnc#429287)
- 2.17.29

-------------------------------------------------------------------
Thu Oct 16 15:24:21 CEST 2008 - juhliarik@suse.cz

- added fix for using autoyast profil from SLES9 (bnc#344659)

-------------------------------------------------------------------
Thu Oct 16 10:05:03 CEST 2008 - juhliarik@suse.cz

- added fix for handling mounpoints (bnc#431977)

-------------------------------------------------------------------
Wed Oct 15 12:51:29 CEST 2008 - juhliarik@suse.cz

- added fix to proposal with "/" on logical partition (bnc#259050)

-------------------------------------------------------------------
Wed Oct 15 12:21:51 CEST 2008 - jsrain@suse.cz

- handle multipath devices properly when creating device map
  (bnc#433092)
- 2.17.28

-------------------------------------------------------------------
Mon Oct 13 16:40:11 CEST 2008 - juhliarik@suse.cz

- added fix for translation labes for ELILO (bnc#151486)
- added fix for typo in help text (bnc#433424)
- added fix for problem with device names in live CD installation
  (bnc#432699) 
- 2.17.27

-------------------------------------------------------------------
Fri Oct 10 14:50:31 CEST 2008 - jsrain@suse.cz

- fixed bootloader proposal in mixed standalone disk and BIOS-RAID
  environments (bnc#433092)
- issue a warning if /boot directory is on XFS on x86 boot
  architecture (bnc#429042)

-------------------------------------------------------------------
Wed Oct  8 15:32:09 CEST 2008 - juhliarik@suse.cz

- added fix for handling nil from function InitializeBootloader()

-------------------------------------------------------------------
Wed Oct  8 10:39:12 CEST 2008 - juhliarik@suse.cz

- added fix for adding crashkernel from y2-kdump (bnc#432651)
- added fix for writing proposal (bnc#433344)
- added fix for checking if boot device is on raid0 (bnc#156800)
- 2.17.26 

-------------------------------------------------------------------
Fri Oct  3 17:28:27 CEST 2008 - juhliarik@suse.cz

- added fix for installing packages (bnc#431580)
- added fix for 2 identical section in powerLILO (bnc#427730)
- added fix for mapping disk by label for powerLILO (bnc#41497)
- 2.17.25

-------------------------------------------------------------------
Tue Sep 30 13:37:44 CEST 2008 - juhliarik@suse.cz

- updated fix for converting LILO to GRUB (bnc#430579)
- 2.17.24

-------------------------------------------------------------------
Mon Sep 29 17:10:36 CEST 2008 - juhliarik@suse.cz

- added new dialog for updating from lilo to grub (bnc#430579)
- 2.17.23

-------------------------------------------------------------------
Mon Sep 29 15:45:41 CEST 2008 - jsrain@suse.cz

- fixed no scrren contents after changing loader type (bnc#427622)
- avoid mixing options of different bootloader after loaded type
  change

-------------------------------------------------------------------
Thu Sep 25 17:44:24 CEST 2008 - juhliarik@suse.cz

- added fix for problem with changed default name (bnc#169062)
- added fix for problem with editing custom boot  (bnc#395009)
- added fix for problem with timeout update (bnc#395851)
- 2.17.22

-------------------------------------------------------------------
Thu Sep 18 17:39:43 CEST 2008 - juhliarik@suse.cz

- added fix for initialise yast2-stroage (bnc#419197)
- help update (bnc#220283)
- 2.17.21

-------------------------------------------------------------------
Thu Sep 16 16:35:43 CEST 2008 - juhliarik@suse.cz

- added fix for deleting fake xen boot section (bnc#408346)
- added fix for failsafe options for kernel (bnc#419464)
- 2.17.20

-------------------------------------------------------------------
Thu Sep 16 16:35:43 CEST 2008 - juhliarik@suse.cz

- added fix for getDefaultSection() for zipl (bnc#364904)
- added fix for deleting gfxmenu from menu.lst (bnc#398806)
- 2.17.19

-------------------------------------------------------------------
Thu Sep 16 10:54:43 CEST 2008 - juhliarik@suse.cz

- added fix for problem with rnc file - syntax error (bnc#426522)
- 2.17.18

-------------------------------------------------------------------
Thu Sep 12 14:24:43 CEST 2008 - juhliarik@suse.cz

- added support of trusted grub (fate#303784), (fate#303672), 
  (fate#303891), (fate#303983)
- added warning that lilo is not supported (fate#305006)
- 2.17.17

-------------------------------------------------------------------
Thu Sep 11 15:27:43 CEST 2008 - locilka@suse.cz

- Calling new reipl_bootloader_finish client from yast2-reipl
  in bootloader_finish (fate#304960).
- 2.17.16

-------------------------------------------------------------------
Thu Sep 11 08:22:53 CEST 2008 - jsrain@suse.cz

- merged texts from proofread

-------------------------------------------------------------------
Wed Sep  3 12:00:58 CEST 2008 - jsrain@suse.cz

- added detection of EFI, proposing ELILO in that case 
 (fate#301882)
- 2.17.15

-------------------------------------------------------------------
Wed Aug 20 15:34:22 CEST 2008 - jsrain@suse.cz

- added skeleton for checking whether scenario is supported, not
  yet actually used (fate#304499)

-------------------------------------------------------------------
Mon Aug 18 12:34:35 CEST 2008 - jsrain@suse.cz

- store bootloader type before installing packages, fixed check
  for undefined product name (bnc#417383)
- 2.17.14 

-------------------------------------------------------------------
Thu Aug 14 15:16:04 CEST 2008 - juhliarik@suse.cz

- added support for creating console for kernel args (fate#110038)
- 2.17.13 

-------------------------------------------------------------------
Wed Aug 13 14:36:59 CEST 2008 - juhliarik@suse.cz

- added changes for pesistent device names (fate#302219)
- 2.17.12

-------------------------------------------------------------------
Wed Aug  6 15:42:28 CEST 2008 - juhliarik@suse.cz

- added better detection of NFS boot device (bnc#408912) 
- added better detection of EVMS - do not install bootloader 
  (fate#305007)
- 2.17.11

-------------------------------------------------------------------
Wed Aug  6 12:55:17 CEST 2008 - juhliarik@suse.cz

- added support for acoustic signals (fate#303481)
- added checkbox for enabling remapping in chainloader section
- 2.17.10

-------------------------------------------------------------------
Tue Aug  5 12:05:04 CEST 2008 - juhliarik@suse.cz

- added/enabled support for ordering disks in device.map for GRUB
  (fate#303964)
- 2.17.9 

-------------------------------------------------------------------
Mon Aug  4 13:29:01 CEST 2008 - juhliarik@suse.cz

- added support for reducing devices from device.map to 8 devices
  (fate#303548)
- 2.17.8  

-------------------------------------------------------------------
Thu Jul 31 10:27:42 CEST 2008 - juhliarik@suse.cz

- added support for remaping windows chainloader boot section
  (fate#301994)
- 2.17.7 

-------------------------------------------------------------------
Tue Jul 29 18:18:38 CEST 2008 - juhliarik@suse.cz

- update solution for saving kernel args to 
  /etc/sysconfig/bootloader (fate#302245)
- 2.17.6

------------------------------------------------------------------
Sun Jul 27 17:52:58 CEST 2008 - juhliarik@suse.cz

- added powersaved=off to boot section for failsave (bnc#153345)

-------------------------------------------------------------------
Wed Jul 23 15:16:58 CEST 2008 - juhliarik@suse.cz

- added support for persistent device names (fate#302219)  
- 2.17.5

-------------------------------------------------------------------
Wed Jul 21 09:20:13 CEST 2008 - juhliarik@suse.cz

- 2.17.4

-------------------------------------------------------------------
Wed Jul 16 14:27:23 CEST 2008 - jsrain@suse.cz

- store kernel parameters to sysconfig during installation
  (fate#302245)

-------------------------------------------------------------------
Fri Jul 11 13:18:05 CEST 2008 - ug@suse.de

- rnc file fixed (bnc#407615)

-------------------------------------------------------------------
Thu Jul 10 17:29:00 CEST 2008 - juhliarik@suse.cz

- enable installing GRUB to XEN  (bnc#380982)
- 2.17.3

-------------------------------------------------------------------
Thu Jun 27 17:24:00 CEST 2008 - juhliarik@suse.cz

- correct labels for buttons  (bnc#398492)

-------------------------------------------------------------------
Thu Jun 26 17:24:00 CEST 2008 - juhliarik@suse.cz

- deleted support xenpae (bnc#400526)
- 2.17.2

-------------------------------------------------------------------
Thu Jun 26 16:51:00 CEST 2008 - juhliarik@suse.cz

- added support for better detection Vista in MBR
- added fix for installing generic code if MBR is uknown (bnc#400062)
- added fix for detection MBR if sw-raid is used (bnc#398356)
- 2.17.1

-------------------------------------------------------------------
Mon Jun  9 13:35:26 CEST 2008 - juhliarik@suse.cz

- added fix for problem with booting Vista bnc #396444
- 2.16.20

-------------------------------------------------------------------
Wed Jun  4 13:39:59 CEST 2008 - juhliarik@suse.cz

- added fix for problem with deleting boot sections bnc #396810
- 2.16.19 

-------------------------------------------------------------------
Wed Jun  4 10:06:01 CEST 2008 - juhliarik@suse.cz

- added fix for problem with liveCD and simlinks for initrd and 
  kernel (bnc# 393030)
- 2.16.18

-------------------------------------------------------------------
Mon May 26 18:34:43 CEST 2008 - juhliarik@suse.cz

- added fix for problem with editing boot section for LILO 
  (bnc# 340732)
- added fix for cloning boot section (bnc# 390719)
- 2.16.17 

-------------------------------------------------------------------
Fri May 16 16:40:22 CEST 2008 - jsrain@suse.cz

- added categories Settings and System into desktop file
  (bnc #382778)

-------------------------------------------------------------------
Thu May 15 17:51:28 CEST 2008 - juhliarik@suse.cz

- added fix for bnc# 164884 - disabled Back button during 
  installation
- added missing strings bnc# 386527
- 2.16.16 

-------------------------------------------------------------------
Wed May  7 14:54:16 CEST 2008 - juhliarik@suse.cz

- added fix for bnc#335526 - problem with adding "resume" into 
  boot section for memtest
- 2.16.15

-------------------------------------------------------------------
Mon Apr 28 14:16:26 CEST 2008 - juhliarik@suse.cz

- added fix for bnc#232424 - problem with propose new config.
- 2.16.14 

-------------------------------------------------------------------
Tue Apr 22 13:09:57 CEST 2008 - juhliarik@suse.cz

- added fix for bnc#363254
- added fix for UI problem with ComboBoxes and "Browse..." button
- 2.16.13 

-------------------------------------------------------------------
Fri Apr 18 15:52:47 CEST 2008 - juhliarik@suse.cz

- added fix for (bnc#381192) bootloader uses grubonce _and_ kexec
- added detecting VirtualBox - cancel using kexec
- 2.16.12 

-------------------------------------------------------------------
Thu Apr 17 20:19:04 CEST 2008 - juhliarik@suse.cz

- new version
- 2.16.11 

-------------------------------------------------------------------
Thu Apr 17 20:02:19 CEST 2008 - locilka@suse.cz, juhliarik@suse.cz

- fixed initializing of combo-box widgets in dialogs, ComboBox
  in Qt does not accept `Value, using `Items instead (bnc #380781).
- using `InputField as a replacement for obsolete `TextEntry.

-------------------------------------------------------------------
Wed Apr 16 15:20:15 CEST 2008 - juhliarik@suse.cz

- added fix for activating DM-RAID boot partition (bnc #337742)
- added fix for lilo and raid version (bnc #357897)
- 2.16.10 

-------------------------------------------------------------------
Fri Apr 11 15:53:19 CEST 2008 - juhliarik@suse.cz

- added handling of option for calling kexec instead of reboot
  (fate#303395)
- 2.16.9 

-------------------------------------------------------------------
Tue Apr  1 12:24:12 CEST 2008 - jsrain@suse.cz

- adapted to changed handling of inst_finish steps during live
  installation

-------------------------------------------------------------------
Thu Mar 27 09:32:41 CET 2008 - juhliarik@suse.cz

- added deleting of duplicated sections after installation
- 2.16.8 

-------------------------------------------------------------------
Thu Mar 20 12:45:20 CET 2008 - jsrain@suse.cz

- updated the way section list is displayed in the installation
  proposal (fate#120376)
- 2.16.7

-------------------------------------------------------------------
Tue Mar 18 10:07:57 CET 2008 - jsrain@suse.cz

- keep the 'linux' section name if product name is empty 
  (bnc#371741)

-------------------------------------------------------------------
Mon Mar 17 12:43:32 CET 2008 - jsrain@suse.cz

- added 'StartupNotify=true' to the desktop file (bnc #304964)

-------------------------------------------------------------------
Fri Mar 14 14:57:17 CET 2008 - juhliarik@suse.cz

- added inst_bootloader for saving config file before installing 
  kernel (F #302660) 
- 2.16.6

-------------------------------------------------------------------
Thu Jan 31 13:03:52 CET 2008 - locilka@suse.cz

- Update::*version were moved to Installation::*version.
- 2.16.5

-------------------------------------------------------------------
Thu Jan 24 09:01:01 CET 2008 - juhliarik@suse.cz

- added patch for Bug#352020 - Graphical failsafe mode
- added support for Fate#300779: Install diskless client (NFS-root) 
- 2.16.4

-------------------------------------------------------------------
Tue Dec 11 16:12:09 CET 2007 - jsrain@suse.cz

- do not translate boot menu to unsupported language (#310459)
- 2.16.3

-------------------------------------------------------------------
Wed Dec  5 12:36:32 CET 2007 - jsrain@suse.cz

- fixed the device map proposal if USB stick is present (F#302075)

-------------------------------------------------------------------
Wed Oct 31 14:32:59 CET 2007 - dfiser@suse.cz

- Adapted to change of StorageDevices API.
- v2.16.2

-------------------------------------------------------------------
Wed Oct 31 14:08:59 CET 2007 - locilka@suse.cz

- installedVersion and updateVersion moved from 'Update' to
  'Installation' YCP module to remove dependencies.

-------------------------------------------------------------------
Thu Oct 11 15:22:27 CEST 2007 - od@suse.de

- migrate SLES9 persistent device ("...p1") names to SLES10
  persistent device names ("...-part1") (#162216)
- 2.16.1

-------------------------------------------------------------------
Wed Sep 26 21:22:58 CEST 2007 - od@suse.de

- added flag avoid_reading_device_map to blRead(), all internal
  Read()s and ReadSettings() interface to perl-Bootloader: used by
  BootLILO and BootGRUB during update to migrate device names in
  the device_map and then re-read the config files with correct
  device name translation (#328448)
- do not install bootloader in XEN paravirtualized DomU (#308451)
- 2.15.29

-------------------------------------------------------------------
Tue Sep 25 13:53:18 CEST 2007 - od@suse.de

- re-read bootloader config from system after the delayed run of
  perl-Bootloader updates, then call FlagOnetimeBoot() based on
  current setup (#328078)
- 2.15.28

-------------------------------------------------------------------
Tue Sep 25 11:09:55 CEST 2007 - od@suse.de

- added logging to find problem in #328078
- minor addition of whitespace
- 2.15.27

-------------------------------------------------------------------
Mon Sep 24 21:25:37 CEST 2007 - od@suse.de

- Storage::GetTranslatedDevices() called often and uneccesarily
  (related to #304269):
  - added more logging to UpdateSections()
  - added comments and FIXMEs
  - disabled calling device name update again for "linux",
    "failsafe" and "initrd" sections: this is not needed and would
    reverse device name updates when forwards and backwards device
    name update mappings exist
  - enabled device name updates for "other" sections (booting other
    installations)
- (related to #326372, see comment #12)
  - fix "Interpreter" error: also activates persistent device
    translation for device.map in yast2-bootloader (but no disk
    device mappings are defined in yast2-storage, so devices remain
    untranslated as of now)
- 2.15.26

-------------------------------------------------------------------
Fri Sep 21 16:19:02 CEST 2007 - od@suse.de

- run delayed bootloader_entry at the very end of the update, when
  the migrated bootloader configuration (including device mapping)
  has already been written (#309837)
- added some comments
- 2.15.25

-------------------------------------------------------------------
Thu Sep 20 21:00:14 CEST 2007 - od@suse.de

- log the contents of the perl-BL_delayed_exec script (#309837)
- 2.15.24

-------------------------------------------------------------------
Thu Sep 20 18:44:06 CEST 2007 - od@suse.de

- ckornacker@suse.de: added PREFIX to Makefile.cvs
- when bootloader_entry saved (during kernel postuninstall) a
  command in /boot/perl-BL_delayed_exec for delayed execution in
  the target system, run that script to remove old sections
  (#309837)
- 2.15.23

-------------------------------------------------------------------
Tue Sep 18 10:03:53 CEST 2007 - od@suse.de

- update the default entry during update when the comment with the
  former default exists, even if the current default is valid
  (#309837)
- 2.15.22

-------------------------------------------------------------------
Mon Sep 17 19:31:03 CEST 2007 - od@suse.de

- #309837:
  - fix setting the default section at the end of an update,
    according to saved previous default kernel image flavor
  - use fallback flavors if previous flavor is unavailable
- 2.15.21

-------------------------------------------------------------------
Thu Sep 13 05:41:00 CEST 2007 - od@suse.de

- specify blockoffset as string, rather than number
- added a FIXME comment
- fixed conversion of obsolete filenames in kernel and initrd keys
- fixed conversion of device names in root and chainloader keys
  (#309837)
- 2.15.20

-------------------------------------------------------------------
Tue Aug 28 18:35:52 CEST 2007 - pth@suse.de

- Fix the code in bootloader_finish so that the one-time-boot code
  is actually called.
- Redo the logic and structure of the one-time booting code.
  * Global Write uses Bootloader::getDefaultSection() to determine the
    section name.
  * New function BootCommon::Section2Index that determines the
    index # for a given section, currently only used by 
    BootGRUB::FlagOnetimeBoot.

-------------------------------------------------------------------
Wed Aug 15 20:34:07 CEST 2007 - od@suse.de

- forgot to use changed sections (feature #302302)
- added logging with y2milestone()s for last change
- 2.15.17

-------------------------------------------------------------------
Mon Aug 13 22:32:26 CEST 2007 - od@suse.de

- grub: feature #302302:
  - added code to UpdateSections() to update old sections for
    "other" installations to chainloader/configfile sections
  - moved PBR-examination code to function IsPartitionBootable(),
    used by BootGRUB::CreateSections() and
    BootCommon::UpdateSections() now
  - always use a "root" command for "other" installations: added
    a "root" command to chainloader entries
  - also use "noverifyroot" and "blockoffset" in chainloader
    entries
  - added a FIXME comment
- 2.15.16

-------------------------------------------------------------------
Fri Aug 10 20:11:24 CEST 2007 - od@suse.de

- part of feature #301313:
  - added front-end function and infrastructure in switcher.ycp for
    FlagOnetimeBoot()
  - added FlagOnetimeBoot() implementation for POWERLILO
- fixed return codes of examine_mbr.pl: do not overlap error codes
  with "bootloader stage1 needs to be (re)-installed here" return
  code
- evaluate new return code in yast2-bootloader
- added documentation comment to examine_mbr.pl
- changed documentation comments where yast2-bootloader calls
  examine_mbr.pl
- fixed error in autoinstall client that prevented importing legacy
  global keys
- added/fixed some comments
- added documentation comments to BootGRUB::CreateSections()
- changed two y2debug() into y2milestone()
- fixed: a chainloader entry may have been produced that pointed to
  the boot partition of our current installation
- grub: implemented booting other Linux installations on the system
  via chainloader/configfile entries (feature #302302)
- fixed: if-block contained no statement, uncommented y2debug() in
  there
- 2.15.15

-------------------------------------------------------------------
Thu Jul 26 07:26:05 CEST 2007 - jsrain@suse.cz

- removed unneeded yast2-devel from BuildRequires
- 2.15.14

-------------------------------------------------------------------
Fri Jul 20 18:21:03 CEST 2007 - od@suse.de

- preventing cyclic dependency in autobuild with a BuildIgnore on
  autoyast2-installation
- 2.15.13

-------------------------------------------------------------------
Fri Jul 13 18:25:18 CEST 2007 - od@suse.de

- converting old key "kernel" to new key "image" when converting
  autoyast configuration to export map (#285790)
- re-added lost y2milestone() to BootELILO.ycp
- creating "image" section instead of "kernel" section now in
  CreateLinuxSection()
- 2.15.11

-------------------------------------------------------------------
Wed Jul 11 00:25:18 CEST 2007 - od@suse.de

- Merge from SLES10-SP1 branch:
- let "SLES 9 style" autoyast xml files configure bootloader
  timeout (#214468, #183051)
- added help texts and widget descriptions to grub and elilo
  (#221737)
- Fixed type of passed arguments in function Import() (in
  modules/Bootloader.ycp & modules/BootELILO.ycp) (#236163)
- bootloader.rnc fixed for autoyast schema check
- set __auto key to false when user clones sections (#241158)
- added log message when FixSections() silently discards a section
  (#241158)
- fixed some whitespace
- fixed myToInteger(): return 0 if string cannot be converted to
  integer
- bootloader.rnc fixed for autoyast schema check (#211014)
- always log the target map when Propose() is called (not only when
  we debug)
- convert custom boot device names to the names indicated by the
  mountby setting; this is one part of a change to use persistent
  device names for the bootloader boot device, the rest requires
  simultaneously changing perl-Bootloader because of an
  incompatible interface change
  (#248162)
- #214468:
  - fixed autoyast schema
  - fixed import of autoyast data: do not remove the "default" option
- GRUB only: integrated the new boot_*, generic_mbr and activate
  keys (found in the "globals" map) from the new
  widget/perl-Bootloader interface into the internal workings of
  the grub code
  - for grub, this obsoletes the global variables loader_device,
    selected_location (aka loader_location), repl_mbr and activate
  - fixes loosing the information of multiple selected bootloader
    installation devices (#245680)
  - fixes faulty detection of user-changes to the "/boot" and "/"
    devices from yast2-storage (#247852)
  - decided that boot_mbr_md key is unneeded, because the decision
    to write to the MBRs of all underlying devices of a soft-RAID
    is automatic (kept commented-out sample code for boot_mbr_md)
  - decided that boot_extended is unneeded, because the decision to
    write the bootloader to the extended partition instead of to an
    un-activatable "/boot" or "/" partition is automatic (kept
    commented-out sample code for boot_extended)
  - removed wrapper code for variable translation from
    BootGRUB::Propose()
  - made private copies of functions in grub/misc.ycp and changed
    the code to use the new interface variables only (this is also
    wanted for better code separation between bootloaders, to
    reduce amount of special-case handling (to be worked on)):

      * from routines/misc.ycp:
          grub_getPartitionToActivate ()
          grub_getPartitionsToActivate ()
          grub_getMbrsToRewrite ()
          grub_getFileChangeDate ()
          grub_saveMBR ()
          grub_updateMBR ()
          grub_DetectDisks ()

      * from routines/lilolike.ycp:
          grub_ProposeDeviceMap ()
            ( ^^ really needed? no changes here, it just "belongs"
            to grub...)
          grub_ConfigureLocation()
          grub_DetectDisks ()
          grub_DisksChanged ()
          grub_LocationProposal ()

  - added helper functions:
      grub/misc.ycp:          SetBootloaderDevice()
      routines/misc.ycp:      GetBootloaderDevices()

  - added note to to-be-phased-out functions:
      routines/misc.ycp:      GetBootloaderDevice()

  - made some functions globally accessible:
      routines/popup.ycp:     askLocationResetPopup ()
      routines/misc.ycp:      myToInteger ()
      routines/lilolike.ycp:  FindMBRDisk ()

  - fixed bug with the detection of MD-RAID devices (both in
    grub_getPartitionToActivate and getPartitionToActivate): BIOS
    ID was assumed to be less than 128, but it starts at 128

  - commented out some obsolete and broken code that would activate
    the "/boot" device on installation of the bootloader to MBR;
    the code was cancelled out by program logic ("activate" flag)
    though;
    this also simplified the interface to getPartitionToActivate ()

  - added conditionals to Bootloader.ycp and BootCommon.ycp: do not
    handle obsolete variables for grub

  - commented out probably obsolete code in BootGRUB::Read() to
    determine old_style loader_device from read devices (including
    old-style "mbr_md")

  - added several FIXME:s
  - changed a fixed FIXME to FIXED

- when reading settings from the system: convert custom boot device
  names in globals to the kernel device names (#248162)
- corrected whitespace in grub/helps.ycp and ppc/helps.ycp
- fix faulty detection of user-changes to the "/boot" and "/"
  devices from yast2-storage: rewrote grub_DisksChanged() to work
  properly with boot_* variables (previous fix did not work
  correctly) (#247852)
- grub_DisksChanged() now returns a message summarizing all changes
  for selected bootloader devices; this message is now used in the
  popup that ask the user if he wants to repropose after a
  partitioning change (in askLocationResetPopup()) (#247852)
- rewrote check for disk changes to work with multiple selected
  bootloader locations in grub_DetectDisks() and
  grub_LocationProposal() (#247852)
- the summary message for GRUB now includes a short string ("/",
  "/boot", MBR) that gives the reason why each device has been
  selected for bootloader stage 1 installation
- changed comment for GetBootloaderDevices()
- GRUB only: accept old-style autoyast keys "repl_mbr" "activate" and
  "location" when importing an autoyast profile; "loader_device" is
  ignored (which may be fixable if we can make sure a target map is
  available) (#245680)
- grub:
  - if autoyast profile does not specify a bootloader location,
    propose one (#263305)
  - if autoyast profile does not specify a key for the default keys
    set by a yast-bootloader proposal, add these missing
    keys/values
- enabled translation of the kernel image name from the symlink to
  the real kernel file for the "failsafe" section; perl-Bootloader
  can handle this now
- convert device names in the grub device map to and from the
  "mount_by" device names as well (#248162)
- Changed location of EFI Bootloader Label widget in YaST2 gui (#242985)
- make installation of bootloader to the extended partition work
  with new design (#246161, #259050)
- enabled extended device handling in GetBootloaderDevices as well
- make persistent device names work with boot= directive for i386
  lilo (#248162)
- log conversion of old-style global keys from autoyast profile to
  new-style keys
- during update, update value of "default" directive for lilo and grub
  (#266534)
- do not show popup for changed MBR position when it did not
  change: use correct function for MBR detection (#267276)
- fixed autoyast logging change
- Fix for removal of wrong efiboot entries (#269130)
- fix for update-mode: fix updating of kernel-image and initrd
  filenames to the resolved symlinks (image-version and
  initrd-version) (#268731, helps not to trigger #267582 and
  #244033)
- #270202:
  - grub: fix erroneously added section "Hard Disk" on systems
    without a floppy drive: use new style variables for detecting
    that we install stage1 to a floppy disk
  - for bootloaders that still use the old style variables, check
    for undefined loader_device before comparing to floppy device
- 2.15.10

-------------------------------------------------------------------
Sat Jul  7 00:25:57 CEST 2007 - od@suse.de

- Remove limal-devel from BuildRequires again
- 2.15.9

-------------------------------------------------------------------
Wed Jul  4 09:25:00 CEST 2007 - aj@suse.de

- Add limal-perl to Requires as well.

-------------------------------------------------------------------
Wed Jul  4 08:33:40 CEST 2007 - aj@suse.de

- Fix BuildRequires so that package builds again.

-------------------------------------------------------------------
Tue Jul  3 17:27:50 CEST 2007 - od@suse.de

- re-added limal-devel to BuildRequires

-------------------------------------------------------------------
Tue Jul  3 16:34:02 CEST 2007 - od@suse.de

- moved Bootloader_API.pm from limal-bootloader to yast2-bootloader

-------------------------------------------------------------------
Thu Jun 21 17:36:59 CEST 2007 - adrian@suse.de

- fix changelog entry order

-------------------------------------------------------------------
Fri May 25 13:30:04 CEST 2007 - jsrain@suse.cz

- removed outdated translations from .desktop-files (#271209)

-------------------------------------------------------------------
Wed Apr 11 19:14:30 CEST 2007 - aosthof@suse.de

- Fixed erroneous EFI Bootloader Label (#242985) in BootELILO.ycp
- Fixed removal of obsolete entries in EFI Boot Menu in
  BootELILO.ycp (#237873)
- 2.15.8

-------------------------------------------------------------------
Thu Mar  1 10:04:44 CET 2007 - aosthof@suse.de

- Reverted to make Xen kernel default boot kernel if Xen pattern
  or Xen RPMs are installed. (Fate #301384)
- 2.15.7

-------------------------------------------------------------------
Tue Feb 27 16:33:32 CET 2007 - od@suse.de

- include yast2-storage in BuildRequires
- 2.15.6

-------------------------------------------------------------------
Mon Feb 26 18:44:18 CET 2007 - od@suse.de

- safeguard against mount-by device that does not exist (yet): fall  
  back to kernel name (#239473, #223608)
- fix entry for memtest86, it is named memtest86+ meanwhile
- collecting device information for perl-Bootloader now works with
  persistent device names; this caused a bug in the grub
  configuration where the gfxmenu entry was discarded because the
  device name could not be translated, as well as unbootable system
  (#244566, #247775)
- 2.15.5

-------------------------------------------------------------------
Tue Jan 23 12:58:51 CET 2007 - aosthof@suse.de

- Forgot to delete "src/clients/bootfloppy.ycp" and
  "src/config/bootfloppy.desktop" from SVN (#218437)

-------------------------------------------------------------------
Tue Jan 23 10:56:42 CET 2007 - aosthof@suse.de

- Removed bootfloppy module due to malfunction (#218437)
- 2.15.4

-------------------------------------------------------------------
Wed Jan 17 13:09:10 CET 2007 - jplack@suse.de

- revise efi boot manager entry handling (#233537)

-------------------------------------------------------------------
Tue Jan 16 23:46:27 CET 2007 - jplack@suse.de

- fix various zipl configuration problems (#235486)

-------------------------------------------------------------------
Mon Jan 15 15:03:49 CET 2007 - jplack@suse.de

- more stream lining in help messages

-------------------------------------------------------------------
Mon Jan 15 14:44:26 CET 2007 - jplack@suse.de

- handle efi boot manager entries properly (#233537)

-------------------------------------------------------------------
Mon Jan 15 13:33:00 CET 2007 - jplack@suse.de

- add label text snippets for grub so that they can get translated

-------------------------------------------------------------------
Thu Jan 11 14:10:31 CET 2007 - jplack@suse.de

- make xen section the first entry which will get the default
  though (FATE#301384)

-------------------------------------------------------------------
Wed Jan 10 18:06:26 CET 2007 - jplack@suse.de

- mostly complete fix for #228833, wrong elilo configurator

-------------------------------------------------------------------
Fri Jan  5 19:01:07 CET 2007 - jplack@suse.de

- fixed message handling, proposal, dialog handling for zipl, etc.
  (#228841, Fate#300732)

-------------------------------------------------------------------
Fri Dec 22 16:45:54 CET 2006 - jplack@suse.de

- do map "kernel" tag to "image" tag for now, so that proposal gets
  interpreted right.

-------------------------------------------------------------------
Fri Dec 22 09:57:53 CET 2006 - aosthof@suse.de

- Fixed "Propose New Configuration" in Bootloader Settings in YaST
  - Part 1 (#230230)
- Fixed "Propose New Configuration" in Bootloader Settings in YaST
  - Part 2 (#230230)
- 2.15.2

-------------------------------------------------------------------
Thu Dec 14 13:56:26 CET 2006 - jplack@suse.de

- code review and cleanup: eliminate dead code, eliminate simple
  functions used once, keep local functions local (part2)

-------------------------------------------------------------------
Mon Dec 11 18:38:35 CET 2006 - jplack@suse.de

- code review and cleanup: eliminate dead code, eliminate simple
  functions used once, keep local functions local (part1)

-------------------------------------------------------------------
Mon Dec 11 17:05:58 CET 2006 - jplack@suse.de

- replace Kernel::GetFinalKernel function which is broken by design
  by Kernel::ComputePackage.

-------------------------------------------------------------------
Mon Dec 11 16:27:16 CET 2006 - jplack@suse.de

- move CheckAdditionalKernels from misc to Grub and fix that crappy
  stuff

-------------------------------------------------------------------
Fri Dec  8 19:14:25 CET 2006 - od@suse.de

- related to help_messages and descriptions:
  - added comments to generic_Description() and the descriptions
    variable
  - corrected one warning and one debug message
  - renamed arch_widget_name to loader_widget_name, matching new
    functionality
- 2.15.1

-------------------------------------------------------------------
Fri Dec  8 15:40:38 CET 2006 - jplack@suse.de

- basic implementation for generic bootloader widgets for ELILO
  (Fate#300732)

-------------------------------------------------------------------
Fri Dec  8 12:03:16 CET 2006 - jplack@suse.de

- more zipl changes for Fate#300732
- merge elilo/misc into basic module

-------------------------------------------------------------------
Fri Dec  8 11:25:20 CET 2006 - jplack@suse.de

- basic implementation for generic bootloader widgets for ZIPL
  (Fate#300732)

-------------------------------------------------------------------
Fri Dec  1 16:58:24 CET 2006 - od@suse.de

- use kernel and initrd softlinks in Failsafe entry again, thus
  preventing the removal of the Failsafe entry when the kernel is
  updated (#224481)
- 2.14.15

-------------------------------------------------------------------
Fri Dec  1 11:32:49 CET 2006 - jplack@suse.de

- signal change of boot loader location so that the boot loader can
  be rewritten if needed (#225023)
- 2.14.14

-------------------------------------------------------------------
Fri Nov 24 19:35:33 CET 2006 - aosthof@suse.de

- fixed usage of function remove()
- added FIXME
- fixed typo in comment
- actually use sorted DMTargetMap by adding bios_ids (#223473)
- 2.14.13

-------------------------------------------------------------------
Fri Nov 24 17:03:10 CET 2006 - od@suse.de

- fixed typo in a comment
- added a FIXME in BootCommon
- added kernel and image file link resolve code to
  BootPOWERLILO.ycp (adapted from BootCommon.ycp)
- Fix broken bootloader configuration on ppc: initialize library
  at the appropriate point again (#210535)
- 2.14.12

-------------------------------------------------------------------
Fri Nov 24 14:47:00 CET 2006 - aosthof@suse.de

- Sorted DMTargetMap in lilolike.ycp to match the BIOS order
  (#223473)
- Fixed typos in lilolike.ycp
- 2.14.11

-------------------------------------------------------------------
Wed Nov 22 17:08:09 CET 2006 - ug@suse.de

- schema file fixes (#215263)

-------------------------------------------------------------------
Wed Nov 22 09:33:25 CET 2006 - aosthof@suse.de

- Fixed typo in lilolike.ycp (#223145)
- 2.14.10

-------------------------------------------------------------------
Tue Nov 21 20:59:51 CET 2006 - aosthof@suse.de

- Fixed target map for dmraids (aka FakeRAIDs) in lilolike.ycp
  (#222471)
- 2.14.9

-------------------------------------------------------------------
Tue Nov 21 14:56:00 CET 2006 - od@suse.de

- have a current target map available in the log when we debug
- added y2milestone()s around remapping
- fix forgetting to rewrite some kernel/image entries (ycp really
  should have a for loop, so resetting variables is not forgotten)
  (#214935)
- 2.14.8

-------------------------------------------------------------------
Tue Nov 21 14:29:08 CET 2006 - jplack@suse.de

- UpdateInitrdLine function is old, broken, rotten and completely
  useless now

-------------------------------------------------------------------
Tue Nov 21 11:45:46 CET 2006 - jplack@suse.de

- suppress newline from readlink command, breaks config files
- 2.14.7

-------------------------------------------------------------------
Tue Nov 21 10:16:22 CET 2006 - jplack@suse.de

- "activate" and "generic_mbr" do now get set if newly proposed

-------------------------------------------------------------------
Mon Nov 20 22:57:32 CET 2006 - od@suse.de

- #214935:
  - added more comments
  - only resolve symlinks for linux, xen and failsafe sections,
    type image and xen
  - do not resolve symlinks for files that are not on the default
    boot partition (because they have a grub device name prefix)
  - added more logging
  - actually use the resolved symlinks for kernel and initrd
- moved some comments to the right position in the code
- 2.14.6

-------------------------------------------------------------------
Mon Nov 20 16:10:03 CET 2006 - jplack@suse.de

- quick fix for problems with Xen pattern selection (#208380):
  never use cached_proposal for now

-------------------------------------------------------------------
Mon Nov 20 15:52:07 CET 2006 - od@suse.de

- reverted initrd and kernel names to links for everything but
  Mode::normal() (#214935)
- resolve symlinks for kernel and initrd during inst_finish, so
  that the "real names" are put into the bootloader configuration
  -- this is the plan B solution, plan A (which shows correct
  filenames instead of link names in the proposal) does not
  currently work (#214935)
- 2.14.4

-------------------------------------------------------------------
Mon Nov 20 15:31:58 CET 2006 - jplack@suse.de

- fix format for DefaultKernelParams

-------------------------------------------------------------------
Mon Nov 20 15:29:50 CET 2006 - jplack@suse.de

- fix boot loader location mapping: check boot_root before
  boot_boot (#219409)

-------------------------------------------------------------------
Mon Nov 20 13:12:45 CET 2006 - jplack@suse.de

- fix full adoption to new grub name sceme ((#214935, FATE#300732)

-------------------------------------------------------------------
Fri Nov 17 13:17:50 CET 2006 - od@suse.de

- added comments
- fix finding the correct names for kernel image and initrd (not
  yet fixed for powerlilo) (#214935)
- first part of fix for resetting user changes when going to expert
  settings
- 2.14.3

-------------------------------------------------------------------
Thu Nov 16 13:32:48 CET 2006 - jplack@suse.de

- section type of 'xen' is now handled (FATE#300732)

-------------------------------------------------------------------
Wed Nov 15 16:21:37 CET 2006 - jplack@suse.de

- fixed Summary generation for Grub (#220285), did still consider
  old-style variable loader-device

-------------------------------------------------------------------
Wed Nov 15 11:19:04 CET 2006 - jplack@suse.de

- widget for type selectdevice did not get initialized (#221180)

-------------------------------------------------------------------
Mon Nov 13 16:40:04 CET 2006 - od@suse.de

- add more variables for the new perl-Bootloader interface to the
  autoyast DTD for yast2-bootloader: currently, the user needs to
  specify them if he wants to specify any global variable (which
  probably is the right interface for him)
- reverted BootGRUB to use FixGlobals(), this functionality is not
  a bug
- added comments to FixGlobals() and the call from BootGRUB to it
- move setting of boot_* and activate keys in globals for new
  perl-Bootloader interface from BootCommon::i386LocationProposal()
  in lilolike to the end of BootGRUB::Propose(), so that the need
  to set defaults for the other values in globals is detected and
  these are proposed as well (#219409)
- 2.14.1

-------------------------------------------------------------------
Mon Nov 13 13:19:01 CET 2006 - jplack@suse.de

- remove in ycp has bogus semantics (#220365)

-------------------------------------------------------------------
Mon Nov 13 12:58:18 CET 2006 - jplack@suse.de

- generic MBR not written/activate flag not set due to incomplete
  impl. of FATE#300732

-------------------------------------------------------------------
Mon Nov 13 12:36:50 CET 2006 - ug@suse.de

- schema file for autyast fixed

-------------------------------------------------------------------
Mon Nov 13 11:15:20 CET 2006 - jplack@suse.de

- fix missing proposal of global values during installation
  (#219409), function FixGlobals was inappropriate

-------------------------------------------------------------------
Thu Nov  9 21:54:15 CET 2006 - od@suse.de

- added a few comments to the new code
- fix trashing globals in grub et al.: use remove() to remove
  values from a map (#219409)
- 2.13.86

-------------------------------------------------------------------
Wed Nov  8 20:49:52 CET 2006 - od@suse.de

- moved change_widget_default_value() to BootCommon.ycp
- use change_widget_default_value() to work around "select" widget
  default value bug
- logging variables filled by grub proposal
- using correct variable (globals) for new perl-Bootloader
  interface (#213256)
- 2.13.85

-------------------------------------------------------------------
Wed Nov  8 18:16:57 CET 2006 - od@suse.de

- changed some comments
- move global_options, section_options and exports (new
  perl-Bootloader interface) to BootCommon.ycp
- pass proposal for grub to new perl-Bootloader interface (#213256)
- 2.13.84

-------------------------------------------------------------------
Tue Nov  7 18:25:55 CET 2006 - od@suse.de

- removed unused variable
- changed and added some documentation in comments
- fixed global options filtering for global options widget
  (#213256)
- 2.13.83

-------------------------------------------------------------------
Tue Oct 31 17:08:26 CET 2006 - od@suse.de

- autoyast Relax-NG Compact schema file added (#215263)
- 2.13.82

-------------------------------------------------------------------
Tue Oct 31 02:51:33 CET 2006 - od@suse.de

- fixed exporting the device map to autoyast (#211908)

-------------------------------------------------------------------
Tue Oct 17 00:35:45 CEST 2006 - od@suse.de

- packaged missing grub/help.ycp and generic/help.ycp
- added comments to UpdateGfxMenuContents()
- 2.13.80

-------------------------------------------------------------------
Fri Oct 13 11:45:28 CEST 2006 - sf@suse.de

- Bug #173486: do not display ssh message when installed with ssh 
  and vnc

-------------------------------------------------------------------
Thu Oct 12 09:35:16 CEST 2006 - jplack@suse.de

- implementation of generic password widget (FATE#300732)

-------------------------------------------------------------------
Mon Oct  9 19:09:25 CEST 2006 - jplack@suse.de

- implement generic widget functionality for Grub (FATE#300732)
- 2.13.79

-------------------------------------------------------------------
Tue Sep 26 17:23:23 CEST 2006 - jplack@suse.de

- part of new interface for FATE#300732
- 2.13.78

-------------------------------------------------------------------
Tue Sep 26 14:47:58 CEST 2006 - jplack@suse.de

- implementation for FATE#120026: button to initialize bootloader

-------------------------------------------------------------------
Thu Sep 21 10:19:54 CEST 2006 - od@suse.de

- jplack@suse.de: basic implementation for 'selectdevice' entry
  type which will act as a hook for more sophisticated UI handling
  for device-by-id selection and such.
- 2.13.77

-------------------------------------------------------------------
Fri Sep 15 19:00:21 CEST 2006 - od@suse.de

- added caching of bootloader proposal patch by lslezak@suse.de,
  with some changed variable names and added comments (feature
  #300709)
- 2.13.76

-------------------------------------------------------------------
Wed Sep 13 20:19:07 CEST 2006 - od@suse.de

- reverted last change (in SVN) to bootfloppy.ycp, so the final
  correction to include this change of aosthof again:
  A few corrections had to be done related to wrong pathes (Bug
  #180240)
- using parted for activation of boot partition again (instead of
  /sbin/activate from the lilo package) -- extended partition
  handling was fixed (#167602)
- 2.13.75

-------------------------------------------------------------------
Mon Sep 11 13:45:44 CEST 2006 - mvidner@suse.cz

- Fixed autodocs.

-------------------------------------------------------------------
Mon Sep  4 17:20:15 CEST 2006 - jplack@suse.de

- support new options no_os_chooser and optional (#202069, #202072)

-------------------------------------------------------------------
Tue Aug 22 15:21:30 CEST 2006 - od@suse.de

- jplack: use new device_map format (#198244)
- 2.13.74

-------------------------------------------------------------------
Wed Jun 21 14:28:21 CEST 2006 - uli@suse.de

- zipl: add "TERM=linux console=..." to proposal if booted with 
  TERM=linux (bug #186970)

-------------------------------------------------------------------
Mon Jun 19 15:18:29 CEST 2006 - aosthof@suse.de

- Fixed erroneous pathes in function createFloppyImage() in 
  bootfloppy.ycp (#180240) 

-------------------------------------------------------------------
Fri Jun  9 19:14:30 CEST 2006 - od@suse.de

- when a change somewhere in the proposal causes a new section to
  be created (e.g. for a xen kernel), if the section does not yet
  exist and has not explicitly been deleted, add it to our proposal
  (#170469)
- added lots of commentary to FixSections()
- revert patch that added "powersaved=off" to append line in
  failsafe section - more testing needed (#153345)
- 2.13.73

-------------------------------------------------------------------
Thu Jun  8 17:23:54 CEST 2006 - od@suse.de

- ppc: always initialize board type when making a proposal in an
  autoyast installation (#178831)
- 2.13.72

-------------------------------------------------------------------
Wed Jun  7 18:30:11 CEST 2006 - od@suse.de

- add "powersaved=off" to append line in failsafe section for i386,
  x86_64 and ia64 (#153345)
- filter virtual mountpoints such as swap etc. (#182375)
- use full path to MD device (was broken since ever according to
  documentation)
- 2.13.71

-------------------------------------------------------------------
Fri Jun  2 17:42:57 CEST 2006 - jplack@suse.de

- fixed raid 1 detection in lib_iface.ycp (#178802)

-------------------------------------------------------------------
Wed May 31 16:11:36 CEST 2006 - od@suse.de

- check for RAID1 md arrays as all others will break on reboot
  (#178802)
- 2.13.69

-------------------------------------------------------------------
Wed May 31 13:49:59 CEST 2006 - od@suse.de

- replace occurences of a-z and A-Z with character lists to prevent
  problems in some locales (#177560)
- 2.13.68

-------------------------------------------------------------------
Mon May 29 13:06:10 CEST 2006 - od@suse.de

- iseries: fix proposal for NWSSTG boot device (#167390)
- 2.13.67

-------------------------------------------------------------------
Mon May 22 18:30:52 CEST 2006 - jplack@suse.de

- add initial support for xenpae (#177051)
- 2.13.66

-------------------------------------------------------------------
Fri May 19 16:05:32 CEST 2006 - od@suse.de

- added FIXME note to Bootloader.ycp
- send partitioning info always when Initializer called (#161755)
- 2.13.65

-------------------------------------------------------------------
Fri May 19 12:25:09 CEST 2006 - od@suse.de

- fixed installation of installation kernel (ISERIES64) into slot A
  on iSeries (#165497)
- 2.13.64

-------------------------------------------------------------------
Wed May 17 22:42:52 CEST 2006 - od@suse.de

- fix backwards mapping of "mount by" device names when bl
  configuration is read (#176201)
- revert last change in MountByDev2Dev() and use y2milestone()
  again
- 2.13.63

-------------------------------------------------------------------
Wed May 17 16:52:30 CEST 2006 - od@suse.de

- added bootloader device conversion for mount by ID, UUID etc. to
  BootPOWERLILO (#174349)
- added debug messages to Dev2MountByDev()
- changed 2x y2milestone() -> y2debug() in MountByDev2Dev()
- 2.13.62

-------------------------------------------------------------------
Fri May 12 16:02:34 CEST 2006 - od@suse.de

- during installation/update on ppc iseries, unconditionally
  install the ISERIES64 file from the installation media as rescue
  kernel into slot A (#165497)
- fixed some whitespace
- 2.13.61

-------------------------------------------------------------------
Fri May 12 13:24:19 CEST 2006 - od@suse.de

- adapted to ppc/BootPOWERLILO.ycp: fixed mangled section titles
  after update (#170579)
- 2.13.60

-------------------------------------------------------------------
Wed May 10 19:07:38 CEST 2006 - od@suse.de

- added comments to update code
- fixed mangled section titles after update (#170579)
- 2.13.59

-------------------------------------------------------------------
Wed May 10 15:49:39 CEST 2006 - od@suse.de

- fix broken consistency check for legacy iSeries with DASD only
  (#166378)
- make it possible to manually add a value to selection list
  (needed for work arounds #166378 et. al.)
- fix error typo in lib_iface.ycp
- 2.13.58

-------------------------------------------------------------------
Thu May  4 15:02:21 CEST 2006 - locilka@suse.cz

- merged texts from proofread 
- 2.13.57

-------------------------------------------------------------------
Thu May  4 11:02:00 CEST 2006 - jsrain@suse.cz

- change the message before reboot if performing an SSH
  installation (#160301)

-------------------------------------------------------------------
Tue May  2 18:53:10 CEST 2006 - od@suse.de

- on ppc, never create a "failsafe" section (#170565)
- 2.13.56

-------------------------------------------------------------------
Tue May  2 18:01:17 CEST 2006 - od@suse.de

- in UI, show explanatory message instead of missing UUID (before
  partition is formatted)
- added code readability comment
- 2.13.55

-------------------------------------------------------------------
Fri Apr 28 14:32:22 CEST 2006 - od@suse.de

- fixed elilo section name fix from #170129:
  - getLoaderType() cannot be called from GfxMenu.ycp, so changed
    internal Interface of GfxMenu::translateSectionTitle() to
    accept "loader" parameter instead of "allow_blanks" parameter
  - updated other functions to use/pass through the "loader"
    parameter now:
      GfxMenu::UpdateGfxMenuContents()
      GfxMenu::getTranslationsToDiacritics()
      BootCommon::translateSectionTitle()
      BootCommon::UpdateGfxMenuContents()
- changed some y2milestone() messages: do not mention "lilo" when
  it can be any bootloader type other than "grub"
- added me as co-author to BootCommon.ycp
- 2.13.54

-------------------------------------------------------------------
Thu Apr 27 16:05:59 CEST 2006 - od@suse.de

- examine_mbr.pl needs perl-Compress-Zlib
- 2.13.53

-------------------------------------------------------------------
Thu Apr 27 15:56:18 CEST 2006 - od@suse.de

- on ia64, do not use the short product name in the "second
  level" bootloader elilo -- use "linux" again instead (also
  sidesteps bug #170129)
- added a comment for a future feature that may introduce two "menu
  levels" for grub as well
- 2.13.52

-------------------------------------------------------------------
Mon Apr 24 16:10:54 CEST 2006 - sf@suse.de

- fixed regexp (Bug #168594) 

-------------------------------------------------------------------
Fri Apr 21 19:23:12 CEST 2006 - od@suse.de

- (#148931, #164950), fixes features #300383, #300160, #300358:
  - for root partitions in bootloader config: automatically use mount
    by id, path, uuid and label as set up in yast2-storage
  - also display these as "hints" in the UI
- fixed some comments
- added a y2milestone in getPartitionList()
- fixed some whitespace
- 2.13.50

-------------------------------------------------------------------
Thu Apr 20 13:49:50 CEST 2006 - od@suse.de

- using /sbin/activate again (#167602)
- do not accept fsid 257 (on pmac) anymore, Apple_Bootstrap is now
  reported as fsid 258 (#167934)
- 2.13.49

-------------------------------------------------------------------
Wed Apr 12 18:30:49 CEST 2006 - od@suse.de

- accept fsid 257 (Apple_Bootstrap) as pmac boot partition
  (#165518)
- 2.13.48

-------------------------------------------------------------------
Wed Apr 12 17:37:31 CEST 2006 - od@suse.de

- print-product.ycp:
  - return short name for bootloaders other than grub (#163702)
  - do not attach version to product name (#165466)
- use short product name instead of "linux" as section name for
  bootloaders other than grub (#163702)
- 2.13.47

-------------------------------------------------------------------
Wed Apr 12 14:01:17 CEST 2006 - od@suse.de

- long name uses LABEL from content file everywhere now, so do not
  attach version anymore (#163702)
- fixed typo in message
- 2.13.46

-------------------------------------------------------------------
Tue Apr 11 22:17:59 CEST 2006 - od@suse.de

- on pmac: propose only partitions smaller than 20 cylinders
  (#158543)
- 2.13.45

-------------------------------------------------------------------
Tue Apr 11 20:59:57 CEST 2006 - od@suse.de

- propose bootloader location on pmac systems (#158543)
- changed comment
- 2.13.44

-------------------------------------------------------------------
Tue Apr 11 17:20:56 CEST 2006 - od@suse.de

- clone activate flag and loader_device for AutoYaST (#151501)
- 2.13.43

-------------------------------------------------------------------
Tue Apr 11 01:10:20 CEST 2006 - jplack@suse.de

- write config even if no create_efi_entry has been requested
  (#163260)

-------------------------------------------------------------------
Mon Apr 10 20:35:50 CEST 2006 - od@suse.de

- fixed invalid error on bootloader initialization (#164925)
- 2.13.41

-------------------------------------------------------------------
Mon Apr 10 20:20:08 CEST 2006 - od@suse.de

- fix BootPOWERLILO to return proposal again (introduced with dead
  code elimination a few days ago)
- changed some comments for code around "activate"
- 2.13.40

-------------------------------------------------------------------
Fri Apr  7 12:28:21 CEST 2006 - od@suse.de

- update_gfxmenu: added -f to rm to avoid error message on English
  installs (#163693)
- commented out dead code
- jplack/od: stop work flow for an illegal boot= selection
- 2.13.39

-------------------------------------------------------------------
Wed Apr  5 01:49:23 CEST 2006 - od@suse.de

- changed more prep_boot_partition from "/dev/null" to "" (#163387)
- 2.13.38

-------------------------------------------------------------------
Wed Apr  5 01:21:17 CEST 2006 - od@suse.de

- use empty string when no prep boot or FAT partition is found
  (#163387)
- 2.13.37

-------------------------------------------------------------------
Tue Apr  4 17:00:12 CEST 2006 - jplack@suse.de

- update list of possible selections, each time a generic widget is
  "called" (#161755)

-------------------------------------------------------------------
Mon Apr  3 20:51:38 CEST 2006 - od@suse.de

- do not add kernel option "selinux=0" on any architecture (#155856)
- fixed compilation errors in lib_iface.ycp
- 2.13.36

-------------------------------------------------------------------
Mon Apr  3 20:27:48 CEST 2006 - jplack@suse.de

- ppc: update default name if denoted section has been updated
- ppc: update global clone entry, too, if device names changed
- fix for #161755, send partition/disk info where neccessary
- reorder code so that new function SetDiskInfo is formed and can
  be used in various places to fix #161755 
- add proposed code change for virtual 'boot' mountpoints (#162242)

-------------------------------------------------------------------
Sat Apr  1 23:25:58 CEST 2006 - od@suse.de

- added TESTME comment: test parted partition activation with BSD
  slices
- remove more old-style backticks
- add needed comments
- added parted to Requires (#161316)
- changed a y2internal -> y2milestone
- fixed harmless typos
- 2.13.35

-------------------------------------------------------------------
Wed Mar 29 18:52:24 CEST 2006 - od@suse.de

- using parted for activation of boot partition now (instead of
  /sbin/activate from the lilo package) (#161316)
- fixed a typo
- fixed some whitespace
- added update-alternatives to BuildRequires
- 2.13.34

-------------------------------------------------------------------
Mon Mar 27 15:36:27 CEST 2006 - uli@suse.de

- changed s390* reboot message (bug #160045)

-------------------------------------------------------------------
Sun Mar 26 06:14:08 CEST 2006 - od@suse.de

- removed yast2-devel-packages from BuildRequires
- add replacements for yast2-devel-packages to BuildRequires
- 2.13.33

-------------------------------------------------------------------
Tue Mar 21 17:31:03 CET 2006 - jplack@suse.de

- fix console= handling on update, and some more update fixes (#155397)
- 2.13.32

-------------------------------------------------------------------
Tue Mar 21 15:16:32 CET 2006 - od@suse.de

- cleanup: move UpdateSections function into Update()'s body
- fixed #157939: iseries can boot even if no prep boot partition
  exists and/or is configured
- 2.13.31

-------------------------------------------------------------------
Mon Mar 20 23:49:04 CET 2006 - od@suse.de

- package clients/print-product.ycp
- 2.13.30

-------------------------------------------------------------------
Mon Mar 20 18:46:11 CET 2006 - od@suse.de

- fixes for #155397:
  - major cleanup of Update() code to be able to fix #155397
  - added "return ret" to CreateImageSection()
  - fixed parameters in call to UpdateSections()
  - fixed list element removal: remove() -> filter()
  - also removed translation of section title (GfxMenu) for ppc
    (perl-Bootloader will take care of this)
- print-product.ycp: remove " -- " from arguments to
  CommandLine::Print()
- 2.13.29

-------------------------------------------------------------------
Mon Mar 20 17:20:39 CET 2006 - od@suse.de

- doing the right thing for InitializeLibrary
- fix indentation/code style
- print-product.ycp was wrong in modules, moved to clients
- 2.13.28

-------------------------------------------------------------------
Fri Mar 17 23:37:22 CET 2006 - od@suse.de

- made text widget in error log message popup higher (#159264)
- fix indentation
- 2.13.27

-------------------------------------------------------------------
Fri Mar 17 18:25:03 CET 2006 - od@suse.de

- removed bootloader-theme from Requires: (#158588)
- 2.13.26

-------------------------------------------------------------------
Fri Mar 17 16:06:36 CET 2006 - od@suse.de

- moved CreateLinuxSection() to BootPOWERLILO.ycp and adapted for
  ppc (#144553):
   - kernel -> image 
   - removed code that is not used on ppc
   - added comments
- moved CreateLinuxSection up and using it for installation as well
- 2.13.25

-------------------------------------------------------------------
Wed Mar 15 16:34:50 CET 2006 - od@suse.de

- added debug output for (#156993)
- changed my_sections -> updated_sections
- 2.13.24

-------------------------------------------------------------------
Mon Mar 13 16:48:18 CET 2006 - od@suse.de

- jplack:
  - remove dead/unused code
  - add some FIXME comments
  - more cleanups
- 2.13.23

-------------------------------------------------------------------
Mon Mar 13 16:04:51 CET 2006 - od@suse.de

- changed some whitespace
- corrected fallback kernel to "/boot/vmlinux"
- copied UpdateSections() from lilolike.ycp to BootPOWERLILO.ycp
  and adapted to new interfaces (#144553)
- made read_default_section_name global in BootCommon.ycp (#144553)
- syntax cleanups
- proofread
- 2.13.21

-------------------------------------------------------------------
Wed Mar  8 00:41:02 CET 2006 - od@suse.de

- added proposal for prep and iseries (pmac still missing)
- created new function change_widget_default_value() and moved code
  from Propose() into this function
- proposal for prep and iseries set the default values for their
  widgets using change_widget_default_value()
- added FIXME: for improving the summary function
- fixed comment in chrp.ycp explaining the use of
  prep_same_disk_as_root
- 2.13.20

-------------------------------------------------------------------
Tue Mar  7 22:17:31 CET 2006 - od@suse.de

- #145597:
  - use old working proposal code from BootPPC in BootPOWERLILO
  - add comments where needed to understand the code
  - change lookup, lookup_value and modifySection and use []: instead
  - use search instead of find(string, string)
  - fixed header of BootPOWERLILO
  - fixed LocationProposal to use old BootPPC code
  - fixed some whitespace
  - call old currentBoardInit() from new Propose()
  - set proposed boot partition as default in widget
- add "global void" to jplack's bootloaderError()
- fix y2error format string
- fixed an obsolete FlushCache() -> CommitSettings()
- give an error popoup with log like in SLES9 (#145106)
- use only one log file for all bootloaders (#145106)
- cleanups, mostly indentation to make code readable
- fixed: activate on i386 did not work when p_dev["nr"] == "" (mean 
  whole disk) was one of loader_device or boot_partition
- unify confusing interface names: FlushCache -> CommitSettings
- give an error popoup with log like in SLES9 (#145106)
- fix one update problem on POWER
- use correct path to mkzimage for iSeries bootfile
- 2.13.19

-------------------------------------------------------------------
Fri Mar  3 20:27:17 CET 2006 - jplack@suse.de

- give an error popoup with log like in SLES9 (#145106)
- use only one log file for all bootloaders (#145106)
- fix one update problem on POWER

-------------------------------------------------------------------
Fri Mar  3 18:55:09 CET 2006 - jplack@suse.de

- fixed: activate on i386 did not work when p_dev["nr"] == "" (mean
  whole disk) was one of loader_device or boot_partition

-------------------------------------------------------------------
Wed Mar  1 09:06:08 CET 2006 - olh@suse.de

- use correct path to mkzimage for iSeries bootfile

-------------------------------------------------------------------
Tue Feb 28 12:35:40 CET 2006 - od@suse.de

- olh also fixed a typo in Bootloader.ycp
- 2.13.18

-------------------------------------------------------------------
Wed Feb 22 21:08:10 CET 2006 - olh@suse.de

- do a mount --bind /dev /mnt/dev in bootloader_finish.ycp (#144773)

-------------------------------------------------------------------
Thu Feb 16 19:31:10 CET 2006 - od@suse.de

- translateSectionTitle():
  - handle results properly when regexpsub() is called with a non-matching
    regex
  - fixed comment for ReplaceRegexMatch()
  - fixed execess -> excess in y2milestone()
  - added another y2milestone() for cutting off words
- 2.13.17

-------------------------------------------------------------------
Thu Feb 16 17:18:17 CET 2006 - od@suse.de

- wrote ReplaceRegexMatch() to globally replace matching regexes
- fix filtering of lilo bootloader section name with
  ReplaceRegexMatch()
- 2.13.16

-------------------------------------------------------------------
Thu Feb 16 15:50:30 CET 2006 - od@suse.de

- fixed typo in filtering of forbidden chars for lilo section titles
- added logging for lilo section title adaptation
- 2.13.15

-------------------------------------------------------------------
Wed Feb 15 15:28:00 CET 2006 - od@suse.de

- olh:
  - setting svn:keyword property to 'Author Date Id Revision'
  - typo s/instalaltion/installation/
- od:
  - restrict LILO section names to 11 chars -- use same algorithm
    as in perl-Bootloader, LILO.pm, sub FixSectionName()
- 2.13.14

-------------------------------------------------------------------
Tue Feb 14 13:34:23 CET 2006 - olh@suse.de

- fix typo in board_type_names

-------------------------------------------------------------------
Tue Feb 14 13:30:19 CET 2006 - olh@suse.de

- remove nubus support

-------------------------------------------------------------------
Wed Feb  1 16:31:31 CET 2006 - od@suse.de

- added to package: src/modules/print-product.ycp
- 2.13.13

-------------------------------------------------------------------
Fri Jan 27 09:28:04 CET 2006 - locilka@suse.cz

- merged texts from proofread

-------------------------------------------------------------------
Wed Jan 25 16:10:02 CET 2006 - od@suse.de

- added print-product.ycp, used by update-bootloader from
  perl-Bootloader 
- 2.13.12

-------------------------------------------------------------------
Fri Jan 20 14:24:33 CET 2006 - od@suse.de

- moved BootPOWERLILO initialization code out of constructor again
  -- this unconditionally initialized lib_iface for ppc
- 2.13.11

-------------------------------------------------------------------
Wed Jan 18 21:00:49 CET 2006 - od@suse.de

- remove __exports__ from globals in extract_exports_from_globals()
- delete obsolete function GoodPrepOrFatPartition()
- consider globals empty even if lines_cache_id is present
- fix merging of __exports__ in BootPOWERLILO constructor
- 2.13.10

-------------------------------------------------------------------
Tue Jan 17 19:10:45 CET 2006 - od@suse.de

- actually find and propose root and boot devices

-------------------------------------------------------------------
Tue Jan 17 15:45:18 CET 2006 - od@suse.de

- added comments in bootloader_proposal
- added GoodPrepOrFatPartition() in BootPOWERLILO
- a lot of FIXMEs added
- initial proposal for PPC

-------------------------------------------------------------------
Mon Jan 16 20:23:26 CET 2006 - jplack@suse.de

- moved widget descriptions (labels) to yast2-bootloader
- handle unified type descriptions: now <type>:<desc>:<default>:...
- add arch-specific Summary function

-------------------------------------------------------------------
Thu Dec 22 11:50:08 CET 2005 - uli@suse.de

- declare Write method implemented in BootZIPL.ycp

-------------------------------------------------------------------
Wed Dec 21 10:31:30 CET 2005 - visnov@suse.cz

- merged proofread texts 

-------------------------------------------------------------------
Mon Dec 19 17:58:20 CET 2005 - jplack@suse.de

- always read the config from perl-Bootloader (#140127)
- activate generic help system
- give help messages that make sense
- avoid this i386 LILO bootloader config on ppc (#140127)
- 2.13.6

-------------------------------------------------------------------
Fri Dec 16 15:28:39 CET 2005 - jsrain@suse.cz

- moved bootloader background picture to separate package
- moved /boot/message handling to separate module
- 2.13.5

-------------------------------------------------------------------
Thu Dec 15 15:00:16 CET 2005 - uli@suse.de

- s390: dumped obsolete dump sections and dead code
- 2.13.4

-------------------------------------------------------------------
Tue Dec 13 19:25:12 CET 2005 - mvidner@suse.cz

- Fixed a type mismatch, hopefully fixing the installation (#138328).
- 2.13.3

-------------------------------------------------------------------
Thu Dec  8 18:25:07 CET 2005 - od@suse.de

- changes by jplack@suse.de:
  - use generic dialogs in PowerPC boot loader code
  - new files to build widgets from type information
  - changes for support of all options on POWER - generic stuff
- 2.13.2

-------------------------------------------------------------------
Mon Oct 31 09:44:19 CET 2005 - jsrain@suse.cz

- fixed losing GRUB sections in some cases (#130236)
- 2.13.1

-------------------------------------------------------------------
Wed Oct 26 13:29:26 CEST 2005 - jsrain@suse.cz

- do not create section for XEN if ungrading other bootloader than
  GRUB (#130474)
- fixed clonning a section, it changed also the original one
  (#129511)

-------------------------------------------------------------------
Fri Oct 21 12:36:16 CEST 2005 - jsrain@suse.cz

- do not set dom0_mem option for XEN (#121947)
- fixed selecting the swap partition for suspend to disk in other
  situations than installation (#128702)

-------------------------------------------------------------------
Tue Oct  4 12:43:30 CEST 2005 - jsrain@suse.cz

- fixed password setting help (#119591)

-------------------------------------------------------------------
Mon Oct  3 12:54:10 CEST 2005 - jsrain@suse.cz

- change selected radio button for loader location if loader
  location specified in combo box (#114193)

-------------------------------------------------------------------
Fri Sep 30 11:06:11 CEST 2005 - jsrain@suse.cz

- fixed reproposing configuration in installed system (#119428)
- fixed disappearing initrd lines from configuratiln file (#104048)

-------------------------------------------------------------------
Thu Sep 29 17:00:04 CEST 2005 - jsrain@suse.cz

- fixed importing the global bootloader settings from AutoYaST
  profiles (#118595)

-------------------------------------------------------------------
Tue Sep 27 10:14:08 CEST 2005 - jsrain@suse.cz

- export/import the loader location variable for AutoYaST (#116947)

-------------------------------------------------------------------
Mon Sep 26 15:49:16 CEST 2005 - jsrain@suse.cz

- added bootloader background picture for Alpha1
- do not install bootloader to MBR by default
- 2.13.0

-------------------------------------------------------------------
Fri Sep  9 17:11:10 CEST 2005 - jsrain@suse.cz

- activate the /boot partition if installing to ThinkPad (#116129)
- 2.12.32

-------------------------------------------------------------------
Fri Sep  9 15:16:39 CEST 2005 - jsrain@suse.cz

- propose GRUB's device map if the one which was read from the
  system is empty (#115936)
- 2.12.31

-------------------------------------------------------------------
Thu Sep  8 14:24:25 CEST 2005 - jsrain@suse.cz

- fixed reading GRUB location from configuration file (#115581)
- 2.12.30

-------------------------------------------------------------------
Wed Sep  7 15:30:04 CEST 2005 - jsrain@suse.cz

- load EDD module during proposal (and not during inst_finish, as
  it doesn't work if other than default kernel is used) (#115592)
- 2.12.29

-------------------------------------------------------------------
Wed Sep  7 13:05:32 CEST 2005 - jsrain@suse.cz

- install bootloader to MBR by default (except ThinkPads)
- load EDD module before running fix_chs script (#103031)
- import device map correctly during autoinstallation (#115327)
- 2.12.28

-------------------------------------------------------------------
Tue Sep  6 14:00:52 CEST 2005 - jsrain@suse.cz

- changed the count of boot floppies (#114959)
- run fix_chs on each partition which is marked active (#103031)
- update MBR on ThinkPads correctly (#114429)
- 2.12.27

-------------------------------------------------------------------
Tue Sep  6 10:55:16 CEST 2005 - jsrain@suse.cz

- changed the bootloader background (#115331)
- 2.12.26

-------------------------------------------------------------------
Fri Sep  2 12:00:28 CEST 2005 - jsrain@suse.cz

- added RC1 bootloader background
- 2.12.25

-------------------------------------------------------------------
Wed Aug 31 08:38:41 CEST 2005 - jsrain@suse.cz

- added ELILO support (for IA64)
- added basic ZIPL support (for S/390)
- 2.12.24

-------------------------------------------------------------------
Mon Aug 29 11:49:37 CEST 2005 - jsrain@suse.cz

- updated failsafe kernel parameters for i386/x86_64 (#113600)
- avoid reinitializing limal-bootloader before writing settings
  during update and in installed system (#113683)
- added support for booting on PPC
- 2.12.23

-------------------------------------------------------------------
Thu Aug 25 13:33:37 CEST 2005 - jsrain@suse.cz

- fixed setting the resume kernel parameter during update (#112794)
- do not add 'barrier=off' to failsafe kernel parameters (#112891)
- do not propose to install bootloader on XFS partition (#112810)
- 2.12.22

-------------------------------------------------------------------
Tue Aug 23 13:59:20 CEST 2005 - jsrain@suse.cz

- keep bootloader location during update (#105988)
- moved FixCHS to master-boot-code (#103031)

-------------------------------------------------------------------
Mon Aug 22 10:44:24 CEST 2005 - jsrain@suse.cz

- fixed creating new boot loader sections (#105668)
- 2.12.21

-------------------------------------------------------------------
Fri Aug 19 10:59:54 CEST 2005 - jsrain@suse.cz

- enhanced checking whether merged section is still valid (#74252)
- fix information about disk geometry in MBR if needed (#103031)
- 2.12.20

-------------------------------------------------------------------
Thu Aug 18 15:29:01 CEST 2005 - jsrain@suse.cz

- fixed new created XEN sections (#105171)
- do not install backup of stage1 if /boot is on XFS (#105483)
- 2.12.19

-------------------------------------------------------------------
Wed Aug 17 15:34:30 CEST 2005 - jsrain@suse.cz

- fixed detection whether bootloader can be installed if /boot is
  on MD (#104908)
- fixed comments for ycpdoc
- fixed proposing configuration if /boot is on MD (#104908)
- set correct initrd image for XEN (#105171)
- fixed errors in log while proposing loader type (#105152)
- don't remove initrd from merged loader sections (#104048)

-------------------------------------------------------------------
Mon Aug 15 16:10:00 CEST 2005 - jsrain@suse.cz

- merged texts from proofread
- 2.12.18

-------------------------------------------------------------------
Mon Aug 15 12:43:52 CEST 2005 - jsrain@suse.cz

- fixed section updates durng system update (#103868)
- 2.12.17

-------------------------------------------------------------------
Fri Aug 12 09:28:42 CEST 2005 - jsrain@suse.cz

- fixed several errors in code, added missign shortcuts

-------------------------------------------------------------------
Thu Aug 11 15:24:52 CEST 2005 - jsrain@suse.cz

- set correct parameters to failsafe kernel (#103865)
- fixed removing obsolete sections during update (#104039)

-------------------------------------------------------------------
Wed Aug 10 09:07:24 CEST 2005 - jsrain@suse.cz

- fixed changing the order of disks (#102964)

-------------------------------------------------------------------
Tue Aug  9 15:36:57 CEST 2005 - jsrain@suse.cz

- don't put 'splash=silent' twice to kernel command line (#102706)
- install bootloader to boot sector by default only if /boot
  partition is on the first disk (#100728)
- fixed modification of bootloader sections during installation
  (#102626)
- do not offer to edit sections if user selected not to install
  any bootloader (#102613)
- updated help text for bootloader location (#102626)
- fixed syntax of created lilo.conf (vga= cannot be in append)
  (#102942)
- displaying meaningful information for chainloader sections
  (#103008)
- 2.12.16

-------------------------------------------------------------------
Mon Aug  8 10:37:49 CEST 2005 - jsrain@suse.cz

- fixed importing settings during autoinstallation, avoiding crash
  (#102535)

-------------------------------------------------------------------
Thu Aug  4 15:40:52 CEST 2005 - jsrain@suse.cz

- fixed crash during autoinstallation
- do not offer GRUB and LILO on all architectures (#100219)
- 2.12.15

-------------------------------------------------------------------
Wed Aug  3 13:50:36 CEST 2005 - jsrain@suse.cz

- do not display additional kernel parameters in summary if no boot
  loader is selected to be installed (#100409)
- propose not to install bootloader if the available one is not
  supported (#100406)
- fixed widgets allignment

-------------------------------------------------------------------
Mon Aug  1 16:21:36 CEST 2005 - jsrain@suse.cz

- fixed capitalization in module summary
- added master-boot-code to RPM dependencies on i386/x86_64, as it
  is needed for the default installation
- 2.12.14

-------------------------------------------------------------------
Mon Aug  1 12:29:41 CEST 2005 - jsrain@suse.cz

- do not propose installing bootloader to MBR by default
- 2.12.13

-------------------------------------------------------------------
Thu Jul 28 16:15:45 CEST 2005 - jsrain@suse.cz

- merged texts from proofread
- 2.12.12

-------------------------------------------------------------------
Wed Jul 27 14:28:02 CEST 2005 - jsrain@suse.cz

- added option to enable/disable boot timeout
- fixed boot password setting
- location widget not shown if no loader is to be installed (#97888)
- 2.12.11

-------------------------------------------------------------------
Tue Jul 26 10:16:14 CEST 2005 - jsrain@suse.cz

- fixed GRUB menus merging
- 2.12.10

-------------------------------------------------------------------
Fri Jul 22 15:24:24 CEST 2005 - jsrain@suse.cz

- set correct root device to kernel command line (#97574)
- fixed installation on ThinkPad laptops (select the partition
  correctly) (#86762)
- 2.12.9

-------------------------------------------------------------------
Fri Jul 22 12:18:23 CEST 2005 - jsrain@suse.cz

- added last missing help texts
- several minor fixes
- updated to run correctly in Mode::config
- added autoinstallation support
- 2.12.8

-------------------------------------------------------------------
Thu Jul 21 10:08:27 CEST 2005 - jsrain@suse.cz

- added missing file to package
- added missing helps
- fixed retranslating boot menu during installation
- 2.12.7

-------------------------------------------------------------------
Mon Jul 18 13:26:43 CEST 2005 - jsrain@suse.cz

- fixed proposing and handling device map
- 2.12.6

-------------------------------------------------------------------
Mon Jul 18 08:42:16 CEST 2005 - jsrain@suse.cz

- fixed makefiles in order to pack all needed files
- added some help texts
- 2.12.5

-------------------------------------------------------------------
Fri Jul 15 15:48:47 CEST 2005 - jsrain@suse.cz

- adapted to new partitioner using storage-lib (arvin)
- fixed makefiles and nfb to build against limal-bootloader
- 2.12.4

-------------------------------------------------------------------
Tue Jul 12 13:03:23 CEST 2005 - jsrain@suse.cz

- more code cleanup

-------------------------------------------------------------------
Mon Jul 11 09:14:33 CEST 2005 - jsrain@suse.cz

- merged texts from proofread

-------------------------------------------------------------------
Fri Jul  1 16:52:05 CEST 2005 - jsrain@suse.cz

- created new UI
- accessing perl-Bootloader library through LiMaL instead of SCR

-------------------------------------------------------------------
Tue Jun 14 16:45:20 CEST 2005 - jsrain@suse.cz

- don't change MBR on IBM ThinkPad laptops in order to keep their
  rescue functionality working (#86762)
- 2.12.3

-------------------------------------------------------------------
Tue Jun  7 10:40:08 CEST 2005 - jsrain@suse.cz

- display info of additional kernel parameters from installation
  kernel command line (#83837)

-------------------------------------------------------------------
Mon May 23 17:20:27 CEST 2005 - jsrain@suse.cz

- fixed detection fo PReP partition on CHRP (PPC) (#80204)
- block proposal if bootloader noc configured correctly on PPC
  (#82893)

-------------------------------------------------------------------
Wed May  4 08:02:37 CEST 2005 - jsrain@suse.cz

- more "default" variable renames
- 2.12.2

-------------------------------------------------------------------
Tue May  3 12:35:05 CEST 2005 - jsrain@suse.cz

- select PReP boot partition on CHRP (PPC) if root on LVM (#80204)

-------------------------------------------------------------------
Wed Apr 27 08:27:43 CEST 2005 - jsrain@suse.cz

- allow to remap devices in GRUB section (#77119)
- don not report void error in installation proposal
- added bootloader-related part of inst_finish to extra client
- 2.12.1

-------------------------------------------------------------------
Fri Apr 22 13:17:27 CEST 2005 - mvidner@suse.cz

- Do not use "default" as an identifier.

-------------------------------------------------------------------
Mon Apr 18 16:00:36 CEST 2005 - jsrain@suse.cz

- updated for new interface of ProductFeatures.ycp
- 2.12.0

-------------------------------------------------------------------
Wed Mar 30 14:53:02 CEST 2005 - jsrain@suse.cz

- inform user in proposal if it is not possible to install
  bootloader due to partitioning (#71949)

-------------------------------------------------------------------
Thu Mar 24 13:36:48 CET 2005 - jsrain@suse.cz

- fixed bootfloppy icon description (#71084)

-------------------------------------------------------------------
Tue Mar 15 13:15:55 CET 2005 - jsrain@suse.cz

- fixed modification of bootloader configuration if installation
  fails during update (#72814)

-------------------------------------------------------------------
Mon Mar 14 09:48:35 CET 2005 - jsrain@suse.cz

- fixed manual configuration files editation (#72389)
- recreate grub.conf during update (#72361)

-------------------------------------------------------------------
Mon Mar  7 13:32:23 CET 2005 - jsrain@suse.cz

- added ZIPL installation via perl-Bootloader
- fixed the order of icons in bootfloppy creator

-------------------------------------------------------------------
Fri Mar  4 10:43:29 CET 2005 - jsrain@suse.cz

- propose XEN section if XEN and XEN kernels are installed/selected

-------------------------------------------------------------------
Thu Mar  3 18:20:39 CET 2005 - jsrain@suse.cz

- reverted to older version update_gfxmenu due to recent problems
  (#67288)

-------------------------------------------------------------------
Wed Mar  2 10:15:35 CET 2005 - jsrain@suse.cz

- merged texts from proofread

-------------------------------------------------------------------
Wed Mar  2 09:55:37 CET 2005 - jsrain@suse.cz

- fixed neverending loop in update_gfxmenu

-------------------------------------------------------------------
Tue Mar  1 10:34:51 CET 2005 - jsrain@suse.cz

- provide info about grub.conf to repair module if embedding
  GRUB stage1.5
- display proper list of bootloaders (#66933)
- limit the size of the /boot/message archive (#66878)

-------------------------------------------------------------------
Mon Feb 28 16:07:36 CET 2005 - jsrain@suse.cz

- fixed aborting during inst_finish (was crashing YaST)

-------------------------------------------------------------------
Fri Feb 25 14:43:58 CET 2005 - jsrain@suse.cz

- fixed identifying bootloader sections while reading (#66612)

-------------------------------------------------------------------
Fri Feb 25 09:05:14 CET 2005 - jsrain@suse.cz

- added missed translation mark (#8402)
- fixed testsuites
- enabled the bootfloppy icon also on AMD64
- disabled rescue floppy creation on other archs than i386
- 2.11.15

-------------------------------------------------------------------
Mon Feb 21 10:58:13 CET 2005 - jsrain@suse.cz

- use the new scripts for creating boot floppy (images are no
  longer on installation media)
- 2.11.14

-------------------------------------------------------------------
Thu Feb 17 12:14:22 CET 2005 - jsrain@suse.cz

- prevent from inserting language to the offer of boot menu twice
  (#50930)

-------------------------------------------------------------------
Wed Feb 16 13:54:34 CET 2005 - jsrain@suse.cz

- added support for embedding GRUB's stage 1.5
- 2.11.13

-------------------------------------------------------------------
Mon Feb 14 17:32:02 CET 2005 - jsrain@suse.cz

- by default don't merge whole GRUB menus, but only the default
  entry (#50688)
- fixed errors of the bootloader library if using LVM
- 2.11.12

-------------------------------------------------------------------
Thu Feb 10 14:51:08 CET 2005 - jsrain@suse.cz

- fixed errors when merging GRUB menus (#50643)

-------------------------------------------------------------------
Wed Feb  9 14:53:27 CET 2005 - jsrain@suse.cz

- stopped using multiple variables from ProductFeatures for
  creating kernel command line (#50369)
- 2.11.11

-------------------------------------------------------------------
Tue Feb  8 12:58:56 CET 2005 - jsrain@suse.cz

- fixed warning when removed memtest package after modifying
  memtest section in bootloader menu (#50498)

-------------------------------------------------------------------
Mon Feb  7 14:31:48 CET 2005 - jsrain@suse.cz

- merged texts from proofread
- 2.11.10

-------------------------------------------------------------------
Fri Feb  4 11:07:51 CET 2005 - jsrain@suse.cz

- getting additional kernel parameters as one string (#50369)

-------------------------------------------------------------------
Wed Feb  2 18:22:09 CET 2005 - jsrain@suse.cz

- fixed support for localized boot menu, allowed multiple languages
  to be used at once

-------------------------------------------------------------------
Tue Feb  1 21:39:12 CET 2005 - nashif@suse.de

- Disabled @YAST2-CHECKS-PROGRAM@ to fix build
- 2.11.9

-------------------------------------------------------------------
Mon Jan 31 17:32:32 CET 2005 - jsrain@suse.cz

- removed code obsolete after using the bootloader library
  (including the LILO agent)
- adapted to new filenames in GFX menu
- fixed handling of YaSTi's data in comments in configuration files
- by default merging all found GRUB menus
- clean-up of obsolete code
- 2.11.8

-------------------------------------------------------------------
Fri Jan 28 13:46:53 CET 2005 - jsrain@suse.cz

- export GRUB device map information to AutoYaST profile (#49730)

-------------------------------------------------------------------
Tue Jan 25 13:08:49 CET 2005 - jsrain@suse.cz

- adaptations to install properly on MD arrays
- 2.11.7

-------------------------------------------------------------------
Mon Jan 24 16:08:30 CET 2005 - jsrain@suse.cz

- added agent to interface for the bootloader library
- using the now bootloader library for GRUB and LILO configuration
- 2.11.6

-------------------------------------------------------------------
Tue Jan 11 16:43:52 CET 2005 - jsrain@suse.cz

- do not append 'maxcpus=0' to failsafe kernel command line on
  AMD64 (#49059)

-------------------------------------------------------------------
Thu Jan  6 14:14:23 CET 2005 - jsrain@suse.cz

- propose all present kernels for GRUB

-------------------------------------------------------------------
Wed Jan  5 17:10:56 CET 2005 - jsrain@suse.cz

- adapted to interface change of Kernel.ycp
- 2.11.5

-------------------------------------------------------------------
Wed Dec 15 13:13:58 CET 2004 - jsrain@suse.cz

- using new interface of Progress.ycp
- 2.11.4

-------------------------------------------------------------------
Mon Dec 13 18:15:29 CET 2004 - jsrain@suse.cz

- fixed setting GRUB password (#48999)

-------------------------------------------------------------------
Fri Nov 19 16:52:11 CET 2004 - jsrain@suse.cz

- removed the generic MBR code from the package (moved to
  master-boot-code package) (#46406)
- if user selects MBR of other than booting disk as location for
  GRUB, offer changing the order of the disks (#48051)
- 2.11.3

-------------------------------------------------------------------
Tue Nov  9 10:40:18 CET 2004 - jsrain@suse.cz

- fixed automatical boot partition activating during installation
  (#20329)

-------------------------------------------------------------------
Tue Nov  9 08:16:53 CET 2004 - jsrain@suse.cz

- enhanced memtest handling during installation (#46796)

-------------------------------------------------------------------
Mon Nov  8 13:23:42 CET 2004 - jsrain@suse.cz

- better fix of kernel image name update (#46750)

-------------------------------------------------------------------
Thu Nov  4 14:00:10 CET 2004 - jsrain@suse.cz

- removed select () and lookup () builtins usage
- fixed types for CWM
- 2.11.2

-------------------------------------------------------------------
Wed Oct 27 09:49:59 CEST 2004 - jsrain@suse.cz

- adapted to new Mode/Stage interface
- 2.11.1

-------------------------------------------------------------------
Tue Oct 19 13:59:33 CEST 2004 - jsrain@suse.cz

- use unified messages from Label.ycp
- changed boot floppy creator according to new layout of boot
  floppy disks (#43634)
- 2.11.0

-------------------------------------------------------------------
Wed Oct 13 12:44:42 CEST 2004 - jsrain@suse.cz

- add "thash_entries=2097152" to kernel command line on Altix
  Scalable Node (#44174)

-------------------------------------------------------------------
Mon Oct 11 16:09:03 CEST 2004 - jsrain@suse.cz

- adapted to new Arch:: interface

-------------------------------------------------------------------
Wed Oct  6 10:04:38 CEST 2004 - jsrain@suse.cz

- fixed summary if GRUB section name contains HTML tag (#46792)

-------------------------------------------------------------------
Tue Oct  5 12:55:53 CEST 2004 - jsrain@suse.cz

- replace blank spaces in LILO section name with underscores,
  shorten it if it is longer than 15 chars (#46778)
- 2.10.17

-------------------------------------------------------------------
Mon Oct  4 18:59:27 CEST 2004 - jsrain@suse.cz

- if serial parameter is present in menu.lst, don't add gfxboot
  during update (#46680)
- fixed update if root device name contained 'suse' or 'shipped'
  (#46750)
- 2.10.16

-------------------------------------------------------------------
Wed Sep 29 09:14:29 CEST 2004 - jsrain@suse.cz

- do not show the disks order if there is only one disk (#46346)
- 2.10.15

-------------------------------------------------------------------
Thu Sep 23 13:04:08 CEST 2004 - jsrain@suse.cz

- avoid initalizing GRUB structures earlier than needed data is
  known (#45119)
- fixed redrawing the main dialog if loader type changed (#45877)
- 2.10.14

-------------------------------------------------------------------
Mon Sep 20 16:30:38 CEST 2004 - jsrain@suse.cz

- fixes update if SATA devices are used (#44286)
- 2.10.13

-------------------------------------------------------------------
Mon Sep 13 10:59:50 CEST 2004 - jsrain@suse.cz

- allowed to add wildcard entry to GRUB and LILO boot menu (#44742)
- removed dead code (related to items in GRUB section reordering,
  now it is fully handled by Table/Popup
- initialize package manager callbacks before getting boot floppy
  image (in order to ask for media) (#45049)
- prevent from displaying the target device in the summary
  multiple times (#45119)
- 2.10.12

-------------------------------------------------------------------
Tue Sep  7 10:09:14 CEST 2004 - jsrain@suse.cz

- update the default boot section mark properly if a section was
  removed (eg. because of missing kernel) (#44752)

-------------------------------------------------------------------
Mon Sep  6 13:56:56 CEST 2004 - jsrain@suse.cz

- do not use obsolete include commandline/commandline.ycp

-------------------------------------------------------------------
Mon Sep  6 09:44:33 CEST 2004 - jsrain@suse.cz

- avoid calling constructor of Product:: in testsuite (in order to
  build properly)
- save splash type from installation kernel command line to created
  bootloader configuration files (#44683)
- 2.10.11

-------------------------------------------------------------------
Fri Sep  3 13:16:28 CEST 2004 - jsrain@suse.cz

- update devices in bootloader configuration files (SATA devices
  changed from /dev/hd* to /dev/sd*) (#44286)
- provide general Bootloader::Update function that processes all
  needed tasks
- added SetModified to _auto client
- 2.10.10

-------------------------------------------------------------------
Thu Sep  2 13:03:07 CEST 2004 - jsrain@suse.cz

- check dependencies of bootloader-related packages when selecting
  them for installation (#44615)

-------------------------------------------------------------------
Wed Sep  1 08:59:59 CEST 2004 - jsrain@suse.cz

- fixed proposing /etc/grub.conf if /boot is on /dev/md*

-------------------------------------------------------------------
Tue Aug 31 16:46:46 CEST 2004 - jsrain@suse.cz

- fixed building on other archs than i386
- 2.10.9

-------------------------------------------------------------------
Tue Aug 31 14:43:04 CEST 2004 - jsrain@suse.cz

- branched yast2-bootfloppy package (so that the bootfloppy
  functionality is not present in personal as floppy images are
  not present on the media (#44163)
- 2.10.8

-------------------------------------------------------------------
Mon Aug 30 05:19:51 CEST 2004 - nashif@suse.de

- Added GetModified function to _auto client

-------------------------------------------------------------------
Thu Aug 19 12:40:11 CEST 2004 - jsrain@suse.cz

- translate the "Vendor Diagnostic" section in bootloader menu
- removed some unneeded impmorts
- 2.10.7

-------------------------------------------------------------------
Tue Aug 17 11:27:21 CEST 2004 - jsrain@suse.cz

- fixed signatures of handler functions of Table/Popup options
- call efibootmgr with '-v' instead of '-q' (in order to have more
  verbose output in log) (#43625)

-------------------------------------------------------------------
Mon Aug 16 11:16:44 CEST 2004 - jsrain@suse.cz

- fixed printing of summary if location set to all MBRs of disks
  holding the /boot partition on /dev/md*
- fixed activating partitions and writing generic code to MBR if
  installing on /dev/md*
- work correctly with kernel image names also on other archs than
  i386 when creating the previous kernel section
- 2.10.5

-------------------------------------------------------------------
Fri Aug 13 14:55:49 CEST 2004 - jsrain@suse.cz

- log the output of devmap_mknod.sh and /sbin/vgscan (#43758)

-------------------------------------------------------------------
Wed Aug 11 12:50:06 CEST 2004 - jsrain@suse.cz

- prevent from adding trailing blank space to section name on PPC
  (#43599)

-------------------------------------------------------------------
Tue Aug 10 09:15:42 CEST 2004 - jsrain@suse.cz

- merged texts from proofread

-------------------------------------------------------------------
Mon Aug  9 10:25:27 CEST 2004 - jsrain@suse.cz

- fixed crippling of sections of other distros in case of multiboot
  (#43491)
- add 'd' to GRUB installation command only if 1st and 2nd stage
  are on different disks (#43198)
- 2.10.4

-------------------------------------------------------------------
Fri Aug  6 13:19:45 CEST 2004 - jsrain@suse.cz

- minor fixes that made autoinstallation work

-------------------------------------------------------------------
Wed Aug  4 10:10:40 CEST 2004 - jsrain@suse.cz

- more type information for CWM structures
- fixed testsuite
- 2.10.3

-------------------------------------------------------------------
Mon Jul 26 12:58:55 CEST 2004 - jsrain@suse.cz

- fixed routine of merging detected modules for initrd with those
  present in the AI profile during autoinstallation (#43103)

-------------------------------------------------------------------
Mon Jul 19 12:50:24 CEST 2004 - jsrain@suse.cz

- use PackageSystem.ycp modules instead of Require.ycp
- import "Product.ycp" when it is really needed (in order to build)
- 2.10.2

-------------------------------------------------------------------
Fri Jul 16 15:53:09 CEST 2004 - jsrain@suse.cz

- fixed displaying and changing order of disks for GRUB (#42454)
- displaying GRUB's disks order in the summary

-------------------------------------------------------------------
Mon Jul 12 14:27:25 CEST 2004 - jsrain@suse.cz

- writing product name and version as section label to bootloader
  menu (GRUB both text and graphical, lilo graphical) (#31250)
- fixed error messages of the script for /boot/message recreating
- added general function to recreate /boot/message file on
  relevant architectures
- 2.10.1

-------------------------------------------------------------------
Tue Jun 29 13:45:04 CEST 2004 - jsrain@suse.cz

- added possibility to install GRUB on MD device (the way that if
  any of the disks building MD is removed system still boots)
- update zipl.conf before packages update on S390 (#40629)
- added "barrier=off" to failsafe kernel command line on i386, IA64
  and AMD64 (#42526)

-------------------------------------------------------------------
Fri Jun 25 15:36:31 CEST 2004 - jsrain@suse.cz

- added functionality to add section with previous kernel (#36624)
- fixed confusing labels for the boot floppies (#37094)
- fixed confusing code in Bootloader::Write (#40445)

-------------------------------------------------------------------
Thu Jun 24 13:29:08 CEST 2004 - jsrain@suse.cz

- fixed autoinstallation with empty bootloader-related part of the
  AI profile on PPC and IA64 (#41805)

-------------------------------------------------------------------
Thu Jun 17 15:00:57 CEST 2004 - jsrain@suse.cz

- 2.10.0

-------------------------------------------------------------------
Wed Jun 16 14:11:03 CEST 2004 - jsrain@suse.cz

- prevent the "desktop" parameter from being added to kernel
  command line for server products (#41916)
- 2.9.31

-------------------------------------------------------------------
Thu Jun 10 11:36:30 CEST 2004 - jsrain@suse.cz

- change /dev/hd* to /dev/iseries/vd* in the 'boot' option of
  lilo.conf during update of iSeries (#41545)
- fixed creating a new section on PPC and IA64 (#41550)
- 2.9.30

-------------------------------------------------------------------
Sun Jun  6 01:59:50 CEST 2004 - nashif@suse.de

- in autoinst mode, keep initrd modules list (#41681)

-------------------------------------------------------------------
Thu May 27 16:35:45 CEST 2004 - jsrain@suse.cz

- don't display device name if user selected to activate boot
  loader partition ot replace MBR with generic code when preparing
  AutoYaST  profile, as the device names aren't known (#41258)
- allow to install LILO to MD so that if any of disks bulding MD
  array is removed, system still boots (#34122)
- 2.9.29

-------------------------------------------------------------------
Thu May 27 02:38:48 CEST 2004 - nashif@suse.de

- move conversion functions from bootloader_auto to external
  file (#41227)
- Also parse kernel parameters, moved from autoyast2 (#41227)

-------------------------------------------------------------------
Wed May 26 14:31:44 CEST 2004 - jsrain@suse.cz

- fix autoinstallation on all PPC boards (#38991)
- prefer proposed PReP boot partition to already existing (#41213)

-------------------------------------------------------------------
Tue May 25 14:27:40 CEST 2004 - jsrain@suse.cz

- set the I/O scheduler on the kernel command line (#40688)
- fixed bootloader installation on iSeries (jplack) (#41143)
- 2.9.28

-------------------------------------------------------------------
Mon May 24 12:55:15 CEST 2004 - jsrain@suse.cz

- avoid setting vga kernel parameter on PPC and S390 (#40998)
- fixed messing of /etc/lilo.conf when setting the vga parameter
  (#40998)

-------------------------------------------------------------------
Wed May 19 15:06:52 CEST 2004 - jsrain@suse.cz

- fixed filter for possible PReP boot partitions on iSeries - allow
  /dev/iseries/vd* instead of /dev/hd* (#40825)
- 2.9.27

-------------------------------------------------------------------
Tue May 18 13:30:07 CEST 2004 - jsrain@suse.cz

- init board type during autoinstallation on PPC properly (#38991)

-------------------------------------------------------------------
Thu May 13 17:54:54 CEST 2004 - jsrain@suse.cz

- fixed installation on PPC (#34556)
- 2.9.26

-------------------------------------------------------------------
Wed May 12 08:29:20 CEST 2004 - jsrain@suse.cz

- use ELILO-specific entry for the EFI entry label in the
  autoinstallation profile (#36061)
- fix handling of multiple occurences of a kernel parameter in the
  command line (used eg. for console) (#38177)
- fix lilo.conf update on PPC (#39379)

-------------------------------------------------------------------
Tue May  4 09:02:47 CEST 2004 - jsrain@suse.cz

- merged texts from proofread

-------------------------------------------------------------------
Tue May  4 07:58:45 CEST 2004 - jsrain@suse.cz

- add 'selinux=0' kernel parameter for all archs (#39811)
- add 'TERM=dumb' kernel parameter for S390 (#39386)
- 2.9.25

-------------------------------------------------------------------
Tue Apr 27 09:28:42 CEST 2004 - jsrain@suse.cz

- fixed script for updating /boot layout on IPF (#21644)
- fixed the /boot layout update procedure (#21644)
- do not change the EFI nvram on update (#21644)
- fixed testsuite
- 2.9.24

-------------------------------------------------------------------
Thu Apr  8 14:28:19 CEST 2004 - jsrain@suse.cz

- use 'desktop' kernel parameter on desktop products only
- fixed blank spaces in section name after conversion from GRUB to
  LILO (#38017)
- fixed installing rescue kernel to slot A on iSeries (PPC) during
  installation (#35566)

-------------------------------------------------------------------
Wed Apr  7 18:28:02 CEST 2004 - sh@suse.de

- Fixed excessive whitespace after Module:: - bug #38327 

-------------------------------------------------------------------
Wed Apr  7 00:00:47 CEST 2004 - schwab@suse.de

- Add nohalt to failsafe kernel command line on ia64.

-------------------------------------------------------------------
Tue Apr  6 09:01:01 CEST 2004 - jsrain@suse.de

- updating graphical boot menu to contain proper languages (and 
  be small enough to fit in memory) also when running update from
  YaST control center (#38339)
- added 'noresume' parameter to failsafe kernel command line
  (#38400)
- 2.9.22

-------------------------------------------------------------------
Mon Apr  5 15:23:21 CEST 2004 - jsrain@suse.de

- fixed installation if root is on LVM (initializing device mapper
  and LVM properly) (#37290)
- 2.9.21

-------------------------------------------------------------------
Fri Apr  2 15:59:41 CEST 2004 - jsrain@suse.de

- changed license to GPL
- 2.9.20

-------------------------------------------------------------------
Fri Apr  2 09:39:47 CEST 2004 - jsrain@suse.de

- fixed reading and writing of the 'map' option of sections in the
  GRUB's menu.lst (#37971)
- again fixed PPC post-install script (#37262)
- 2.9.19

-------------------------------------------------------------------
Tue Mar 30 17:44:53 CEST 2004 - schwab@suse.de

- Use dev2majminIfNonStandard instead of dev2majmin in BootELILO.
- 2.9.18

-------------------------------------------------------------------
Mon Mar 29 18:16:56 CEST 2004 - jsrain@suse.de

- do not propose to install any bootloader if installing user-mode
  Linux (#37382)

-------------------------------------------------------------------
Mon Mar 29 10:30:31 CEST 2004 - jsrain@suse.de

- fixed errors in log if root on LVM (#37290)
- adapted to changes in CWM
- include desktop file for boot floppy disk creator on i386 only
  (#37209)
- write "lilo" as bootloader type to sysconfig on PPC (#37263)
- do not report incorrect error of PPC bootloader post-install
  script (#37262)
- label the bootloader section on PPC 'linux' (lowercase 'l')
  (#37264)
- do not ask about aborting if just entered and left (#37099)
- write correct kernel to slot A on iSeries (PPC) when configuring
  installed system (#35566)
- 2.9.17

-------------------------------------------------------------------
Fri Mar 26 10:03:50 CET 2004 - jsrain@suse.de

- check for nil output of runnign bootloader installer (#36927)
- avoid displaying reading progress while updating configuraiton
- 2.9.16

-------------------------------------------------------------------
Thu Mar 25 11:43:52 CET 2004 - jsrain@suse.de

- fixed behavior if installing bootloader to boot sector of
  MD device (#34122)
- do not update graphical boot menu if it is not installed (#36893)
- 2.9.15

-------------------------------------------------------------------
Wed Mar 24 15:33:24 CET 2004 - jsrain@suse.cz

- fixed installation when root is on LVM device
- prepared for EVMS (handle it the same way as LVM)

-------------------------------------------------------------------
Tue Mar 23 12:54:11 CET 2004 - jsrain@suse.cz

- warn user before installing on XFS partition (boot sector doesn't
  have enough free space for containing boot loader) (#36708)

-------------------------------------------------------------------
Mon Mar 22 08:47:51 CET 2004 - jsrain@suse.cz

- logging output of PPC postinstall script (#35833)
- fixed handling of NoPCMCIA kernel parameter (#35674)
- check if language is supported by gfxmenu before setting it as
  default (#36487)
- 2.9.14

-------------------------------------------------------------------
Fri Mar 19 14:55:58 CET 2004 - mvidner@suse.cz

- added AGENT_LIBADD so that agents work from standalone Perl

-------------------------------------------------------------------
Thu Mar 18 10:44:48 CET 2004 - jsrain@suse.cz

- mark settings as changed after bootloader switch (#36269)
- avoid putting /dev/evms to GRUB's device map and allowing it as
  device to install bootloader to
- create only one entry in the language selection in graphical
  boot menu if English selected

-------------------------------------------------------------------
Wed Mar 17 14:27:15 CET 2004 - jsrain@suse.cz

- allowed to select PPC board type when preparing autoinstallation
  (#36109)
- not reading settings from disk in Mode::config if not explicitly
  asked
- correctly assigning default radio button when asking how to
  switch bootloader
- zipl (S390 loader) switched to Table/Popup interface with just
  one entry (loader type) because of autoinstallation

-------------------------------------------------------------------
Tue Mar 16 08:17:09 CET 2004 - jsrain@suse.cz

- allow selecting all boot loaders in autoinstallation
  configuration (#36109)
- correctly display in summary that no EFI entry will be created
  on IA64 (#35346)
- export global settings of the bootloader properly (#32384,
  #36012)
- support for having both /boot/initrd and (hdx,y)/initrd in
  autoinstallation profile (#32384)
- fixed storing of the gfxmenu option

-------------------------------------------------------------------
Mon Mar 15 12:58:34 CET 2004 - jsrain@suse.cz

- correctly check for swap partitions (filter out the partitions
  that are marked for getting deleted) (#35953)
- avoid writing LILO to /dev/md? (use one of devices building the
  array instead) (#33565)
- prevent kernel options from being added multiple times (#32362)
- 2.9.13

-------------------------------------------------------------------
Fri Mar 12 10:14:26 CET 2004 - jsrain@suse.de

- setting the default language of graphical boot loader, adding
  localized texts
- added support for boot loader entries with diacritics in
  graphical bootloader menu
- creating /boot/zipl directory on S390 (#35662)
- 2.9.12

-------------------------------------------------------------------
Wed Mar 10 10:28:41 CET 2004 - jsrain@suse.de

- adapted boot disks creator to new floppy image names (#33675)

-------------------------------------------------------------------
Wed Mar 10 02:06:47 CET 2004 - sh@suse.de

- V 2.9.11
- Migration to new wizard 

-------------------------------------------------------------------
Tue Mar  9 12:44:48 CET 2004 - jsrain@suse.de

- fixed creating floppy from image with size smaller than the disk
  size (#33675)

-------------------------------------------------------------------
Mon Mar  8 08:45:50 CET 2004 - jsrain@suse.de

- fixed post install script on PPC (#35436)
- fixed testsuite
- ask user before aborting
- setting icon
- 2.9.10

-------------------------------------------------------------------
Thu Mar  4 10:30:52 CET 2004 - jsrain@suse.de

- storing vga value determined during installation, using it when
  proposing new configuration in installed system (#33368)
- preserving user's choce not to create EFI entry while running
  through installation proposal (#35346)

-------------------------------------------------------------------
Wed Mar  3 09:27:42 CET 2004 - jsrain@suse.de

- appending text '(MBR)' to bootloader location description if it
  is MBR of a hard disk (#35255)
- fixed exporting settings for autoinstallation (#35232)
- log exit code of command used to install bootloaer in case of
  failure
- fixed incorrectly reported error when installing LILO (#33905)
- made md-only installation of GRUB possible (#34122)

-------------------------------------------------------------------
Tue Mar  2 11:05:50 CET 2004 - jsrain@suse.de

- finished making data types more strictly
- fixed default section name in lilo.conf on PPC (#35229)

-------------------------------------------------------------------
Mon Mar  1 12:48:34 CET 2004 - jsrain@suse.de

- merged texts from proofread
- more strictly data types (still WIP)
- 2.9.8

-------------------------------------------------------------------
Tue Feb 24 08:31:10 CET 2004 - jsrain@suse.de

- removing ide-scsi emulation parameters from kernel command line
  (#34694)
- use PReP boot partition on the same disk as root partition on
  chrp (PPC) (#34891)
- updated ELILO installation, change partitioning layout during
  ELILO update in order to match Intel's EFI specification (#21644)

-------------------------------------------------------------------
Mon Feb 23 12:39:36 CET 2004 - jsrain@suse.de

- fixed used kernel image name on S390 (now using the one from
  Kernel.ycp) (#34735)
- fixed kernel command line on S390 (#34734)
- 2.9.7

-------------------------------------------------------------------
Thu Feb 19 11:27:28 CET 2004 - jsrain@suse.de

- removed yast2-country from neededforbuild
- writing hardware configuration to sysconfig on S390 instead of
  /etc/chandev

-------------------------------------------------------------------
Tue Feb 17 08:50:18 CET 2004 - jsrain@suse.de

- enabled and fixed command line interface
- properly updating proposed sections of LILO after disk
  repartitioning

-------------------------------------------------------------------
Mon Feb 16 15:12:38 CET 2004 - jsrain@suse.de

- fixed behavior during autoinstalation preparation
- fixed selectin PReP boot partition for installation on PPC (#34570)
- fixed return value of Import function
- fixed text of MBR radio button in AI configuration mode
- keeping corrupted sections in lilo.conf on PPC (#34588)
- 2.9.6

-------------------------------------------------------------------
Tue Feb 10 19:56:37 CET 2004 - arvin@suse.de

- fixed testsuite

-------------------------------------------------------------------
Sat Feb 07 20:47:15 CET 2004 - arvin@suse.de

- removed config files (*.y2cc)
- 2.9.4

-------------------------------------------------------------------
Fri Jan 30 08:15:37 CET 2004 - jsrain@suse.de

- dropped SILO support (SILO was dropped as SPARC is dead)
- reenabled (and fixed) testsuite
- 2.9.3

-------------------------------------------------------------------
Fri Jan 16 15:43:46 CET 2004 - jsrain@suse.de

- merged NI changes from branch
- 2.9.2

-------------------------------------------------------------------
Mon Jan  5 11:32:29 CET 2004 - jsrain@suse.de

- adding resume= kernel parameter for GRUB and LILO (#33640)
- writing kernel append parameters to global section of elilo.conf
  (IA64) (#31736)

-------------------------------------------------------------------
Wed Dec 10 14:55:12 CET 2003 - jsrain@suse.de

- translating also section label in the "default" entry in
  elilo.conf (IA64)

-------------------------------------------------------------------
Tue Dec  9 15:36:47 CET 2003 - jsrain@suse.de

- added command line interface support

-------------------------------------------------------------------
Thu Nov 27 17:20:19 CET 2003 - jsrain@suse.de

- fixes for the new interpreter
- 2.9.1

-------------------------------------------------------------------
Mon Nov 24 18:24:47 CET 2003 - jsrain@suse.de

- fixed changing of GRUB location (#33297)
- updated support of ELILO, several fixes

-------------------------------------------------------------------
Tue Nov 18 13:45:02 CET 2003 - jsrain@suse.de

- switched from kdoc to doxygen

-------------------------------------------------------------------
Thu Oct 30 17:49:22 CET 2003 - jsrain@suse.de

- fixed handling of disks reorder dialog for GRUB configuration
- fixed modifying configuration data according to changed GRUB's
  device map (#32667)

-------------------------------------------------------------------
Wed Oct 29 10:07:20 CET 2003 - jsrain@suse.de

- fixed ensuring that required packages are installed when
  switching bootloader
- fixed sorting of lines in table
- 2.9.0

-------------------------------------------------------------------
Thu Oct 23 18:16:32 CEST 2003 - schwab@suse.de

- Fix quoting in efibootmgr command line.

-------------------------------------------------------------------
Thu Oct 23 12:50:39 CEST 2003 - jsrain@suse.de

- fixed routines used to modify parameters of specified kernel

-------------------------------------------------------------------
Fri Oct 17 11:13:36 CEST 2003 - jsrain@suse.de

- not proceeding with creating boot floppy if image not found
  (#32428)

-------------------------------------------------------------------
Wed Oct 15 16:27:26 CEST 2003 - jsrain@suse.de

- fixed option type for relocatable in elilo.conf (IA64) (#32210)
- fixed option type of "activate" option on PPC
- fixed handling of doublieclick on sections list table
- updated support of IA64 bootloader

-------------------------------------------------------------------
Tue Oct 14 18:08:02 CEST 2003 - jsrain@suse.de

- updated support of S390 bootloader

-------------------------------------------------------------------
Mon Oct 13 10:45:18 CEST 2003 - jsrain@suse.de

- updated support of PPC bootloader

-------------------------------------------------------------------
Mon Oct  6 16:53:52 CEST 2003 - jsrain@suse.de

- added separate fillup templates for different architectures

-------------------------------------------------------------------
Fri Oct  3 14:59:17 CEST 2003 - jsrain@suse.de

- changed internals so that bootloader module now uses CWM

-------------------------------------------------------------------
Mon Sep 22 13:54:59 CEST 2003 - jsrain@suse.de

- fixed assigning of default section when changed default secion's
  label in LILO (#30122)
- 2.8.22

-------------------------------------------------------------------
Fri Sep 19 16:47:07 CEST 2003 - jsrain@suse.de

- fixed testsuite (again)
- 2.8.21

-------------------------------------------------------------------
Thu Sep 18 23:08:24 CEST 2003 - nashif@suse.de

- Fixed testsuite
- 2.8.20

-------------------------------------------------------------------
Thu Sep 18 10:29:15 CEST 2003 - jsrain@suse.de

- again adding maxcpus=0 to failsafe bootloader entry on AMD64
  (#30519)
- fixed possibily missing "splash=silent" in default kernel's
  command line (#31256)
- 2.8.19

-------------------------------------------------------------------
Tue Sep 16 16:51:28 CEST 2003 - jsrain@suse.de

- fixed merging of other GRUB menus (#30757)
- fixed translating of menubutton entry during installation (#31054)
- 2.8.18

-------------------------------------------------------------------
Mon Sep 15 17:44:56 CEST 2003 - jsrain@suse.de

- fixed popup reporting error when creating initrd (#30714)
- fixed detection if root kernel parameter is specified via major
  and minor number (#30842)
- adding only one "splash=silent" to kernel command line (#30860)
- adding "splash=silent desktop" to kernel command line during
  update (#28780)
- propose "floppy" entry to bootloader menu only if floppy drive
  is present (#30772)
- don't install bootloader packages in repair mode (#30272)
- 2.8.17

-------------------------------------------------------------------
Sun Sep 14 21:02:56 CEST 2003 - adrian@suse.de

- make it working in kcontrol

-------------------------------------------------------------------
Fri Sep 12 08:17:22 CEST 2003 - jsrain@suse.de

- not adding maxcpus=0 to failsafe kernel parameters on AMD64
  (#30519)
- fixed updating of kernel image name in bootloader configuration
  files (#30627)
- fixed original bootloader configuration reading during update
  (#30625)

-------------------------------------------------------------------
Thu Sep 11 12:46:41 CEST 2003 - jsrain@suse.de

- removed forgotten debug code (#30396)

-------------------------------------------------------------------
Wed Sep 10 08:13:04 CEST 2003 - jsrain@suse.de

- fixed update of metadata for sysconfig variable LOADER_TYPE
  (#30352)

-------------------------------------------------------------------
Mon Sep  8 09:18:48 CEST 2003 - jsrain@suse.de

- fixed bootloader menu entry - windows -> Windows (like other
  entries) (#29600)
- use device file name when specifying root device for LVM and MD
  instead of using major and minor number (#28028)
- prefix 0x should be added to major/minor number identifying root
  device only for LILO (#29776)
- 2.8.15

-------------------------------------------------------------------
Fri Sep  5 15:10:35 CEST 2003 - jsrain@suse.de

- merged texts from proofread
- fixed configuration proposal when root or boot partition is on md
  (#30122)
- 2.8.14

-------------------------------------------------------------------
Thu Sep  4 12:37:04 CEST 2003 - jsrain@suse.de

- if variable with list of initrd modules in sysconfig doesn't
  exist, set default value to empty (#30020)

-------------------------------------------------------------------
Wed Sep  3 13:34:51 CEST 2003 - jsrain@suse.de

- don't write 'single' to slot A kernel command line on IBM iSeries
  (arch. PPC) (#27984) (olh@suse.de)

-------------------------------------------------------------------
Mon Sep  1 10:04:55 CEST 2003 - jsrain@suse.de

- fixed bootloader installation with numeric (major-minor) root
  device specification (#29776)
- not proposing booting from floppy if /boot is beyond 1024 cylinder
  as it doesn't solve anything (#29524)
- 2.8.13

-------------------------------------------------------------------
Thu Aug 28 14:20:10 CEST 2003 - jsrain@suse.de

- fixed displayed section type in sections summary dialog for
  "other" sections (#29472)
- don't ask for abort confirmation during installation if settings
  were changed in previous run of component from proposal (#29496)
- 2.8.12

-------------------------------------------------------------------
Mon Aug 25 10:00:10 CEST 2003 - jsrain@suse.de

- fixed inconsistence of floppy size (1440kB -> 1.44 MB) (#29142)
- reporting segmentation fault when running bootloader binary
  (#29199)
- added correct help for configuration writing dialog
- improved help text for rescue floppy (#29143)
- 2.8.11

-------------------------------------------------------------------
Mon Aug 18 09:20:32 CEST 2003 - jsrain@suse.de

- fixed creating of boot floppy (#28994)
- updated comments in susconfig fillup (#28845)
- moved dir for backup MBR to /var/lib/YaST2, in /boot leaving just
  last MBR (this way it can be inserted to GRUB menu) (#28802)
- backup-ing areas really affected when saving bootloader
  configuration (MBR of first disk and sector bootloader is
  installed to) (#28803)
- 2.8.10

-------------------------------------------------------------------
Wed Aug 13 14:07:32 CEST 2003 - jsrain@suse.de

- fixed bootloader update
- better comments around YaST2 metadata in generated cfg. files
- 2.8.9

-------------------------------------------------------------------
Tue Aug 12 13:29:35 CEST 2003 - jsrain@suse.de

- added support for not installing any bootloader
- recreate reset menubutton after bootloader switch
- updated update functionality (replace vmlinuz.shipped images with
  vmlinuz, dtto for initrd)

-------------------------------------------------------------------
Mon Aug 11 09:33:26 CEST 2003 - jsrain@suse.de

- not using .shipped image any more (kernel package doesn't contain
  it)
- merged texts from proofread
- added more verbose logging of proposing configuration
- 2.8.8

-------------------------------------------------------------------
Thu Aug  7 15:46:44 CEST 2003 - jsrain@suse.de

- fixed lost sections when changhing bootloader location (#28552)
- not offering to replace partition booting from HDD with partition
  for booting from floppy when changed GRUB location to other disk
  partition if entry for booting from HDD doesn't exist
- fixed proposing of LILO configuration (put multiple times into
  quotes, some options weren't displayed correctly in summary table)
- fixed lost sections in many other cases
- removed popup informing about changed disk partitioning although
  it was unchanged during installation proposal
- 2.8.7

-------------------------------------------------------------------
Mon Aug  4 15:56:18 CEST 2003 - jsrain@suse.de

- added .desktop files
- 2.8.6

-------------------------------------------------------------------
Thu Jul 31 09:29:28 CEST 2003 - jsrain@suse.de

- don't offer extra /boot and / partition as bootloader location
  if they are the same

-------------------------------------------------------------------
Tue Jul 29 08:28:53 CEST 2003 - jsrain@suse.de

- added possibility to clone selected bootloader section (#26458)
- fixed creation of lilo.conf - quotes were missing
- entries to bootloader are to be translated (#26800)

-------------------------------------------------------------------
Wed Jul 23 09:04:04 CEST 2003 - jsrain@suse.de

- Using major/minor number for unusual devices instead of device
  node name in root kernel parameter (#28028)

-------------------------------------------------------------------
Mon Jul 21 17:00:59 CEST 2003 - jsrain@suse.de

- double click on tables now triggers Edit (#25156)
- fixed testuite and building
- 2.8.5

-------------------------------------------------------------------
Tue Jul  8 16:35:47 CEST 2003 - jsrain@suse.de

- fixed question popup if canceling configuration (#27479)
- installing additional copy of bootloader bootsector to bootsector
  of /boot partition for LILO and GRUB (#27389)
- not activating any partition by default if some already active
  (#26278)
- 2.8.4

-------------------------------------------------------------------
Wed Jun 25 10:11:41 CEST 2003 - jsrain@suse.de

- fixed several minor bugs
- 2.8.3

-------------------------------------------------------------------
Mon Jun 23 14:09:14 CEST 2003 - jsrain@suse.de

- fixed common_popups, common_messages -> YCP modules
- fixed missing imports
- 2.8.2

-------------------------------------------------------------------
Thu Jun 12 13:03:52 CEST 2003 - jsrain@suse.de

- fixed file list
- fixed user interface
- 2.8.1

-------------------------------------------------------------------
Wed May 28 15:00:47 CEST 2003 - jsrain@suse.de

- updated PPC bootloader support

-------------------------------------------------------------------
Fri May 16 09:09:46 CEST 2003 - jsrain@suse.de

- fixed collision with driver update (#26717)

-------------------------------------------------------------------
Thu May 15 14:27:25 CEST 2003 - jsrain@suse.de

- updated ELILO (IA64 bootloader) support

-------------------------------------------------------------------
Mon May  5 16:38:39 CEST 2003 - jsrain@suse.de

- updated and optimized some internal structures and related
  functions

-------------------------------------------------------------------
Thu Apr 24 11:19:57 CEST 2003 - jsrain@suse.de

- updated doaboot script (ro@suse.de)

-------------------------------------------------------------------
Wed Apr 23 13:12:31 CEST 2003 - jsrain@suse.de

- updated widget handling functions interface
- updated documentation

-------------------------------------------------------------------
Tue Apr 22 09:57:55 CEST 2003 - jsrain@suse.de

- added possibility to download boot floppy image via FTP/HTTP
  (#26175)
- added possibility to restore last MBR saved during isntallation
  or bootloader configuration (#16338)

-------------------------------------------------------------------
Fri Apr 18 13:18:24 CEST 2003 - jsrain@suse.de

- no more retaking current kernel parameters to bootloader
  configuration file when configuring installed system (#26304)
- fixed devices for MBR/boot partition/root/partition when
  installing on md (#26287)
- not activating any partition during update (#26323)
- better checkign of bootloader-on-floppy installation (#26323)
- in case of inconsistence between sysconfig and bootlaoder cfg.
  file bootloader cfg.file is prefered (#26323)
- fixed possible tmp filename security problem of installation
  on AXP (#26357)
- displaying partition that will be activated and MBR device that
  will be replaced with generic code (partial fix of #26278)
- added possibility to save MBR before bootloader installation and
  insert saved MBR image to GRUB menu (#16338)
- 2.8.0

-------------------------------------------------------------------
Tue Apr  8 09:12:41 CEST 2003 - jsrain@suse.de

- added possibility to save all settings and reinstall bootloader
  although nothing was changed (#24346)

-------------------------------------------------------------------
Fri Apr  4 16:27:36 CEST 2003 - jsrain@suse.de

- code cleanup and optimalization
- added bootloader parameters support, made routines more universal
- documentation update

-------------------------------------------------------------------
Thu Apr  3 17:50:50 CEST 2003 - jsrain@suse.de

- allowed bootfloppy to format floppy disk and select device
- allowed bootfloppy to use custom image (22376)
- other minor bootfloppy updates and code cleanup

-------------------------------------------------------------------
Mon Mar 24 12:07:34 CET 2003 - jsrain@suse.de

- removed reading of initrd modules from install_inf (#24709)

-------------------------------------------------------------------
Fri Mar 21 14:44:31 CET 2003 - jsrain@suse.de

- updated documentation
- updated testsuite
- several minor updates and optimalizations

-------------------------------------------------------------------
Tue Mar 18 13:09:02 CET 2003 - jsrain@suse.de

- fixed undeclared variable title (#25560)
- 2.7.19

-------------------------------------------------------------------
Mon Mar 17 14:24:01 CET 2003 - jsrain@suse.de

- fixed displaying of logs on bootloader errors (#25470)
- 2.7.18

-------------------------------------------------------------------
Mon Mar 17 09:41:07 CET 2003 - jsrain@suse.de

- fixed updating GRUB configuration if entry with other system was
  present and set as default (#25418)
- 2.7.17

-------------------------------------------------------------------
Fri Mar 14 13:26:39 CET 2003 - jsrain@suse.de

- fixed behaviour when iditing empty section, when creating new
  section, add most common keys (#25305)
- fixed initrd modules cloning (#25351)
- 2.7.16

-------------------------------------------------------------------
Tue Mar 11 12:55:43 CET 2003 - jsrain@suse.de

- using activate instead of sfdisk to activate bootloader
  partition, because sfdisk has unwanted side effects (#24740)
- 2.7.15

-------------------------------------------------------------------
Mon Mar 10 11:05:07 CET 2003 - jsrain@suse.de

- fixed filtering of modules added to initrd (#24709)
- fixed partition activation if bootloader in logical disk (#24740)
- 2.7.14

-------------------------------------------------------------------
Fri Mar  7 10:16:51 CET 2003 - jsrain@suse.de

- fixed update from version without sysconfig variables specifying
  used bootloader (#24783)
- fixed reading configuration, not using agent's cache (#24821)
- 2.7.13

-------------------------------------------------------------------
Wed Mar  5 13:48:29 CET 2003 - jsrain@suse.de

- fixed multiple occurences of map option in one GRUB section
  (#24627)
- not adding automatically the apic kernel option (#24668)
- fixed error message in log during saving (#24705)

-------------------------------------------------------------------
Mon Mar  3 12:51:51 CET 2003 - jsrain@suse.de

- added possibility to force complete bootloader save (not save
  only if settings have changed - no UI change, only for other
  modules that need it)
- merged texts from final proofreading
- 2.7.12

-------------------------------------------------------------------
Fri Feb 28 11:04:26 CET 2003 - jsrain@suse.de

- updated the detection of changes of settings (#24422)
- 2.7.11

-------------------------------------------------------------------
Thu Feb 27 12:33:24 CET 2003 - jsrain@suse.de

- fixed ordering of bootloader options (#24420)

-------------------------------------------------------------------
Mon Feb 24 09:20:59 CET 2003 - jsrain@suse.de

- updated confirmation popup after bootloader is isntalled to
  floppy (#23903)
- fixed forgotten saving of cfg. files in some cases (#24073)
- in repair mode reading bootloader type from sysconfig, no probing
  (#24062)
- 2.7.10

-------------------------------------------------------------------
Fri Feb 21 13:11:08 CET 2003 - jsrain@suse.de

- fixed adding of memtest to bootloader menu (#23924)
- fixed help text and behaviour of password option popup (#23954)
- added support for easy updating initrd contents during system
  update (#23976)
- fixed setting focus in popups (#24050)

-------------------------------------------------------------------
Thu Feb 20 09:50:57 CET 2003 - jsrain@suse.de

- changed executing /sbin/mk_initrd -> /sbin/mkinitrd
- reorganized kernel parameters when using GRUB (#23829)
- fixed capitalization of YCC labels (#23848)
- 2.7.9

-------------------------------------------------------------------
Wed Feb 19 14:17:58 CET 2003 - jsrain@suse.de

- changed color of text-mode LILO menu - now is blue
- removed unwanted reseting of "disk" LILO option when reproposing
  configuraition - some systems could be unbootable with LILO
  without possibility to prevent it at installation time
- updated ydoc comments
- fixed conversion between GRUB and LILO (#23826)

-------------------------------------------------------------------
Mon Feb 17 15:57:17 CET 2003 - jsrain@suse.de

- added popup when bootloader saved to floppy (#23571)
- added extra stage in progress bar for reading disks partitioning
  (#23712)
- 2.7.8

-------------------------------------------------------------------
Fri Feb 14 09:33:09 CET 2003 - jsrain@suse.de

- added splash-screen's size parameter when calling mk_initrd
  (#23579)

-------------------------------------------------------------------
Thu Feb 13 10:41:08 CET 2003 - jsrain@suse.de

- fixed floppy entry in bootloader menu behaviour - if installing
  to floppy, hard disk is used instead (#23572)

-------------------------------------------------------------------
Mon Feb 10 16:06:25 CET 2003 - jsrain@suse.de

- fixed proposing with merging GRUB menus, resulted in doubled
  items (#23346)
- merged proofread texts from second and third round
- 2.7.7

-------------------------------------------------------------------
Wed Feb  5 13:36:05 CET 2003 - jsrain@suse.de

- fixed bootloader changing during installation (#20759)
- fixed list of locations to hold bootloader bootsector (#17320)

-------------------------------------------------------------------
Tue Feb  4 13:50:29 CET 2003 - jsrain@suse.de

- updates of autoinstallation

-------------------------------------------------------------------
Mon Feb  3 16:59:29 CET 2003 - jsrain@suse.de

- fixed NCurses usability - focus setting
- 2.7.6

-------------------------------------------------------------------
Fri Jan 31 11:59:29 CET 2003 - jsrain@suse.de

- not adding lvm groups and md disks to device map (#23217)

-------------------------------------------------------------------
Thu Jan 30 09:15:45 CET 2003 - jsrain@suse.cz

- fixed setting of vga= kernel parameter (#23188)

-------------------------------------------------------------------
Wed Jan 29 13:23:45 CET 2003 - jsrain@suse.de

- patched proofread texts

-------------------------------------------------------------------
Tue Jan 28 13:43:45 CET 2003 - jsrain@suse.de

- fixed compilation of MBR only on selected platforms
- 2.7.5

-------------------------------------------------------------------
Mon Jan 27 17:48:21 CET 2003 - jsrain@suse.de

- added new testsuites
- added missing translators comments
- added missing functions comments
- made Replace code in MBR function running
- 2.7.4

-------------------------------------------------------------------
Fri Jan 24 13:04:19 CET 2003 - jsrain@suse.de

- fixed too often blinking floppy
- fixed Changed column modifying

-------------------------------------------------------------------
Thu Jan 23 13:44:33 CET 2003 - jsrain@suse.de

- fixed fillup-template usage
- changed symbols in export map to strings because of
  autoinstallation
- 2.7.3

-------------------------------------------------------------------
Wed Jan 22 14:30:26 CET 2003 - jsrain@suse.de

- fixed meaningless log messages (#23025)

-------------------------------------------------------------------
Fri Jan 17 15:00:17 CET 2003 - jsrain@suse.de

- fixed detection of disks configuration changes that may decide to
  use other bootloader (#22918)
- updated S390 installation
- 2.7.2

-------------------------------------------------------------------
Fri Jan 10 17:25:38 CET 2003 - jsrain@suse.de

- fixed failsafe kernel parameters on i386 (#22539)

-------------------------------------------------------------------
Fri Dec 20 16:37:56 CET 2002 - jsrain@suse.de

- added documentation files

-------------------------------------------------------------------
Thu Dec 19 16:27:40 CET 2002 - jsrain@suse.de

- fixed path to elilo.conf (IA64 only affected) (#22502)

-------------------------------------------------------------------
Tue Dec 17 14:53:24 CET 2002 - jsrain@suse.de

- now using fillup-template for sysconfig/bootloader

-------------------------------------------------------------------
Fri Dec 13 08:48:41 CET 2002 - jsrain@suse.de

- fixed ordering of modules in initrd
- added function for changing write process settings

-------------------------------------------------------------------
Wed Dec 11 11:14:58 CET 2002 - jsrain@suse.de

- if something goes wrong during bootloader installation saving, it
  is now possible to fix configuration (#21076)
- possible to change section type an easy way (#19451)
- dialogs updates
- other updates and fixes
- adding sysconfig metadata
- 2.7.1

-------------------------------------------------------------------
Wed Dec  4 17:46:46 CET 2002 - jsrain@suse.cz

- Removed global variables from Liloagent, now able to be used at
  once for more bootloaders
- Added GRUB option types to LiloAgent
- Removed test mode and possible security problem from bootfloppy
  (#20962)
- Fixed several problems of LiloAgent
- Fixed ask for floppy popup (#10485)
- If no initrd created, GRUB's menu.lst doesn't contain it now
  (#21469)
- 2.7.0

-------------------------------------------------------------------
Tue Nov 19 15:19:59 CET 2002 - schwab@suse.de

- Use product name for EFI boot manager entry (#21879).
- Report error when boot loader installation fails.

-------------------------------------------------------------------
Wed Nov 13 09:08:12 CET 2002 - jsrain@suse.cz

- again fixed installing a kernel to *NWSSTG when root is on RAID
  on PPC (#21368)
- creating syntactically correct menu.lst file for GRUB, contents
  may be still incorrect on some servers (#20637)
- 2.6.66

-------------------------------------------------------------------
Tue Nov  5 09:41:05 CET 2002 - jsrain@suse.cz

- Bugfix - LTC1394 - FTP installation to root on LVM didn't install
  a kernel on PPC (#20933)
- 2.6.65

-------------------------------------------------------------------
Wed Oct 30 21:44:47 CET 2002 - kukuk@suse.de

- fix log path in dosilo script
- update_silo_conf: modify version number in /boot/message
- BootSILO.ycp: Don't show popup on success when installing silo

-------------------------------------------------------------------
Wed Oct 30 21:39:20 CET 2002 - kukuk@suse.de

- fix log path in dosilo script
- update_silo_conf: modify version number in /boot/message
- BootSILO.ycp: Don't show popup on success when installing silo

-------------------------------------------------------------------
Tue Oct 29 10:13:28 CET 2002 - jsrain@suse.cz

- fixed target dialog for x86-64 (#21258)
- fixed selecting a prep boot partition on the root drive on PPC
  (#21315)
- fixed installing a kernel to *NWSSTG when root is on RAID on PPC
  (#21368)
- 2.6.64

-------------------------------------------------------------------
Fri Oct 25 14:38:02 CEST 2002 - arvin@suse.de

- log output of mk_initrd also on S390 (bug #21273)
- 2.6.63

-------------------------------------------------------------------
Mon Oct 14 16:50:46 CEST 2002 - jsrain@suse.cz

- fixed activating of boot partition if not instaling bootloader
  (#20874)
- 2.6.62

-------------------------------------------------------------------
Fri Oct 11 11:10:43 CEST 2002 - jsrain@suse.cz

- fixed security problem with permissions of /boot/grub/menu.lst
  (#20803)
- activating /boot partition if grub installed to mbr (part of
  #20637)
- 2.6.61

-------------------------------------------------------------------
Thu Oct 10 17:32:15 CEST 2002 - jsrain@suse.cz

- if bootloader which should be used is not selected for
  installation, backup one is installed on i386 and x86-64
  (grub instead of lilo and lilo instead of grub) (#20759)

-------------------------------------------------------------------
Wed Oct  9 09:22:09 CEST 2002 - jsrain@suse.cz

- now not enabling 2 gettys on same serial line on p690 (#19788)

-------------------------------------------------------------------
Tue Oct  8 14:16:06 CEST 2002 - jsrain@suse.cz

- fixed type in initrd modules ignore list for PPC (#20684)
- 2.6.59

-------------------------------------------------------------------
Mon Oct  7 08:23:36 CEST 2002 - jsrain@suse.cz

- fixed activating boot method on PPC (#20407)
- fixed helptexts on PPC (#20605)
- fixed translating of PPC-specific strings
- 2.6.58

-------------------------------------------------------------------
Fri Oct  4 10:38:02 CEST 2002 - jsrain@suse.cz

- added more comments to bootloader in sysconfig/bootloader (#20385)
- fixed restoring original configuration - could caused unbootable
  system (#20391)
- 2.6.57

-------------------------------------------------------------------
Wed Oct  2 14:01:36 CEST 2002 - jsrain@suse.cz

- fixed update of lilo, resulted in corrupted lilo.conf (#20320)
- fixed errors reporting during bootloader update (#20321)
- fixed activating of initrd at update (#19643)

-------------------------------------------------------------------
Tue Oct  1 15:34:28 CEST 2002 - jsrain@suse.cz

- fixed nasty trap in bootloader installation (now not reseting
  configuration without question) (#20073)

-------------------------------------------------------------------
Fri Sep 27 16:45:01 CEST 2002 - jsrain@suse.cz

- applied patches for PPC (#20178 and #20205 - initrd modules list)

-------------------------------------------------------------------
Fri Sep 27 08:45:51 CEST 2002 - lslezak@suse.cz

- fixed configuration reset at installation proposal
  if partitioning was changed (#20073)
- fixed failsafe options on x86-64 (removed disableapic,
  added iommu=noforce) (#19903)

-------------------------------------------------------------------
Tue Sep 24 11:23:39 CEST 2002 - lslezak@suse.cz

- check if label already exists (in section edit),
  allow labels longer than 15 chars for grub (#19874)
- removed 'nosmp' from failsafe options on x86-64 (#19903)
- don't add rewritten other section to menu (#19990)
- version 2.6.56

-------------------------------------------------------------------
Tue Sep 17 17:13:23 CEST 2002 - lslezak@suse.de

- fixed obsoleted help text in y2cc (#19466)
- version 2.6.55

-------------------------------------------------------------------
Fri Sep 13 13:52:12 CEST 2002 - mvidner@suse.cz

- bootfloppy: enable asking the user for the CD (#19628).
- 2.6.54

-------------------------------------------------------------------
Fri Sep 13 13:25:06 CEST 2002 - fehr@suse.de

- make supression of certain modules (cdrom and usb) work
- version 2.6.53

-------------------------------------------------------------------
Thu Sep 12 19:58:13 CEST 2002 - lslezak@suse.cz

- do not regenerate device.map file at update (part of #19555)
- version 2.6.52

-------------------------------------------------------------------
Thu Sep 12 18:17:11 CEST 2002 - fehr@suse.de

- fix to use lilo on update if there is no /etc/sysconfig/bootloader
  (#19558)

-------------------------------------------------------------------
Thu Sep 12 16:12:56 CEST 2002 - lslezak@suse.cz

- add current kernel parameters to lilo.conf at update (#19415)
- added missing function DisplayLogFile to BootSILO.ycp, BootELILO.ycp
- version 2.6.51

-------------------------------------------------------------------
Thu Sep 12 16:02:49 CEST 2002 - kkaempf@suse.de

- run mkinitrd on PPC if needed (#18276)
- 2.6.50

-------------------------------------------------------------------
Thu Sep 12 11:23:17 CEST 2002 - kkaempf@suse.de

- exclude usb modules from initrd (#19432)
- 2.6.49

-------------------------------------------------------------------
Wed Sep 11 14:02:12 CEST 2002 - lslezak@suse.cz

- don't change configuration if partitioning was changed
  and bootloader location is floppy (at installation proposal) (#19388)
- allow installation on extended partition (at installation) (#19184)
- version 2.6.48

-------------------------------------------------------------------
Tue Sep 10 18:30:26 CEST 2002 - kkaempf@suse.de

- ppc bugfix #18849
- 2.6.47

-------------------------------------------------------------------
Tue Sep 10 17:32:18 CEST 2002 - lslezak@suse.cz

- use lilo instead grub at update
- version 2.6.46

-------------------------------------------------------------------
Tue Sep 10 12:15:10 CEST 2002 - fehr@suse.de

- fix root device detection of mk_lilo_conf
- change default mbr detection in Boot.ycp (#19117)
- prevent blanks in label in BootLILO.ycp (#19181)
- version 2.6.45

-------------------------------------------------------------------
Mon Sep  9 17:59:48 CEST 2002 - lslezak@suse.cz

- allow installation on extended partion (#19184)
- version 2.6.44

-------------------------------------------------------------------
Mon Sep  9 13:40:09 CEST 2002 - mvidner@suse.cz

- Replace whitespace (and nonprintable characters)
  in lilo section labels by an underscore (#19181).
- Properly use / or /boot/ in /boot/grub/menu.lst during upgrade (#19125).
- 2.6.43

-------------------------------------------------------------------
Sun Sep  8 19:47:38 CEST 2002 - mvidner@suse.cz

- Fixed the testsuite.
- 2.6.42

-------------------------------------------------------------------
Sun Sep  8 13:30:47 CEST 2002 - kkaempf@suse.de

- drop "make check" for the moment.

-------------------------------------------------------------------
Fri Sep  6 21:34:54 CEST 2002 - kkaempf@suse.de

- workaround for hwinfo bug (#19071)
- 2.6.41

-------------------------------------------------------------------
Fri Sep  6 17:16:13 CEST 2002 - jsrain@suse.cz

- fixed provides/obsoletes
- 2.6.40

-------------------------------------------------------------------
Fri Sep  6 12:45:21 CEST 2002 - jsrain@suse.cz

- fixed deletion of cfg. file entries wjen using GRUB (Bug #18962)
- fixed rendering GRUB menu on installed system (Bug #18973)
- fixed handling of errors during bootlaoder installation
  (Bug #19020)
- 2.6.39

-------------------------------------------------------------------
Thu Sep  5 21:14:47 CEST 2002 - kkaempf@suse.de

- properly check for update when determing boot type
- 2.6.38

-------------------------------------------------------------------
Thu Sep  5 11:49:23 CEST 2002 - jsrain@suse.cz

- not calling Storage::UseLilo () in Boot module constructor
- 2.6.37

-------------------------------------------------------------------
Thu Sep  5 10:36:55 CEST 2002 - schwab@suse.de

- Move elilo.conf to /boot/efi/SuSE.

-------------------------------------------------------------------
Wed Sep  4 12:35:39 CEST 2002 - jsrain@suse.cz

- fixed bootfloppy function (Bug #17430)
- fixed checking for need to set active partition (Bug #18835)
- fixed reseting bootloader type after partitioning change
- fixed label of sections dialog (Bug #18877)
- 2.6.36

-------------------------------------------------------------------
Tue Sep  3 20:37:36 CEST 2002 - kukuk@suse.de

- installation/src/silo/agents/update_silo_conf: New
  file, modifies silo.conf and boot/message if an update is done.
- installation/src/silo/BootSILO.ycp: Implement calling "dosilo"
  script.
- prom.cc: Add reg string if prom name exists at least once.

-------------------------------------------------------------------
Tue Sep  3 17:05:39 CEST 2002 - jsrain@suse.cz

- fixed usage of Pkg::SourceProvideFile function

-------------------------------------------------------------------
Tue Sep  3 10:28:02 CEST 2002 - jsrain@suse.cz

- if partitioning changes, resets bootloader location to MBR, only
  meaningful partitions possible as bootloader bootsector locations
  (Bug #18744)
- 2.6.35

-------------------------------------------------------------------
Mon Sep  2 17:33:54 CEST 2002 - jsrain@suse.cz

- added reset function (for calling after partitioning changes
  during installation) (Bug #18744)

-------------------------------------------------------------------
Mon Sep  2 10:55:24 CEST 2002 - jsrain@suse.cz

- updating prep boot partition during installation on PPC
  (Bug #18689)
- 2.6.34

-------------------------------------------------------------------
Fri Aug 30 15:54:15 CEST 2002 - jsrain@suse.cz

- fixed bootfloppy creation (not yet tested) (Bug #17430)
- building fixed
- removed shadowed symbols (Bug #18622)
- 2.6.33

-------------------------------------------------------------------
Wed Aug 28 12:13:05 CEST 2002 - kkaempf@suse.de

- fix checking for splashscreen
- 2.6.31

-------------------------------------------------------------------
Wed Aug 28 11:57:22 CEST 2002 - jsrain@suse.cz

- fixed building on SPARC
- removed unneeded files from GRUB installation
- fixed boot floppies location
- fixed logging
- 2.6.32

-------------------------------------------------------------------
Tue Aug 27 16:19:25 CEST 2002 - jsrain@suse.cz

- if no boot message exists not including in menu.lst (Bug #18381)
- fixed ordering of list of kernel images / other partitions
- 2.6.30

-------------------------------------------------------------------
Mon Aug 26 23:39:13 EDT 2002 - nashif@suse.de

- do not reset location value in autoinst mode
- if location is not empty, configure boot device in autoinst
  mode (Avoid calling ConfigureLocation)
- 2.6.29

-------------------------------------------------------------------
Mon Aug 26 17:12:14 CEST 2002 - jsrain@suse.cz

- removed icons from control center on S390 (Bugs #18371 and #18367)
- fixed curses UI buttons (Bug #18333)
- fixed handling of nonwritable floppy (Bug #18312)
- fixed PPC installation (Bug #18140)
- 2.6.28

-------------------------------------------------------------------
Fri Aug 23 18:34:27 CEST 2002 - jsrain@suse.cz

- fixed lists of devices (Bug #18269)
- fixed installation on compaq disk array (Bug #18134)
- 2.6.27

-------------------------------------------------------------------
Tue Aug 20 17:05:05 CEST 2002 - arvin@suse.de

- correctly handle hvc console on ppc
- 2.6.26

-------------------------------------------------------------------
Tue Aug 20 14:48:13 CEST 2002 - jsrain@suse.cz

- fixed original configuration restore when using GRUB
- fixed partition list reading
- 2.6.25

-------------------------------------------------------------------
Mon Aug 19 14:10:01 CEST 2002 - jsrain@suse.cz

- modified failsafe kernel image name for update of lilo
- fixed GRUB save after configuration
- not deleting old device map during installation
- /sbin/elilo now not running after configuration change
- 2.6.24

-------------------------------------------------------------------
Fri Aug 16 14:13:01 CEST 2002 - jsrain@suse.cz

- added universal functions for accessing kernel parameters
  independent on bootloader
- modified failsafe kernel image name
- fixed kdoc comments
- merged proofread texts
- now building initrd on S390
- 2.6.23

-------------------------------------------------------------------
Tue Aug 13 06:49:05 CEST 2002 - jsrain@suse.cz

- fixed handling different BIOS Ids (Bug #17594)
- added disableapic to failsafe kernel command
- 2.6.22

-------------------------------------------------------------------
Fri Aug  9 16:10:37 CEST 2002 - jsrain@suse.de

- fixed installation on S390 (Bug #17244)
- 2.6.21

-------------------------------------------------------------------
Fri Aug  9 09:24:57 CEST 2002 - jsrain@suse.de

- now setting framebuffer vga mode (Bug #17537)
- 2.6.20

-------------------------------------------------------------------
Thu Aug  8 09:59:38 CEST 2002 - jsrain@suse.de

- fixed device name translation for GRUB during installation for
  other systems
- 2.6.19

-------------------------------------------------------------------
Wed Aug  7 15:04:52 CEST 2002 - jsrain@suse.de

- Fix adaptation for multiple 'other' partitions for booting
  for GRUB (#17458)
- 2.6.18

-------------------------------------------------------------------
Wed Aug  7 12:39:25 CEST 2002 - kkaempf@suse.de

- Allow for multiple 'other' partitions for booting (#17458)

-------------------------------------------------------------------
Wed Aug  7 08:45:44 CEST 2002 - jsrain@suse.de

- added support for changing kernel command line for other modules
  when using GRUB easily
- 2.6.17

-------------------------------------------------------------------
Tue Aug  6 16:43:24 CEST 2002 - jsrain@suse.de

- fixed abort button behaviour
- 2.6.16

-------------------------------------------------------------------
Tue Aug  6 15:07:04 CEST 2002 - jsrain@suse.de

- fixed ordering of GRUB commands in menu.lst
- added expert configuration of /etc/grub.conf
- 2.6.15

-------------------------------------------------------------------
Mon Aug  5 18:00:24 CEST 2002 - jsrain@suse.cz

- fixed lilo update problem (Bug #15819)
- fixed bootloader loaction dialog contents (Bug #17320)

-------------------------------------------------------------------
Mon Aug 05 13:11:26 CEST 2002 - arvin@suse.de

- changes for new /etc/install.inf agent

-------------------------------------------------------------------
Mon Aug  5 12:55:29 CEST 2002 - fehr@suse.de

- make BootS390.ycp work again (was broken after 8.0 changes)
- 2.6.13

-------------------------------------------------------------------
Thu Aug  1 15:15:24 CEST 2002 - jsrain@suse.cz

- minor updates and fixes
- 2.6.12

-------------------------------------------------------------------
Tue Jul 30 16:15:24 CEST 2002 - jsrain@suse.cz

- added comments for translators

-------------------------------------------------------------------
Tue Jul 30 15:27:45 CEST 2002 - arvin@suse.de

- fixed configuration of grub

-------------------------------------------------------------------
Mon Jul 29 11:26:24 CEST 2002 - jsrain@suse.cz

- added basic expert dialogs for GRUB
- several fixes
- 2.6.10

-------------------------------------------------------------------
Fri Jul 26 15:44:32 CEST 2002 - jsrain@suse.cz

- fixed configuration of installed system for GRUB
- added password support for GRUB
- added boot from floppy support for GRUB
- 2.6.9

-------------------------------------------------------------------
Fri Jul 26 09:34:02 CEST 2002 - jsrain@suse.cz

- added bootloader graphical screen support for GRUB
- added other OS during installation support for GRUB
- 2.6.8

-------------------------------------------------------------------
Thu Jul 25 15:54:25 CEST 2002 - schwab@suse.de

- Fix doelilo script.

-------------------------------------------------------------------
Thu Jul 25 13:28:41 CEST 2002 - jsrain@suse.cz

- added support for GRUB configuration on running system
- added support for installing GRUB during installation process
- fixed for lilo startup (#17142)
- 2.6.7

-------------------------------------------------------------------
Mon Jul 22 12:20:57 CEST 2002 - kkaempf@suse.de

- prepare for GRUB support

-------------------------------------------------------------------
Wed Jul 17 11:28:44 CEST 2002 - arvin@suse.de

- fixed file list for i386 (use %ix86 macro)

-------------------------------------------------------------------
Fri Jul 12 12:33:34 CEST 2002 - arvin@suse.de

- use proper namespace for Args and CallFunction (#16776)

-------------------------------------------------------------------
Mon Jul  8 16:01:04 CEST 2002 - mvidner@suse.cz

- fixed Provides/Obsoletes (yast2-agent-liloconf)

-------------------------------------------------------------------
Thu Jul 04 20:50:02 CEST 2002 - arvin@suse.de

- moved non binary files to /usr/share/YaST2

-------------------------------------------------------------------
Wed Jul  3 10:38:58 CEST 2002 - lslezak@suse.cz

- fixed installation/src/ppc/agents/Makefile.am (ppc build bug)
- version 2.6.2

-------------------------------------------------------------------
Tue Jul  2 15:31:29 CEST 2002 - lslezak@suse.cz

- merged with yast2-agent-lilo, yast2-agent-prom,
  yast2-config-bootfloppy and yast2 lilo installation part
- renamed to yast2-bootloader
- version 2.6.1

-------------------------------------------------------------------
Tue Jun 25 16:57:19 CEST 2002 - lslezak@suse.cz

- addded editor for expert user
- changed ABC::`abc -> ABC::abc
- version 2.6.0

-------------------------------------------------------------------
Thu Apr 11 11:01:31 CEST 2002 - lslezak@suse.cz

- SuSE-8_0-Branch merged to the head

-------------------------------------------------------------------
Thu Mar 21 15:04:50 CET 2002 - mvidner@suse.cz

- Obsoletes yast2-config-bootloader. (#15135)
- 2.5.13

-------------------------------------------------------------------
Fri Mar 15 12:01:57 CET 2002 - dmeszar@suse.cz

- fixed #14935 (can't close with WM)

-------------------------------------------------------------------
Mon Mar  4 12:12:49 CET 2002 - dmeszar@suse.cz

- fixed bug #14100 (main dialog not hiden when exiting)
- screenshot mode implemented

-------------------------------------------------------------------
Mon Feb 18 19:29:06 CET 2002 - dmeszar@suse.cz

- fixed bug #13505 (incomplete label "Uninstall boot loader from"->
  device name is missing)
- fixed bug #13524 (broken writing of special lilo options
  (like change-rules, disk, map-drive...)

-------------------------------------------------------------------
Mon Feb 11 15:19:24 CET 2002 - dmeszar@suse.cz

- fixed restoring original settings from installation

-------------------------------------------------------------------
Tue Feb  5 13:24:57 CET 2002 - dmeszar@suse.cz

- implemented section order changing

-------------------------------------------------------------------
Mon Jan 28 17:04:55 CET 2002 - dmeszar@suse.cz

- don't read 'user_settings'

-------------------------------------------------------------------
Wed Jan 23 17:44:13 CET 2002 - dmeszar@suse.cz

- fixed rpm dependencied

-------------------------------------------------------------------
Fri Jan 11 19:38:30 CET 2002 - dmeszar@suse.cz

- fixed original lilo.conf restoring

-------------------------------------------------------------------
Sat Dec 22 18:45:31 CET 2001 - dmeszar@suse.cz

- autoinstallation adaptation
- installed linux's scanner
- 3rd param for 'select', fixed specfile

-------------------------------------------------------------------
Fri Nov  9 13:21:52 CET 2001 - dmeszar@suse.cz

- major ui changes- new startup dialog, sequence changed
- addaptation for installation

-------------------------------------------------------------------
Thu Sep 20 19:08:32 CEST 2001 - dmeszar@suse.cz

- module icon changed to 'boot.png' ;)

-------------------------------------------------------------------
Tue Sep 18 15:36:00 CEST 2001 - dmeszar@suse.cz

- module icon changed to 'lilo.png' (#10656)

-------------------------------------------------------------------
Mon Sep 17 14:01:01 CEST 2001 - dmeszar@suse.cz

- bug #10661 fixed (lilo configuration written without change !!)
- bug #10667 fixed (No section is marked as default, if there is the
    keyword 'default' missing in the lilo.conf.)

-------------------------------------------------------------------
Thu Sep 13 16:51:28 CEST 2001 - kendy@suse.cz

- Write the lilo.conf first and then run lilo (not in the reverse
  order...)
- Some unused code removed, lilo_write.ycp is not distributed.

-------------------------------------------------------------------
Mon Sep 10 14:47:28 CEST 2001 - dmeszar@suse.cz

- use Arch:: instead of user_settings

-------------------------------------------------------------------
Tue Sep  4 15:02:23 CEST 2001 - dmeszar@suse.cz

- fix #10062
- fixed the qt-IntField update bug (after creation of
  dialog the intfield doesn't show its actual value
  but shows 0 under qt)

-------------------------------------------------------------------
Fri Aug 31 13:49:03 CEST 2001 - dmeszar@suse.cz

- use 'Add other section' radio button instead of 'add windows/os2 section'
  for sparcs
- removed debug logging

-------------------------------------------------------------------
Mon Aug 27 12:54:32 CEST 2001 - dmeszar@suse.cz

- removed 'uninstall silo', 'install to boot/root' for sparcs
- sparc: if kernel image's path is /'kernel', add '/boot' as prefix
  when checking the kernel existence and description

-------------------------------------------------------------------
Mon Aug 20 16:58:35 CEST 2001 - dmeszar@suse.cz

- fixed section label displaying in summary table ("section label" - > section label)

-------------------------------------------------------------------
Mon Aug 13 17:14:39 CEST 2001 - dmeszar@suse.cz

- fixed description for other sections in summary table

-------------------------------------------------------------------
Wed Aug  8 15:09:04 CEST 2001 - dmeszar@suse.cz

- correct handling od '\' '"' chars when reading ui input fields
- fixed 'other' section removing
- section quota set to 16

-------------------------------------------------------------------
Tue Jul 31 19:07:59 CEST 2001 - dmeszar@suse.cz

- uninstall ability implemnted
- section removing fixed
- don't show 'image' option in options list of image/other section
- help text for options stripped to minimal acceptable extent
- options dialog layout changes
- option editing dialog added

-------------------------------------------------------------------
Mon Jul 30 16:49:14 CEST 2001 - dmeszar@suse.cz

- save confirm dialog added

-------------------------------------------------------------------
Thu Jul 26 18:59:25 CEST 2001 - dmeszar@suse.cz

- proof-read texts, platform dependent code added

-------------------------------------------------------------------
Thu Mar 22 09:27:24 CET 2001 - dmeszar@suse.cz

- initial version<|MERGE_RESOLUTION|>--- conflicted
+++ resolved
@@ -1,12 +1,12 @@
 -------------------------------------------------------------------
-<<<<<<< HEAD
 Fri May 31 12:26:38 UTC 2019 - Stasiek Michalski <hellcp@mailbox.org>
 
 - Add metainfo (fate#319035)
 - Revamp spec
 - Replace GenericName with Comment
-- 4.2.2
-=======
+- 4.2.3
+
+-------------------------------------------------------------------
 Wed May 29 13:02:02 UTC 2019 - David Diaz <dgonzalez@suse.com>
 
 - Improve the readability of a technical problem description,
@@ -18,7 +18,6 @@
 
 - Proposal for s390: Set kernel parameters without "resume"
   parameter (JIRA#SLE-6926).
->>>>>>> 14275077
 
 -------------------------------------------------------------------
 Fri Apr 26 12:27:34 UTC 2019 - jreidinger <jreidinger@suse.com>

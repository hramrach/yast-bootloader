-------------------------------------------------------------------
<<<<<<< HEAD
Tue Apr 25 12:05:03 UTC 2017 - jreidinger@suse.com

- storage-ng:
-- implement detection of encrypted boot
- 3.3.8

-------------------------------------------------------------------
Fri Apr 21 11:28:29 UTC 2017 - jreidinger@suse.com

- storage-ng: use new wrapper API
- 3.3.7
=======
Tue May 30 07:37:01 UTC 2017 - jreidinger@suse.com
- Repropose bootloader configuration when storage proposal is
  modified (bsc#1035746)
- 3.2.20
>>>>>>> 96a6d32a

-------------------------------------------------------------------
Thu Apr 13 13:34:12 UTC 2017 - jreidinger@suse.com

- Add possibility to use trusted boot for EFI (FATE#315831)

-------------------------------------------------------------------
Tue Mar 28 13:32:23 UTC 2017 - jreidinger@suse.com

- storage-ng: fixed proposal to not try to install to LVM
  partition
- 3.3.6

-------------------------------------------------------------------
Fri Mar 24 14:17:00 UTC 2017 - jreidinger@suse.com

- Report user friendly message when no root partition is detected
  instead of internal error. (bsc#1029293)

-------------------------------------------------------------------
Fri Mar  3 15:33:11 CET 2017 - snwint@suse.de

- storage-ng: avoid call to old libstorage
- 3.3.5

-------------------------------------------------------------------
Wed Mar  1 17:42:18 UTC 2017 - jreidinger@suse.com

- provide more helpful error message when invalid arguments for
  serial console are provided (bsc#1012383)

-------------------------------------------------------------------
Wed Mar  1 16:42:18 UTC 2017 - jreidinger@suse.com

- propose for xen hypervisor vga parameter if framebuffer is used
  ( should fix issue with text only environment when fbdev driver
  is used )
  (FATE#322200)

-------------------------------------------------------------------
Thu Feb 16 14:47:03 UTC 2017 - ancor@suse.com

- storage-ng: fixed proposal to work with LVM and encrypted LVM
- 3.3.4

-------------------------------------------------------------------
Wed Jan 25 12:57:38 UTC 2017 - mvidner@suse.com

- Implement simple_mode -> label_proposal (FATE#322328)

-------------------------------------------------------------------
Fri Jan  6 13:22:36 UTC 2017 - jreidinger@suse.com

- do not crash when switching from no bootloader to grub2 when
  grub2 package is not installed (bsc#1018280)

-------------------------------------------------------------------
Tue Jan  3 09:36:01 UTC 2017 - jreidinger@suse.com

- do not try to write legacy_boot flag for msdos partition table
  in more disks scenario when there is also GPT disk (bsc#1017776)

-------------------------------------------------------------------
Wed Dec 21 12:19:53 UTC 2016 - ancor@suse.com

- storage-ng: simplify code by using a new query function in
  yast2-storage-ng (#with_name_or_partition)
- 3.3.3

-------------------------------------------------------------------
Tue Dec 20 17:38:07 UTC 2016 - ancor@suse.com

- storage-ng: fixed minimal legacy proposal to work with GPT
- 3.3.2

-------------------------------------------------------------------
Mon Dec  5 13:58:33 UTC 2016 - jreidinger@suse.com

- stop failing with new cfa ( caused by deleting nil, change
  in cfa needed for bsc#983486 )

-------------------------------------------------------------------
Wed Nov 30 08:36:28 UTC 2016 - jreidinger@suse.com

- Recommends syslinux as it is often used by generic_mbr, but it
  is not hard requirement (bsc#1004229)

-------------------------------------------------------------------
Tue Nov 22 18:38:42 UTC 2016 - jreidinger@suse.com

- Do not crash in bootloader when default mount by is set to label
  (bsc#1009493)

-------------------------------------------------------------------
Tue Nov 22 16:52:31 UTC 2016 - ancor@suse.com

- storage-ng: fixed minimal EFI proposal
- storage-ng: made minimal legacy proposal work
- 3.3.1

-------------------------------------------------------------------
Tue Nov 22 13:41:42 UTC 2016 - jreidinger@suse.com

- use proper sources when doing kexec (bsc#981434)

-------------------------------------------------------------------
Wed Nov 16 14:19:14 UTC 2016 - jreidinger@suse.com

- when protecting modification of kernel parameters by password,
  add also rd.shell=0 parameter to avoid getting into initrd shell
  (bsc#1009220)

-------------------------------------------------------------------
Mon Nov 14 14:21:16 UTC 2016 - lslezak@suse.cz

- Revert the package deselection check (from 3.2.3), there is
  a new generic solution in yast2-packager-3.2.6 for all YaST
  modules (bsc#885496)

-------------------------------------------------------------------
Wed Nov  2 14:14:21 UTC 2016 - jreidinger@suse.com

- set pmbr flag only on GPT disks (bsc#1008092)

-------------------------------------------------------------------
Tue Nov  1 11:49:05 UTC 2016 - jreidinger@suse.com

- Use the system-wide locale (/etc/sysconfig/language:RC_LANG) when
  generating the GRUB2 menu (bsc#998152)

-------------------------------------------------------------------
Fri Oct 28 13:48:40 CEST 2016 - aschnell@suse.com

- make simple EFI proposal work with storage-ng

-------------------------------------------------------------------
Fri Oct 28 11:34:10 CEST 2016 - aschnell@suse.com

- storage-ng: removed dependency from (old) yast2-storage, even
  if it breaks some functionality.
- 3.3.0

-------------------------------------------------------------------
Thu Oct 13 12:26:53 UTC 2016 - jreidinger@suse.com

- Do not require syslinux on target system during installation
  (bsc#1004229)
- fix installation on dm raids to not use mapper device and instead
  use underlaying device (bsc#1004921)
- 3.2.4

-------------------------------------------------------------------
Fri Oct  7 12:46:18 UTC 2016 - jreidinger@suse.com

- Warn user if the packages needed for booting are deselected
  (bsc#885496)
- 3.2.3

-------------------------------------------------------------------
Thu Oct  6 08:24:51 UTC 2016 - jreidinger@suse.com

- allow user to repropose configuration if unknown udev link found
  (bnc#931291)
- 3.2.2

-------------------------------------------------------------------
Tue Oct  4 12:51:04 UTC 2016 - ancor@suse.com

- Do not crash when the user tries to enable serial console with
  blank arguments (bsc#1000629)
- 3.2.1

-------------------------------------------------------------------
Fri Sep 30 15:25:29 UTC 2016 - jreidinger@suse.com

- show popup when unsupported bootloader used on system, allowing
  user to exit yast2-bootloader or propose supported bootloader
  there (bnc#923458)
- Version bumped to 3.2.X to ease coordination of Tumbleweed,
  Leap 42.2 and SLE-12-SP2 development.
- 3.2.0

-------------------------------------------------------------------
Tue Aug 30 13:31:14 UTC 2016 - jreidinger@suse.com

- import properly device map in autoyast profile (found during
  debugging bnc#995627)
- log device map entries before written them, to allow easier
  debugging of augeas lenses failure (bnc#995627)
- 3.1.203

-------------------------------------------------------------------
Tue Aug 30 08:42:25 UTC 2016 - jreidinger@suse.com

- fix crash when activating partition on md raid (bnc#995627)
- 3.1.202

-------------------------------------------------------------------
Fri Aug 26 09:25:49 UTC 2016 - jsrain@suse.cz

- warn user if enabling TPM when not available (bsc#994556)
- 3.1.201

-------------------------------------------------------------------
Tue Aug 23 14:20:15 UTC 2016 - jreidinger@suse.com

- fix proposing generic mbr if proposed to boot from MBR
  ( found during debugging bnc#994348 )
- 3.1.200

-------------------------------------------------------------------
Mon Jul 18 14:56:27 UTC 2016 - jreidinger@suse.com

- do not fail tests when run in environment connected by serial
  console (bnc#989405)
- 3.1.199

-------------------------------------------------------------------
Wed Jul 13 08:49:50 UTC 2016 - jreidinger@suse.com

- fix writing default boot entry when it is located in grub2
  submenu (bnc#986005)
- 3.1.198

-------------------------------------------------------------------
Mon Jul 11 12:18:29 UTC 2016 - jreidinger@suse.com

- do not crash after configuration in autoyast bootloader section
  without previous cloning (bnc#985007)
- 3.1.197

-------------------------------------------------------------------
Thu Jul  7 07:51:12 UTC 2016 - jreidinger@suse.com

- set by default SECURE_BOOT to false on architectures that do not
  support it to avoid call of shim there (bnc#984895)
- 3.1.196

-------------------------------------------------------------------
Fri Jul  1 15:10:53 UTC 2016 - jreidinger@suse.com

- Optimize code for quicker run (bnc#986649)
- 3.1.195

-------------------------------------------------------------------
Wed Jun 15 12:42:08 UTC 2016 - jreidinger@suse.com

- do not activate partition on gpt disks on ppc (bnc#983194)
- 3.1.194

-------------------------------------------------------------------
Mon Jun 13 13:36:51 UTC 2016 - jreidinger@suse.com

- fix unknown method extended_partition (bnc#983062)
- 3.1.193

-------------------------------------------------------------------
Wed Jun  1 13:31:57 UTC 2016 - igonzalezsosa@suse.com

- Drop yast2-bootloader-devel-doc package (fate#320356)
- 3.1.192

-------------------------------------------------------------------
Mon May 30 08:23:24 UTC 2016 - jreidinger@suse.com

- fix unknown method error ( caused by fix for bnc#980529)
- 3.1.191

-------------------------------------------------------------------
Fri May 27 12:13:54 UTC 2016 - jreidinger@suse.com

- use proper device to setup pmbr for grub2efi (bnc#981997)
- 3.1.190

-------------------------------------------------------------------
Wed May 25 11:59:53 UTC 2016 - jreidinger@suse.com

- do not try to install grub2 on lvm on partition-less disk
  (bnc#980529)
- 3.1.189

-------------------------------------------------------------------
Tue May 24 09:00:13 UTC 2016 - jreidinger@suse.com

- run mkinitrd at the end of installation to ensure proper initrd
  even for image based installation or live install
  (bnc#977656,bnc#979719)
- 3.1.188

-------------------------------------------------------------------
Tue May 17 07:42:46 UTC 2016 - jreidinger@suse.com

- do not skip grub2 install during installation on s390
  (bnc#980250)
- 3.1.187

-------------------------------------------------------------------
Mon May 16 12:21:09 UTC 2016 - jreidinger@suse.com

- Fix storing default boot section (bnc#978366)
- Fix showing default boot section name with spaces inside
  (found during testing fix for bnc#978366)
- 3.1.186

-------------------------------------------------------------------
Mon May 16 11:41:05 UTC 2016 - jreidinger@suse.com

- do not install grub2 with --no-nvram on non-EFI systems
  (bnc#980108)
- 3.1.185

-------------------------------------------------------------------
Mon May 16 09:36:28 UTC 2016 - mvidner@suse.com

- Reintroduce Trusted Boot (FATE#316553).
- 3.1.184

-------------------------------------------------------------------
Thu May 12 15:46:49 CEST 2016 - snwint@suse.de

- fix grub2 settings for lvm encrypted boot partition (bsc#976315)
- 3.1.183

-------------------------------------------------------------------
Wed May 11 11:03:09 UTC 2016 - jreidinger@suse.com

- do not crash when stage1 is set to extended partition (thanks to
  mvidner for catch, also fix bnc#978284)
- 3.1.182

-------------------------------------------------------------------
Tue May 10 15:10:43 UTC 2016 - jreidinger@suse.com

- do not crash with uninitialized variable 'extended' (bnc#978284)
- 3.1.181

-------------------------------------------------------------------
Mon May  9 09:28:55 UTC 2016 - agraf@suse.com

- Disable secure boot on AArch64 (bsc#978157)
- Generate grub2 as removable on non-nvram efi systems (bsc#978593)
- 3.1.180

-------------------------------------------------------------------
Mon May  2 10:24:17 CEST 2016 - schubi@suse.de

- Fixed nil in custom_devices. Compact! is returning nil if no
  changes were made.
  Removed empty reject, because it is not needed anymore.
  (bnc#977945)
- 3.1.179

-------------------------------------------------------------------
Wed Apr 27 10:43:14 CEST 2016 - schubi@suse.de

- Adapted new version of bootloader to the AutoYaST configuration
  module.
  (related to FATE#317701)
- 3.1.178

-------------------------------------------------------------------
Tue Apr 26 10:27:20 CEST 2016 - schubi@suse.de

- Added requirement in proposal. (bnc#977004)
- 3.1.177

-------------------------------------------------------------------
Fri Apr 22 08:55:08 UTC 2016 - jreidinger@suse.com

- smarter prep partition proposal (bnc#970152)
- fix exception when grub.cfg is not yet generated (bnc#976534)
- 3.1.176

-------------------------------------------------------------------
Wed Apr 20 15:18:46 UTC 2016 - jreidinger@suse.com

- fix installing grub2 to underlaying devices (bnc#976315)
- 3.1.175

-------------------------------------------------------------------
Tue Apr 19 09:01:33 UTC 2016 - jreidinger@suse.com

- Improve misleading label for GRUB2 password (bnc#952633)
- 3.1.174

-------------------------------------------------------------------
Mon Apr 18 13:20:34 UTC 2016 - jreidinger@suse.com

- fix regression in installation on md raid
  (related to FATE#317701 found by openqa)
- 3.1.173

-------------------------------------------------------------------
Mon Apr 18 06:53:06 UTC 2016 - jreidinger@suse.com

- fix regression in serial console handling and cover it with
  automatic tests
  (bnc#870514 appears again)
- 3.1.172

-------------------------------------------------------------------
Thu Apr 14 15:52:10 UTC 2016 - igonzalezsosa@suse.com

- Fix error when showing order of hard disks (bsc#975514)
- 3.1.171

-------------------------------------------------------------------
Thu Apr 14 12:21:20 CEST 2016 - schubi@suse.de

- Fix: Taking modulename "Bootloader" instead of class.
  (related to FATE#317701)
- 3.1.170

-------------------------------------------------------------------
Wed Apr 13 14:14:14 UTC 2016 - jreidinger@suse.com

- Clean pending TODOs and implement bootloader API calls with new
  architecture (related to FATE#317701)
- 3.1.169

-------------------------------------------------------------------
Wed Apr 13 13:14:30 UTC 2016 - jreidinger@suse.com

- Drop preparing storage data for perl-Bootloader as it is no
  longer needed (related to FATE#317701)
- 3.1.168

-------------------------------------------------------------------
Wed Apr 13 11:14:11 UTC 2016 - jreidinger@suse.com

- Fix import of integer timeout and export of terminal symbol
  (found during testing of FATE#317701)
- 3.1.167

-------------------------------------------------------------------
Tue Apr 12 13:29:54 UTC 2016 - jreidinger@suse.com

- do not propose nor running grub2-install on bare metal POWER
  (bnc#970582)
- do not use perl-Bootloader in yast2-bootloader (FATE#317701)
- 3.1.166

-------------------------------------------------------------------
Fri Mar 23 18:09:10 UTC 2016 - dvaleev@suse.com

- Set gfxterm to console on POWER
  (bsc#911682)
- 3.1.165

-------------------------------------------------------------------
Fri Mar 11 15:22:10 UTC 2016 - dvaleev@suse.com

- include quiet in default kernel boot parameters for POWER
  (bsc#965347)
- 3.1.164

-------------------------------------------------------------------
Thu Feb 25 19:27:10 UTC 2016 - dmueller@suse.com

- include quiet in default kernel boot parameters for aarch64
- 3.1.163

-------------------------------------------------------------------
Fri Nov 27 14:46:57 CET 2015 - snwint@suse.de

- updated boot doc for prep partitions
- 3.1.162

-------------------------------------------------------------------
Fri Nov 20 07:19:26 UTC 2015 - igonzalezsosa@suse.com

- Fix AutoYaST schema to allow specification of 'vgamode',
  'xen_kernel_append' and 'failsafe_disabled' in globals section
  (bsc#954412)

-------------------------------------------------------------------
Wed Nov 18 12:10:10 UTC 2015 - mvidner@suse.com

- Fix validation of AutoYaST profiles (bsc#954412)

-------------------------------------------------------------------
Tue Nov 17 13:59:40 CET 2015 - shundhammer@suse.de

- Fixed crash in bootloader proposal if previous installation was
  on software RAID (bsc#955216)
- 3.1.161

-------------------------------------------------------------------
Wed Nov 11 11:36:29 UTC 2015 - jreidinger@suse.com

- Do not show raid0 warning for /boot on s390 and ppc architectures
  (bnc#952823)
- 3.1.160

-------------------------------------------------------------------
Fri Oct 23 13:16:59 UTC 2015 - jreidinger@suse.com

- respect original grub2 configuration when upgrade from grub2
  to grub2 (bnc#951731)
- 3.1.159

-------------------------------------------------------------------
Mon Oct 19 16:10:34 UTC 2015 - jreidinger@suse.com

- do not modify bootloader configuration during offline upgrade
  from grub2 to grub2 (bnc#950695,bnc#950162)
- 3.1.158

-------------------------------------------------------------------
Fri Oct 16 14:27:17 CEST 2015 - schubi@suse.de

- Set StorageDevices flag disks_valid to true while cloning system
  in AutoYaST. (bnc#950105)
- 3.1.157

-------------------------------------------------------------------
Thu Oct  1 12:21:31 UTC 2015 - jreidinger@suse.com

- Fix proposing stage1 location in autoyast (bnc#948258)
- 3.1.156

-------------------------------------------------------------------
Tue Sep 29 10:28:42 UTC 2015 - jreidinger@suse.com

- fix device map handling if there's no 'hd0' entry in it
  (bsc#947730) by snwint
- 3.1.155

-------------------------------------------------------------------
Mon Sep 28 15:41:45 CEST 2015 - schubi@suse.de

- Including a needed file. This is an additional fix for
  bnc#930341.
- 3.1.154

-------------------------------------------------------------------
Fri Sep 25 15:22:17 UTC 2015 - jreidinger@suse.com

- fix booting on ppc with /boot on software raid (bnc#940542)
- 3.1.153

-------------------------------------------------------------------
Thu Sep 24 08:53:00 UTC 2015 - jreidinger@suse.com

- fix one click proposal change to behave reasonable
- add warnings for missing generic_mbr or activate when really
  missing (bnc#930341)
- 3.1.152

-------------------------------------------------------------------
Wed Sep 16 08:12:28 UTC 2015 - jreidinger@suse.com

- support custom names for raids (bnc#944041)
- 3.1.151

-------------------------------------------------------------------
Tue Sep 15 12:05:28 UTC 2015 - jreidinger@suse.com

- make default distributor value empty to use default one in grub2
  (bnc#942519)
- remove distributor entry from ui. Support only changes in text
  file
- 3.1.150

-------------------------------------------------------------------
Tue Sep 15 12:04:28 UTC 2015 - jreidinger@suse.com

- fix typo when invalid architecture is used (bnc#945764)
- Do not propose bootloader stage1 location for grub2 on EFI
  (bnc#945764)
- 3.1.149

-------------------------------------------------------------------
Fri Sep 11 16:46:11 UTC 2015 - ancor@suse.com

- Empty kernel command lines are now properly written (bnc#945479)
- 3.1.148

-------------------------------------------------------------------
Thu Sep 10 14:45:51 CEST 2015 - schubi@suse.de

- AutoYaST configuration: Initialize libstorage and do not regard
  the installed system.
  (bnc#942360)
- 3.1.147

-------------------------------------------------------------------
Fri Sep  4 15:17:27 CEST 2015 - snwint@suse.de

- ensure device map has really been proposed (bsc#943749)
- when we switch to custom boot, turn off the other boot locations
  (bsc#943749)
- 3.1.146

-------------------------------------------------------------------
Thu Aug 27 13:21:25 UTC 2015 - jreidinger@suse.com

- use extended partition to boot even for non software raids
  (bnc#940765)
- for separate boot partition with btrfs prefer MBR bootloader
  location (bnc#940797)
- 3.1.145

-------------------------------------------------------------------
Tue Aug 25 07:31:56 UTC 2015 - igonzalezsosa@suse.com

- Add support for kernel parameter with multiple values
  (bsc#882082)
- 3.1.144

-------------------------------------------------------------------
Mon Aug 24 12:44:51 UTC 2015 - jreidinger@suse.com

- fix removing password protection (bnc#942867)
- 3.1.143

-------------------------------------------------------------------
Wed Aug 19 12:42:41 UTC 2015 - jreidinger@suse.com

- do not require parted on target system (bnc#937066)
- 3.1.142

-------------------------------------------------------------------
Mon Aug 17 07:44:21 UTC 2015 - jreidinger@suse.com

- avoid bootloader module stuck caused by parted prompt
  (bnc#941510)
- 3.1.141

-------------------------------------------------------------------
Fri Aug 14 15:17:16 CEST 2015 - snwint@suse.de

- as SCR hasn't been setup yet, use some trickery to read boot config (bsc #940486)
- 3.1.140

-------------------------------------------------------------------
Wed Aug  5 11:37:12 UTC 2015 - jsrain@suse.cz

- always run mkinitrd at the end of S/390 installation (bsc#933177)
- 3.1.139

-------------------------------------------------------------------
Thu Jul  9 08:54:10 UTC 2015 - jreidinger@suse.com

- fix crash when aborting during initial screen (bnc#910343)
- 3.1.138

-------------------------------------------------------------------
Tue Jul  7 12:20:21 UTC 2015 - jreidinger@suse.com

- skip MBR update on s390 (bnc#937015)
- 3.1.137

-------------------------------------------------------------------
Mon Jun 29 12:46:58 UTC 2015 - jreidinger@suse.com

- set only proper boot flags ("boot" for DOS partition table and
  legacy_boot for GPT partition table), otherwise it can confuse
  some firmware and cause booting problems (bnc#930903)
- 3.1.136

-------------------------------------------------------------------
Mon Jun 22 11:01:16 UTC 2015 - jreidinger@suse.com

- Let password protection be configurable between a restricted mode
  (cannot boot at all without password, default GRUB2 behavior)
  and an unrestricted mode (can boot but cannot edit entries, GRUB1
  behavior) (FATE#318574).
- 3.1.135

-------------------------------------------------------------------
Tue Jun 16 15:13:10 UTC 2015 - jreidinger@suse.com

- Stop adding 'Failsafe' entry to bootloader menu unless user
  manually add it (fate#317016)
- 3.1.134

-------------------------------------------------------------------
Wed Jun  3 14:42:59 UTC 2015 - jreidinger@suse.com

- do not crash in offline update in bootloader proposal(bnc#931021)
- 3.1.133

-------------------------------------------------------------------
Wed Jun  3 12:37:08 UTC 2015 - jreidinger@suse.com

- Fix cleaning of tmp file for init bootloader (bnc#926843)
- 3.1.132

-------------------------------------------------------------------
Wed Jun  3 11:44:23 UTC 2015 - jreidinger@suse.com

- Fix ignoring bootloader settings after changing them in proposal
  screen (bnc#925987)
- 3.1.131

-------------------------------------------------------------------
Tue Jun  2 12:40:05 UTC 2015 - jreidinger@suse.com

- Do not crash if system contain unpartitioned disk (bnc#930091)
- allow negative timeout to cancel automatic boot (bnc#812618)
- fix typo in help text (bnc#702664)
- 3.1.130

-------------------------------------------------------------------
Mon Jun  1 14:20:30 UTC 2015 - jreidinger@suse.com

- Don't crash when reconfiguring from grub1 to grub2 (bnc#923458)
- 3.1.129

-------------------------------------------------------------------
Wed May 20 13:35:23 CEST 2015 - dvaleev@suse.com

- Disable os-prober for Power boo#931653
- 3.1.128
-------------------------------------------------------------------
Tue Apr 14 14:50:43 CEST 2015 - schubi@suse.de

- While calling AutoYaST clone_system libStorage has to be set
  to "normal" mode in order to read mountpoints correctly.
- 3.1.127

-------------------------------------------------------------------
Thu Apr  9 13:15:02 UTC 2015 - jreidinger@suse.com

- fix abort when importing bootloader values in autoyast
  (bnc#914812)
- 3.1.126

-------------------------------------------------------------------
Wed Mar 25 08:15:01 UTC 2015 - schwab@suse.de

- Propose secure_boot by default only on x86, aarch64 is not ready yet
- 3.1.125

-------------------------------------------------------------------
Wed Feb 25 21:48:10 UTC 2015 - jreidinger@suse.com

- Fixed creation of a multipath device map
- 3.1.124

-------------------------------------------------------------------
Wed Feb 18 16:22:05 UTC 2015 - jreidinger@suse.com

- fix crash on ppc(bnc#917833)
- 3.1.123

-------------------------------------------------------------------
Tue Feb 17 13:24:26 UTC 2015 - jreidinger@suse.com

- reset flags before set new ones(bnc#848609)
- 3.1.122

-------------------------------------------------------------------
Mon Feb 16 13:57:27 UTC 2015 - jreidinger@suse.com

- ensure that there is only limited amount of disks in device map
  (bnc#917640)
- 3.1.121

-------------------------------------------------------------------
Thu Feb 12 12:45:50 UTC 2015 - jreidinger@suse.com

- fix redundancy boot proposal if there are more devices
  (bnc#917025)
- 3.1.120

-------------------------------------------------------------------
Tue Feb 10 15:24:53 UTC 2015 - ancor@suse.com

- Fixed detection for encrypted partitions (bnc#913540)
- 3.1.119

-------------------------------------------------------------------
Fri Feb  6 12:46:48 UTC 2015 - ancor@suse.com

- The unit tests are now compatible with RSpec 3 (bnc#916364)
- 3.1.118

-------------------------------------------------------------------
Wed Feb  4 13:56:13 UTC 2015 - jsrain@suse.cz

- initialize bootloader during update if proposed from scratch
  (bnc#899743)
- 3.1.117

-------------------------------------------------------------------
Tue Feb  3 15:08:09 UTC 2015 - schwab@suse.de

- Use ttyAMA instead of ttyS on aarch64
- 3.1.116

-------------------------------------------------------------------
Tue Jan 20 10:54:52 UTC 2015 - schwab@suse.de

- Use grub2-efi on aarch64
- 3.1.115

-------------------------------------------------------------------
Tue Jan 13 08:48:38 UTC 2015 - jreidinger@suse.com

- Do not crash with unsupported bootloader when resetting
  bootloader to repropose during update (bnc#912595)
- 3.1.113

-------------------------------------------------------------------
Thu Dec  4 09:47:42 UTC 2014 - jreidinger@suse.com

- remove X-KDE-Library from desktop file (bnc#899104)

-------------------------------------------------------------------
Tue Dec  2 14:52:29 UTC 2014 - jreidinger@suse.com

- fix crash when not using separate boot (found by openqa)
- 3.1.112

-------------------------------------------------------------------
Fri Nov 21 11:56:38 UTC 2014 - jsrain@suse.cz

- detect EFI directly from sysfs during live installation
  (bnc#829256)

-------------------------------------------------------------------
Tue Nov 18 12:12:59 UTC 2014 - jreidinger@suse.com

- run password encryption always locally to ensure that
  grub2-mkpasswd is there (bnc#900039)
- 3.1.111

-------------------------------------------------------------------
Tue Nov 11 08:43:27 UTC 2014 - jreidinger@suse.com

- properly align checkboxes and improve spacing (bnc#900023)
- 3.1.110

-------------------------------------------------------------------
Fri Oct 31 06:36:13 UTC 2014 - jreidinger@suse.com

- do not show useless widgets when user decided to not install
  bootloader (bnc#901060)
- 3.1.109

-------------------------------------------------------------------
Wed Oct 29 14:13:52 UTC 2014 - jreidinger@suse.com

- do not return /dev/null if cannot detect bootloader devices as it
  cause errors later

-------------------------------------------------------------------
Wed Oct 29 13:18:10 UTC 2014 - jreidinger@suse.com

- do not show warning if boot from extended partition (bnc#898023)
- 3.1.108

-------------------------------------------------------------------
Wed Oct 29 07:16:22 UTC 2014 - jreidinger@suse.com

- fix branding activation on live CD and also with kexec enabled
  (bnc#897847)
- 3.1.107

-------------------------------------------------------------------
Fri Oct 24 14:30:20 UTC 2014 - jreidinger@suse.com

- fix crash during installation if kernel parameter is not
  pre-proposed (bnc#902397)
- 3.1.106

-------------------------------------------------------------------
Wed Oct 15 11:50:20 UTC 2014 - jreidinger@suse.com

- improve usability of device map editor (bnc#900807)
- 3.1.105

-------------------------------------------------------------------
Wed Oct 15 09:43:11 UTC 2014 - jreidinger@suse.com

- ensure branding is used also during common install (bnc#901003)
- 3.1.104

-------------------------------------------------------------------
Wed Oct 15 08:54:35 UTC 2014 - jreidinger@suse.com

- fix missing widgets log entries(bnc#889169)
- 3.1.103

-------------------------------------------------------------------
Wed Oct 15 08:02:24 UTC 2014 - jreidinger@suse.com

- do not refer to info page of grub1 (bnc#878796)
- fixed an Internal Error when using password for grub2 with
  non-english locale (bnc#900358)
- 3.1.102

-------------------------------------------------------------------
Tue Oct  7 09:08:07 UTC 2014 - jreidinger@suse.com

- keep user selection for password (bnc#900026)
- fix build on ppc
- 3.1.101

-------------------------------------------------------------------
Tue Sep 30 09:30:52 UTC 2014 - jreidinger@suse.com

- use short product name to avoid truncated text on small
  resolution (bnc#873675)
- Avoid crash in clone_system on s390 (bnc#897399)
- propose missing attributes also during automatic upgrade which
  propose grub2 configuratin (bnc#897058)
- 3.1.100

-------------------------------------------------------------------
Tue Sep 30 09:15:52 UTC 2014 - jreidinger@suse.com

- move boot record backup functionality to own class to make code
  easier to understand and better tested
- 3.1.99

-------------------------------------------------------------------
Mon Sep 29 07:42:06 UTC 2014 - jreidinger@suse.com

- fix crash in lib_iface caused by typo (found by openQA and
  bnc#898878)
- fix crash when using tmpfs
- fix crash when device have explicit mount by device name
- 3.1.98

-------------------------------------------------------------------
Thu Sep 18 07:28:13 UTC 2014 - jreidinger@suse.com

- move udev mapping functionality to own class to make code easier
  to understand and better tested
- 3.1.97

-------------------------------------------------------------------
Wed Sep 17 07:42:12 UTC 2014 - jreidinger@suse.com

- pass vga mode if specified during installation
  (bnc#896300,bnc#891060)

-------------------------------------------------------------------
Mon Sep 15 14:18:20 UTC 2014 - jreidinger@suse.com

- Fix API to remove or add kernel parameter for bootloader
  (bnc#894603)

-------------------------------------------------------------------
Tue Sep  9 15:38:15 UTC 2014 - jreidinger@suse.com

- cleaning of section related code because we no longer support
  any bootloader which allows direct write of sections

-------------------------------------------------------------------
Mon Sep  8 14:03:36 UTC 2014 - jreidinger@suse.com

- switch build tool from autotools to rake
- 3.1.96

-------------------------------------------------------------------
Mon Sep  8 13:26:45 UTC 2014 - jreidinger@suse.com

- Drop remaining support for GRUB1 (fate#317700)
- 3.1.95

-------------------------------------------------------------------
Mon Sep  8 07:56:29 UTC 2014 - jreidinger@suse.com

- Avoid configuration where to MBR we want grub2 and also
  generic_mbr which can lead to unbootable configuration
  (bnc#893626)
- 3.1.94

-------------------------------------------------------------------
Thu Sep  4 12:04:09 UTC 2014 - mvidner@suse.com

- Use a more flexible rubygem requirement syntax (bnc#895069)
- 3.1.93

-------------------------------------------------------------------
Thu Sep  4 07:49:57 UTC 2014 - jreidinger@suse.com

- Do not overwrite bios_boot partition flag by boot flag leading
  to error in writing boot code (Bnc#894040)
- 3.1.92

-------------------------------------------------------------------
Wed Aug 27 07:53:45 UTC 2014 - jreidinger@suse.com

- do not reset secure boot to false at the end of installation in
  case of incapable device (bnc#892032)
- 3.1.91

-------------------------------------------------------------------
Tue Aug 26 11:37:17 UTC 2014 - jreidinger@suse.com

- fix partition activation on LVM (bnc#893449)
- fix activation device when md raid devices do not have
  recognizable bios id
- 3.1.90

-------------------------------------------------------------------
Fri Aug 15 12:27:58 CEST 2014 - snwint@suse.de

- remove nonsense check (bnc #768538)
- 3.1.89

-------------------------------------------------------------------
Fri Aug 15 10:15:49 UTC 2014 - jreidinger@suse.com

- read properly secure boot status when used from other modules
  like yast2-vm, so it adds new entry as secure boot (bnc#892032)
- 3.1.88

-------------------------------------------------------------------
Thu Aug 14 13:11:29 CEST 2014 - schubi@suse.de

- AutoYaST clone_system: Not using "next" in a ruby "reduce" call.
  (bnc#891079)
- 3.1.87

-------------------------------------------------------------------
Tue Aug 12 13:46:17 UTC 2014 - jreidinger@suse.com

- Fixed adding a crashkernel parameter to xen_append if the latter
  is missing. kdump.service would fail then (bnc#886843)
- 3.1.86

-------------------------------------------------------------------
Fri Aug  8 13:55:23 UTC 2014 - jreidinger@suse.com

- do not crash in some condition in combination of LVM and GPT
  (bnc#891070)
- 3.1.85

-------------------------------------------------------------------
Thu Aug  7 13:39:09 UTC 2014 - jreidinger@suse.com

- fix assigning priority disks to device map for LVM (bnc#890364)
- 3.1.84

-------------------------------------------------------------------
Thu Aug  7 08:32:39 UTC 2014 - jreidinger@suse.com

- workaround initrd recreation if some packages forgot during
  upgrade (bnc#889616)
- 3.1.83

-------------------------------------------------------------------
Wed Aug  6 08:59:52 UTC 2014 - jreidinger@suse.com

- ignore unknown priority device to avoid problems in corner case
  scenarios (bnc#890364)
- 3.1.82

-------------------------------------------------------------------
Tue Aug  5 09:17:20 UTC 2014 - jreidinger@suse.com

- fix assigning priority disks to device map for md raid
  (bnc#890246)
- fix choosing priority device causing bootloader crash
  (bnc#890204)
- 3.1.81

-------------------------------------------------------------------
Fri Aug  1 07:37:50 UTC 2014 - jsrain@suse.cz

- fixed bootloader installation (bnc#889770)
- 3.1.80

-------------------------------------------------------------------
Thu Jul 31 14:01:43 UTC 2014 - jreidinger@suse.com

- Disk order dialog:
  - fix non-working up button (bnc#885867)
  - fix enabling/disabling up/down buttons in various situations
  - when adding new device set focus to input field to better UX
- 3.1.79

-------------------------------------------------------------------
Thu Jul 31 12:40:37 UTC 2014 - jreidinger@suse.com

- reinit branding in upgrade of SLE-12 as it is overwritten
  (bnc#879686)
- 3.1.78

-------------------------------------------------------------------
Thu Jul 31 06:48:59 UTC 2014 - jreidinger@suse.com

- fix crash in bootloader caused by wrong device in device map
  (bnc#889670)
- 3.1.77

-------------------------------------------------------------------
Wed Jul 30 14:03:18 CEST 2014 - schubi@suse.de

- Fixed error popup for unsupported bootloader in autoyast.
  (bnc#889538)
- 3.1.76

-------------------------------------------------------------------
Wed Jul 30 08:20:59 UTC 2014 - ancor@suse.com

- Added a missing call to i18n for a string (bnc#887553)
- 3.1.75

-------------------------------------------------------------------
Wed Jul 30 06:30:40 UTC 2014 - jreidinger@suse.com

- Fix crash if during proposal some device map value is nil
  ( found by openQA )
- 3.1.74

-------------------------------------------------------------------
Tue Jul 29 09:23:34 UTC 2014 - jreidinger@suse.com

- Always use device with /boot as first device in device map to
  avoid problems with other MBRs (bnc#887808, bnc#880439)
- 3.1.73

-------------------------------------------------------------------

Mon Jul 28 07:18:47 UTC 2014 - jreidinger@suse.com

- fix proposing disabledos prober on certain products (SLES is
  affected) (bnc#884007)
- 3.1.72

-------------------------------------------------------------------
Mon Jul 28 09:14:18 CEST 2014 - snwint@suse.de

- enable secure boot by default (bnc #879486)
- 3.1.71

-------------------------------------------------------------------
Fri Jul 25 16:11:37 UTC 2014 - jreidinger@suse.com

- allow change of bootloader proposal during upgrade (bnc#887015)
- 3.1.70

-------------------------------------------------------------------
Fri Jul 25 11:48:35 UTC 2014 - jsrain@suse.cz

- code de-duplication of recent AUtoYaST fixes (bnc#885634)
- 3.1.69

-------------------------------------------------------------------
Tue Jul 22 09:00:56 UTC 2014 - jsrain@suse.cz

- initialize bootloader location configuration on AutoYaST ugprade
  (bnc#885634)
- 3.1.68

-------------------------------------------------------------------
Wed Jul 16 11:46:38 UTC 2014 - jsrain@suse.cz

- don't check dedicated /boot/zipl partition on upgrade
  (bnc#886604)
- 3.1.67

-------------------------------------------------------------------
Fri Jul 11 08:17:54 UTC 2014 - jreidinger@suse.com

- fix writing sysconfig for grub1 (bnc#885634)
- 3.1.66

-------------------------------------------------------------------
Fri Jul 11 07:11:41 UTC 2014 - mchang@suse.com

- fix secure boot widget did not function from installed system
  because bootloader not get re-installed (bnc#882124)
- 3.1.65

-------------------------------------------------------------------
Wed Jul  9 09:49:21 UTC 2014 - jreidinger@suse.com

- add check for combination of MBR, GPT, btrfs and missing
  bios_grub partitition (bnc#886143)
- 3.1.64

-------------------------------------------------------------------
Tue Jul  8 11:08:06 UTC 2014 - jreidinger@suse.com

- warn user if no location chosen for stage 1 (bnc#885208)
- 3.1.63

-------------------------------------------------------------------
Mon Jul  7 13:33:19 UTC 2014 - jreidinger@suse.com

- use only simple device map on s390 (bnc#884798, bnc#885984)
- 3.1.62

-------------------------------------------------------------------
Thu Jul  3 07:33:51 UTC 2014 - jreidinger@suse.com

- add perl-Bootloader-YAML to needed packages (BNC#885496)
- 3.1.61

-------------------------------------------------------------------
Fri Jun 27 13:31:01 UTC 2014 - jreidinger@suse.com

- do not allow to install to partition with xfs otherwise fs can be
  broken due to missing reserved space in xfs(bnc#884255)
- 3.1.60

-------------------------------------------------------------------
Fri Jun 27 12:27:05 UTC 2014 - jreidinger@suse.com

- properly install needed packages in autoinstallation
- 3.1.59

-------------------------------------------------------------------
Thu Jun 26 10:50:28 UTC 2014 - jreidinger@suse.com

- add help and translation for grub2 distributor description and
  other small localization improvements (bnc#884344)
- fix crash during propose of EFI during upgrade (bnc#884397)
- 3.1.58

-------------------------------------------------------------------
Tue Jun 24 15:10:21 UTC 2014 - jreidinger@suse.com

- respect product default configuration for os-prober enablement
  (bnc#884007)
- 3.1.57

-------------------------------------------------------------------
Wed Jun 18 14:25:19 CEST 2014 - schubi@suse.de

- Initialize variable correctly for supported bootloaders
  (bnc#883040)
- 3.1.56

-------------------------------------------------------------------
Mon Jun 16 09:22:43 UTC 2014 - jreidinger@suse.com

- Allow in autoyast only supported bootloaders (bnc#882210)
- 3.1.55

-------------------------------------------------------------------
Fri Jun 13 12:03:40 UTC 2014 - jreidinger@suse.com

- fix crash with invalid partition to activate (bnc#882592)
- 3.1.54

-------------------------------------------------------------------
Fri Jun 13 11:46:09 UTC 2014 - jsrain@suse.cz

- don't prevent installation because of BIOS IDs not detected if
  disks order reviewed by user (bnc#880439)
- 3.1.53

-------------------------------------------------------------------
Wed Jun 11 14:24:22 UTC 2014 - jreidinger@suse.com

- do not crash in autoyast (bnc#882210)
- 3.1.52

-------------------------------------------------------------------
Mon Jun  9 08:32:44 UTC 2014 - jreidinger@suse.com

- Fix reinstallation of secure boot stage 1 (bnc#875235)
- 3.1.51

-------------------------------------------------------------------
Thu Jun  5 11:00:35 UTC 2014 - jsrain@suse.cz

- adjusted wording if disk order could not be detected (bnc#880439)
- 3.1.50

-------------------------------------------------------------------
Wed Jun  4 09:10:42 UTC 2014 - jreidinger@suse.com

- remove translation of section as it is generated in GRUB2 and
  never work reliably fro GRUB1 (bnc#875819)
- 3.1.49

-------------------------------------------------------------------
Mon Jun  3 18:13:05 UTC 2014 - dvaleev@suse.com

- Setting boot flag on GPT PReP resets prep flag which leads to
   grub2-install unable to install a bootloader (bnc#880094)
- 3.1.48

-------------------------------------------------------------------
Mon Jun  2 09:07:14 UTC 2014 - jreidinger@suse.com

-  fix typo causing crash when writing pmbr flag (bnc#880893)
- 3.1.47

-------------------------------------------------------------------
Thu May 29 13:47:40 UTC 2014 - jreidinger@suse.com

- Fix crash in upgrade from SLE11
- 3.1.46

-------------------------------------------------------------------
Wed May 28 14:19:36 UTC 2014 - jreidinger@suse.com

- Remove check for iscsi boot partition (bnc#880328)
- 3.1.45

-------------------------------------------------------------------
Wed May 28 13:23:19 UTC 2014 - jreidinger@suse.com

- fix crash in summary page of installation for grub2 (bnc#880324)
- 3.1.44

-------------------------------------------------------------------
Tue May 27 11:43:45 UTC 2014 - jreidinger@suse.com

- fix crash in summary page of installation
- 3.1.43

-------------------------------------------------------------------
Tue May 27 11:06:47 UTC 2014 - mchang@suse.com

- reinstall bootloader if the settings requires it
- 3.1.42

-------------------------------------------------------------------
Tue May 27 07:48:09 UTC 2014 - jreidinger@suse.com

- Fix detection if bootloader installation failed (bnc#879883)
- 3.1.41

-------------------------------------------------------------------
Mon May 26 15:31:16 UTC 2014 - jreidinger@suse.com

- add support to set Protective MBR and use reasonable proposal
  (bnc#872054)
- 3.1.40

-------------------------------------------------------------------
Fri May 23 14:32:07 UTC 2014 - jreidinger@suse.com

- Installation Summary: do not allow change location for grub2
  on ppc and s390 (bnc#879107)
- 3.1.39

-------------------------------------------------------------------
Thu May 22 13:06:25 UTC 2014 - jreidinger@suse.com

- Report if grub2-install failed so user see quickly, that he
  cannot boot(bnc#878664)
- 3.1.38

-------------------------------------------------------------------
Fri May 16 17:10:26 CEST 2014 - snwint@suse.de

- get rid of grub in loader type selection
- 3.1.37

-------------------------------------------------------------------
Fri May 16 13:44:48 UTC 2014 - jreidinger@suse.com

- fix progress report to not show 100% and waiting to write
  bootloader (bnc#878007)
- 3.1.36

-------------------------------------------------------------------
Wed May 14 09:22:15 UTC 2014 - jreidinger@suse.com

- add new API call to work nice with grub2 kernel parameter
  configuration (bnc#869608)
- 3.1.35

-------------------------------------------------------------------
Mon May 12 12:35:51 UTC 2014 - jreidinger@suse.com

- extended sysconfig options only for grub1 to prevent confusion
  (bnc#870890)
- 3.1.34

-------------------------------------------------------------------
Tue May  6 11:20:06 UTC 2014 - jreidinger@suse.com

- reinit perl-bootloader library in update mode to force write
  configuration (bnc#876359,876355)
- 3.1.33

-------------------------------------------------------------------
Fri May  2 08:31:32 UTC 2014 - jreidinger@suse.com

- fix activating partitions with number bigger then 4 on GPT disks
  with legacy x86 boot (bnc#875757)
- 3.1.32

-------------------------------------------------------------------
Wed Apr 30 16:23:57 UTC 2014 - jreidinger@suse.com

- handle diskless nfs setup for ppc (bnc#874466)
- 3.1.31

-------------------------------------------------------------------
Tue Apr 29 19:47:03 UTC 2014 - jreidinger@suse.com

- fix reading of previous bootloader (bnc#874646)
- 3.1.30

-------------------------------------------------------------------
Tue Apr 22 08:44:57 UTC 2014 - jreidinger@suse.com

- Use correct check for partition setup for grub2 on s390
  (bnc#873951)
- 3.1.29

-------------------------------------------------------------------
Thu Apr 17 14:46:17 UTC 2014 - jreidinger@suse.com

- do not complain for missing bios order on s390(bnc#874106)
- 3.1.28

-------------------------------------------------------------------
Thu Apr 17 11:18:31 UTC 2014 - jreidinger@suse.com

- improve logging if setting kernel paramater failed to help with
  bnc#873996
- remove graphic adapter configuration on s390 (bnc#874010)
- 3.1.27

-------------------------------------------------------------------
Wed Apr 16 19:49:56 UTC 2014 - jreidinger@suse.com

- allow switching to grub2 also on ppc
- Do not raise exception for grub2efi on non-pc architectures
  (bnc#873861)
- 3.1.26

-------------------------------------------------------------------
Wed Apr 16 12:11:53 UTC 2014 - jreidinger@suse.com

- fix crash on s390 due to missing loader widget(bnc#873911)
- 3.1.25

-------------------------------------------------------------------
Tue Apr 15 10:52:27 UTC 2014 - jreidinger@suse.com

- fix proposing when proposal do not change (bnc#873620)
- 3.1.24

-------------------------------------------------------------------
Tue Apr 15 10:38:17 UTC 2014 - jreidinger@suse.com

- cleaning up deprecated code to improve stability and maintenance
  of code
- 3.1.23

-------------------------------------------------------------------
Tue Apr 15 08:33:29 UTC 2014 - mchang@suse.com

- remove error if boot directory on xfs file system (bnc#864370)
- 3.1.22

-------------------------------------------------------------------
Thu Apr 10 11:18:51 UTC 2014 - jreidinger@suse.com

- drop not-supported bootloaders except grub1
- 3.1.21

-------------------------------------------------------------------
Tue Apr  8 11:27:42 UTC 2014 - jreidinger@suse.com

- modify proposal to work also during upgrade and propose upgrade
  to grub2 (bnc#872081)
- 3.1.20

-------------------------------------------------------------------
Mon Apr  7 14:57:38 UTC 2014 - jreidinger@suse.com

- return back installation details for tweaking device map
  (bnc#872300)
- 3.1.19

-------------------------------------------------------------------
Fri Apr  4 13:05:55 CEST 2014 - snwint@suse.de

- install mokutil along with shim (bnc #808852)
- fix regular expessions (ported from bnc #743805)
- 3.1.18

-------------------------------------------------------------------
Wed Apr  2 11:26:23 UTC 2014 - jreidinger@suse.com

- fix crash on s390 (bnc#871597)
- 3.1.17

-------------------------------------------------------------------
Wed Apr  2 06:57:01 UTC 2014 - jreidinger@suse.com

- fix autoyast location proposal (bnc#869083)
- 3.1.16

-------------------------------------------------------------------
Wed Apr  2 08:36:41 CEST 2014 - snwint@suse.de

- don't question device mapping passed to us explicitly by autoyast
  (bnc #717978, bnc #870494)

-------------------------------------------------------------------
Fri Mar 28 10:17:07 UTC 2014 - jreidinger@suse.com

- improve support grub2 on non-pc architectures 
  (bnc#866912,bnc#868909)
- 3.1.15

-------------------------------------------------------------------
Fri Mar 28 04:03:54 UTC 2014 - mchang@suse.com

- fix wrong console regexp match (bnc#870514)
- 3.1.14

-------------------------------------------------------------------
Fri Mar 21 10:10:45 CET 2014 - snwint@suse.de

- fix minor typo (bnc #869324)

-------------------------------------------------------------------
Wed Mar 12 09:15:33 UTC 2014 - mchang@suse.com

- fix grub2-*-efi package not installed (bnc#867380) 
- 3.1.13

-------------------------------------------------------------------
Mon Mar 10 12:07:17 UTC 2014 - jreidinger@suse.com

- do not crash if there is no swap partition (bnc#867435)
- 3.1.12

-------------------------------------------------------------------
Mon Mar 10 08:30:40 UTC 2014 - mchang@suse.com

- fix some serial console issues (bnc#862388) (bnc#866710)
- 3.1.11

-------------------------------------------------------------------
Wed Mar  5 10:02:23 CET 2014 - snwint@suse.de

- always allow grub2 (bnc #866863)
- 3.1.10

-------------------------------------------------------------------
Tue Mar  4 16:27:11 CET 2014 - snwint@suse.de

- switch to grub2 on s390x
- support both grub2 & zipl
- drop grub & elilo support from x86
- 3.1.9

-------------------------------------------------------------------
Tue Mar  4 12:03:05 UTC 2014 - jreidinger@suse.com

- fix typo in proposal screen(bnc#866607)
- 3.1.8

-------------------------------------------------------------------
Mon Mar  3 10:06:19 UTC 2014 - jreidinger@suse.com

- fix permissions on file which contain encrypted password to be
  readable only by root(BNC#864544)(CVE#2013-4577)
- 3.1.7

-------------------------------------------------------------------
Thu Feb 27 08:32:24 UTC 2014 - jreidinger@suse.com

- Add support for password in GRUB2 (FATE#315404)
- restructure details dialog in GRUB2 to have better UX
- fix crash of GRUB2 module
- 3.1.6

-------------------------------------------------------------------
Wed Feb 12 10:18:39 UTC 2014 - jreidinger@suse.com

- rephrase bootloader proposal on summary screen (BNC#853058)
- 3.1.5

-------------------------------------------------------------------
Mon Feb 10 10:56:36 CET 2014 - snwint@suse.de

- don't ask to run yast.ssh in second stage as there's no second stage
  anymore (bnc 861537)

-------------------------------------------------------------------
Tue Jan 28 09:56:33 UTC 2014 - jreidinger@suse.com

- Fix examining MBR
- 3.1.4

-------------------------------------------------------------------
Tue Jan 14 10:37:06 UTC 2014 - jreidinger@suse.com

- handle problematic conversion of perl undef in perl-json
  (bnc#858461)
- fix "undefined method `split' for true:TrueClass" with grub2-efi
  (bnc#855568) ( thanks lpechacek )
- always use local parted. It allows to have target system without parted.
- 3.1.3

-------------------------------------------------------------------
Tue Nov  5 13:55:05 CET 2013 - locilka@suse.com

- Using 'Kernel' Yast library for handling modules loaded on boot
  (bnc#838185)
- 3.1.2

-------------------------------------------------------------------
Tue Nov  5 11:05:12 CET 2013 - snwint@suse.de

- use pbl-yaml script to communicate with perl-Bootloader
- 3.1.1

-------------------------------------------------------------------
Wed Sep 18 12:27:52 UTC 2013 - lslezak@suse.cz

- do not use *.spec.in template, use *.spec file with RPM macros
  instead
- 3.1.0

-------------------------------------------------------------------
Fri Aug 23 13:37:42 CEST 2013 - snwint@suse.de

- desktop files now also for s390
- 3.0.3

-------------------------------------------------------------------
Tue Aug  6 19:50:43 UTC 2013 - lslezak@suse.cz

- removed obsolete BuildRequires: yast2 and yast2-core
- 3.0.2

-------------------------------------------------------------------
Thu Aug  1 14:52:09 UTC 2013 - lslezak@suse.cz

- move the development documentation to devel-doc subpackage
- removed obsolete BuildRequires, not needed anymore:
  docbook-xsl-stylesheets doxygen gcc-c++ libxslt perl-Bootloader
  perl-gettext perl-XML-Writer sgml-skel swig update-alternatives
  libtool yast2-installation yast2-packager yast2-perl-bindings
  yast2-pkg-bindings yast2-storage yast2-testsuite
- 3.0.1

-------------------------------------------------------------------
Wed Jul 31 08:27:20 UTC 2013 - yast-devel@opensuse.org

- converted from YCP to Ruby by YCP Killer
  (https://github.com/yast/ycp-killer)
- version 3.0.0

-------------------------------------------------------------------
Fri Jun 14 11:55:44 CEST 2013 - snwint@suse.de

- remove limal reference
- 2.24.1

-------------------------------------------------------------------
Wed Mar  6 17:21:06 CET 2013 - snwint@suse.de

- set secureboot default to firmware status
- 2.23.12

-------------------------------------------------------------------
Mon Feb 25 16:33:16 CET 2013 - snwint@suse.de

- support uefi secureboot
- Propose grub2 theme path
- 2.23.11

-------------------------------------------------------------------
Mon Feb  4 15:05:47 CET 2013 - snwint@suse.de

- write gpt bootcode on gpt disks (fate #313880)
- fix initrd selection due to initrd-*-kdump in our new kernel packages
- take boot code from syslinux instead of master-boot-code package
- 2.23.10

-------------------------------------------------------------------
Mon Feb  4 13:42:36 CET 2013 - snwint@suse.de

- fix automake file
- 2.23.9

-------------------------------------------------------------------
Fri Jan 11 17:17:18 CET 2013 - snwint@suse.de

- jsuchome: /sbin/SuSEconfig call removed
- mchang: some bug fixing and improve grub2's summary
- 2.23.8

-------------------------------------------------------------------
Thu Aug 30 12:13:29 CEST 2012 - mchang@suse.com

- remove vga=ask
- add option to disable os-prober

-------------------------------------------------------------------
Fri Jul 13 15:40:46 CEST 2012 - mchang@suse.com

- support failsafe kernel parameters
- use product name in distributor
- rearrange widgets in dialog
- fix redundant kernel append
- 2.23.7

-------------------------------------------------------------------
Mon Jul  9 13:08:29 CEST 2012 - ug@suse.de

- fixed rnc schema file (bnc#752450)
- 2.23.6

-------------------------------------------------------------------
Wed Jul  4 09:44:00 CEST 2012 - mchang@suse.de

- set leagcy grub as default for xen pv guest
- use 'auto' for default gfxmode
- replace background with theme
- support editing GRUB_DISTRIBUTOR
- make vgamode widget wider
- 2.23.5

-------------------------------------------------------------------
Mon Jun  4 15:51:19 CEST 2012 - mchang@suse.com

- support console related global options gfxterm, serial, gfxbackground
  and gfxmode
- 2.23.4

-------------------------------------------------------------------
Tue Apr 24 15:06:19 CEST 2012 - snwint@suse.de

- don't do kexec on hyper-v (bnc#732693)
- 2.23.3

-------------------------------------------------------------------
Mon Apr 23 12:40:24 CEST 2012 - mchang@suse.com

- add "Boot Loader Options" dialog for grub2-efi that provides widgets for
  manipulating global options. These options include timeout, vgamode,
  append and default.
- add widgets for enabling serial console and specify it's arguments on
  "Boot Loader Options" dialog.
- add "Boot Loader Options" dialog for grub2 that provides widgets for
  manipulating global options. These options include activate, generic_mbr,
  timeout, vgamode, append and default.
- 2.23.2

-------------------------------------------------------------------
Mon Apr 23 11:35:06 CEST 2012 - snwint@suse.de

- adapted ssh command for 2nd stage ssh installation (bnc#745340)

-------------------------------------------------------------------
Thu Mar 22 10:56:28 UTC 2012 - mchang@suse.com

- add kernel parameters (detected necessary and user specfied one during
  installation) to grub2's config file (bnc#752939)
- 2.23.1

-------------------------------------------------------------------
Thu Mar 22 10:56:28 UTC 2012 - mchang@suse.com

- add new grub2-efi module to support booting on UEFI firmware.

-------------------------------------------------------------------
Wed Mar 14 15:43:44 CET 2012 - aschnell@suse.de

- adapted ssh command for 2nd stage ssh installation (bnc#745340)

-------------------------------------------------------------------
Mon Mar  5 14:42:10 CET 2012 - mchang@suse.com

- add basic grub2 support that only handles installs
- 2.23.0

-------------------------------------------------------------------
Fri Jan 13 11:31:51 CET 2012 - jsuchome@suse.cz

- added GfxMenu::Update to the client, so calling does not require
  package dependency (bnc#730391)
- 2.22.0

-------------------------------------------------------------------
Fri Nov 25 12:17:41 UTC 2011 - coolo@suse.com

- add libtool as buildrequire to avoid implicit dependency

-------------------------------------------------------------------
Fri Oct 21 15:34:43 CEST 2011 - snwint@suse.de

- yast2-storage uses fake uuids for btrfs handling; adjust our
  code (bnc #707450)
- 2.21.2

-------------------------------------------------------------------
Tue Oct 18 13:44:46 CEST 2011 - snwint@suse.de

- fix bootloader package handling (bnc #716404)
- 2.21.1

-------------------------------------------------------------------
Tue Oct  4 10:06:56 UTC 2011 - cfarrell@suse.com

- license update: GPL-2.0+
  SPDX format

-------------------------------------------------------------------
Mon Sep 26 12:54:57 CEST 2011 - visnov@suse.cz

- set dialog title
- 2.21.0 

-------------------------------------------------------------------
Wed Sep 21 12:37:32 CEST 2011 - snwint@suse.de

- revert kernel-*-base change
- 2.20.5

-------------------------------------------------------------------
Wed Sep 21 11:55:12 CEST 2011 - snwint@suse.de

- enable resume for s390x (bnc #692606)
- kernel images are in kernel-*-base package
- 2.20.4

-------------------------------------------------------------------
Mon Sep 19 17:14:01 CEST 2011 - snwint@suse.de

- s390x: add hvc_iucv=8 to boot options (bnc #718089)
- 2.20.3

-------------------------------------------------------------------
Fri Sep 16 15:27:09 CEST 2011 - snwint@suse.de

- fix typo
- 2.20.2

-------------------------------------------------------------------
Fri Aug  5 12:30:54 CEST 2011 - tgoettlicher@suse.de

- fixed .desktop file (bnc #681249)

-------------------------------------------------------------------
Mon Mar 21 14:26:51 CET 2011 - jreidinger@suse.de

- fix detection of other linux partitions (BNC#675224)

-------------------------------------------------------------------
Tue Feb 22 11:30:20 UTC 2011 - jreidinger@novell.com

- during probe of partitions don't try to mount encrypted one
  (bnc#673906)
- 2.20.1

-------------------------------------------------------------------
Mon Jan 10 12:56:07 UTC 2011 - jreidinger@novell.com

- add missing file to tarball

-------------------------------------------------------------------
Thu Dec 30 08:52:36 UTC 2010 - jreidinger@novell.com

- allow to not specify vga mode for boot (bnc#643984)
- improve help text for menu section (bnc#621290)
- explicitelly  mention variables to compare to avoid problems with nil
  value (consider nil as false)
- number of partition can be integer so always convert it to string
- more explanation for warning messages with hint how to solve it
- 2.19.16

-------------------------------------------------------------------
Wed Jun  2 17:06:53 CEST 2010 - juhliarik@suse.cz

- added update of fix for (bnc#604401)
- 2.19.15 

-------------------------------------------------------------------
Wed May 19 09:57:34 CEST 2010 - juhliarik@suse.cz

- added xen boot section as default during installation on 
  PV guest (bnc#604401)
- 2.19.14

-------------------------------------------------------------------
Thu May  6 13:15:18 CEST 2010 - juhliarik@suse.cz

- added patch for (bug#448883)
- 2.19.13

-------------------------------------------------------------------
Tue Apr 13 14:15:33 CEST 2010 - juhliarik@suse.cz

- added fix for troubles with using uuid names (bnc#594482)
- 2.19.12

-------------------------------------------------------------------
Thu Apr  8 15:55:40 CEST 2010 - juhliarik@suse.cz

- added patch for enable/disable SELinux (fate#309275)
- 2.19.11

-------------------------------------------------------------------
Wed Mar 31 12:09:27 CEST 2010 - juhliarik@suse.cz

- added fix for sending empty "boot_custom" (bnc#589433)
- 2.19.10

-------------------------------------------------------------------
Tue Mar 23 11:00:00 CET 2010 - juhliarik@suse.cz

- added fix for checking custom boot partition (bnc#588770)
- 2.19.9 

-------------------------------------------------------------------
Tue Mar 16 17:35:52 CET 2010 - juhliarik@suse.cz

- added fix for adding XEN section on IA64 (bnc#588609) 

-------------------------------------------------------------------
Tue Mar  9 16:17:10 CET 2010 - juhliarik@suse.cz

- added fix for using device map in autoyast profile (bnc#585824)
- 2.19.8 

-------------------------------------------------------------------
Fri Feb 26 10:20:10 CET 2010 - juhliarik@suse.cz

- added fix for creating sysconfig directory file (bnc#583088)
- 2.19.7

-------------------------------------------------------------------
Mon Feb 22 12:10:48 CET 2010 - juhliarik@suse.cz

- added fix for detection of UEFI (bnc#581213)
- 2.19.6 

-------------------------------------------------------------------
Thu Feb 11 16:16:12 CET 2010 - juhliarik@suse.cz

- added fix for calling mkinitrd if vga is "normal" (bnc#292013)
- 2.19.5 

-------------------------------------------------------------------
Thu Feb 11 13:36:28 CET 2010 - juhliarik@suse.cz

- added fix for using persistent device names (bnc#533782) 

-------------------------------------------------------------------
Thu Feb 11 12:13:19 CET 2010 - juhliarik@suse.cz

- added fix for using encrypted swap partition (bnc#577127)
- 2.19.4

-------------------------------------------------------------------
Thu Feb 11 10:55:21 CET 2010 - juhliarik@suse.cz

- added fix for detection of QEMU (bnc#571850)
- 2.19.3 

-------------------------------------------------------------------
Wed Feb 10 13:49:32 CET 2010 - juhliarik@suse.cz

- added fix for adding crashkernel option to XEN kernel 
  (bnc#578545)

-------------------------------------------------------------------
Tue Feb  9 16:30:04 CET 2010 - juhliarik@suse.cz

- solved problem with wrtting to floppy (bnc#539774) 

-------------------------------------------------------------------
Tue Feb  9 16:03:31 CET 2010 - juhliarik@suse.cz

- added fix for deleting Custom Boot Partition (bnc#544809)
- 2.19.2 

-------------------------------------------------------------------
Thu Jan 28 16:08:30 CET 2010 - juhliarik@suse.cz

- added commnets for using options in /etc/sysconfig/bootloader
  (bnc#511319)
- 2.19.1

-------------------------------------------------------------------
Wed Jan 13 18:56:03 CET 2010 - kmachalkova@suse.cz

- Adjusted .desktop file(s) to wrap /sbin/yast2/ calls in xdg-su
  where root privileges are needed, removed X-KDE-SubstituteUID key 
  (bnc#540627)

-------------------------------------------------------------------
Tue Jan 12 13:07:25 CET 2010 - juhliarik@suse.cz

- added fix for data in device.map if MD RAID from Intel is used
  (bnc#568837) 
- 2.19.0

-------------------------------------------------------------------
Wed Dec  9 11:39:18 CET 2009 - juhliarik@suse.cz

- added patch for KMS (bnc#561566) 

-------------------------------------------------------------------
Mon Dec  7 14:26:19 CET 2009 - juhliarik@suse.cz

- added fix for problem with characters in name (bnc#558542) 

-------------------------------------------------------------------
Fri Dec  4 16:14:07 CET 2009 - juhliarik@suse.cz

- added fix for section name mismatch in lilo.conf for PPC
  (bnc#441051)

-------------------------------------------------------------------
Tue Oct 13 15:41:07 CEST 2009 - juhliarik@suse.cz

- deleted handling of luks_root and updating initrd for encrypted
  "/" (bnc#528474)
- 2.18.17 

-------------------------------------------------------------------
Mon Sep 21 10:40:13 CEST 2009 - juhliarik@suse.cz

- added fix for missing persistent device names in mapping for
  perl-Bootloader (bnc#534905A)
- 2.18.16 

-------------------------------------------------------------------
Thu Sep 17 12:43:53 CEST 2009 - juhliarik@suse.cz

- added fix for typy in help (bnc#532904) 

-------------------------------------------------------------------
Fri Sep  4 17:50:39 CEST 2009 - juhliarik@suse.cz

- fixed type (bnc#535442) 

-------------------------------------------------------------------
Thu Sep  3 13:27:09 CEST 2009 - juhliarik@suse.cz

- added fixed in help text convert "XEN" to "Xen" (bnc#532512)

-------------------------------------------------------------------
Thu Sep  3 13:10:07 CEST 2009 - juhliarik@suse.cz

- added fix for editing boot section (bnc#535739) 
- 2.18.15

-------------------------------------------------------------------
Thu Aug  6 10:31:03 CEST 2009 - juhliarik@suse.cz

- added support for enable SELinux (fate#305557)
- 2.18.14 

-------------------------------------------------------------------
Tue Aug  4 16:52:57 CEST 2009 - juhliarik@suse.cz

- added support for redundancy md array (fate#305008)
- 2.18.13

-------------------------------------------------------------------
Fri Jul 31 11:55:40 CEST 2009 - aschnell@suse.de

- adapted to changes in yast2-storage
- 2.18.12

-------------------------------------------------------------------
Tue Jul 28 13:21:34 CEST 2009 - juhliarik@suse.cz

- added support for luks_root also to xen sections with kernel-xen 

-------------------------------------------------------------------
Tue Jul 28 10:29:13 CEST 2009 - juhliarik@suse.cz

- reorganize UI widgets in GRUB global options 

-------------------------------------------------------------------
Mon Jul 27 15:48:32 CEST 2009 - juhliarik@suse.cz

- added support for enable/disable acoustinc signals (fate#305403)
- 2.18.11 

-------------------------------------------------------------------
Fri Jul 24 14:54:16 CEST 2009 - juhliarik@suse.cz

- added support for encrypted disk (fate#305633)
- 2.18.10 

-------------------------------------------------------------------
Mon Jul 20 16:51:05 CEST 2009 - juhliarik@suse.cz

- added client bootloader_preupdate it takes care about calling 
  Storage::Update() (bnc#414490)
- added fix for using iscsi disk (bnc#393928)
- updated help text (bnc#511007)
- enabled change bootloader settings via one-click in installation
  summary (fate#303643)
- deleted warning message about using ext4
- updated proposal and using checkboxes Boot from Boot Partition
  and Boot from Extended Partition
- 2.18.9

-------------------------------------------------------------------
Mon Jun  8 10:37:27 CEST 2009 - jsrain@suse.cz

- do not add 'ide=nodma' to failsafe kernel parameter (bnc#510784)

-------------------------------------------------------------------
Mon May 25 16:23:55 CEST 2009 - jreidinger@suse.cz

- refactor Update code (update between products)

-------------------------------------------------------------------
Wed May 20 14:20:57 CEST 2009 - juhliarik@suse.cz

- fixed additional options for memory test section (bnc#396150)
- fixed problems with empty settings in autoyast profile for 
  memory test section (bnc#390659)
- fixed problem with custom (disable) gfxmenu option in autoyast
  profile (bnc#380509) 
- fixed deleting gfxmenu option if there is defined serial console
  (bnc#346576)
- added support check for ext4 (fate#305691)
- 2.18.8

-------------------------------------------------------------------
Mon May 18 17:45:52 CEST 2009 - juhliarik@suse.cz

- added fix for changing device map in y2-bootloader (bnc#497944)
- added warning message if there is not valid configuration for
  soft-raid (bnc#501043) 

-------------------------------------------------------------------
Thu May  7 10:05:02 CEST 2009 - juhliarik@suse.cz

- added fix for checking soft-raid devices in device.map
  (bnc#494630)
- added fix for changing device map in y2-bootloader (bnc#497944)
- 2.18.7

-------------------------------------------------------------------
Tue Apr 28 16:48:12 CEST 2009 - juhliarik@suse.cz

- added updated patch from IBM and reipl (bnc#471522) 

-------------------------------------------------------------------
Tue Apr 28 16:37:43 CEST 2009 - juhliarik@suse.cz

- disable checking thinkpad sequence in MBR also save content of 
  MBR (bnc#464485) 

-------------------------------------------------------------------
Wed Apr 22 15:47:26 CEST 2009 - jreidinger@suse.cz

- code clean
- add interface for new perl-Bootloader MBR tools 
- add missing short-cuts for widgets

-------------------------------------------------------------------
Thu Apr 16 14:52:23 CEST 2009 - juhliarik@suse.cz

- added fix for commandline interface (bnc#479069) 

-------------------------------------------------------------------
Wed Apr 15 11:31:40 CEST 2009 - juhliarik@suse.cz

- added back function setKernelParam (bnc#495048)
- 2.18.6 

-------------------------------------------------------------------
Tue Apr 14 13:25:52 CEST 2009 - juhliarik@suse.cz

- updated timeout for ppc and elilo both to seconds
- 2.18.5 

-------------------------------------------------------------------
Tue Apr 14 11:44:43 CEST 2009 - juhliarik@suse.cz

- added fix for troubles with analyse of MBR on soft riad 
  (bnc#483797) 

-------------------------------------------------------------------
Fri Apr 10 15:18:33 CEST 2009 - juhliarik@suse.cz

- added fix for problem with special chars in menu.lst (bnc#456362) 

-------------------------------------------------------------------
Fri Apr 10 14:15:02 CEST 2009 - juhliarik@suse.cz

- added fix for troubles with help in boot menu (bnc#384768) 

-------------------------------------------------------------------
Tue Apr  7 15:50:12 CEST 2009 - juhliarik@suse.cz

- refactoring UI is done (fate#305268)
- fixed problem with providing vga modes list in grub(bnc#362517)
- fixed troubles with short input field for devices (bnc#396387)
- fixed problem with setup of password for grub 
  (bnc#407887,#433854,#450470)
- fixed problem with keyboard shortcuts (bnc#414989)
- setup for console in grub was rewritten (bnc#431515)
- 2.18.4 

-------------------------------------------------------------------
Mon Feb 16 14:42:56 CET 2009 - juhliarik@suse.de

- added fix for problem with wrong init for storage library 
  (bnc#464090)
- updated fix for increase performance on huge machine (bnc#468922)
- added fix for checking GPT and using the 4th partition for 
  booting (bnc#474854)
- added quit booting "splash=silent quiet" (bnc#475194)
- updated change log for using convention (bnc#no,fate#no etc.)
- 2.18.3

-------------------------------------------------------------------
Mon Feb  9 15:42:12 CET 2009 - juhliarik@suse.de

- added fix for using buttons (bnc#440553)
- added fix for checking boot device on mac machines (bnc#343670)
- 2.18.2 

-------------------------------------------------------------------
Wed Feb  4 14:50:21 CET 2009 - juhliarik@suse.cz

- added fix for problem with unnecessary popup mesage for writting
  bootloader to floppy (bnc#333459)
- added fix meesage about writting bootloader to floppy includes 
  "Cancel" button (bnc#433348)
- changed text about using XFS there is used "may not" insted of 
  "will not" (bug#449823)  
- updated help text
- 2.18.1

-------------------------------------------------------------------
Wed Feb  4 12:15:21 CET 2009 - juhliarik@suse.cz

- added fix for finding the smallest partition on pmac machine
  (bnc#459860)
- updated function Dev2MountByDev() which can run long time if
  machine included huge number of disks (bnc#468922)
- added fix for problem with adding boot entry to EFI if
  installation run on different disk but with same boot partition
  (bnc#450682)
- added fix for using translated text in bootloader e.g. Image,
  Other (bug#445999)
- 2.18.0

-------------------------------------------------------------------
Tue Jan 20 14:11:38 CET 2009 - juhliarik@suse.cz

- added fix for problem with calling parted each time when
  yast2-bootloader is called (bnc#461613,#357290) 

-------------------------------------------------------------------
Thu Jan 15 15:28:38 CET 2009 - juhliarik@suse.cz

- added fix for problem with lines_cache_id == "" -it is cause of
  error output from perl-Bootloader (bnc#464098) 

-------------------------------------------------------------------
Wed Jan 14 13:59:14 CET 2009 - juhliarik@suse.cz

- added fix for changing EFI label in running system (bnc#269198)
- added fix for problem with primary language in GRUB (bnc#447053) 

-------------------------------------------------------------------
Thu Dec 11 17:43:40 CET 2008 - juhliarik@suse.cz

- added fix for problem with autoinstallation and powerlilo 
  (bnc#439674)
- added fix for (bnc#450506) root=kernelname
- added fix for problem with adding kernel to proposal (SLERT)
  (bnc#450153) 
- 2.17.46

-------------------------------------------------------------------
Mon Dec  8 15:41:43 CET 2008 - juhliarik@suse.cz

- added fix for problem with installation if boot device is NFS
  (bnc#440183) 

-------------------------------------------------------------------
Sun Dec  7 14:45:22 CET 2008 - juhliarik@suse.cz

- deleted support of detail settings for trustedgrub because it is
  not supporeted by trustedgrub package 

-------------------------------------------------------------------
Thu Dec  4 09:34:22 CET 2008 - juhliarik@suse.cz

- 2.17.45 

-------------------------------------------------------------------
Tue Dec  2 16:28:27 CET 2008 - juhliarik@suse.cz

- added fix for onetime boot if default is windows (bnc#339024) 

-------------------------------------------------------------------
Tue Dec  2 15:35:30 CET 2008 - juhliarik@suse.cz

- updated heuristic for adding other OS to menu.lst for GRUB 
  (bnc#448010) 

-------------------------------------------------------------------
Mon Dec  1 16:07:54 CET 2008 - juhliarik@suse.cz

- added fix for proposal if MBR include Vista code and "/" is on
  logical partition (bnc#450137)
- added update of handling serial console (bnc#449726)
- 2.17.44

-------------------------------------------------------------------
Mon Dec  1 14:32:09 CET 2008 - juhliarik@suse.cz

- added fix for problem with multipath (bnc#448110)
- added fix for problem with cloning boot sections (bnc#450190) 

-------------------------------------------------------------------
Thu Nov 27 18:55:11 CET 2008 - juhliarik@suse.cz

- added fix for problem with missing "console" (bnc#449726) 
- 2.17.43

-------------------------------------------------------------------
Thu Nov 27 16:46:21 CET 2008 - juhliarik@suse.cz

- deleted fix for (bnc#439674) - it fix problem with proposal of 
  globals on PPC (bnc#449747)
- 2.17.42

-------------------------------------------------------------------
Wed Nov 26 16:58:21 CET 2008 - juhliarik@suse.cz

- 2.17.41 

-------------------------------------------------------------------
Wed Nov 26 13:26:21 CET 2008 - juhliarik@suse.cz

- added fix for problem with "boot" in lilo.conf (bnc#449062) 

-------------------------------------------------------------------
Tue Nov 25 15:37:01 CET 2008 - juhliarik@suse.cz

- added fix for problem with changed default section (bnc#446555) 

-------------------------------------------------------------------
Tue Nov 25 10:51:12 CET 2008 - jsrain@suse.cz

- write correct language list in /boot/message (bnc#447053)

-------------------------------------------------------------------
Tue Nov 25 10:05:30 CET 2008 - juhliarik@suse.cz

- added fix for recreating device map (bnc#438243)
- updated proposal if boot device is on logical partition 
  (bnc#279837#c53) 

-------------------------------------------------------------------
Mon Nov 24 15:54:41 CET 2008 - juhliarik@suse.cz

- updated proposal of bootloader (bnc#279837#c53)
- added fix for recreating device map if storage change settings
  (bnc#438243)

-------------------------------------------------------------------
Fri Nov 21 12:11:27 CET 2008 - juhliarik@suse.cz

- updated fix for checking if boot entry exist in EFI (bnc#438215)
- 2.17.40 

-------------------------------------------------------------------
Wed Nov 19 13:50:35 CET 2008 - juhliarik@suse.cz

- added fix for problem with writing default kernel args to 
  /etc/sysconfig/bootloader (bnc#440125) 
-2.17.39 

-------------------------------------------------------------------
Wed Nov 12 12:26:47 CET 2008 - juhliarik@suse.cz

- deleted adding beep for booting (bnc#439328) 
- 2.17.38

-------------------------------------------------------------------
Wed Nov 12 10:55:10 CET 2008 - juhliarik@suse.cz

- added fix for problem with missing boot_* in globals (bnc#439674)

-------------------------------------------------------------------
Mon Nov 10 14:46:36 CET 2008 - juhliarik@suse.cz

- added fix for problem with disabled button for detail settings of
  trusted GRUB (bnc#442706)
- added calling function Pkg::SourceProvideFile() (bnc#409927)
- 2.17.37  

-------------------------------------------------------------------
Fri Nov  7 10:29:26 CET 2008 - juhliarik@suse.cz

- added fix for writing crashkernel to bootloader from kdump on ppc
  (bnc#441547)
- added fix for double boot entry twice by efibootmgr (bnc#438215)
- added fix for using fix_chs (bnc#367304)
- 2.17.36 

-------------------------------------------------------------------
Fri Oct 31 12:49:14 CET 2008 - juhliarik@suse.cz

- added better proposal checking elilo ,lilo
- added fix for typo (bnc#439030)
- added fix for selectinf "none" bootloader (bnc#438976)
- 2.17.35 

-------------------------------------------------------------------
Mon Oct 27 12:45:44 CET 2008 - juhliarik@suse.cz

- updated checking of boot device s not on XFS (bnc#438757)
- added fix for problem with generic boot code (bnc#438752) 
- 2.17.34

-------------------------------------------------------------------
Mon Oct 27 10:39:37 CET 2008 - jsrain@suse.cz

- updated method of ThinkPad MBR detection
- 2.17.33

-------------------------------------------------------------------
Mon Oct 27 10:21:57 CET 2008 - juhliarik@suse.cz

- added fix for using persistent device name in lilo (bnc#437764)
- 2.17.32

-------------------------------------------------------------------
Fri Oct 24 14:25:23 CEST 2008 - juhliarik@suse.cz

- added fix for problem with converting lilo to grub during update
  system
- added fix - deleting read-only option for elilo (bnc#438276) 

-------------------------------------------------------------------
Thu Oct 23 14:25:18 CEST 2008 - juhliarik@suse.cz

- added fix for broken titles in lilo (bnc#437693)  

-------------------------------------------------------------------
Tue Oct 21 18:35:31 CEST 2008 - juhliarik@suse.cz

- update for bug with deleting boot section (bnc#436890)
- 2.17.31

-------------------------------------------------------------------
Tue Oct 21 12:01:31 CEST 2008 - juhliarik@suse.cz

- added fix for problem with deleting all boot section for elilo
  (bnc#436890)
- added fox for problem with XEN boot section in domU (bnc#436899)
- 2.17.30

-------------------------------------------------------------------
Fri Oct 17 14:58:02 CEST 2008 - juhliarik@suse.cz

- added fix for adding language to GRUB (bnc#429287)
- 2.17.29

-------------------------------------------------------------------
Thu Oct 16 15:24:21 CEST 2008 - juhliarik@suse.cz

- added fix for using autoyast profil from SLES9 (bnc#344659)

-------------------------------------------------------------------
Thu Oct 16 10:05:03 CEST 2008 - juhliarik@suse.cz

- added fix for handling mounpoints (bnc#431977)

-------------------------------------------------------------------
Wed Oct 15 12:51:29 CEST 2008 - juhliarik@suse.cz

- added fix to proposal with "/" on logical partition (bnc#259050)

-------------------------------------------------------------------
Wed Oct 15 12:21:51 CEST 2008 - jsrain@suse.cz

- handle multipath devices properly when creating device map
  (bnc#433092)
- 2.17.28

-------------------------------------------------------------------
Mon Oct 13 16:40:11 CEST 2008 - juhliarik@suse.cz

- added fix for translation labes for ELILO (bnc#151486)
- added fix for typo in help text (bnc#433424)
- added fix for problem with device names in live CD installation
  (bnc#432699) 
- 2.17.27

-------------------------------------------------------------------
Fri Oct 10 14:50:31 CEST 2008 - jsrain@suse.cz

- fixed bootloader proposal in mixed standalone disk and BIOS-RAID
  environments (bnc#433092)
- issue a warning if /boot directory is on XFS on x86 boot
  architecture (bnc#429042)

-------------------------------------------------------------------
Wed Oct  8 15:32:09 CEST 2008 - juhliarik@suse.cz

- added fix for handling nil from function InitializeBootloader()

-------------------------------------------------------------------
Wed Oct  8 10:39:12 CEST 2008 - juhliarik@suse.cz

- added fix for adding crashkernel from y2-kdump (bnc#432651)
- added fix for writing proposal (bnc#433344)
- added fix for checking if boot device is on raid0 (bnc#156800)
- 2.17.26 

-------------------------------------------------------------------
Fri Oct  3 17:28:27 CEST 2008 - juhliarik@suse.cz

- added fix for installing packages (bnc#431580)
- added fix for 2 identical section in powerLILO (bnc#427730)
- added fix for mapping disk by label for powerLILO (bnc#41497)
- 2.17.25

-------------------------------------------------------------------
Tue Sep 30 13:37:44 CEST 2008 - juhliarik@suse.cz

- updated fix for converting LILO to GRUB (bnc#430579)
- 2.17.24

-------------------------------------------------------------------
Mon Sep 29 17:10:36 CEST 2008 - juhliarik@suse.cz

- added new dialog for updating from lilo to grub (bnc#430579)
- 2.17.23

-------------------------------------------------------------------
Mon Sep 29 15:45:41 CEST 2008 - jsrain@suse.cz

- fixed no scrren contents after changing loader type (bnc#427622)
- avoid mixing options of different bootloader after loaded type
  change

-------------------------------------------------------------------
Thu Sep 25 17:44:24 CEST 2008 - juhliarik@suse.cz

- added fix for problem with changed default name (bnc#169062)
- added fix for problem with editing custom boot  (bnc#395009)
- added fix for problem with timeout update (bnc#395851)
- 2.17.22

-------------------------------------------------------------------
Thu Sep 18 17:39:43 CEST 2008 - juhliarik@suse.cz

- added fix for initialise yast2-stroage (bnc#419197)
- help update (bnc#220283)
- 2.17.21

-------------------------------------------------------------------
Thu Sep 16 16:35:43 CEST 2008 - juhliarik@suse.cz

- added fix for deleting fake xen boot section (bnc#408346)
- added fix for failsafe options for kernel (bnc#419464)
- 2.17.20

-------------------------------------------------------------------
Thu Sep 16 16:35:43 CEST 2008 - juhliarik@suse.cz

- added fix for getDefaultSection() for zipl (bnc#364904)
- added fix for deleting gfxmenu from menu.lst (bnc#398806)
- 2.17.19

-------------------------------------------------------------------
Thu Sep 16 10:54:43 CEST 2008 - juhliarik@suse.cz

- added fix for problem with rnc file - syntax error (bnc#426522)
- 2.17.18

-------------------------------------------------------------------
Thu Sep 12 14:24:43 CEST 2008 - juhliarik@suse.cz

- added support of trusted grub (fate#303784), (fate#303672), 
  (fate#303891), (fate#303983)
- added warning that lilo is not supported (fate#305006)
- 2.17.17

-------------------------------------------------------------------
Thu Sep 11 15:27:43 CEST 2008 - locilka@suse.cz

- Calling new reipl_bootloader_finish client from yast2-reipl
  in bootloader_finish (fate#304960).
- 2.17.16

-------------------------------------------------------------------
Thu Sep 11 08:22:53 CEST 2008 - jsrain@suse.cz

- merged texts from proofread

-------------------------------------------------------------------
Wed Sep  3 12:00:58 CEST 2008 - jsrain@suse.cz

- added detection of EFI, proposing ELILO in that case 
 (fate#301882)
- 2.17.15

-------------------------------------------------------------------
Wed Aug 20 15:34:22 CEST 2008 - jsrain@suse.cz

- added skeleton for checking whether scenario is supported, not
  yet actually used (fate#304499)

-------------------------------------------------------------------
Mon Aug 18 12:34:35 CEST 2008 - jsrain@suse.cz

- store bootloader type before installing packages, fixed check
  for undefined product name (bnc#417383)
- 2.17.14 

-------------------------------------------------------------------
Thu Aug 14 15:16:04 CEST 2008 - juhliarik@suse.cz

- added support for creating console for kernel args (fate#110038)
- 2.17.13 

-------------------------------------------------------------------
Wed Aug 13 14:36:59 CEST 2008 - juhliarik@suse.cz

- added changes for pesistent device names (fate#302219)
- 2.17.12

-------------------------------------------------------------------
Wed Aug  6 15:42:28 CEST 2008 - juhliarik@suse.cz

- added better detection of NFS boot device (bnc#408912) 
- added better detection of EVMS - do not install bootloader 
  (fate#305007)
- 2.17.11

-------------------------------------------------------------------
Wed Aug  6 12:55:17 CEST 2008 - juhliarik@suse.cz

- added support for acoustic signals (fate#303481)
- added checkbox for enabling remapping in chainloader section
- 2.17.10

-------------------------------------------------------------------
Tue Aug  5 12:05:04 CEST 2008 - juhliarik@suse.cz

- added/enabled support for ordering disks in device.map for GRUB
  (fate#303964)
- 2.17.9 

-------------------------------------------------------------------
Mon Aug  4 13:29:01 CEST 2008 - juhliarik@suse.cz

- added support for reducing devices from device.map to 8 devices
  (fate#303548)
- 2.17.8  

-------------------------------------------------------------------
Thu Jul 31 10:27:42 CEST 2008 - juhliarik@suse.cz

- added support for remaping windows chainloader boot section
  (fate#301994)
- 2.17.7 

-------------------------------------------------------------------
Tue Jul 29 18:18:38 CEST 2008 - juhliarik@suse.cz

- update solution for saving kernel args to 
  /etc/sysconfig/bootloader (fate#302245)
- 2.17.6

------------------------------------------------------------------
Sun Jul 27 17:52:58 CEST 2008 - juhliarik@suse.cz

- added powersaved=off to boot section for failsave (bnc#153345)

-------------------------------------------------------------------
Wed Jul 23 15:16:58 CEST 2008 - juhliarik@suse.cz

- added support for persistent device names (fate#302219)  
- 2.17.5

-------------------------------------------------------------------
Wed Jul 21 09:20:13 CEST 2008 - juhliarik@suse.cz

- 2.17.4

-------------------------------------------------------------------
Wed Jul 16 14:27:23 CEST 2008 - jsrain@suse.cz

- store kernel parameters to sysconfig during installation
  (fate#302245)

-------------------------------------------------------------------
Fri Jul 11 13:18:05 CEST 2008 - ug@suse.de

- rnc file fixed (bnc#407615)

-------------------------------------------------------------------
Thu Jul 10 17:29:00 CEST 2008 - juhliarik@suse.cz

- enable installing GRUB to XEN  (bnc#380982)
- 2.17.3

-------------------------------------------------------------------
Thu Jun 27 17:24:00 CEST 2008 - juhliarik@suse.cz

- correct labels for buttons  (bnc#398492)

-------------------------------------------------------------------
Thu Jun 26 17:24:00 CEST 2008 - juhliarik@suse.cz

- deleted support xenpae (bnc#400526)
- 2.17.2

-------------------------------------------------------------------
Thu Jun 26 16:51:00 CEST 2008 - juhliarik@suse.cz

- added support for better detection Vista in MBR
- added fix for installing generic code if MBR is uknown (bnc#400062)
- added fix for detection MBR if sw-raid is used (bnc#398356)
- 2.17.1

-------------------------------------------------------------------
Mon Jun  9 13:35:26 CEST 2008 - juhliarik@suse.cz

- added fix for problem with booting Vista bnc #396444
- 2.16.20

-------------------------------------------------------------------
Wed Jun  4 13:39:59 CEST 2008 - juhliarik@suse.cz

- added fix for problem with deleting boot sections bnc #396810
- 2.16.19 

-------------------------------------------------------------------
Wed Jun  4 10:06:01 CEST 2008 - juhliarik@suse.cz

- added fix for problem with liveCD and simlinks for initrd and 
  kernel (bnc# 393030)
- 2.16.18

-------------------------------------------------------------------
Mon May 26 18:34:43 CEST 2008 - juhliarik@suse.cz

- added fix for problem with editing boot section for LILO 
  (bnc# 340732)
- added fix for cloning boot section (bnc# 390719)
- 2.16.17 

-------------------------------------------------------------------
Fri May 16 16:40:22 CEST 2008 - jsrain@suse.cz

- added categories Settings and System into desktop file
  (bnc #382778)

-------------------------------------------------------------------
Thu May 15 17:51:28 CEST 2008 - juhliarik@suse.cz

- added fix for bnc# 164884 - disabled Back button during 
  installation
- added missing strings bnc# 386527
- 2.16.16 

-------------------------------------------------------------------
Wed May  7 14:54:16 CEST 2008 - juhliarik@suse.cz

- added fix for bnc#335526 - problem with adding "resume" into 
  boot section for memtest
- 2.16.15

-------------------------------------------------------------------
Mon Apr 28 14:16:26 CEST 2008 - juhliarik@suse.cz

- added fix for bnc#232424 - problem with propose new config.
- 2.16.14 

-------------------------------------------------------------------
Tue Apr 22 13:09:57 CEST 2008 - juhliarik@suse.cz

- added fix for bnc#363254
- added fix for UI problem with ComboBoxes and "Browse..." button
- 2.16.13 

-------------------------------------------------------------------
Fri Apr 18 15:52:47 CEST 2008 - juhliarik@suse.cz

- added fix for (bnc#381192) bootloader uses grubonce _and_ kexec
- added detecting VirtualBox - cancel using kexec
- 2.16.12 

-------------------------------------------------------------------
Thu Apr 17 20:19:04 CEST 2008 - juhliarik@suse.cz

- new version
- 2.16.11 

-------------------------------------------------------------------
Thu Apr 17 20:02:19 CEST 2008 - locilka@suse.cz, juhliarik@suse.cz

- fixed initializing of combo-box widgets in dialogs, ComboBox
  in Qt does not accept `Value, using `Items instead (bnc #380781).
- using `InputField as a replacement for obsolete `TextEntry.

-------------------------------------------------------------------
Wed Apr 16 15:20:15 CEST 2008 - juhliarik@suse.cz

- added fix for activating DM-RAID boot partition (bnc #337742)
- added fix for lilo and raid version (bnc #357897)
- 2.16.10 

-------------------------------------------------------------------
Fri Apr 11 15:53:19 CEST 2008 - juhliarik@suse.cz

- added handling of option for calling kexec instead of reboot
  (fate#303395)
- 2.16.9 

-------------------------------------------------------------------
Tue Apr  1 12:24:12 CEST 2008 - jsrain@suse.cz

- adapted to changed handling of inst_finish steps during live
  installation

-------------------------------------------------------------------
Thu Mar 27 09:32:41 CET 2008 - juhliarik@suse.cz

- added deleting of duplicated sections after installation
- 2.16.8 

-------------------------------------------------------------------
Thu Mar 20 12:45:20 CET 2008 - jsrain@suse.cz

- updated the way section list is displayed in the installation
  proposal (fate#120376)
- 2.16.7

-------------------------------------------------------------------
Tue Mar 18 10:07:57 CET 2008 - jsrain@suse.cz

- keep the 'linux' section name if product name is empty 
  (bnc#371741)

-------------------------------------------------------------------
Mon Mar 17 12:43:32 CET 2008 - jsrain@suse.cz

- added 'StartupNotify=true' to the desktop file (bnc #304964)

-------------------------------------------------------------------
Fri Mar 14 14:57:17 CET 2008 - juhliarik@suse.cz

- added inst_bootloader for saving config file before installing 
  kernel (F #302660) 
- 2.16.6

-------------------------------------------------------------------
Thu Jan 31 13:03:52 CET 2008 - locilka@suse.cz

- Update::*version were moved to Installation::*version.
- 2.16.5

-------------------------------------------------------------------
Thu Jan 24 09:01:01 CET 2008 - juhliarik@suse.cz

- added patch for Bug#352020 - Graphical failsafe mode
- added support for Fate#300779: Install diskless client (NFS-root) 
- 2.16.4

-------------------------------------------------------------------
Tue Dec 11 16:12:09 CET 2007 - jsrain@suse.cz

- do not translate boot menu to unsupported language (#310459)
- 2.16.3

-------------------------------------------------------------------
Wed Dec  5 12:36:32 CET 2007 - jsrain@suse.cz

- fixed the device map proposal if USB stick is present (F#302075)

-------------------------------------------------------------------
Wed Oct 31 14:32:59 CET 2007 - dfiser@suse.cz

- Adapted to change of StorageDevices API.
- v2.16.2

-------------------------------------------------------------------
Wed Oct 31 14:08:59 CET 2007 - locilka@suse.cz

- installedVersion and updateVersion moved from 'Update' to
  'Installation' YCP module to remove dependencies.

-------------------------------------------------------------------
Thu Oct 11 15:22:27 CEST 2007 - od@suse.de

- migrate SLES9 persistent device ("...p1") names to SLES10
  persistent device names ("...-part1") (#162216)
- 2.16.1

-------------------------------------------------------------------
Wed Sep 26 21:22:58 CEST 2007 - od@suse.de

- added flag avoid_reading_device_map to blRead(), all internal
  Read()s and ReadSettings() interface to perl-Bootloader: used by
  BootLILO and BootGRUB during update to migrate device names in
  the device_map and then re-read the config files with correct
  device name translation (#328448)
- do not install bootloader in XEN paravirtualized DomU (#308451)
- 2.15.29

-------------------------------------------------------------------
Tue Sep 25 13:53:18 CEST 2007 - od@suse.de

- re-read bootloader config from system after the delayed run of
  perl-Bootloader updates, then call FlagOnetimeBoot() based on
  current setup (#328078)
- 2.15.28

-------------------------------------------------------------------
Tue Sep 25 11:09:55 CEST 2007 - od@suse.de

- added logging to find problem in #328078
- minor addition of whitespace
- 2.15.27

-------------------------------------------------------------------
Mon Sep 24 21:25:37 CEST 2007 - od@suse.de

- Storage::GetTranslatedDevices() called often and uneccesarily
  (related to #304269):
  - added more logging to UpdateSections()
  - added comments and FIXMEs
  - disabled calling device name update again for "linux",
    "failsafe" and "initrd" sections: this is not needed and would
    reverse device name updates when forwards and backwards device
    name update mappings exist
  - enabled device name updates for "other" sections (booting other
    installations)
- (related to #326372, see comment #12)
  - fix "Interpreter" error: also activates persistent device
    translation for device.map in yast2-bootloader (but no disk
    device mappings are defined in yast2-storage, so devices remain
    untranslated as of now)
- 2.15.26

-------------------------------------------------------------------
Fri Sep 21 16:19:02 CEST 2007 - od@suse.de

- run delayed bootloader_entry at the very end of the update, when
  the migrated bootloader configuration (including device mapping)
  has already been written (#309837)
- added some comments
- 2.15.25

-------------------------------------------------------------------
Thu Sep 20 21:00:14 CEST 2007 - od@suse.de

- log the contents of the perl-BL_delayed_exec script (#309837)
- 2.15.24

-------------------------------------------------------------------
Thu Sep 20 18:44:06 CEST 2007 - od@suse.de

- ckornacker@suse.de: added PREFIX to Makefile.cvs
- when bootloader_entry saved (during kernel postuninstall) a
  command in /boot/perl-BL_delayed_exec for delayed execution in
  the target system, run that script to remove old sections
  (#309837)
- 2.15.23

-------------------------------------------------------------------
Tue Sep 18 10:03:53 CEST 2007 - od@suse.de

- update the default entry during update when the comment with the
  former default exists, even if the current default is valid
  (#309837)
- 2.15.22

-------------------------------------------------------------------
Mon Sep 17 19:31:03 CEST 2007 - od@suse.de

- #309837:
  - fix setting the default section at the end of an update,
    according to saved previous default kernel image flavor
  - use fallback flavors if previous flavor is unavailable
- 2.15.21

-------------------------------------------------------------------
Thu Sep 13 05:41:00 CEST 2007 - od@suse.de

- specify blockoffset as string, rather than number
- added a FIXME comment
- fixed conversion of obsolete filenames in kernel and initrd keys
- fixed conversion of device names in root and chainloader keys
  (#309837)
- 2.15.20

-------------------------------------------------------------------
Tue Aug 28 18:35:52 CEST 2007 - pth@suse.de

- Fix the code in bootloader_finish so that the one-time-boot code
  is actually called.
- Redo the logic and structure of the one-time booting code.
  * Global Write uses Bootloader::getDefaultSection() to determine the
    section name.
  * New function BootCommon::Section2Index that determines the
    index # for a given section, currently only used by 
    BootGRUB::FlagOnetimeBoot.

-------------------------------------------------------------------
Wed Aug 15 20:34:07 CEST 2007 - od@suse.de

- forgot to use changed sections (feature #302302)
- added logging with y2milestone()s for last change
- 2.15.17

-------------------------------------------------------------------
Mon Aug 13 22:32:26 CEST 2007 - od@suse.de

- grub: feature #302302:
  - added code to UpdateSections() to update old sections for
    "other" installations to chainloader/configfile sections
  - moved PBR-examination code to function IsPartitionBootable(),
    used by BootGRUB::CreateSections() and
    BootCommon::UpdateSections() now
  - always use a "root" command for "other" installations: added
    a "root" command to chainloader entries
  - also use "noverifyroot" and "blockoffset" in chainloader
    entries
  - added a FIXME comment
- 2.15.16

-------------------------------------------------------------------
Fri Aug 10 20:11:24 CEST 2007 - od@suse.de

- part of feature #301313:
  - added front-end function and infrastructure in switcher.ycp for
    FlagOnetimeBoot()
  - added FlagOnetimeBoot() implementation for POWERLILO
- fixed return codes of examine_mbr.pl: do not overlap error codes
  with "bootloader stage1 needs to be (re)-installed here" return
  code
- evaluate new return code in yast2-bootloader
- added documentation comment to examine_mbr.pl
- changed documentation comments where yast2-bootloader calls
  examine_mbr.pl
- fixed error in autoinstall client that prevented importing legacy
  global keys
- added/fixed some comments
- added documentation comments to BootGRUB::CreateSections()
- changed two y2debug() into y2milestone()
- fixed: a chainloader entry may have been produced that pointed to
  the boot partition of our current installation
- grub: implemented booting other Linux installations on the system
  via chainloader/configfile entries (feature #302302)
- fixed: if-block contained no statement, uncommented y2debug() in
  there
- 2.15.15

-------------------------------------------------------------------
Thu Jul 26 07:26:05 CEST 2007 - jsrain@suse.cz

- removed unneeded yast2-devel from BuildRequires
- 2.15.14

-------------------------------------------------------------------
Fri Jul 20 18:21:03 CEST 2007 - od@suse.de

- preventing cyclic dependency in autobuild with a BuildIgnore on
  autoyast2-installation
- 2.15.13

-------------------------------------------------------------------
Fri Jul 13 18:25:18 CEST 2007 - od@suse.de

- converting old key "kernel" to new key "image" when converting
  autoyast configuration to export map (#285790)
- re-added lost y2milestone() to BootELILO.ycp
- creating "image" section instead of "kernel" section now in
  CreateLinuxSection()
- 2.15.11

-------------------------------------------------------------------
Wed Jul 11 00:25:18 CEST 2007 - od@suse.de

- Merge from SLES10-SP1 branch:
- let "SLES 9 style" autoyast xml files configure bootloader
  timeout (#214468, #183051)
- added help texts and widget descriptions to grub and elilo
  (#221737)
- Fixed type of passed arguments in function Import() (in
  modules/Bootloader.ycp & modules/BootELILO.ycp) (#236163)
- bootloader.rnc fixed for autoyast schema check
- set __auto key to false when user clones sections (#241158)
- added log message when FixSections() silently discards a section
  (#241158)
- fixed some whitespace
- fixed myToInteger(): return 0 if string cannot be converted to
  integer
- bootloader.rnc fixed for autoyast schema check (#211014)
- always log the target map when Propose() is called (not only when
  we debug)
- convert custom boot device names to the names indicated by the
  mountby setting; this is one part of a change to use persistent
  device names for the bootloader boot device, the rest requires
  simultaneously changing perl-Bootloader because of an
  incompatible interface change
  (#248162)
- #214468:
  - fixed autoyast schema
  - fixed import of autoyast data: do not remove the "default" option
- GRUB only: integrated the new boot_*, generic_mbr and activate
  keys (found in the "globals" map) from the new
  widget/perl-Bootloader interface into the internal workings of
  the grub code
  - for grub, this obsoletes the global variables loader_device,
    selected_location (aka loader_location), repl_mbr and activate
  - fixes loosing the information of multiple selected bootloader
    installation devices (#245680)
  - fixes faulty detection of user-changes to the "/boot" and "/"
    devices from yast2-storage (#247852)
  - decided that boot_mbr_md key is unneeded, because the decision
    to write to the MBRs of all underlying devices of a soft-RAID
    is automatic (kept commented-out sample code for boot_mbr_md)
  - decided that boot_extended is unneeded, because the decision to
    write the bootloader to the extended partition instead of to an
    un-activatable "/boot" or "/" partition is automatic (kept
    commented-out sample code for boot_extended)
  - removed wrapper code for variable translation from
    BootGRUB::Propose()
  - made private copies of functions in grub/misc.ycp and changed
    the code to use the new interface variables only (this is also
    wanted for better code separation between bootloaders, to
    reduce amount of special-case handling (to be worked on)):

      * from routines/misc.ycp:
          grub_getPartitionToActivate ()
          grub_getPartitionsToActivate ()
          grub_getMbrsToRewrite ()
          grub_getFileChangeDate ()
          grub_saveMBR ()
          grub_updateMBR ()
          grub_DetectDisks ()

      * from routines/lilolike.ycp:
          grub_ProposeDeviceMap ()
            ( ^^ really needed? no changes here, it just "belongs"
            to grub...)
          grub_ConfigureLocation()
          grub_DetectDisks ()
          grub_DisksChanged ()
          grub_LocationProposal ()

  - added helper functions:
      grub/misc.ycp:          SetBootloaderDevice()
      routines/misc.ycp:      GetBootloaderDevices()

  - added note to to-be-phased-out functions:
      routines/misc.ycp:      GetBootloaderDevice()

  - made some functions globally accessible:
      routines/popup.ycp:     askLocationResetPopup ()
      routines/misc.ycp:      myToInteger ()
      routines/lilolike.ycp:  FindMBRDisk ()

  - fixed bug with the detection of MD-RAID devices (both in
    grub_getPartitionToActivate and getPartitionToActivate): BIOS
    ID was assumed to be less than 128, but it starts at 128

  - commented out some obsolete and broken code that would activate
    the "/boot" device on installation of the bootloader to MBR;
    the code was cancelled out by program logic ("activate" flag)
    though;
    this also simplified the interface to getPartitionToActivate ()

  - added conditionals to Bootloader.ycp and BootCommon.ycp: do not
    handle obsolete variables for grub

  - commented out probably obsolete code in BootGRUB::Read() to
    determine old_style loader_device from read devices (including
    old-style "mbr_md")

  - added several FIXME:s
  - changed a fixed FIXME to FIXED

- when reading settings from the system: convert custom boot device
  names in globals to the kernel device names (#248162)
- corrected whitespace in grub/helps.ycp and ppc/helps.ycp
- fix faulty detection of user-changes to the "/boot" and "/"
  devices from yast2-storage: rewrote grub_DisksChanged() to work
  properly with boot_* variables (previous fix did not work
  correctly) (#247852)
- grub_DisksChanged() now returns a message summarizing all changes
  for selected bootloader devices; this message is now used in the
  popup that ask the user if he wants to repropose after a
  partitioning change (in askLocationResetPopup()) (#247852)
- rewrote check for disk changes to work with multiple selected
  bootloader locations in grub_DetectDisks() and
  grub_LocationProposal() (#247852)
- the summary message for GRUB now includes a short string ("/",
  "/boot", MBR) that gives the reason why each device has been
  selected for bootloader stage 1 installation
- changed comment for GetBootloaderDevices()
- GRUB only: accept old-style autoyast keys "repl_mbr" "activate" and
  "location" when importing an autoyast profile; "loader_device" is
  ignored (which may be fixable if we can make sure a target map is
  available) (#245680)
- grub:
  - if autoyast profile does not specify a bootloader location,
    propose one (#263305)
  - if autoyast profile does not specify a key for the default keys
    set by a yast-bootloader proposal, add these missing
    keys/values
- enabled translation of the kernel image name from the symlink to
  the real kernel file for the "failsafe" section; perl-Bootloader
  can handle this now
- convert device names in the grub device map to and from the
  "mount_by" device names as well (#248162)
- Changed location of EFI Bootloader Label widget in YaST2 gui (#242985)
- make installation of bootloader to the extended partition work
  with new design (#246161, #259050)
- enabled extended device handling in GetBootloaderDevices as well
- make persistent device names work with boot= directive for i386
  lilo (#248162)
- log conversion of old-style global keys from autoyast profile to
  new-style keys
- during update, update value of "default" directive for lilo and grub
  (#266534)
- do not show popup for changed MBR position when it did not
  change: use correct function for MBR detection (#267276)
- fixed autoyast logging change
- Fix for removal of wrong efiboot entries (#269130)
- fix for update-mode: fix updating of kernel-image and initrd
  filenames to the resolved symlinks (image-version and
  initrd-version) (#268731, helps not to trigger #267582 and
  #244033)
- #270202:
  - grub: fix erroneously added section "Hard Disk" on systems
    without a floppy drive: use new style variables for detecting
    that we install stage1 to a floppy disk
  - for bootloaders that still use the old style variables, check
    for undefined loader_device before comparing to floppy device
- 2.15.10

-------------------------------------------------------------------
Sat Jul  7 00:25:57 CEST 2007 - od@suse.de

- Remove limal-devel from BuildRequires again
- 2.15.9

-------------------------------------------------------------------
Wed Jul  4 09:25:00 CEST 2007 - aj@suse.de

- Add limal-perl to Requires as well.

-------------------------------------------------------------------
Wed Jul  4 08:33:40 CEST 2007 - aj@suse.de

- Fix BuildRequires so that package builds again.

-------------------------------------------------------------------
Tue Jul  3 17:27:50 CEST 2007 - od@suse.de

- re-added limal-devel to BuildRequires

-------------------------------------------------------------------
Tue Jul  3 16:34:02 CEST 2007 - od@suse.de

- moved Bootloader_API.pm from limal-bootloader to yast2-bootloader

-------------------------------------------------------------------
Thu Jun 21 17:36:59 CEST 2007 - adrian@suse.de

- fix changelog entry order

-------------------------------------------------------------------
Fri May 25 13:30:04 CEST 2007 - jsrain@suse.cz

- removed outdated translations from .desktop-files (#271209)

-------------------------------------------------------------------
Wed Apr 11 19:14:30 CEST 2007 - aosthof@suse.de

- Fixed erroneous EFI Bootloader Label (#242985) in BootELILO.ycp
- Fixed removal of obsolete entries in EFI Boot Menu in
  BootELILO.ycp (#237873)
- 2.15.8

-------------------------------------------------------------------
Thu Mar  1 10:04:44 CET 2007 - aosthof@suse.de

- Reverted to make Xen kernel default boot kernel if Xen pattern
  or Xen RPMs are installed. (Fate #301384)
- 2.15.7

-------------------------------------------------------------------
Tue Feb 27 16:33:32 CET 2007 - od@suse.de

- include yast2-storage in BuildRequires
- 2.15.6

-------------------------------------------------------------------
Mon Feb 26 18:44:18 CET 2007 - od@suse.de

- safeguard against mount-by device that does not exist (yet): fall  
  back to kernel name (#239473, #223608)
- fix entry for memtest86, it is named memtest86+ meanwhile
- collecting device information for perl-Bootloader now works with
  persistent device names; this caused a bug in the grub
  configuration where the gfxmenu entry was discarded because the
  device name could not be translated, as well as unbootable system
  (#244566, #247775)
- 2.15.5

-------------------------------------------------------------------
Tue Jan 23 12:58:51 CET 2007 - aosthof@suse.de

- Forgot to delete "src/clients/bootfloppy.ycp" and
  "src/config/bootfloppy.desktop" from SVN (#218437)

-------------------------------------------------------------------
Tue Jan 23 10:56:42 CET 2007 - aosthof@suse.de

- Removed bootfloppy module due to malfunction (#218437)
- 2.15.4

-------------------------------------------------------------------
Wed Jan 17 13:09:10 CET 2007 - jplack@suse.de

- revise efi boot manager entry handling (#233537)

-------------------------------------------------------------------
Tue Jan 16 23:46:27 CET 2007 - jplack@suse.de

- fix various zipl configuration problems (#235486)

-------------------------------------------------------------------
Mon Jan 15 15:03:49 CET 2007 - jplack@suse.de

- more stream lining in help messages

-------------------------------------------------------------------
Mon Jan 15 14:44:26 CET 2007 - jplack@suse.de

- handle efi boot manager entries properly (#233537)

-------------------------------------------------------------------
Mon Jan 15 13:33:00 CET 2007 - jplack@suse.de

- add label text snippets for grub so that they can get translated

-------------------------------------------------------------------
Thu Jan 11 14:10:31 CET 2007 - jplack@suse.de

- make xen section the first entry which will get the default
  though (FATE#301384)

-------------------------------------------------------------------
Wed Jan 10 18:06:26 CET 2007 - jplack@suse.de

- mostly complete fix for #228833, wrong elilo configurator

-------------------------------------------------------------------
Fri Jan  5 19:01:07 CET 2007 - jplack@suse.de

- fixed message handling, proposal, dialog handling for zipl, etc.
  (#228841, Fate#300732)

-------------------------------------------------------------------
Fri Dec 22 16:45:54 CET 2006 - jplack@suse.de

- do map "kernel" tag to "image" tag for now, so that proposal gets
  interpreted right.

-------------------------------------------------------------------
Fri Dec 22 09:57:53 CET 2006 - aosthof@suse.de

- Fixed "Propose New Configuration" in Bootloader Settings in YaST
  - Part 1 (#230230)
- Fixed "Propose New Configuration" in Bootloader Settings in YaST
  - Part 2 (#230230)
- 2.15.2

-------------------------------------------------------------------
Thu Dec 14 13:56:26 CET 2006 - jplack@suse.de

- code review and cleanup: eliminate dead code, eliminate simple
  functions used once, keep local functions local (part2)

-------------------------------------------------------------------
Mon Dec 11 18:38:35 CET 2006 - jplack@suse.de

- code review and cleanup: eliminate dead code, eliminate simple
  functions used once, keep local functions local (part1)

-------------------------------------------------------------------
Mon Dec 11 17:05:58 CET 2006 - jplack@suse.de

- replace Kernel::GetFinalKernel function which is broken by design
  by Kernel::ComputePackage.

-------------------------------------------------------------------
Mon Dec 11 16:27:16 CET 2006 - jplack@suse.de

- move CheckAdditionalKernels from misc to Grub and fix that crappy
  stuff

-------------------------------------------------------------------
Fri Dec  8 19:14:25 CET 2006 - od@suse.de

- related to help_messages and descriptions:
  - added comments to generic_Description() and the descriptions
    variable
  - corrected one warning and one debug message
  - renamed arch_widget_name to loader_widget_name, matching new
    functionality
- 2.15.1

-------------------------------------------------------------------
Fri Dec  8 15:40:38 CET 2006 - jplack@suse.de

- basic implementation for generic bootloader widgets for ELILO
  (Fate#300732)

-------------------------------------------------------------------
Fri Dec  8 12:03:16 CET 2006 - jplack@suse.de

- more zipl changes for Fate#300732
- merge elilo/misc into basic module

-------------------------------------------------------------------
Fri Dec  8 11:25:20 CET 2006 - jplack@suse.de

- basic implementation for generic bootloader widgets for ZIPL
  (Fate#300732)

-------------------------------------------------------------------
Fri Dec  1 16:58:24 CET 2006 - od@suse.de

- use kernel and initrd softlinks in Failsafe entry again, thus
  preventing the removal of the Failsafe entry when the kernel is
  updated (#224481)
- 2.14.15

-------------------------------------------------------------------
Fri Dec  1 11:32:49 CET 2006 - jplack@suse.de

- signal change of boot loader location so that the boot loader can
  be rewritten if needed (#225023)
- 2.14.14

-------------------------------------------------------------------
Fri Nov 24 19:35:33 CET 2006 - aosthof@suse.de

- fixed usage of function remove()
- added FIXME
- fixed typo in comment
- actually use sorted DMTargetMap by adding bios_ids (#223473)
- 2.14.13

-------------------------------------------------------------------
Fri Nov 24 17:03:10 CET 2006 - od@suse.de

- fixed typo in a comment
- added a FIXME in BootCommon
- added kernel and image file link resolve code to
  BootPOWERLILO.ycp (adapted from BootCommon.ycp)
- Fix broken bootloader configuration on ppc: initialize library
  at the appropriate point again (#210535)
- 2.14.12

-------------------------------------------------------------------
Fri Nov 24 14:47:00 CET 2006 - aosthof@suse.de

- Sorted DMTargetMap in lilolike.ycp to match the BIOS order
  (#223473)
- Fixed typos in lilolike.ycp
- 2.14.11

-------------------------------------------------------------------
Wed Nov 22 17:08:09 CET 2006 - ug@suse.de

- schema file fixes (#215263)

-------------------------------------------------------------------
Wed Nov 22 09:33:25 CET 2006 - aosthof@suse.de

- Fixed typo in lilolike.ycp (#223145)
- 2.14.10

-------------------------------------------------------------------
Tue Nov 21 20:59:51 CET 2006 - aosthof@suse.de

- Fixed target map for dmraids (aka FakeRAIDs) in lilolike.ycp
  (#222471)
- 2.14.9

-------------------------------------------------------------------
Tue Nov 21 14:56:00 CET 2006 - od@suse.de

- have a current target map available in the log when we debug
- added y2milestone()s around remapping
- fix forgetting to rewrite some kernel/image entries (ycp really
  should have a for loop, so resetting variables is not forgotten)
  (#214935)
- 2.14.8

-------------------------------------------------------------------
Tue Nov 21 14:29:08 CET 2006 - jplack@suse.de

- UpdateInitrdLine function is old, broken, rotten and completely
  useless now

-------------------------------------------------------------------
Tue Nov 21 11:45:46 CET 2006 - jplack@suse.de

- suppress newline from readlink command, breaks config files
- 2.14.7

-------------------------------------------------------------------
Tue Nov 21 10:16:22 CET 2006 - jplack@suse.de

- "activate" and "generic_mbr" do now get set if newly proposed

-------------------------------------------------------------------
Mon Nov 20 22:57:32 CET 2006 - od@suse.de

- #214935:
  - added more comments
  - only resolve symlinks for linux, xen and failsafe sections,
    type image and xen
  - do not resolve symlinks for files that are not on the default
    boot partition (because they have a grub device name prefix)
  - added more logging
  - actually use the resolved symlinks for kernel and initrd
- moved some comments to the right position in the code
- 2.14.6

-------------------------------------------------------------------
Mon Nov 20 16:10:03 CET 2006 - jplack@suse.de

- quick fix for problems with Xen pattern selection (#208380):
  never use cached_proposal for now

-------------------------------------------------------------------
Mon Nov 20 15:52:07 CET 2006 - od@suse.de

- reverted initrd and kernel names to links for everything but
  Mode::normal() (#214935)
- resolve symlinks for kernel and initrd during inst_finish, so
  that the "real names" are put into the bootloader configuration
  -- this is the plan B solution, plan A (which shows correct
  filenames instead of link names in the proposal) does not
  currently work (#214935)
- 2.14.4

-------------------------------------------------------------------
Mon Nov 20 15:31:58 CET 2006 - jplack@suse.de

- fix format for DefaultKernelParams

-------------------------------------------------------------------
Mon Nov 20 15:29:50 CET 2006 - jplack@suse.de

- fix boot loader location mapping: check boot_root before
  boot_boot (#219409)

-------------------------------------------------------------------
Mon Nov 20 13:12:45 CET 2006 - jplack@suse.de

- fix full adoption to new grub name sceme ((#214935, FATE#300732)

-------------------------------------------------------------------
Fri Nov 17 13:17:50 CET 2006 - od@suse.de

- added comments
- fix finding the correct names for kernel image and initrd (not
  yet fixed for powerlilo) (#214935)
- first part of fix for resetting user changes when going to expert
  settings
- 2.14.3

-------------------------------------------------------------------
Thu Nov 16 13:32:48 CET 2006 - jplack@suse.de

- section type of 'xen' is now handled (FATE#300732)

-------------------------------------------------------------------
Wed Nov 15 16:21:37 CET 2006 - jplack@suse.de

- fixed Summary generation for Grub (#220285), did still consider
  old-style variable loader-device

-------------------------------------------------------------------
Wed Nov 15 11:19:04 CET 2006 - jplack@suse.de

- widget for type selectdevice did not get initialized (#221180)

-------------------------------------------------------------------
Mon Nov 13 16:40:04 CET 2006 - od@suse.de

- add more variables for the new perl-Bootloader interface to the
  autoyast DTD for yast2-bootloader: currently, the user needs to
  specify them if he wants to specify any global variable (which
  probably is the right interface for him)
- reverted BootGRUB to use FixGlobals(), this functionality is not
  a bug
- added comments to FixGlobals() and the call from BootGRUB to it
- move setting of boot_* and activate keys in globals for new
  perl-Bootloader interface from BootCommon::i386LocationProposal()
  in lilolike to the end of BootGRUB::Propose(), so that the need
  to set defaults for the other values in globals is detected and
  these are proposed as well (#219409)
- 2.14.1

-------------------------------------------------------------------
Mon Nov 13 13:19:01 CET 2006 - jplack@suse.de

- remove in ycp has bogus semantics (#220365)

-------------------------------------------------------------------
Mon Nov 13 12:58:18 CET 2006 - jplack@suse.de

- generic MBR not written/activate flag not set due to incomplete
  impl. of FATE#300732

-------------------------------------------------------------------
Mon Nov 13 12:36:50 CET 2006 - ug@suse.de

- schema file for autyast fixed

-------------------------------------------------------------------
Mon Nov 13 11:15:20 CET 2006 - jplack@suse.de

- fix missing proposal of global values during installation
  (#219409), function FixGlobals was inappropriate

-------------------------------------------------------------------
Thu Nov  9 21:54:15 CET 2006 - od@suse.de

- added a few comments to the new code
- fix trashing globals in grub et al.: use remove() to remove
  values from a map (#219409)
- 2.13.86

-------------------------------------------------------------------
Wed Nov  8 20:49:52 CET 2006 - od@suse.de

- moved change_widget_default_value() to BootCommon.ycp
- use change_widget_default_value() to work around "select" widget
  default value bug
- logging variables filled by grub proposal
- using correct variable (globals) for new perl-Bootloader
  interface (#213256)
- 2.13.85

-------------------------------------------------------------------
Wed Nov  8 18:16:57 CET 2006 - od@suse.de

- changed some comments
- move global_options, section_options and exports (new
  perl-Bootloader interface) to BootCommon.ycp
- pass proposal for grub to new perl-Bootloader interface (#213256)
- 2.13.84

-------------------------------------------------------------------
Tue Nov  7 18:25:55 CET 2006 - od@suse.de

- removed unused variable
- changed and added some documentation in comments
- fixed global options filtering for global options widget
  (#213256)
- 2.13.83

-------------------------------------------------------------------
Tue Oct 31 17:08:26 CET 2006 - od@suse.de

- autoyast Relax-NG Compact schema file added (#215263)
- 2.13.82

-------------------------------------------------------------------
Tue Oct 31 02:51:33 CET 2006 - od@suse.de

- fixed exporting the device map to autoyast (#211908)

-------------------------------------------------------------------
Tue Oct 17 00:35:45 CEST 2006 - od@suse.de

- packaged missing grub/help.ycp and generic/help.ycp
- added comments to UpdateGfxMenuContents()
- 2.13.80

-------------------------------------------------------------------
Fri Oct 13 11:45:28 CEST 2006 - sf@suse.de

- Bug #173486: do not display ssh message when installed with ssh 
  and vnc

-------------------------------------------------------------------
Thu Oct 12 09:35:16 CEST 2006 - jplack@suse.de

- implementation of generic password widget (FATE#300732)

-------------------------------------------------------------------
Mon Oct  9 19:09:25 CEST 2006 - jplack@suse.de

- implement generic widget functionality for Grub (FATE#300732)
- 2.13.79

-------------------------------------------------------------------
Tue Sep 26 17:23:23 CEST 2006 - jplack@suse.de

- part of new interface for FATE#300732
- 2.13.78

-------------------------------------------------------------------
Tue Sep 26 14:47:58 CEST 2006 - jplack@suse.de

- implementation for FATE#120026: button to initialize bootloader

-------------------------------------------------------------------
Thu Sep 21 10:19:54 CEST 2006 - od@suse.de

- jplack@suse.de: basic implementation for 'selectdevice' entry
  type which will act as a hook for more sophisticated UI handling
  for device-by-id selection and such.
- 2.13.77

-------------------------------------------------------------------
Fri Sep 15 19:00:21 CEST 2006 - od@suse.de

- added caching of bootloader proposal patch by lslezak@suse.de,
  with some changed variable names and added comments (feature
  #300709)
- 2.13.76

-------------------------------------------------------------------
Wed Sep 13 20:19:07 CEST 2006 - od@suse.de

- reverted last change (in SVN) to bootfloppy.ycp, so the final
  correction to include this change of aosthof again:
  A few corrections had to be done related to wrong pathes (Bug
  #180240)
- using parted for activation of boot partition again (instead of
  /sbin/activate from the lilo package) -- extended partition
  handling was fixed (#167602)
- 2.13.75

-------------------------------------------------------------------
Mon Sep 11 13:45:44 CEST 2006 - mvidner@suse.cz

- Fixed autodocs.

-------------------------------------------------------------------
Mon Sep  4 17:20:15 CEST 2006 - jplack@suse.de

- support new options no_os_chooser and optional (#202069, #202072)

-------------------------------------------------------------------
Tue Aug 22 15:21:30 CEST 2006 - od@suse.de

- jplack: use new device_map format (#198244)
- 2.13.74

-------------------------------------------------------------------
Wed Jun 21 14:28:21 CEST 2006 - uli@suse.de

- zipl: add "TERM=linux console=..." to proposal if booted with 
  TERM=linux (bug #186970)

-------------------------------------------------------------------
Mon Jun 19 15:18:29 CEST 2006 - aosthof@suse.de

- Fixed erroneous pathes in function createFloppyImage() in 
  bootfloppy.ycp (#180240) 

-------------------------------------------------------------------
Fri Jun  9 19:14:30 CEST 2006 - od@suse.de

- when a change somewhere in the proposal causes a new section to
  be created (e.g. for a xen kernel), if the section does not yet
  exist and has not explicitly been deleted, add it to our proposal
  (#170469)
- added lots of commentary to FixSections()
- revert patch that added "powersaved=off" to append line in
  failsafe section - more testing needed (#153345)
- 2.13.73

-------------------------------------------------------------------
Thu Jun  8 17:23:54 CEST 2006 - od@suse.de

- ppc: always initialize board type when making a proposal in an
  autoyast installation (#178831)
- 2.13.72

-------------------------------------------------------------------
Wed Jun  7 18:30:11 CEST 2006 - od@suse.de

- add "powersaved=off" to append line in failsafe section for i386,
  x86_64 and ia64 (#153345)
- filter virtual mountpoints such as swap etc. (#182375)
- use full path to MD device (was broken since ever according to
  documentation)
- 2.13.71

-------------------------------------------------------------------
Fri Jun  2 17:42:57 CEST 2006 - jplack@suse.de

- fixed raid 1 detection in lib_iface.ycp (#178802)

-------------------------------------------------------------------
Wed May 31 16:11:36 CEST 2006 - od@suse.de

- check for RAID1 md arrays as all others will break on reboot
  (#178802)
- 2.13.69

-------------------------------------------------------------------
Wed May 31 13:49:59 CEST 2006 - od@suse.de

- replace occurences of a-z and A-Z with character lists to prevent
  problems in some locales (#177560)
- 2.13.68

-------------------------------------------------------------------
Mon May 29 13:06:10 CEST 2006 - od@suse.de

- iseries: fix proposal for NWSSTG boot device (#167390)
- 2.13.67

-------------------------------------------------------------------
Mon May 22 18:30:52 CEST 2006 - jplack@suse.de

- add initial support for xenpae (#177051)
- 2.13.66

-------------------------------------------------------------------
Fri May 19 16:05:32 CEST 2006 - od@suse.de

- added FIXME note to Bootloader.ycp
- send partitioning info always when Initializer called (#161755)
- 2.13.65

-------------------------------------------------------------------
Fri May 19 12:25:09 CEST 2006 - od@suse.de

- fixed installation of installation kernel (ISERIES64) into slot A
  on iSeries (#165497)
- 2.13.64

-------------------------------------------------------------------
Wed May 17 22:42:52 CEST 2006 - od@suse.de

- fix backwards mapping of "mount by" device names when bl
  configuration is read (#176201)
- revert last change in MountByDev2Dev() and use y2milestone()
  again
- 2.13.63

-------------------------------------------------------------------
Wed May 17 16:52:30 CEST 2006 - od@suse.de

- added bootloader device conversion for mount by ID, UUID etc. to
  BootPOWERLILO (#174349)
- added debug messages to Dev2MountByDev()
- changed 2x y2milestone() -> y2debug() in MountByDev2Dev()
- 2.13.62

-------------------------------------------------------------------
Fri May 12 16:02:34 CEST 2006 - od@suse.de

- during installation/update on ppc iseries, unconditionally
  install the ISERIES64 file from the installation media as rescue
  kernel into slot A (#165497)
- fixed some whitespace
- 2.13.61

-------------------------------------------------------------------
Fri May 12 13:24:19 CEST 2006 - od@suse.de

- adapted to ppc/BootPOWERLILO.ycp: fixed mangled section titles
  after update (#170579)
- 2.13.60

-------------------------------------------------------------------
Wed May 10 19:07:38 CEST 2006 - od@suse.de

- added comments to update code
- fixed mangled section titles after update (#170579)
- 2.13.59

-------------------------------------------------------------------
Wed May 10 15:49:39 CEST 2006 - od@suse.de

- fix broken consistency check for legacy iSeries with DASD only
  (#166378)
- make it possible to manually add a value to selection list
  (needed for work arounds #166378 et. al.)
- fix error typo in lib_iface.ycp
- 2.13.58

-------------------------------------------------------------------
Thu May  4 15:02:21 CEST 2006 - locilka@suse.cz

- merged texts from proofread 
- 2.13.57

-------------------------------------------------------------------
Thu May  4 11:02:00 CEST 2006 - jsrain@suse.cz

- change the message before reboot if performing an SSH
  installation (#160301)

-------------------------------------------------------------------
Tue May  2 18:53:10 CEST 2006 - od@suse.de

- on ppc, never create a "failsafe" section (#170565)
- 2.13.56

-------------------------------------------------------------------
Tue May  2 18:01:17 CEST 2006 - od@suse.de

- in UI, show explanatory message instead of missing UUID (before
  partition is formatted)
- added code readability comment
- 2.13.55

-------------------------------------------------------------------
Fri Apr 28 14:32:22 CEST 2006 - od@suse.de

- fixed elilo section name fix from #170129:
  - getLoaderType() cannot be called from GfxMenu.ycp, so changed
    internal Interface of GfxMenu::translateSectionTitle() to
    accept "loader" parameter instead of "allow_blanks" parameter
  - updated other functions to use/pass through the "loader"
    parameter now:
      GfxMenu::UpdateGfxMenuContents()
      GfxMenu::getTranslationsToDiacritics()
      BootCommon::translateSectionTitle()
      BootCommon::UpdateGfxMenuContents()
- changed some y2milestone() messages: do not mention "lilo" when
  it can be any bootloader type other than "grub"
- added me as co-author to BootCommon.ycp
- 2.13.54

-------------------------------------------------------------------
Thu Apr 27 16:05:59 CEST 2006 - od@suse.de

- examine_mbr.pl needs perl-Compress-Zlib
- 2.13.53

-------------------------------------------------------------------
Thu Apr 27 15:56:18 CEST 2006 - od@suse.de

- on ia64, do not use the short product name in the "second
  level" bootloader elilo -- use "linux" again instead (also
  sidesteps bug #170129)
- added a comment for a future feature that may introduce two "menu
  levels" for grub as well
- 2.13.52

-------------------------------------------------------------------
Mon Apr 24 16:10:54 CEST 2006 - sf@suse.de

- fixed regexp (Bug #168594) 

-------------------------------------------------------------------
Fri Apr 21 19:23:12 CEST 2006 - od@suse.de

- (#148931, #164950), fixes features #300383, #300160, #300358:
  - for root partitions in bootloader config: automatically use mount
    by id, path, uuid and label as set up in yast2-storage
  - also display these as "hints" in the UI
- fixed some comments
- added a y2milestone in getPartitionList()
- fixed some whitespace
- 2.13.50

-------------------------------------------------------------------
Thu Apr 20 13:49:50 CEST 2006 - od@suse.de

- using /sbin/activate again (#167602)
- do not accept fsid 257 (on pmac) anymore, Apple_Bootstrap is now
  reported as fsid 258 (#167934)
- 2.13.49

-------------------------------------------------------------------
Wed Apr 12 18:30:49 CEST 2006 - od@suse.de

- accept fsid 257 (Apple_Bootstrap) as pmac boot partition
  (#165518)
- 2.13.48

-------------------------------------------------------------------
Wed Apr 12 17:37:31 CEST 2006 - od@suse.de

- print-product.ycp:
  - return short name for bootloaders other than grub (#163702)
  - do not attach version to product name (#165466)
- use short product name instead of "linux" as section name for
  bootloaders other than grub (#163702)
- 2.13.47

-------------------------------------------------------------------
Wed Apr 12 14:01:17 CEST 2006 - od@suse.de

- long name uses LABEL from content file everywhere now, so do not
  attach version anymore (#163702)
- fixed typo in message
- 2.13.46

-------------------------------------------------------------------
Tue Apr 11 22:17:59 CEST 2006 - od@suse.de

- on pmac: propose only partitions smaller than 20 cylinders
  (#158543)
- 2.13.45

-------------------------------------------------------------------
Tue Apr 11 20:59:57 CEST 2006 - od@suse.de

- propose bootloader location on pmac systems (#158543)
- changed comment
- 2.13.44

-------------------------------------------------------------------
Tue Apr 11 17:20:56 CEST 2006 - od@suse.de

- clone activate flag and loader_device for AutoYaST (#151501)
- 2.13.43

-------------------------------------------------------------------
Tue Apr 11 01:10:20 CEST 2006 - jplack@suse.de

- write config even if no create_efi_entry has been requested
  (#163260)

-------------------------------------------------------------------
Mon Apr 10 20:35:50 CEST 2006 - od@suse.de

- fixed invalid error on bootloader initialization (#164925)
- 2.13.41

-------------------------------------------------------------------
Mon Apr 10 20:20:08 CEST 2006 - od@suse.de

- fix BootPOWERLILO to return proposal again (introduced with dead
  code elimination a few days ago)
- changed some comments for code around "activate"
- 2.13.40

-------------------------------------------------------------------
Fri Apr  7 12:28:21 CEST 2006 - od@suse.de

- update_gfxmenu: added -f to rm to avoid error message on English
  installs (#163693)
- commented out dead code
- jplack/od: stop work flow for an illegal boot= selection
- 2.13.39

-------------------------------------------------------------------
Wed Apr  5 01:49:23 CEST 2006 - od@suse.de

- changed more prep_boot_partition from "/dev/null" to "" (#163387)
- 2.13.38

-------------------------------------------------------------------
Wed Apr  5 01:21:17 CEST 2006 - od@suse.de

- use empty string when no prep boot or FAT partition is found
  (#163387)
- 2.13.37

-------------------------------------------------------------------
Tue Apr  4 17:00:12 CEST 2006 - jplack@suse.de

- update list of possible selections, each time a generic widget is
  "called" (#161755)

-------------------------------------------------------------------
Mon Apr  3 20:51:38 CEST 2006 - od@suse.de

- do not add kernel option "selinux=0" on any architecture (#155856)
- fixed compilation errors in lib_iface.ycp
- 2.13.36

-------------------------------------------------------------------
Mon Apr  3 20:27:48 CEST 2006 - jplack@suse.de

- ppc: update default name if denoted section has been updated
- ppc: update global clone entry, too, if device names changed
- fix for #161755, send partition/disk info where neccessary
- reorder code so that new function SetDiskInfo is formed and can
  be used in various places to fix #161755 
- add proposed code change for virtual 'boot' mountpoints (#162242)

-------------------------------------------------------------------
Sat Apr  1 23:25:58 CEST 2006 - od@suse.de

- added TESTME comment: test parted partition activation with BSD
  slices
- remove more old-style backticks
- add needed comments
- added parted to Requires (#161316)
- changed a y2internal -> y2milestone
- fixed harmless typos
- 2.13.35

-------------------------------------------------------------------
Wed Mar 29 18:52:24 CEST 2006 - od@suse.de

- using parted for activation of boot partition now (instead of
  /sbin/activate from the lilo package) (#161316)
- fixed a typo
- fixed some whitespace
- added update-alternatives to BuildRequires
- 2.13.34

-------------------------------------------------------------------
Mon Mar 27 15:36:27 CEST 2006 - uli@suse.de

- changed s390* reboot message (bug #160045)

-------------------------------------------------------------------
Sun Mar 26 06:14:08 CEST 2006 - od@suse.de

- removed yast2-devel-packages from BuildRequires
- add replacements for yast2-devel-packages to BuildRequires
- 2.13.33

-------------------------------------------------------------------
Tue Mar 21 17:31:03 CET 2006 - jplack@suse.de

- fix console= handling on update, and some more update fixes (#155397)
- 2.13.32

-------------------------------------------------------------------
Tue Mar 21 15:16:32 CET 2006 - od@suse.de

- cleanup: move UpdateSections function into Update()'s body
- fixed #157939: iseries can boot even if no prep boot partition
  exists and/or is configured
- 2.13.31

-------------------------------------------------------------------
Mon Mar 20 23:49:04 CET 2006 - od@suse.de

- package clients/print-product.ycp
- 2.13.30

-------------------------------------------------------------------
Mon Mar 20 18:46:11 CET 2006 - od@suse.de

- fixes for #155397:
  - major cleanup of Update() code to be able to fix #155397
  - added "return ret" to CreateImageSection()
  - fixed parameters in call to UpdateSections()
  - fixed list element removal: remove() -> filter()
  - also removed translation of section title (GfxMenu) for ppc
    (perl-Bootloader will take care of this)
- print-product.ycp: remove " -- " from arguments to
  CommandLine::Print()
- 2.13.29

-------------------------------------------------------------------
Mon Mar 20 17:20:39 CET 2006 - od@suse.de

- doing the right thing for InitializeLibrary
- fix indentation/code style
- print-product.ycp was wrong in modules, moved to clients
- 2.13.28

-------------------------------------------------------------------
Fri Mar 17 23:37:22 CET 2006 - od@suse.de

- made text widget in error log message popup higher (#159264)
- fix indentation
- 2.13.27

-------------------------------------------------------------------
Fri Mar 17 18:25:03 CET 2006 - od@suse.de

- removed bootloader-theme from Requires: (#158588)
- 2.13.26

-------------------------------------------------------------------
Fri Mar 17 16:06:36 CET 2006 - od@suse.de

- moved CreateLinuxSection() to BootPOWERLILO.ycp and adapted for
  ppc (#144553):
   - kernel -> image 
   - removed code that is not used on ppc
   - added comments
- moved CreateLinuxSection up and using it for installation as well
- 2.13.25

-------------------------------------------------------------------
Wed Mar 15 16:34:50 CET 2006 - od@suse.de

- added debug output for (#156993)
- changed my_sections -> updated_sections
- 2.13.24

-------------------------------------------------------------------
Mon Mar 13 16:48:18 CET 2006 - od@suse.de

- jplack:
  - remove dead/unused code
  - add some FIXME comments
  - more cleanups
- 2.13.23

-------------------------------------------------------------------
Mon Mar 13 16:04:51 CET 2006 - od@suse.de

- changed some whitespace
- corrected fallback kernel to "/boot/vmlinux"
- copied UpdateSections() from lilolike.ycp to BootPOWERLILO.ycp
  and adapted to new interfaces (#144553)
- made read_default_section_name global in BootCommon.ycp (#144553)
- syntax cleanups
- proofread
- 2.13.21

-------------------------------------------------------------------
Wed Mar  8 00:41:02 CET 2006 - od@suse.de

- added proposal for prep and iseries (pmac still missing)
- created new function change_widget_default_value() and moved code
  from Propose() into this function
- proposal for prep and iseries set the default values for their
  widgets using change_widget_default_value()
- added FIXME: for improving the summary function
- fixed comment in chrp.ycp explaining the use of
  prep_same_disk_as_root
- 2.13.20

-------------------------------------------------------------------
Tue Mar  7 22:17:31 CET 2006 - od@suse.de

- #145597:
  - use old working proposal code from BootPPC in BootPOWERLILO
  - add comments where needed to understand the code
  - change lookup, lookup_value and modifySection and use []: instead
  - use search instead of find(string, string)
  - fixed header of BootPOWERLILO
  - fixed LocationProposal to use old BootPPC code
  - fixed some whitespace
  - call old currentBoardInit() from new Propose()
  - set proposed boot partition as default in widget
- add "global void" to jplack's bootloaderError()
- fix y2error format string
- fixed an obsolete FlushCache() -> CommitSettings()
- give an error popoup with log like in SLES9 (#145106)
- use only one log file for all bootloaders (#145106)
- cleanups, mostly indentation to make code readable
- fixed: activate on i386 did not work when p_dev["nr"] == "" (mean 
  whole disk) was one of loader_device or boot_partition
- unify confusing interface names: FlushCache -> CommitSettings
- give an error popoup with log like in SLES9 (#145106)
- fix one update problem on POWER
- use correct path to mkzimage for iSeries bootfile
- 2.13.19

-------------------------------------------------------------------
Fri Mar  3 20:27:17 CET 2006 - jplack@suse.de

- give an error popoup with log like in SLES9 (#145106)
- use only one log file for all bootloaders (#145106)
- fix one update problem on POWER

-------------------------------------------------------------------
Fri Mar  3 18:55:09 CET 2006 - jplack@suse.de

- fixed: activate on i386 did not work when p_dev["nr"] == "" (mean
  whole disk) was one of loader_device or boot_partition

-------------------------------------------------------------------
Wed Mar  1 09:06:08 CET 2006 - olh@suse.de

- use correct path to mkzimage for iSeries bootfile

-------------------------------------------------------------------
Tue Feb 28 12:35:40 CET 2006 - od@suse.de

- olh also fixed a typo in Bootloader.ycp
- 2.13.18

-------------------------------------------------------------------
Wed Feb 22 21:08:10 CET 2006 - olh@suse.de

- do a mount --bind /dev /mnt/dev in bootloader_finish.ycp (#144773)

-------------------------------------------------------------------
Thu Feb 16 19:31:10 CET 2006 - od@suse.de

- translateSectionTitle():
  - handle results properly when regexpsub() is called with a non-matching
    regex
  - fixed comment for ReplaceRegexMatch()
  - fixed execess -> excess in y2milestone()
  - added another y2milestone() for cutting off words
- 2.13.17

-------------------------------------------------------------------
Thu Feb 16 17:18:17 CET 2006 - od@suse.de

- wrote ReplaceRegexMatch() to globally replace matching regexes
- fix filtering of lilo bootloader section name with
  ReplaceRegexMatch()
- 2.13.16

-------------------------------------------------------------------
Thu Feb 16 15:50:30 CET 2006 - od@suse.de

- fixed typo in filtering of forbidden chars for lilo section titles
- added logging for lilo section title adaptation
- 2.13.15

-------------------------------------------------------------------
Wed Feb 15 15:28:00 CET 2006 - od@suse.de

- olh:
  - setting svn:keyword property to 'Author Date Id Revision'
  - typo s/instalaltion/installation/
- od:
  - restrict LILO section names to 11 chars -- use same algorithm
    as in perl-Bootloader, LILO.pm, sub FixSectionName()
- 2.13.14

-------------------------------------------------------------------
Tue Feb 14 13:34:23 CET 2006 - olh@suse.de

- fix typo in board_type_names

-------------------------------------------------------------------
Tue Feb 14 13:30:19 CET 2006 - olh@suse.de

- remove nubus support

-------------------------------------------------------------------
Wed Feb  1 16:31:31 CET 2006 - od@suse.de

- added to package: src/modules/print-product.ycp
- 2.13.13

-------------------------------------------------------------------
Fri Jan 27 09:28:04 CET 2006 - locilka@suse.cz

- merged texts from proofread

-------------------------------------------------------------------
Wed Jan 25 16:10:02 CET 2006 - od@suse.de

- added print-product.ycp, used by update-bootloader from
  perl-Bootloader 
- 2.13.12

-------------------------------------------------------------------
Fri Jan 20 14:24:33 CET 2006 - od@suse.de

- moved BootPOWERLILO initialization code out of constructor again
  -- this unconditionally initialized lib_iface for ppc
- 2.13.11

-------------------------------------------------------------------
Wed Jan 18 21:00:49 CET 2006 - od@suse.de

- remove __exports__ from globals in extract_exports_from_globals()
- delete obsolete function GoodPrepOrFatPartition()
- consider globals empty even if lines_cache_id is present
- fix merging of __exports__ in BootPOWERLILO constructor
- 2.13.10

-------------------------------------------------------------------
Tue Jan 17 19:10:45 CET 2006 - od@suse.de

- actually find and propose root and boot devices

-------------------------------------------------------------------
Tue Jan 17 15:45:18 CET 2006 - od@suse.de

- added comments in bootloader_proposal
- added GoodPrepOrFatPartition() in BootPOWERLILO
- a lot of FIXMEs added
- initial proposal for PPC

-------------------------------------------------------------------
Mon Jan 16 20:23:26 CET 2006 - jplack@suse.de

- moved widget descriptions (labels) to yast2-bootloader
- handle unified type descriptions: now <type>:<desc>:<default>:...
- add arch-specific Summary function

-------------------------------------------------------------------
Thu Dec 22 11:50:08 CET 2005 - uli@suse.de

- declare Write method implemented in BootZIPL.ycp

-------------------------------------------------------------------
Wed Dec 21 10:31:30 CET 2005 - visnov@suse.cz

- merged proofread texts 

-------------------------------------------------------------------
Mon Dec 19 17:58:20 CET 2005 - jplack@suse.de

- always read the config from perl-Bootloader (#140127)
- activate generic help system
- give help messages that make sense
- avoid this i386 LILO bootloader config on ppc (#140127)
- 2.13.6

-------------------------------------------------------------------
Fri Dec 16 15:28:39 CET 2005 - jsrain@suse.cz

- moved bootloader background picture to separate package
- moved /boot/message handling to separate module
- 2.13.5

-------------------------------------------------------------------
Thu Dec 15 15:00:16 CET 2005 - uli@suse.de

- s390: dumped obsolete dump sections and dead code
- 2.13.4

-------------------------------------------------------------------
Tue Dec 13 19:25:12 CET 2005 - mvidner@suse.cz

- Fixed a type mismatch, hopefully fixing the installation (#138328).
- 2.13.3

-------------------------------------------------------------------
Thu Dec  8 18:25:07 CET 2005 - od@suse.de

- changes by jplack@suse.de:
  - use generic dialogs in PowerPC boot loader code
  - new files to build widgets from type information
  - changes for support of all options on POWER - generic stuff
- 2.13.2

-------------------------------------------------------------------
Mon Oct 31 09:44:19 CET 2005 - jsrain@suse.cz

- fixed losing GRUB sections in some cases (#130236)
- 2.13.1

-------------------------------------------------------------------
Wed Oct 26 13:29:26 CEST 2005 - jsrain@suse.cz

- do not create section for XEN if ungrading other bootloader than
  GRUB (#130474)
- fixed clonning a section, it changed also the original one
  (#129511)

-------------------------------------------------------------------
Fri Oct 21 12:36:16 CEST 2005 - jsrain@suse.cz

- do not set dom0_mem option for XEN (#121947)
- fixed selecting the swap partition for suspend to disk in other
  situations than installation (#128702)

-------------------------------------------------------------------
Tue Oct  4 12:43:30 CEST 2005 - jsrain@suse.cz

- fixed password setting help (#119591)

-------------------------------------------------------------------
Mon Oct  3 12:54:10 CEST 2005 - jsrain@suse.cz

- change selected radio button for loader location if loader
  location specified in combo box (#114193)

-------------------------------------------------------------------
Fri Sep 30 11:06:11 CEST 2005 - jsrain@suse.cz

- fixed reproposing configuration in installed system (#119428)
- fixed disappearing initrd lines from configuratiln file (#104048)

-------------------------------------------------------------------
Thu Sep 29 17:00:04 CEST 2005 - jsrain@suse.cz

- fixed importing the global bootloader settings from AutoYaST
  profiles (#118595)

-------------------------------------------------------------------
Tue Sep 27 10:14:08 CEST 2005 - jsrain@suse.cz

- export/import the loader location variable for AutoYaST (#116947)

-------------------------------------------------------------------
Mon Sep 26 15:49:16 CEST 2005 - jsrain@suse.cz

- added bootloader background picture for Alpha1
- do not install bootloader to MBR by default
- 2.13.0

-------------------------------------------------------------------
Fri Sep  9 17:11:10 CEST 2005 - jsrain@suse.cz

- activate the /boot partition if installing to ThinkPad (#116129)
- 2.12.32

-------------------------------------------------------------------
Fri Sep  9 15:16:39 CEST 2005 - jsrain@suse.cz

- propose GRUB's device map if the one which was read from the
  system is empty (#115936)
- 2.12.31

-------------------------------------------------------------------
Thu Sep  8 14:24:25 CEST 2005 - jsrain@suse.cz

- fixed reading GRUB location from configuration file (#115581)
- 2.12.30

-------------------------------------------------------------------
Wed Sep  7 15:30:04 CEST 2005 - jsrain@suse.cz

- load EDD module during proposal (and not during inst_finish, as
  it doesn't work if other than default kernel is used) (#115592)
- 2.12.29

-------------------------------------------------------------------
Wed Sep  7 13:05:32 CEST 2005 - jsrain@suse.cz

- install bootloader to MBR by default (except ThinkPads)
- load EDD module before running fix_chs script (#103031)
- import device map correctly during autoinstallation (#115327)
- 2.12.28

-------------------------------------------------------------------
Tue Sep  6 14:00:52 CEST 2005 - jsrain@suse.cz

- changed the count of boot floppies (#114959)
- run fix_chs on each partition which is marked active (#103031)
- update MBR on ThinkPads correctly (#114429)
- 2.12.27

-------------------------------------------------------------------
Tue Sep  6 10:55:16 CEST 2005 - jsrain@suse.cz

- changed the bootloader background (#115331)
- 2.12.26

-------------------------------------------------------------------
Fri Sep  2 12:00:28 CEST 2005 - jsrain@suse.cz

- added RC1 bootloader background
- 2.12.25

-------------------------------------------------------------------
Wed Aug 31 08:38:41 CEST 2005 - jsrain@suse.cz

- added ELILO support (for IA64)
- added basic ZIPL support (for S/390)
- 2.12.24

-------------------------------------------------------------------
Mon Aug 29 11:49:37 CEST 2005 - jsrain@suse.cz

- updated failsafe kernel parameters for i386/x86_64 (#113600)
- avoid reinitializing limal-bootloader before writing settings
  during update and in installed system (#113683)
- added support for booting on PPC
- 2.12.23

-------------------------------------------------------------------
Thu Aug 25 13:33:37 CEST 2005 - jsrain@suse.cz

- fixed setting the resume kernel parameter during update (#112794)
- do not add 'barrier=off' to failsafe kernel parameters (#112891)
- do not propose to install bootloader on XFS partition (#112810)
- 2.12.22

-------------------------------------------------------------------
Tue Aug 23 13:59:20 CEST 2005 - jsrain@suse.cz

- keep bootloader location during update (#105988)
- moved FixCHS to master-boot-code (#103031)

-------------------------------------------------------------------
Mon Aug 22 10:44:24 CEST 2005 - jsrain@suse.cz

- fixed creating new boot loader sections (#105668)
- 2.12.21

-------------------------------------------------------------------
Fri Aug 19 10:59:54 CEST 2005 - jsrain@suse.cz

- enhanced checking whether merged section is still valid (#74252)
- fix information about disk geometry in MBR if needed (#103031)
- 2.12.20

-------------------------------------------------------------------
Thu Aug 18 15:29:01 CEST 2005 - jsrain@suse.cz

- fixed new created XEN sections (#105171)
- do not install backup of stage1 if /boot is on XFS (#105483)
- 2.12.19

-------------------------------------------------------------------
Wed Aug 17 15:34:30 CEST 2005 - jsrain@suse.cz

- fixed detection whether bootloader can be installed if /boot is
  on MD (#104908)
- fixed comments for ycpdoc
- fixed proposing configuration if /boot is on MD (#104908)
- set correct initrd image for XEN (#105171)
- fixed errors in log while proposing loader type (#105152)
- don't remove initrd from merged loader sections (#104048)

-------------------------------------------------------------------
Mon Aug 15 16:10:00 CEST 2005 - jsrain@suse.cz

- merged texts from proofread
- 2.12.18

-------------------------------------------------------------------
Mon Aug 15 12:43:52 CEST 2005 - jsrain@suse.cz

- fixed section updates durng system update (#103868)
- 2.12.17

-------------------------------------------------------------------
Fri Aug 12 09:28:42 CEST 2005 - jsrain@suse.cz

- fixed several errors in code, added missign shortcuts

-------------------------------------------------------------------
Thu Aug 11 15:24:52 CEST 2005 - jsrain@suse.cz

- set correct parameters to failsafe kernel (#103865)
- fixed removing obsolete sections during update (#104039)

-------------------------------------------------------------------
Wed Aug 10 09:07:24 CEST 2005 - jsrain@suse.cz

- fixed changing the order of disks (#102964)

-------------------------------------------------------------------
Tue Aug  9 15:36:57 CEST 2005 - jsrain@suse.cz

- don't put 'splash=silent' twice to kernel command line (#102706)
- install bootloader to boot sector by default only if /boot
  partition is on the first disk (#100728)
- fixed modification of bootloader sections during installation
  (#102626)
- do not offer to edit sections if user selected not to install
  any bootloader (#102613)
- updated help text for bootloader location (#102626)
- fixed syntax of created lilo.conf (vga= cannot be in append)
  (#102942)
- displaying meaningful information for chainloader sections
  (#103008)
- 2.12.16

-------------------------------------------------------------------
Mon Aug  8 10:37:49 CEST 2005 - jsrain@suse.cz

- fixed importing settings during autoinstallation, avoiding crash
  (#102535)

-------------------------------------------------------------------
Thu Aug  4 15:40:52 CEST 2005 - jsrain@suse.cz

- fixed crash during autoinstallation
- do not offer GRUB and LILO on all architectures (#100219)
- 2.12.15

-------------------------------------------------------------------
Wed Aug  3 13:50:36 CEST 2005 - jsrain@suse.cz

- do not display additional kernel parameters in summary if no boot
  loader is selected to be installed (#100409)
- propose not to install bootloader if the available one is not
  supported (#100406)
- fixed widgets allignment

-------------------------------------------------------------------
Mon Aug  1 16:21:36 CEST 2005 - jsrain@suse.cz

- fixed capitalization in module summary
- added master-boot-code to RPM dependencies on i386/x86_64, as it
  is needed for the default installation
- 2.12.14

-------------------------------------------------------------------
Mon Aug  1 12:29:41 CEST 2005 - jsrain@suse.cz

- do not propose installing bootloader to MBR by default
- 2.12.13

-------------------------------------------------------------------
Thu Jul 28 16:15:45 CEST 2005 - jsrain@suse.cz

- merged texts from proofread
- 2.12.12

-------------------------------------------------------------------
Wed Jul 27 14:28:02 CEST 2005 - jsrain@suse.cz

- added option to enable/disable boot timeout
- fixed boot password setting
- location widget not shown if no loader is to be installed (#97888)
- 2.12.11

-------------------------------------------------------------------
Tue Jul 26 10:16:14 CEST 2005 - jsrain@suse.cz

- fixed GRUB menus merging
- 2.12.10

-------------------------------------------------------------------
Fri Jul 22 15:24:24 CEST 2005 - jsrain@suse.cz

- set correct root device to kernel command line (#97574)
- fixed installation on ThinkPad laptops (select the partition
  correctly) (#86762)
- 2.12.9

-------------------------------------------------------------------
Fri Jul 22 12:18:23 CEST 2005 - jsrain@suse.cz

- added last missing help texts
- several minor fixes
- updated to run correctly in Mode::config
- added autoinstallation support
- 2.12.8

-------------------------------------------------------------------
Thu Jul 21 10:08:27 CEST 2005 - jsrain@suse.cz

- added missing file to package
- added missing helps
- fixed retranslating boot menu during installation
- 2.12.7

-------------------------------------------------------------------
Mon Jul 18 13:26:43 CEST 2005 - jsrain@suse.cz

- fixed proposing and handling device map
- 2.12.6

-------------------------------------------------------------------
Mon Jul 18 08:42:16 CEST 2005 - jsrain@suse.cz

- fixed makefiles in order to pack all needed files
- added some help texts
- 2.12.5

-------------------------------------------------------------------
Fri Jul 15 15:48:47 CEST 2005 - jsrain@suse.cz

- adapted to new partitioner using storage-lib (arvin)
- fixed makefiles and nfb to build against limal-bootloader
- 2.12.4

-------------------------------------------------------------------
Tue Jul 12 13:03:23 CEST 2005 - jsrain@suse.cz

- more code cleanup

-------------------------------------------------------------------
Mon Jul 11 09:14:33 CEST 2005 - jsrain@suse.cz

- merged texts from proofread

-------------------------------------------------------------------
Fri Jul  1 16:52:05 CEST 2005 - jsrain@suse.cz

- created new UI
- accessing perl-Bootloader library through LiMaL instead of SCR

-------------------------------------------------------------------
Tue Jun 14 16:45:20 CEST 2005 - jsrain@suse.cz

- don't change MBR on IBM ThinkPad laptops in order to keep their
  rescue functionality working (#86762)
- 2.12.3

-------------------------------------------------------------------
Tue Jun  7 10:40:08 CEST 2005 - jsrain@suse.cz

- display info of additional kernel parameters from installation
  kernel command line (#83837)

-------------------------------------------------------------------
Mon May 23 17:20:27 CEST 2005 - jsrain@suse.cz

- fixed detection fo PReP partition on CHRP (PPC) (#80204)
- block proposal if bootloader noc configured correctly on PPC
  (#82893)

-------------------------------------------------------------------
Wed May  4 08:02:37 CEST 2005 - jsrain@suse.cz

- more "default" variable renames
- 2.12.2

-------------------------------------------------------------------
Tue May  3 12:35:05 CEST 2005 - jsrain@suse.cz

- select PReP boot partition on CHRP (PPC) if root on LVM (#80204)

-------------------------------------------------------------------
Wed Apr 27 08:27:43 CEST 2005 - jsrain@suse.cz

- allow to remap devices in GRUB section (#77119)
- don not report void error in installation proposal
- added bootloader-related part of inst_finish to extra client
- 2.12.1

-------------------------------------------------------------------
Fri Apr 22 13:17:27 CEST 2005 - mvidner@suse.cz

- Do not use "default" as an identifier.

-------------------------------------------------------------------
Mon Apr 18 16:00:36 CEST 2005 - jsrain@suse.cz

- updated for new interface of ProductFeatures.ycp
- 2.12.0

-------------------------------------------------------------------
Wed Mar 30 14:53:02 CEST 2005 - jsrain@suse.cz

- inform user in proposal if it is not possible to install
  bootloader due to partitioning (#71949)

-------------------------------------------------------------------
Thu Mar 24 13:36:48 CET 2005 - jsrain@suse.cz

- fixed bootfloppy icon description (#71084)

-------------------------------------------------------------------
Tue Mar 15 13:15:55 CET 2005 - jsrain@suse.cz

- fixed modification of bootloader configuration if installation
  fails during update (#72814)

-------------------------------------------------------------------
Mon Mar 14 09:48:35 CET 2005 - jsrain@suse.cz

- fixed manual configuration files editation (#72389)
- recreate grub.conf during update (#72361)

-------------------------------------------------------------------
Mon Mar  7 13:32:23 CET 2005 - jsrain@suse.cz

- added ZIPL installation via perl-Bootloader
- fixed the order of icons in bootfloppy creator

-------------------------------------------------------------------
Fri Mar  4 10:43:29 CET 2005 - jsrain@suse.cz

- propose XEN section if XEN and XEN kernels are installed/selected

-------------------------------------------------------------------
Thu Mar  3 18:20:39 CET 2005 - jsrain@suse.cz

- reverted to older version update_gfxmenu due to recent problems
  (#67288)

-------------------------------------------------------------------
Wed Mar  2 10:15:35 CET 2005 - jsrain@suse.cz

- merged texts from proofread

-------------------------------------------------------------------
Wed Mar  2 09:55:37 CET 2005 - jsrain@suse.cz

- fixed neverending loop in update_gfxmenu

-------------------------------------------------------------------
Tue Mar  1 10:34:51 CET 2005 - jsrain@suse.cz

- provide info about grub.conf to repair module if embedding
  GRUB stage1.5
- display proper list of bootloaders (#66933)
- limit the size of the /boot/message archive (#66878)

-------------------------------------------------------------------
Mon Feb 28 16:07:36 CET 2005 - jsrain@suse.cz

- fixed aborting during inst_finish (was crashing YaST)

-------------------------------------------------------------------
Fri Feb 25 14:43:58 CET 2005 - jsrain@suse.cz

- fixed identifying bootloader sections while reading (#66612)

-------------------------------------------------------------------
Fri Feb 25 09:05:14 CET 2005 - jsrain@suse.cz

- added missed translation mark (#8402)
- fixed testsuites
- enabled the bootfloppy icon also on AMD64
- disabled rescue floppy creation on other archs than i386
- 2.11.15

-------------------------------------------------------------------
Mon Feb 21 10:58:13 CET 2005 - jsrain@suse.cz

- use the new scripts for creating boot floppy (images are no
  longer on installation media)
- 2.11.14

-------------------------------------------------------------------
Thu Feb 17 12:14:22 CET 2005 - jsrain@suse.cz

- prevent from inserting language to the offer of boot menu twice
  (#50930)

-------------------------------------------------------------------
Wed Feb 16 13:54:34 CET 2005 - jsrain@suse.cz

- added support for embedding GRUB's stage 1.5
- 2.11.13

-------------------------------------------------------------------
Mon Feb 14 17:32:02 CET 2005 - jsrain@suse.cz

- by default don't merge whole GRUB menus, but only the default
  entry (#50688)
- fixed errors of the bootloader library if using LVM
- 2.11.12

-------------------------------------------------------------------
Thu Feb 10 14:51:08 CET 2005 - jsrain@suse.cz

- fixed errors when merging GRUB menus (#50643)

-------------------------------------------------------------------
Wed Feb  9 14:53:27 CET 2005 - jsrain@suse.cz

- stopped using multiple variables from ProductFeatures for
  creating kernel command line (#50369)
- 2.11.11

-------------------------------------------------------------------
Tue Feb  8 12:58:56 CET 2005 - jsrain@suse.cz

- fixed warning when removed memtest package after modifying
  memtest section in bootloader menu (#50498)

-------------------------------------------------------------------
Mon Feb  7 14:31:48 CET 2005 - jsrain@suse.cz

- merged texts from proofread
- 2.11.10

-------------------------------------------------------------------
Fri Feb  4 11:07:51 CET 2005 - jsrain@suse.cz

- getting additional kernel parameters as one string (#50369)

-------------------------------------------------------------------
Wed Feb  2 18:22:09 CET 2005 - jsrain@suse.cz

- fixed support for localized boot menu, allowed multiple languages
  to be used at once

-------------------------------------------------------------------
Tue Feb  1 21:39:12 CET 2005 - nashif@suse.de

- Disabled @YAST2-CHECKS-PROGRAM@ to fix build
- 2.11.9

-------------------------------------------------------------------
Mon Jan 31 17:32:32 CET 2005 - jsrain@suse.cz

- removed code obsolete after using the bootloader library
  (including the LILO agent)
- adapted to new filenames in GFX menu
- fixed handling of YaSTi's data in comments in configuration files
- by default merging all found GRUB menus
- clean-up of obsolete code
- 2.11.8

-------------------------------------------------------------------
Fri Jan 28 13:46:53 CET 2005 - jsrain@suse.cz

- export GRUB device map information to AutoYaST profile (#49730)

-------------------------------------------------------------------
Tue Jan 25 13:08:49 CET 2005 - jsrain@suse.cz

- adaptations to install properly on MD arrays
- 2.11.7

-------------------------------------------------------------------
Mon Jan 24 16:08:30 CET 2005 - jsrain@suse.cz

- added agent to interface for the bootloader library
- using the now bootloader library for GRUB and LILO configuration
- 2.11.6

-------------------------------------------------------------------
Tue Jan 11 16:43:52 CET 2005 - jsrain@suse.cz

- do not append 'maxcpus=0' to failsafe kernel command line on
  AMD64 (#49059)

-------------------------------------------------------------------
Thu Jan  6 14:14:23 CET 2005 - jsrain@suse.cz

- propose all present kernels for GRUB

-------------------------------------------------------------------
Wed Jan  5 17:10:56 CET 2005 - jsrain@suse.cz

- adapted to interface change of Kernel.ycp
- 2.11.5

-------------------------------------------------------------------
Wed Dec 15 13:13:58 CET 2004 - jsrain@suse.cz

- using new interface of Progress.ycp
- 2.11.4

-------------------------------------------------------------------
Mon Dec 13 18:15:29 CET 2004 - jsrain@suse.cz

- fixed setting GRUB password (#48999)

-------------------------------------------------------------------
Fri Nov 19 16:52:11 CET 2004 - jsrain@suse.cz

- removed the generic MBR code from the package (moved to
  master-boot-code package) (#46406)
- if user selects MBR of other than booting disk as location for
  GRUB, offer changing the order of the disks (#48051)
- 2.11.3

-------------------------------------------------------------------
Tue Nov  9 10:40:18 CET 2004 - jsrain@suse.cz

- fixed automatical boot partition activating during installation
  (#20329)

-------------------------------------------------------------------
Tue Nov  9 08:16:53 CET 2004 - jsrain@suse.cz

- enhanced memtest handling during installation (#46796)

-------------------------------------------------------------------
Mon Nov  8 13:23:42 CET 2004 - jsrain@suse.cz

- better fix of kernel image name update (#46750)

-------------------------------------------------------------------
Thu Nov  4 14:00:10 CET 2004 - jsrain@suse.cz

- removed select () and lookup () builtins usage
- fixed types for CWM
- 2.11.2

-------------------------------------------------------------------
Wed Oct 27 09:49:59 CEST 2004 - jsrain@suse.cz

- adapted to new Mode/Stage interface
- 2.11.1

-------------------------------------------------------------------
Tue Oct 19 13:59:33 CEST 2004 - jsrain@suse.cz

- use unified messages from Label.ycp
- changed boot floppy creator according to new layout of boot
  floppy disks (#43634)
- 2.11.0

-------------------------------------------------------------------
Wed Oct 13 12:44:42 CEST 2004 - jsrain@suse.cz

- add "thash_entries=2097152" to kernel command line on Altix
  Scalable Node (#44174)

-------------------------------------------------------------------
Mon Oct 11 16:09:03 CEST 2004 - jsrain@suse.cz

- adapted to new Arch:: interface

-------------------------------------------------------------------
Wed Oct  6 10:04:38 CEST 2004 - jsrain@suse.cz

- fixed summary if GRUB section name contains HTML tag (#46792)

-------------------------------------------------------------------
Tue Oct  5 12:55:53 CEST 2004 - jsrain@suse.cz

- replace blank spaces in LILO section name with underscores,
  shorten it if it is longer than 15 chars (#46778)
- 2.10.17

-------------------------------------------------------------------
Mon Oct  4 18:59:27 CEST 2004 - jsrain@suse.cz

- if serial parameter is present in menu.lst, don't add gfxboot
  during update (#46680)
- fixed update if root device name contained 'suse' or 'shipped'
  (#46750)
- 2.10.16

-------------------------------------------------------------------
Wed Sep 29 09:14:29 CEST 2004 - jsrain@suse.cz

- do not show the disks order if there is only one disk (#46346)
- 2.10.15

-------------------------------------------------------------------
Thu Sep 23 13:04:08 CEST 2004 - jsrain@suse.cz

- avoid initalizing GRUB structures earlier than needed data is
  known (#45119)
- fixed redrawing the main dialog if loader type changed (#45877)
- 2.10.14

-------------------------------------------------------------------
Mon Sep 20 16:30:38 CEST 2004 - jsrain@suse.cz

- fixes update if SATA devices are used (#44286)
- 2.10.13

-------------------------------------------------------------------
Mon Sep 13 10:59:50 CEST 2004 - jsrain@suse.cz

- allowed to add wildcard entry to GRUB and LILO boot menu (#44742)
- removed dead code (related to items in GRUB section reordering,
  now it is fully handled by Table/Popup
- initialize package manager callbacks before getting boot floppy
  image (in order to ask for media) (#45049)
- prevent from displaying the target device in the summary
  multiple times (#45119)
- 2.10.12

-------------------------------------------------------------------
Tue Sep  7 10:09:14 CEST 2004 - jsrain@suse.cz

- update the default boot section mark properly if a section was
  removed (eg. because of missing kernel) (#44752)

-------------------------------------------------------------------
Mon Sep  6 13:56:56 CEST 2004 - jsrain@suse.cz

- do not use obsolete include commandline/commandline.ycp

-------------------------------------------------------------------
Mon Sep  6 09:44:33 CEST 2004 - jsrain@suse.cz

- avoid calling constructor of Product:: in testsuite (in order to
  build properly)
- save splash type from installation kernel command line to created
  bootloader configuration files (#44683)
- 2.10.11

-------------------------------------------------------------------
Fri Sep  3 13:16:28 CEST 2004 - jsrain@suse.cz

- update devices in bootloader configuration files (SATA devices
  changed from /dev/hd* to /dev/sd*) (#44286)
- provide general Bootloader::Update function that processes all
  needed tasks
- added SetModified to _auto client
- 2.10.10

-------------------------------------------------------------------
Thu Sep  2 13:03:07 CEST 2004 - jsrain@suse.cz

- check dependencies of bootloader-related packages when selecting
  them for installation (#44615)

-------------------------------------------------------------------
Wed Sep  1 08:59:59 CEST 2004 - jsrain@suse.cz

- fixed proposing /etc/grub.conf if /boot is on /dev/md*

-------------------------------------------------------------------
Tue Aug 31 16:46:46 CEST 2004 - jsrain@suse.cz

- fixed building on other archs than i386
- 2.10.9

-------------------------------------------------------------------
Tue Aug 31 14:43:04 CEST 2004 - jsrain@suse.cz

- branched yast2-bootfloppy package (so that the bootfloppy
  functionality is not present in personal as floppy images are
  not present on the media (#44163)
- 2.10.8

-------------------------------------------------------------------
Mon Aug 30 05:19:51 CEST 2004 - nashif@suse.de

- Added GetModified function to _auto client

-------------------------------------------------------------------
Thu Aug 19 12:40:11 CEST 2004 - jsrain@suse.cz

- translate the "Vendor Diagnostic" section in bootloader menu
- removed some unneeded impmorts
- 2.10.7

-------------------------------------------------------------------
Tue Aug 17 11:27:21 CEST 2004 - jsrain@suse.cz

- fixed signatures of handler functions of Table/Popup options
- call efibootmgr with '-v' instead of '-q' (in order to have more
  verbose output in log) (#43625)

-------------------------------------------------------------------
Mon Aug 16 11:16:44 CEST 2004 - jsrain@suse.cz

- fixed printing of summary if location set to all MBRs of disks
  holding the /boot partition on /dev/md*
- fixed activating partitions and writing generic code to MBR if
  installing on /dev/md*
- work correctly with kernel image names also on other archs than
  i386 when creating the previous kernel section
- 2.10.5

-------------------------------------------------------------------
Fri Aug 13 14:55:49 CEST 2004 - jsrain@suse.cz

- log the output of devmap_mknod.sh and /sbin/vgscan (#43758)

-------------------------------------------------------------------
Wed Aug 11 12:50:06 CEST 2004 - jsrain@suse.cz

- prevent from adding trailing blank space to section name on PPC
  (#43599)

-------------------------------------------------------------------
Tue Aug 10 09:15:42 CEST 2004 - jsrain@suse.cz

- merged texts from proofread

-------------------------------------------------------------------
Mon Aug  9 10:25:27 CEST 2004 - jsrain@suse.cz

- fixed crippling of sections of other distros in case of multiboot
  (#43491)
- add 'd' to GRUB installation command only if 1st and 2nd stage
  are on different disks (#43198)
- 2.10.4

-------------------------------------------------------------------
Fri Aug  6 13:19:45 CEST 2004 - jsrain@suse.cz

- minor fixes that made autoinstallation work

-------------------------------------------------------------------
Wed Aug  4 10:10:40 CEST 2004 - jsrain@suse.cz

- more type information for CWM structures
- fixed testsuite
- 2.10.3

-------------------------------------------------------------------
Mon Jul 26 12:58:55 CEST 2004 - jsrain@suse.cz

- fixed routine of merging detected modules for initrd with those
  present in the AI profile during autoinstallation (#43103)

-------------------------------------------------------------------
Mon Jul 19 12:50:24 CEST 2004 - jsrain@suse.cz

- use PackageSystem.ycp modules instead of Require.ycp
- import "Product.ycp" when it is really needed (in order to build)
- 2.10.2

-------------------------------------------------------------------
Fri Jul 16 15:53:09 CEST 2004 - jsrain@suse.cz

- fixed displaying and changing order of disks for GRUB (#42454)
- displaying GRUB's disks order in the summary

-------------------------------------------------------------------
Mon Jul 12 14:27:25 CEST 2004 - jsrain@suse.cz

- writing product name and version as section label to bootloader
  menu (GRUB both text and graphical, lilo graphical) (#31250)
- fixed error messages of the script for /boot/message recreating
- added general function to recreate /boot/message file on
  relevant architectures
- 2.10.1

-------------------------------------------------------------------
Tue Jun 29 13:45:04 CEST 2004 - jsrain@suse.cz

- added possibility to install GRUB on MD device (the way that if
  any of the disks building MD is removed system still boots)
- update zipl.conf before packages update on S390 (#40629)
- added "barrier=off" to failsafe kernel command line on i386, IA64
  and AMD64 (#42526)

-------------------------------------------------------------------
Fri Jun 25 15:36:31 CEST 2004 - jsrain@suse.cz

- added functionality to add section with previous kernel (#36624)
- fixed confusing labels for the boot floppies (#37094)
- fixed confusing code in Bootloader::Write (#40445)

-------------------------------------------------------------------
Thu Jun 24 13:29:08 CEST 2004 - jsrain@suse.cz

- fixed autoinstallation with empty bootloader-related part of the
  AI profile on PPC and IA64 (#41805)

-------------------------------------------------------------------
Thu Jun 17 15:00:57 CEST 2004 - jsrain@suse.cz

- 2.10.0

-------------------------------------------------------------------
Wed Jun 16 14:11:03 CEST 2004 - jsrain@suse.cz

- prevent the "desktop" parameter from being added to kernel
  command line for server products (#41916)
- 2.9.31

-------------------------------------------------------------------
Thu Jun 10 11:36:30 CEST 2004 - jsrain@suse.cz

- change /dev/hd* to /dev/iseries/vd* in the 'boot' option of
  lilo.conf during update of iSeries (#41545)
- fixed creating a new section on PPC and IA64 (#41550)
- 2.9.30

-------------------------------------------------------------------
Sun Jun  6 01:59:50 CEST 2004 - nashif@suse.de

- in autoinst mode, keep initrd modules list (#41681)

-------------------------------------------------------------------
Thu May 27 16:35:45 CEST 2004 - jsrain@suse.cz

- don't display device name if user selected to activate boot
  loader partition ot replace MBR with generic code when preparing
  AutoYaST  profile, as the device names aren't known (#41258)
- allow to install LILO to MD so that if any of disks bulding MD
  array is removed, system still boots (#34122)
- 2.9.29

-------------------------------------------------------------------
Thu May 27 02:38:48 CEST 2004 - nashif@suse.de

- move conversion functions from bootloader_auto to external
  file (#41227)
- Also parse kernel parameters, moved from autoyast2 (#41227)

-------------------------------------------------------------------
Wed May 26 14:31:44 CEST 2004 - jsrain@suse.cz

- fix autoinstallation on all PPC boards (#38991)
- prefer proposed PReP boot partition to already existing (#41213)

-------------------------------------------------------------------
Tue May 25 14:27:40 CEST 2004 - jsrain@suse.cz

- set the I/O scheduler on the kernel command line (#40688)
- fixed bootloader installation on iSeries (jplack) (#41143)
- 2.9.28

-------------------------------------------------------------------
Mon May 24 12:55:15 CEST 2004 - jsrain@suse.cz

- avoid setting vga kernel parameter on PPC and S390 (#40998)
- fixed messing of /etc/lilo.conf when setting the vga parameter
  (#40998)

-------------------------------------------------------------------
Wed May 19 15:06:52 CEST 2004 - jsrain@suse.cz

- fixed filter for possible PReP boot partitions on iSeries - allow
  /dev/iseries/vd* instead of /dev/hd* (#40825)
- 2.9.27

-------------------------------------------------------------------
Tue May 18 13:30:07 CEST 2004 - jsrain@suse.cz

- init board type during autoinstallation on PPC properly (#38991)

-------------------------------------------------------------------
Thu May 13 17:54:54 CEST 2004 - jsrain@suse.cz

- fixed installation on PPC (#34556)
- 2.9.26

-------------------------------------------------------------------
Wed May 12 08:29:20 CEST 2004 - jsrain@suse.cz

- use ELILO-specific entry for the EFI entry label in the
  autoinstallation profile (#36061)
- fix handling of multiple occurences of a kernel parameter in the
  command line (used eg. for console) (#38177)
- fix lilo.conf update on PPC (#39379)

-------------------------------------------------------------------
Tue May  4 09:02:47 CEST 2004 - jsrain@suse.cz

- merged texts from proofread

-------------------------------------------------------------------
Tue May  4 07:58:45 CEST 2004 - jsrain@suse.cz

- add 'selinux=0' kernel parameter for all archs (#39811)
- add 'TERM=dumb' kernel parameter for S390 (#39386)
- 2.9.25

-------------------------------------------------------------------
Tue Apr 27 09:28:42 CEST 2004 - jsrain@suse.cz

- fixed script for updating /boot layout on IPF (#21644)
- fixed the /boot layout update procedure (#21644)
- do not change the EFI nvram on update (#21644)
- fixed testsuite
- 2.9.24

-------------------------------------------------------------------
Thu Apr  8 14:28:19 CEST 2004 - jsrain@suse.cz

- use 'desktop' kernel parameter on desktop products only
- fixed blank spaces in section name after conversion from GRUB to
  LILO (#38017)
- fixed installing rescue kernel to slot A on iSeries (PPC) during
  installation (#35566)

-------------------------------------------------------------------
Wed Apr  7 18:28:02 CEST 2004 - sh@suse.de

- Fixed excessive whitespace after Module:: - bug #38327 

-------------------------------------------------------------------
Wed Apr  7 00:00:47 CEST 2004 - schwab@suse.de

- Add nohalt to failsafe kernel command line on ia64.

-------------------------------------------------------------------
Tue Apr  6 09:01:01 CEST 2004 - jsrain@suse.de

- updating graphical boot menu to contain proper languages (and 
  be small enough to fit in memory) also when running update from
  YaST control center (#38339)
- added 'noresume' parameter to failsafe kernel command line
  (#38400)
- 2.9.22

-------------------------------------------------------------------
Mon Apr  5 15:23:21 CEST 2004 - jsrain@suse.de

- fixed installation if root is on LVM (initializing device mapper
  and LVM properly) (#37290)
- 2.9.21

-------------------------------------------------------------------
Fri Apr  2 15:59:41 CEST 2004 - jsrain@suse.de

- changed license to GPL
- 2.9.20

-------------------------------------------------------------------
Fri Apr  2 09:39:47 CEST 2004 - jsrain@suse.de

- fixed reading and writing of the 'map' option of sections in the
  GRUB's menu.lst (#37971)
- again fixed PPC post-install script (#37262)
- 2.9.19

-------------------------------------------------------------------
Tue Mar 30 17:44:53 CEST 2004 - schwab@suse.de

- Use dev2majminIfNonStandard instead of dev2majmin in BootELILO.
- 2.9.18

-------------------------------------------------------------------
Mon Mar 29 18:16:56 CEST 2004 - jsrain@suse.de

- do not propose to install any bootloader if installing user-mode
  Linux (#37382)

-------------------------------------------------------------------
Mon Mar 29 10:30:31 CEST 2004 - jsrain@suse.de

- fixed errors in log if root on LVM (#37290)
- adapted to changes in CWM
- include desktop file for boot floppy disk creator on i386 only
  (#37209)
- write "lilo" as bootloader type to sysconfig on PPC (#37263)
- do not report incorrect error of PPC bootloader post-install
  script (#37262)
- label the bootloader section on PPC 'linux' (lowercase 'l')
  (#37264)
- do not ask about aborting if just entered and left (#37099)
- write correct kernel to slot A on iSeries (PPC) when configuring
  installed system (#35566)
- 2.9.17

-------------------------------------------------------------------
Fri Mar 26 10:03:50 CET 2004 - jsrain@suse.de

- check for nil output of runnign bootloader installer (#36927)
- avoid displaying reading progress while updating configuraiton
- 2.9.16

-------------------------------------------------------------------
Thu Mar 25 11:43:52 CET 2004 - jsrain@suse.de

- fixed behavior if installing bootloader to boot sector of
  MD device (#34122)
- do not update graphical boot menu if it is not installed (#36893)
- 2.9.15

-------------------------------------------------------------------
Wed Mar 24 15:33:24 CET 2004 - jsrain@suse.cz

- fixed installation when root is on LVM device
- prepared for EVMS (handle it the same way as LVM)

-------------------------------------------------------------------
Tue Mar 23 12:54:11 CET 2004 - jsrain@suse.cz

- warn user before installing on XFS partition (boot sector doesn't
  have enough free space for containing boot loader) (#36708)

-------------------------------------------------------------------
Mon Mar 22 08:47:51 CET 2004 - jsrain@suse.cz

- logging output of PPC postinstall script (#35833)
- fixed handling of NoPCMCIA kernel parameter (#35674)
- check if language is supported by gfxmenu before setting it as
  default (#36487)
- 2.9.14

-------------------------------------------------------------------
Fri Mar 19 14:55:58 CET 2004 - mvidner@suse.cz

- added AGENT_LIBADD so that agents work from standalone Perl

-------------------------------------------------------------------
Thu Mar 18 10:44:48 CET 2004 - jsrain@suse.cz

- mark settings as changed after bootloader switch (#36269)
- avoid putting /dev/evms to GRUB's device map and allowing it as
  device to install bootloader to
- create only one entry in the language selection in graphical
  boot menu if English selected

-------------------------------------------------------------------
Wed Mar 17 14:27:15 CET 2004 - jsrain@suse.cz

- allowed to select PPC board type when preparing autoinstallation
  (#36109)
- not reading settings from disk in Mode::config if not explicitly
  asked
- correctly assigning default radio button when asking how to
  switch bootloader
- zipl (S390 loader) switched to Table/Popup interface with just
  one entry (loader type) because of autoinstallation

-------------------------------------------------------------------
Tue Mar 16 08:17:09 CET 2004 - jsrain@suse.cz

- allow selecting all boot loaders in autoinstallation
  configuration (#36109)
- correctly display in summary that no EFI entry will be created
  on IA64 (#35346)
- export global settings of the bootloader properly (#32384,
  #36012)
- support for having both /boot/initrd and (hdx,y)/initrd in
  autoinstallation profile (#32384)
- fixed storing of the gfxmenu option

-------------------------------------------------------------------
Mon Mar 15 12:58:34 CET 2004 - jsrain@suse.cz

- correctly check for swap partitions (filter out the partitions
  that are marked for getting deleted) (#35953)
- avoid writing LILO to /dev/md? (use one of devices building the
  array instead) (#33565)
- prevent kernel options from being added multiple times (#32362)
- 2.9.13

-------------------------------------------------------------------
Fri Mar 12 10:14:26 CET 2004 - jsrain@suse.de

- setting the default language of graphical boot loader, adding
  localized texts
- added support for boot loader entries with diacritics in
  graphical bootloader menu
- creating /boot/zipl directory on S390 (#35662)
- 2.9.12

-------------------------------------------------------------------
Wed Mar 10 10:28:41 CET 2004 - jsrain@suse.de

- adapted boot disks creator to new floppy image names (#33675)

-------------------------------------------------------------------
Wed Mar 10 02:06:47 CET 2004 - sh@suse.de

- V 2.9.11
- Migration to new wizard 

-------------------------------------------------------------------
Tue Mar  9 12:44:48 CET 2004 - jsrain@suse.de

- fixed creating floppy from image with size smaller than the disk
  size (#33675)

-------------------------------------------------------------------
Mon Mar  8 08:45:50 CET 2004 - jsrain@suse.de

- fixed post install script on PPC (#35436)
- fixed testsuite
- ask user before aborting
- setting icon
- 2.9.10

-------------------------------------------------------------------
Thu Mar  4 10:30:52 CET 2004 - jsrain@suse.de

- storing vga value determined during installation, using it when
  proposing new configuration in installed system (#33368)
- preserving user's choce not to create EFI entry while running
  through installation proposal (#35346)

-------------------------------------------------------------------
Wed Mar  3 09:27:42 CET 2004 - jsrain@suse.de

- appending text '(MBR)' to bootloader location description if it
  is MBR of a hard disk (#35255)
- fixed exporting settings for autoinstallation (#35232)
- log exit code of command used to install bootloaer in case of
  failure
- fixed incorrectly reported error when installing LILO (#33905)
- made md-only installation of GRUB possible (#34122)

-------------------------------------------------------------------
Tue Mar  2 11:05:50 CET 2004 - jsrain@suse.de

- finished making data types more strictly
- fixed default section name in lilo.conf on PPC (#35229)

-------------------------------------------------------------------
Mon Mar  1 12:48:34 CET 2004 - jsrain@suse.de

- merged texts from proofread
- more strictly data types (still WIP)
- 2.9.8

-------------------------------------------------------------------
Tue Feb 24 08:31:10 CET 2004 - jsrain@suse.de

- removing ide-scsi emulation parameters from kernel command line
  (#34694)
- use PReP boot partition on the same disk as root partition on
  chrp (PPC) (#34891)
- updated ELILO installation, change partitioning layout during
  ELILO update in order to match Intel's EFI specification (#21644)

-------------------------------------------------------------------
Mon Feb 23 12:39:36 CET 2004 - jsrain@suse.de

- fixed used kernel image name on S390 (now using the one from
  Kernel.ycp) (#34735)
- fixed kernel command line on S390 (#34734)
- 2.9.7

-------------------------------------------------------------------
Thu Feb 19 11:27:28 CET 2004 - jsrain@suse.de

- removed yast2-country from neededforbuild
- writing hardware configuration to sysconfig on S390 instead of
  /etc/chandev

-------------------------------------------------------------------
Tue Feb 17 08:50:18 CET 2004 - jsrain@suse.de

- enabled and fixed command line interface
- properly updating proposed sections of LILO after disk
  repartitioning

-------------------------------------------------------------------
Mon Feb 16 15:12:38 CET 2004 - jsrain@suse.de

- fixed behavior during autoinstalation preparation
- fixed selectin PReP boot partition for installation on PPC (#34570)
- fixed return value of Import function
- fixed text of MBR radio button in AI configuration mode
- keeping corrupted sections in lilo.conf on PPC (#34588)
- 2.9.6

-------------------------------------------------------------------
Tue Feb 10 19:56:37 CET 2004 - arvin@suse.de

- fixed testsuite

-------------------------------------------------------------------
Sat Feb 07 20:47:15 CET 2004 - arvin@suse.de

- removed config files (*.y2cc)
- 2.9.4

-------------------------------------------------------------------
Fri Jan 30 08:15:37 CET 2004 - jsrain@suse.de

- dropped SILO support (SILO was dropped as SPARC is dead)
- reenabled (and fixed) testsuite
- 2.9.3

-------------------------------------------------------------------
Fri Jan 16 15:43:46 CET 2004 - jsrain@suse.de

- merged NI changes from branch
- 2.9.2

-------------------------------------------------------------------
Mon Jan  5 11:32:29 CET 2004 - jsrain@suse.de

- adding resume= kernel parameter for GRUB and LILO (#33640)
- writing kernel append parameters to global section of elilo.conf
  (IA64) (#31736)

-------------------------------------------------------------------
Wed Dec 10 14:55:12 CET 2003 - jsrain@suse.de

- translating also section label in the "default" entry in
  elilo.conf (IA64)

-------------------------------------------------------------------
Tue Dec  9 15:36:47 CET 2003 - jsrain@suse.de

- added command line interface support

-------------------------------------------------------------------
Thu Nov 27 17:20:19 CET 2003 - jsrain@suse.de

- fixes for the new interpreter
- 2.9.1

-------------------------------------------------------------------
Mon Nov 24 18:24:47 CET 2003 - jsrain@suse.de

- fixed changing of GRUB location (#33297)
- updated support of ELILO, several fixes

-------------------------------------------------------------------
Tue Nov 18 13:45:02 CET 2003 - jsrain@suse.de

- switched from kdoc to doxygen

-------------------------------------------------------------------
Thu Oct 30 17:49:22 CET 2003 - jsrain@suse.de

- fixed handling of disks reorder dialog for GRUB configuration
- fixed modifying configuration data according to changed GRUB's
  device map (#32667)

-------------------------------------------------------------------
Wed Oct 29 10:07:20 CET 2003 - jsrain@suse.de

- fixed ensuring that required packages are installed when
  switching bootloader
- fixed sorting of lines in table
- 2.9.0

-------------------------------------------------------------------
Thu Oct 23 18:16:32 CEST 2003 - schwab@suse.de

- Fix quoting in efibootmgr command line.

-------------------------------------------------------------------
Thu Oct 23 12:50:39 CEST 2003 - jsrain@suse.de

- fixed routines used to modify parameters of specified kernel

-------------------------------------------------------------------
Fri Oct 17 11:13:36 CEST 2003 - jsrain@suse.de

- not proceeding with creating boot floppy if image not found
  (#32428)

-------------------------------------------------------------------
Wed Oct 15 16:27:26 CEST 2003 - jsrain@suse.de

- fixed option type for relocatable in elilo.conf (IA64) (#32210)
- fixed option type of "activate" option on PPC
- fixed handling of doublieclick on sections list table
- updated support of IA64 bootloader

-------------------------------------------------------------------
Tue Oct 14 18:08:02 CEST 2003 - jsrain@suse.de

- updated support of S390 bootloader

-------------------------------------------------------------------
Mon Oct 13 10:45:18 CEST 2003 - jsrain@suse.de

- updated support of PPC bootloader

-------------------------------------------------------------------
Mon Oct  6 16:53:52 CEST 2003 - jsrain@suse.de

- added separate fillup templates for different architectures

-------------------------------------------------------------------
Fri Oct  3 14:59:17 CEST 2003 - jsrain@suse.de

- changed internals so that bootloader module now uses CWM

-------------------------------------------------------------------
Mon Sep 22 13:54:59 CEST 2003 - jsrain@suse.de

- fixed assigning of default section when changed default secion's
  label in LILO (#30122)
- 2.8.22

-------------------------------------------------------------------
Fri Sep 19 16:47:07 CEST 2003 - jsrain@suse.de

- fixed testsuite (again)
- 2.8.21

-------------------------------------------------------------------
Thu Sep 18 23:08:24 CEST 2003 - nashif@suse.de

- Fixed testsuite
- 2.8.20

-------------------------------------------------------------------
Thu Sep 18 10:29:15 CEST 2003 - jsrain@suse.de

- again adding maxcpus=0 to failsafe bootloader entry on AMD64
  (#30519)
- fixed possibily missing "splash=silent" in default kernel's
  command line (#31256)
- 2.8.19

-------------------------------------------------------------------
Tue Sep 16 16:51:28 CEST 2003 - jsrain@suse.de

- fixed merging of other GRUB menus (#30757)
- fixed translating of menubutton entry during installation (#31054)
- 2.8.18

-------------------------------------------------------------------
Mon Sep 15 17:44:56 CEST 2003 - jsrain@suse.de

- fixed popup reporting error when creating initrd (#30714)
- fixed detection if root kernel parameter is specified via major
  and minor number (#30842)
- adding only one "splash=silent" to kernel command line (#30860)
- adding "splash=silent desktop" to kernel command line during
  update (#28780)
- propose "floppy" entry to bootloader menu only if floppy drive
  is present (#30772)
- don't install bootloader packages in repair mode (#30272)
- 2.8.17

-------------------------------------------------------------------
Sun Sep 14 21:02:56 CEST 2003 - adrian@suse.de

- make it working in kcontrol

-------------------------------------------------------------------
Fri Sep 12 08:17:22 CEST 2003 - jsrain@suse.de

- not adding maxcpus=0 to failsafe kernel parameters on AMD64
  (#30519)
- fixed updating of kernel image name in bootloader configuration
  files (#30627)
- fixed original bootloader configuration reading during update
  (#30625)

-------------------------------------------------------------------
Thu Sep 11 12:46:41 CEST 2003 - jsrain@suse.de

- removed forgotten debug code (#30396)

-------------------------------------------------------------------
Wed Sep 10 08:13:04 CEST 2003 - jsrain@suse.de

- fixed update of metadata for sysconfig variable LOADER_TYPE
  (#30352)

-------------------------------------------------------------------
Mon Sep  8 09:18:48 CEST 2003 - jsrain@suse.de

- fixed bootloader menu entry - windows -> Windows (like other
  entries) (#29600)
- use device file name when specifying root device for LVM and MD
  instead of using major and minor number (#28028)
- prefix 0x should be added to major/minor number identifying root
  device only for LILO (#29776)
- 2.8.15

-------------------------------------------------------------------
Fri Sep  5 15:10:35 CEST 2003 - jsrain@suse.de

- merged texts from proofread
- fixed configuration proposal when root or boot partition is on md
  (#30122)
- 2.8.14

-------------------------------------------------------------------
Thu Sep  4 12:37:04 CEST 2003 - jsrain@suse.de

- if variable with list of initrd modules in sysconfig doesn't
  exist, set default value to empty (#30020)

-------------------------------------------------------------------
Wed Sep  3 13:34:51 CEST 2003 - jsrain@suse.de

- don't write 'single' to slot A kernel command line on IBM iSeries
  (arch. PPC) (#27984) (olh@suse.de)

-------------------------------------------------------------------
Mon Sep  1 10:04:55 CEST 2003 - jsrain@suse.de

- fixed bootloader installation with numeric (major-minor) root
  device specification (#29776)
- not proposing booting from floppy if /boot is beyond 1024 cylinder
  as it doesn't solve anything (#29524)
- 2.8.13

-------------------------------------------------------------------
Thu Aug 28 14:20:10 CEST 2003 - jsrain@suse.de

- fixed displayed section type in sections summary dialog for
  "other" sections (#29472)
- don't ask for abort confirmation during installation if settings
  were changed in previous run of component from proposal (#29496)
- 2.8.12

-------------------------------------------------------------------
Mon Aug 25 10:00:10 CEST 2003 - jsrain@suse.de

- fixed inconsistence of floppy size (1440kB -> 1.44 MB) (#29142)
- reporting segmentation fault when running bootloader binary
  (#29199)
- added correct help for configuration writing dialog
- improved help text for rescue floppy (#29143)
- 2.8.11

-------------------------------------------------------------------
Mon Aug 18 09:20:32 CEST 2003 - jsrain@suse.de

- fixed creating of boot floppy (#28994)
- updated comments in susconfig fillup (#28845)
- moved dir for backup MBR to /var/lib/YaST2, in /boot leaving just
  last MBR (this way it can be inserted to GRUB menu) (#28802)
- backup-ing areas really affected when saving bootloader
  configuration (MBR of first disk and sector bootloader is
  installed to) (#28803)
- 2.8.10

-------------------------------------------------------------------
Wed Aug 13 14:07:32 CEST 2003 - jsrain@suse.de

- fixed bootloader update
- better comments around YaST2 metadata in generated cfg. files
- 2.8.9

-------------------------------------------------------------------
Tue Aug 12 13:29:35 CEST 2003 - jsrain@suse.de

- added support for not installing any bootloader
- recreate reset menubutton after bootloader switch
- updated update functionality (replace vmlinuz.shipped images with
  vmlinuz, dtto for initrd)

-------------------------------------------------------------------
Mon Aug 11 09:33:26 CEST 2003 - jsrain@suse.de

- not using .shipped image any more (kernel package doesn't contain
  it)
- merged texts from proofread
- added more verbose logging of proposing configuration
- 2.8.8

-------------------------------------------------------------------
Thu Aug  7 15:46:44 CEST 2003 - jsrain@suse.de

- fixed lost sections when changhing bootloader location (#28552)
- not offering to replace partition booting from HDD with partition
  for booting from floppy when changed GRUB location to other disk
  partition if entry for booting from HDD doesn't exist
- fixed proposing of LILO configuration (put multiple times into
  quotes, some options weren't displayed correctly in summary table)
- fixed lost sections in many other cases
- removed popup informing about changed disk partitioning although
  it was unchanged during installation proposal
- 2.8.7

-------------------------------------------------------------------
Mon Aug  4 15:56:18 CEST 2003 - jsrain@suse.de

- added .desktop files
- 2.8.6

-------------------------------------------------------------------
Thu Jul 31 09:29:28 CEST 2003 - jsrain@suse.de

- don't offer extra /boot and / partition as bootloader location
  if they are the same

-------------------------------------------------------------------
Tue Jul 29 08:28:53 CEST 2003 - jsrain@suse.de

- added possibility to clone selected bootloader section (#26458)
- fixed creation of lilo.conf - quotes were missing
- entries to bootloader are to be translated (#26800)

-------------------------------------------------------------------
Wed Jul 23 09:04:04 CEST 2003 - jsrain@suse.de

- Using major/minor number for unusual devices instead of device
  node name in root kernel parameter (#28028)

-------------------------------------------------------------------
Mon Jul 21 17:00:59 CEST 2003 - jsrain@suse.de

- double click on tables now triggers Edit (#25156)
- fixed testuite and building
- 2.8.5

-------------------------------------------------------------------
Tue Jul  8 16:35:47 CEST 2003 - jsrain@suse.de

- fixed question popup if canceling configuration (#27479)
- installing additional copy of bootloader bootsector to bootsector
  of /boot partition for LILO and GRUB (#27389)
- not activating any partition by default if some already active
  (#26278)
- 2.8.4

-------------------------------------------------------------------
Wed Jun 25 10:11:41 CEST 2003 - jsrain@suse.de

- fixed several minor bugs
- 2.8.3

-------------------------------------------------------------------
Mon Jun 23 14:09:14 CEST 2003 - jsrain@suse.de

- fixed common_popups, common_messages -> YCP modules
- fixed missing imports
- 2.8.2

-------------------------------------------------------------------
Thu Jun 12 13:03:52 CEST 2003 - jsrain@suse.de

- fixed file list
- fixed user interface
- 2.8.1

-------------------------------------------------------------------
Wed May 28 15:00:47 CEST 2003 - jsrain@suse.de

- updated PPC bootloader support

-------------------------------------------------------------------
Fri May 16 09:09:46 CEST 2003 - jsrain@suse.de

- fixed collision with driver update (#26717)

-------------------------------------------------------------------
Thu May 15 14:27:25 CEST 2003 - jsrain@suse.de

- updated ELILO (IA64 bootloader) support

-------------------------------------------------------------------
Mon May  5 16:38:39 CEST 2003 - jsrain@suse.de

- updated and optimized some internal structures and related
  functions

-------------------------------------------------------------------
Thu Apr 24 11:19:57 CEST 2003 - jsrain@suse.de

- updated doaboot script (ro@suse.de)

-------------------------------------------------------------------
Wed Apr 23 13:12:31 CEST 2003 - jsrain@suse.de

- updated widget handling functions interface
- updated documentation

-------------------------------------------------------------------
Tue Apr 22 09:57:55 CEST 2003 - jsrain@suse.de

- added possibility to download boot floppy image via FTP/HTTP
  (#26175)
- added possibility to restore last MBR saved during isntallation
  or bootloader configuration (#16338)

-------------------------------------------------------------------
Fri Apr 18 13:18:24 CEST 2003 - jsrain@suse.de

- no more retaking current kernel parameters to bootloader
  configuration file when configuring installed system (#26304)
- fixed devices for MBR/boot partition/root/partition when
  installing on md (#26287)
- not activating any partition during update (#26323)
- better checkign of bootloader-on-floppy installation (#26323)
- in case of inconsistence between sysconfig and bootlaoder cfg.
  file bootloader cfg.file is prefered (#26323)
- fixed possible tmp filename security problem of installation
  on AXP (#26357)
- displaying partition that will be activated and MBR device that
  will be replaced with generic code (partial fix of #26278)
- added possibility to save MBR before bootloader installation and
  insert saved MBR image to GRUB menu (#16338)
- 2.8.0

-------------------------------------------------------------------
Tue Apr  8 09:12:41 CEST 2003 - jsrain@suse.de

- added possibility to save all settings and reinstall bootloader
  although nothing was changed (#24346)

-------------------------------------------------------------------
Fri Apr  4 16:27:36 CEST 2003 - jsrain@suse.de

- code cleanup and optimalization
- added bootloader parameters support, made routines more universal
- documentation update

-------------------------------------------------------------------
Thu Apr  3 17:50:50 CEST 2003 - jsrain@suse.de

- allowed bootfloppy to format floppy disk and select device
- allowed bootfloppy to use custom image (22376)
- other minor bootfloppy updates and code cleanup

-------------------------------------------------------------------
Mon Mar 24 12:07:34 CET 2003 - jsrain@suse.de

- removed reading of initrd modules from install_inf (#24709)

-------------------------------------------------------------------
Fri Mar 21 14:44:31 CET 2003 - jsrain@suse.de

- updated documentation
- updated testsuite
- several minor updates and optimalizations

-------------------------------------------------------------------
Tue Mar 18 13:09:02 CET 2003 - jsrain@suse.de

- fixed undeclared variable title (#25560)
- 2.7.19

-------------------------------------------------------------------
Mon Mar 17 14:24:01 CET 2003 - jsrain@suse.de

- fixed displaying of logs on bootloader errors (#25470)
- 2.7.18

-------------------------------------------------------------------
Mon Mar 17 09:41:07 CET 2003 - jsrain@suse.de

- fixed updating GRUB configuration if entry with other system was
  present and set as default (#25418)
- 2.7.17

-------------------------------------------------------------------
Fri Mar 14 13:26:39 CET 2003 - jsrain@suse.de

- fixed behaviour when iditing empty section, when creating new
  section, add most common keys (#25305)
- fixed initrd modules cloning (#25351)
- 2.7.16

-------------------------------------------------------------------
Tue Mar 11 12:55:43 CET 2003 - jsrain@suse.de

- using activate instead of sfdisk to activate bootloader
  partition, because sfdisk has unwanted side effects (#24740)
- 2.7.15

-------------------------------------------------------------------
Mon Mar 10 11:05:07 CET 2003 - jsrain@suse.de

- fixed filtering of modules added to initrd (#24709)
- fixed partition activation if bootloader in logical disk (#24740)
- 2.7.14

-------------------------------------------------------------------
Fri Mar  7 10:16:51 CET 2003 - jsrain@suse.de

- fixed update from version without sysconfig variables specifying
  used bootloader (#24783)
- fixed reading configuration, not using agent's cache (#24821)
- 2.7.13

-------------------------------------------------------------------
Wed Mar  5 13:48:29 CET 2003 - jsrain@suse.de

- fixed multiple occurences of map option in one GRUB section
  (#24627)
- not adding automatically the apic kernel option (#24668)
- fixed error message in log during saving (#24705)

-------------------------------------------------------------------
Mon Mar  3 12:51:51 CET 2003 - jsrain@suse.de

- added possibility to force complete bootloader save (not save
  only if settings have changed - no UI change, only for other
  modules that need it)
- merged texts from final proofreading
- 2.7.12

-------------------------------------------------------------------
Fri Feb 28 11:04:26 CET 2003 - jsrain@suse.de

- updated the detection of changes of settings (#24422)
- 2.7.11

-------------------------------------------------------------------
Thu Feb 27 12:33:24 CET 2003 - jsrain@suse.de

- fixed ordering of bootloader options (#24420)

-------------------------------------------------------------------
Mon Feb 24 09:20:59 CET 2003 - jsrain@suse.de

- updated confirmation popup after bootloader is isntalled to
  floppy (#23903)
- fixed forgotten saving of cfg. files in some cases (#24073)
- in repair mode reading bootloader type from sysconfig, no probing
  (#24062)
- 2.7.10

-------------------------------------------------------------------
Fri Feb 21 13:11:08 CET 2003 - jsrain@suse.de

- fixed adding of memtest to bootloader menu (#23924)
- fixed help text and behaviour of password option popup (#23954)
- added support for easy updating initrd contents during system
  update (#23976)
- fixed setting focus in popups (#24050)

-------------------------------------------------------------------
Thu Feb 20 09:50:57 CET 2003 - jsrain@suse.de

- changed executing /sbin/mk_initrd -> /sbin/mkinitrd
- reorganized kernel parameters when using GRUB (#23829)
- fixed capitalization of YCC labels (#23848)
- 2.7.9

-------------------------------------------------------------------
Wed Feb 19 14:17:58 CET 2003 - jsrain@suse.de

- changed color of text-mode LILO menu - now is blue
- removed unwanted reseting of "disk" LILO option when reproposing
  configuraition - some systems could be unbootable with LILO
  without possibility to prevent it at installation time
- updated ydoc comments
- fixed conversion between GRUB and LILO (#23826)

-------------------------------------------------------------------
Mon Feb 17 15:57:17 CET 2003 - jsrain@suse.de

- added popup when bootloader saved to floppy (#23571)
- added extra stage in progress bar for reading disks partitioning
  (#23712)
- 2.7.8

-------------------------------------------------------------------
Fri Feb 14 09:33:09 CET 2003 - jsrain@suse.de

- added splash-screen's size parameter when calling mk_initrd
  (#23579)

-------------------------------------------------------------------
Thu Feb 13 10:41:08 CET 2003 - jsrain@suse.de

- fixed floppy entry in bootloader menu behaviour - if installing
  to floppy, hard disk is used instead (#23572)

-------------------------------------------------------------------
Mon Feb 10 16:06:25 CET 2003 - jsrain@suse.de

- fixed proposing with merging GRUB menus, resulted in doubled
  items (#23346)
- merged proofread texts from second and third round
- 2.7.7

-------------------------------------------------------------------
Wed Feb  5 13:36:05 CET 2003 - jsrain@suse.de

- fixed bootloader changing during installation (#20759)
- fixed list of locations to hold bootloader bootsector (#17320)

-------------------------------------------------------------------
Tue Feb  4 13:50:29 CET 2003 - jsrain@suse.de

- updates of autoinstallation

-------------------------------------------------------------------
Mon Feb  3 16:59:29 CET 2003 - jsrain@suse.de

- fixed NCurses usability - focus setting
- 2.7.6

-------------------------------------------------------------------
Fri Jan 31 11:59:29 CET 2003 - jsrain@suse.de

- not adding lvm groups and md disks to device map (#23217)

-------------------------------------------------------------------
Thu Jan 30 09:15:45 CET 2003 - jsrain@suse.cz

- fixed setting of vga= kernel parameter (#23188)

-------------------------------------------------------------------
Wed Jan 29 13:23:45 CET 2003 - jsrain@suse.de

- patched proofread texts

-------------------------------------------------------------------
Tue Jan 28 13:43:45 CET 2003 - jsrain@suse.de

- fixed compilation of MBR only on selected platforms
- 2.7.5

-------------------------------------------------------------------
Mon Jan 27 17:48:21 CET 2003 - jsrain@suse.de

- added new testsuites
- added missing translators comments
- added missing functions comments
- made Replace code in MBR function running
- 2.7.4

-------------------------------------------------------------------
Fri Jan 24 13:04:19 CET 2003 - jsrain@suse.de

- fixed too often blinking floppy
- fixed Changed column modifying

-------------------------------------------------------------------
Thu Jan 23 13:44:33 CET 2003 - jsrain@suse.de

- fixed fillup-template usage
- changed symbols in export map to strings because of
  autoinstallation
- 2.7.3

-------------------------------------------------------------------
Wed Jan 22 14:30:26 CET 2003 - jsrain@suse.de

- fixed meaningless log messages (#23025)

-------------------------------------------------------------------
Fri Jan 17 15:00:17 CET 2003 - jsrain@suse.de

- fixed detection of disks configuration changes that may decide to
  use other bootloader (#22918)
- updated S390 installation
- 2.7.2

-------------------------------------------------------------------
Fri Jan 10 17:25:38 CET 2003 - jsrain@suse.de

- fixed failsafe kernel parameters on i386 (#22539)

-------------------------------------------------------------------
Fri Dec 20 16:37:56 CET 2002 - jsrain@suse.de

- added documentation files

-------------------------------------------------------------------
Thu Dec 19 16:27:40 CET 2002 - jsrain@suse.de

- fixed path to elilo.conf (IA64 only affected) (#22502)

-------------------------------------------------------------------
Tue Dec 17 14:53:24 CET 2002 - jsrain@suse.de

- now using fillup-template for sysconfig/bootloader

-------------------------------------------------------------------
Fri Dec 13 08:48:41 CET 2002 - jsrain@suse.de

- fixed ordering of modules in initrd
- added function for changing write process settings

-------------------------------------------------------------------
Wed Dec 11 11:14:58 CET 2002 - jsrain@suse.de

- if something goes wrong during bootloader installation saving, it
  is now possible to fix configuration (#21076)
- possible to change section type an easy way (#19451)
- dialogs updates
- other updates and fixes
- adding sysconfig metadata
- 2.7.1

-------------------------------------------------------------------
Wed Dec  4 17:46:46 CET 2002 - jsrain@suse.cz

- Removed global variables from Liloagent, now able to be used at
  once for more bootloaders
- Added GRUB option types to LiloAgent
- Removed test mode and possible security problem from bootfloppy
  (#20962)
- Fixed several problems of LiloAgent
- Fixed ask for floppy popup (#10485)
- If no initrd created, GRUB's menu.lst doesn't contain it now
  (#21469)
- 2.7.0

-------------------------------------------------------------------
Tue Nov 19 15:19:59 CET 2002 - schwab@suse.de

- Use product name for EFI boot manager entry (#21879).
- Report error when boot loader installation fails.

-------------------------------------------------------------------
Wed Nov 13 09:08:12 CET 2002 - jsrain@suse.cz

- again fixed installing a kernel to *NWSSTG when root is on RAID
  on PPC (#21368)
- creating syntactically correct menu.lst file for GRUB, contents
  may be still incorrect on some servers (#20637)
- 2.6.66

-------------------------------------------------------------------
Tue Nov  5 09:41:05 CET 2002 - jsrain@suse.cz

- Bugfix - LTC1394 - FTP installation to root on LVM didn't install
  a kernel on PPC (#20933)
- 2.6.65

-------------------------------------------------------------------
Wed Oct 30 21:44:47 CET 2002 - kukuk@suse.de

- fix log path in dosilo script
- update_silo_conf: modify version number in /boot/message
- BootSILO.ycp: Don't show popup on success when installing silo

-------------------------------------------------------------------
Wed Oct 30 21:39:20 CET 2002 - kukuk@suse.de

- fix log path in dosilo script
- update_silo_conf: modify version number in /boot/message
- BootSILO.ycp: Don't show popup on success when installing silo

-------------------------------------------------------------------
Tue Oct 29 10:13:28 CET 2002 - jsrain@suse.cz

- fixed target dialog for x86-64 (#21258)
- fixed selecting a prep boot partition on the root drive on PPC
  (#21315)
- fixed installing a kernel to *NWSSTG when root is on RAID on PPC
  (#21368)
- 2.6.64

-------------------------------------------------------------------
Fri Oct 25 14:38:02 CEST 2002 - arvin@suse.de

- log output of mk_initrd also on S390 (bug #21273)
- 2.6.63

-------------------------------------------------------------------
Mon Oct 14 16:50:46 CEST 2002 - jsrain@suse.cz

- fixed activating of boot partition if not instaling bootloader
  (#20874)
- 2.6.62

-------------------------------------------------------------------
Fri Oct 11 11:10:43 CEST 2002 - jsrain@suse.cz

- fixed security problem with permissions of /boot/grub/menu.lst
  (#20803)
- activating /boot partition if grub installed to mbr (part of
  #20637)
- 2.6.61

-------------------------------------------------------------------
Thu Oct 10 17:32:15 CEST 2002 - jsrain@suse.cz

- if bootloader which should be used is not selected for
  installation, backup one is installed on i386 and x86-64
  (grub instead of lilo and lilo instead of grub) (#20759)

-------------------------------------------------------------------
Wed Oct  9 09:22:09 CEST 2002 - jsrain@suse.cz

- now not enabling 2 gettys on same serial line on p690 (#19788)

-------------------------------------------------------------------
Tue Oct  8 14:16:06 CEST 2002 - jsrain@suse.cz

- fixed type in initrd modules ignore list for PPC (#20684)
- 2.6.59

-------------------------------------------------------------------
Mon Oct  7 08:23:36 CEST 2002 - jsrain@suse.cz

- fixed activating boot method on PPC (#20407)
- fixed helptexts on PPC (#20605)
- fixed translating of PPC-specific strings
- 2.6.58

-------------------------------------------------------------------
Fri Oct  4 10:38:02 CEST 2002 - jsrain@suse.cz

- added more comments to bootloader in sysconfig/bootloader (#20385)
- fixed restoring original configuration - could caused unbootable
  system (#20391)
- 2.6.57

-------------------------------------------------------------------
Wed Oct  2 14:01:36 CEST 2002 - jsrain@suse.cz

- fixed update of lilo, resulted in corrupted lilo.conf (#20320)
- fixed errors reporting during bootloader update (#20321)
- fixed activating of initrd at update (#19643)

-------------------------------------------------------------------
Tue Oct  1 15:34:28 CEST 2002 - jsrain@suse.cz

- fixed nasty trap in bootloader installation (now not reseting
  configuration without question) (#20073)

-------------------------------------------------------------------
Fri Sep 27 16:45:01 CEST 2002 - jsrain@suse.cz

- applied patches for PPC (#20178 and #20205 - initrd modules list)

-------------------------------------------------------------------
Fri Sep 27 08:45:51 CEST 2002 - lslezak@suse.cz

- fixed configuration reset at installation proposal
  if partitioning was changed (#20073)
- fixed failsafe options on x86-64 (removed disableapic,
  added iommu=noforce) (#19903)

-------------------------------------------------------------------
Tue Sep 24 11:23:39 CEST 2002 - lslezak@suse.cz

- check if label already exists (in section edit),
  allow labels longer than 15 chars for grub (#19874)
- removed 'nosmp' from failsafe options on x86-64 (#19903)
- don't add rewritten other section to menu (#19990)
- version 2.6.56

-------------------------------------------------------------------
Tue Sep 17 17:13:23 CEST 2002 - lslezak@suse.de

- fixed obsoleted help text in y2cc (#19466)
- version 2.6.55

-------------------------------------------------------------------
Fri Sep 13 13:52:12 CEST 2002 - mvidner@suse.cz

- bootfloppy: enable asking the user for the CD (#19628).
- 2.6.54

-------------------------------------------------------------------
Fri Sep 13 13:25:06 CEST 2002 - fehr@suse.de

- make supression of certain modules (cdrom and usb) work
- version 2.6.53

-------------------------------------------------------------------
Thu Sep 12 19:58:13 CEST 2002 - lslezak@suse.cz

- do not regenerate device.map file at update (part of #19555)
- version 2.6.52

-------------------------------------------------------------------
Thu Sep 12 18:17:11 CEST 2002 - fehr@suse.de

- fix to use lilo on update if there is no /etc/sysconfig/bootloader
  (#19558)

-------------------------------------------------------------------
Thu Sep 12 16:12:56 CEST 2002 - lslezak@suse.cz

- add current kernel parameters to lilo.conf at update (#19415)
- added missing function DisplayLogFile to BootSILO.ycp, BootELILO.ycp
- version 2.6.51

-------------------------------------------------------------------
Thu Sep 12 16:02:49 CEST 2002 - kkaempf@suse.de

- run mkinitrd on PPC if needed (#18276)
- 2.6.50

-------------------------------------------------------------------
Thu Sep 12 11:23:17 CEST 2002 - kkaempf@suse.de

- exclude usb modules from initrd (#19432)
- 2.6.49

-------------------------------------------------------------------
Wed Sep 11 14:02:12 CEST 2002 - lslezak@suse.cz

- don't change configuration if partitioning was changed
  and bootloader location is floppy (at installation proposal) (#19388)
- allow installation on extended partition (at installation) (#19184)
- version 2.6.48

-------------------------------------------------------------------
Tue Sep 10 18:30:26 CEST 2002 - kkaempf@suse.de

- ppc bugfix #18849
- 2.6.47

-------------------------------------------------------------------
Tue Sep 10 17:32:18 CEST 2002 - lslezak@suse.cz

- use lilo instead grub at update
- version 2.6.46

-------------------------------------------------------------------
Tue Sep 10 12:15:10 CEST 2002 - fehr@suse.de

- fix root device detection of mk_lilo_conf
- change default mbr detection in Boot.ycp (#19117)
- prevent blanks in label in BootLILO.ycp (#19181)
- version 2.6.45

-------------------------------------------------------------------
Mon Sep  9 17:59:48 CEST 2002 - lslezak@suse.cz

- allow installation on extended partion (#19184)
- version 2.6.44

-------------------------------------------------------------------
Mon Sep  9 13:40:09 CEST 2002 - mvidner@suse.cz

- Replace whitespace (and nonprintable characters)
  in lilo section labels by an underscore (#19181).
- Properly use / or /boot/ in /boot/grub/menu.lst during upgrade (#19125).
- 2.6.43

-------------------------------------------------------------------
Sun Sep  8 19:47:38 CEST 2002 - mvidner@suse.cz

- Fixed the testsuite.
- 2.6.42

-------------------------------------------------------------------
Sun Sep  8 13:30:47 CEST 2002 - kkaempf@suse.de

- drop "make check" for the moment.

-------------------------------------------------------------------
Fri Sep  6 21:34:54 CEST 2002 - kkaempf@suse.de

- workaround for hwinfo bug (#19071)
- 2.6.41

-------------------------------------------------------------------
Fri Sep  6 17:16:13 CEST 2002 - jsrain@suse.cz

- fixed provides/obsoletes
- 2.6.40

-------------------------------------------------------------------
Fri Sep  6 12:45:21 CEST 2002 - jsrain@suse.cz

- fixed deletion of cfg. file entries wjen using GRUB (Bug #18962)
- fixed rendering GRUB menu on installed system (Bug #18973)
- fixed handling of errors during bootlaoder installation
  (Bug #19020)
- 2.6.39

-------------------------------------------------------------------
Thu Sep  5 21:14:47 CEST 2002 - kkaempf@suse.de

- properly check for update when determing boot type
- 2.6.38

-------------------------------------------------------------------
Thu Sep  5 11:49:23 CEST 2002 - jsrain@suse.cz

- not calling Storage::UseLilo () in Boot module constructor
- 2.6.37

-------------------------------------------------------------------
Thu Sep  5 10:36:55 CEST 2002 - schwab@suse.de

- Move elilo.conf to /boot/efi/SuSE.

-------------------------------------------------------------------
Wed Sep  4 12:35:39 CEST 2002 - jsrain@suse.cz

- fixed bootfloppy function (Bug #17430)
- fixed checking for need to set active partition (Bug #18835)
- fixed reseting bootloader type after partitioning change
- fixed label of sections dialog (Bug #18877)
- 2.6.36

-------------------------------------------------------------------
Tue Sep  3 20:37:36 CEST 2002 - kukuk@suse.de

- installation/src/silo/agents/update_silo_conf: New
  file, modifies silo.conf and boot/message if an update is done.
- installation/src/silo/BootSILO.ycp: Implement calling "dosilo"
  script.
- prom.cc: Add reg string if prom name exists at least once.

-------------------------------------------------------------------
Tue Sep  3 17:05:39 CEST 2002 - jsrain@suse.cz

- fixed usage of Pkg::SourceProvideFile function

-------------------------------------------------------------------
Tue Sep  3 10:28:02 CEST 2002 - jsrain@suse.cz

- if partitioning changes, resets bootloader location to MBR, only
  meaningful partitions possible as bootloader bootsector locations
  (Bug #18744)
- 2.6.35

-------------------------------------------------------------------
Mon Sep  2 17:33:54 CEST 2002 - jsrain@suse.cz

- added reset function (for calling after partitioning changes
  during installation) (Bug #18744)

-------------------------------------------------------------------
Mon Sep  2 10:55:24 CEST 2002 - jsrain@suse.cz

- updating prep boot partition during installation on PPC
  (Bug #18689)
- 2.6.34

-------------------------------------------------------------------
Fri Aug 30 15:54:15 CEST 2002 - jsrain@suse.cz

- fixed bootfloppy creation (not yet tested) (Bug #17430)
- building fixed
- removed shadowed symbols (Bug #18622)
- 2.6.33

-------------------------------------------------------------------
Wed Aug 28 12:13:05 CEST 2002 - kkaempf@suse.de

- fix checking for splashscreen
- 2.6.31

-------------------------------------------------------------------
Wed Aug 28 11:57:22 CEST 2002 - jsrain@suse.cz

- fixed building on SPARC
- removed unneeded files from GRUB installation
- fixed boot floppies location
- fixed logging
- 2.6.32

-------------------------------------------------------------------
Tue Aug 27 16:19:25 CEST 2002 - jsrain@suse.cz

- if no boot message exists not including in menu.lst (Bug #18381)
- fixed ordering of list of kernel images / other partitions
- 2.6.30

-------------------------------------------------------------------
Mon Aug 26 23:39:13 EDT 2002 - nashif@suse.de

- do not reset location value in autoinst mode
- if location is not empty, configure boot device in autoinst
  mode (Avoid calling ConfigureLocation)
- 2.6.29

-------------------------------------------------------------------
Mon Aug 26 17:12:14 CEST 2002 - jsrain@suse.cz

- removed icons from control center on S390 (Bugs #18371 and #18367)
- fixed curses UI buttons (Bug #18333)
- fixed handling of nonwritable floppy (Bug #18312)
- fixed PPC installation (Bug #18140)
- 2.6.28

-------------------------------------------------------------------
Fri Aug 23 18:34:27 CEST 2002 - jsrain@suse.cz

- fixed lists of devices (Bug #18269)
- fixed installation on compaq disk array (Bug #18134)
- 2.6.27

-------------------------------------------------------------------
Tue Aug 20 17:05:05 CEST 2002 - arvin@suse.de

- correctly handle hvc console on ppc
- 2.6.26

-------------------------------------------------------------------
Tue Aug 20 14:48:13 CEST 2002 - jsrain@suse.cz

- fixed original configuration restore when using GRUB
- fixed partition list reading
- 2.6.25

-------------------------------------------------------------------
Mon Aug 19 14:10:01 CEST 2002 - jsrain@suse.cz

- modified failsafe kernel image name for update of lilo
- fixed GRUB save after configuration
- not deleting old device map during installation
- /sbin/elilo now not running after configuration change
- 2.6.24

-------------------------------------------------------------------
Fri Aug 16 14:13:01 CEST 2002 - jsrain@suse.cz

- added universal functions for accessing kernel parameters
  independent on bootloader
- modified failsafe kernel image name
- fixed kdoc comments
- merged proofread texts
- now building initrd on S390
- 2.6.23

-------------------------------------------------------------------
Tue Aug 13 06:49:05 CEST 2002 - jsrain@suse.cz

- fixed handling different BIOS Ids (Bug #17594)
- added disableapic to failsafe kernel command
- 2.6.22

-------------------------------------------------------------------
Fri Aug  9 16:10:37 CEST 2002 - jsrain@suse.de

- fixed installation on S390 (Bug #17244)
- 2.6.21

-------------------------------------------------------------------
Fri Aug  9 09:24:57 CEST 2002 - jsrain@suse.de

- now setting framebuffer vga mode (Bug #17537)
- 2.6.20

-------------------------------------------------------------------
Thu Aug  8 09:59:38 CEST 2002 - jsrain@suse.de

- fixed device name translation for GRUB during installation for
  other systems
- 2.6.19

-------------------------------------------------------------------
Wed Aug  7 15:04:52 CEST 2002 - jsrain@suse.de

- Fix adaptation for multiple 'other' partitions for booting
  for GRUB (#17458)
- 2.6.18

-------------------------------------------------------------------
Wed Aug  7 12:39:25 CEST 2002 - kkaempf@suse.de

- Allow for multiple 'other' partitions for booting (#17458)

-------------------------------------------------------------------
Wed Aug  7 08:45:44 CEST 2002 - jsrain@suse.de

- added support for changing kernel command line for other modules
  when using GRUB easily
- 2.6.17

-------------------------------------------------------------------
Tue Aug  6 16:43:24 CEST 2002 - jsrain@suse.de

- fixed abort button behaviour
- 2.6.16

-------------------------------------------------------------------
Tue Aug  6 15:07:04 CEST 2002 - jsrain@suse.de

- fixed ordering of GRUB commands in menu.lst
- added expert configuration of /etc/grub.conf
- 2.6.15

-------------------------------------------------------------------
Mon Aug  5 18:00:24 CEST 2002 - jsrain@suse.cz

- fixed lilo update problem (Bug #15819)
- fixed bootloader loaction dialog contents (Bug #17320)

-------------------------------------------------------------------
Mon Aug 05 13:11:26 CEST 2002 - arvin@suse.de

- changes for new /etc/install.inf agent

-------------------------------------------------------------------
Mon Aug  5 12:55:29 CEST 2002 - fehr@suse.de

- make BootS390.ycp work again (was broken after 8.0 changes)
- 2.6.13

-------------------------------------------------------------------
Thu Aug  1 15:15:24 CEST 2002 - jsrain@suse.cz

- minor updates and fixes
- 2.6.12

-------------------------------------------------------------------
Tue Jul 30 16:15:24 CEST 2002 - jsrain@suse.cz

- added comments for translators

-------------------------------------------------------------------
Tue Jul 30 15:27:45 CEST 2002 - arvin@suse.de

- fixed configuration of grub

-------------------------------------------------------------------
Mon Jul 29 11:26:24 CEST 2002 - jsrain@suse.cz

- added basic expert dialogs for GRUB
- several fixes
- 2.6.10

-------------------------------------------------------------------
Fri Jul 26 15:44:32 CEST 2002 - jsrain@suse.cz

- fixed configuration of installed system for GRUB
- added password support for GRUB
- added boot from floppy support for GRUB
- 2.6.9

-------------------------------------------------------------------
Fri Jul 26 09:34:02 CEST 2002 - jsrain@suse.cz

- added bootloader graphical screen support for GRUB
- added other OS during installation support for GRUB
- 2.6.8

-------------------------------------------------------------------
Thu Jul 25 15:54:25 CEST 2002 - schwab@suse.de

- Fix doelilo script.

-------------------------------------------------------------------
Thu Jul 25 13:28:41 CEST 2002 - jsrain@suse.cz

- added support for GRUB configuration on running system
- added support for installing GRUB during installation process
- fixed for lilo startup (#17142)
- 2.6.7

-------------------------------------------------------------------
Mon Jul 22 12:20:57 CEST 2002 - kkaempf@suse.de

- prepare for GRUB support

-------------------------------------------------------------------
Wed Jul 17 11:28:44 CEST 2002 - arvin@suse.de

- fixed file list for i386 (use %ix86 macro)

-------------------------------------------------------------------
Fri Jul 12 12:33:34 CEST 2002 - arvin@suse.de

- use proper namespace for Args and CallFunction (#16776)

-------------------------------------------------------------------
Mon Jul  8 16:01:04 CEST 2002 - mvidner@suse.cz

- fixed Provides/Obsoletes (yast2-agent-liloconf)

-------------------------------------------------------------------
Thu Jul 04 20:50:02 CEST 2002 - arvin@suse.de

- moved non binary files to /usr/share/YaST2

-------------------------------------------------------------------
Wed Jul  3 10:38:58 CEST 2002 - lslezak@suse.cz

- fixed installation/src/ppc/agents/Makefile.am (ppc build bug)
- version 2.6.2

-------------------------------------------------------------------
Tue Jul  2 15:31:29 CEST 2002 - lslezak@suse.cz

- merged with yast2-agent-lilo, yast2-agent-prom,
  yast2-config-bootfloppy and yast2 lilo installation part
- renamed to yast2-bootloader
- version 2.6.1

-------------------------------------------------------------------
Tue Jun 25 16:57:19 CEST 2002 - lslezak@suse.cz

- addded editor for expert user
- changed ABC::`abc -> ABC::abc
- version 2.6.0

-------------------------------------------------------------------
Thu Apr 11 11:01:31 CEST 2002 - lslezak@suse.cz

- SuSE-8_0-Branch merged to the head

-------------------------------------------------------------------
Thu Mar 21 15:04:50 CET 2002 - mvidner@suse.cz

- Obsoletes yast2-config-bootloader. (#15135)
- 2.5.13

-------------------------------------------------------------------
Fri Mar 15 12:01:57 CET 2002 - dmeszar@suse.cz

- fixed #14935 (can't close with WM)

-------------------------------------------------------------------
Mon Mar  4 12:12:49 CET 2002 - dmeszar@suse.cz

- fixed bug #14100 (main dialog not hiden when exiting)
- screenshot mode implemented

-------------------------------------------------------------------
Mon Feb 18 19:29:06 CET 2002 - dmeszar@suse.cz

- fixed bug #13505 (incomplete label "Uninstall boot loader from"->
  device name is missing)
- fixed bug #13524 (broken writing of special lilo options
  (like change-rules, disk, map-drive...)

-------------------------------------------------------------------
Mon Feb 11 15:19:24 CET 2002 - dmeszar@suse.cz

- fixed restoring original settings from installation

-------------------------------------------------------------------
Tue Feb  5 13:24:57 CET 2002 - dmeszar@suse.cz

- implemented section order changing

-------------------------------------------------------------------
Mon Jan 28 17:04:55 CET 2002 - dmeszar@suse.cz

- don't read 'user_settings'

-------------------------------------------------------------------
Wed Jan 23 17:44:13 CET 2002 - dmeszar@suse.cz

- fixed rpm dependencied

-------------------------------------------------------------------
Fri Jan 11 19:38:30 CET 2002 - dmeszar@suse.cz

- fixed original lilo.conf restoring

-------------------------------------------------------------------
Sat Dec 22 18:45:31 CET 2001 - dmeszar@suse.cz

- autoinstallation adaptation
- installed linux's scanner
- 3rd param for 'select', fixed specfile

-------------------------------------------------------------------
Fri Nov  9 13:21:52 CET 2001 - dmeszar@suse.cz

- major ui changes- new startup dialog, sequence changed
- addaptation for installation

-------------------------------------------------------------------
Thu Sep 20 19:08:32 CEST 2001 - dmeszar@suse.cz

- module icon changed to 'boot.png' ;)

-------------------------------------------------------------------
Tue Sep 18 15:36:00 CEST 2001 - dmeszar@suse.cz

- module icon changed to 'lilo.png' (#10656)

-------------------------------------------------------------------
Mon Sep 17 14:01:01 CEST 2001 - dmeszar@suse.cz

- bug #10661 fixed (lilo configuration written without change !!)
- bug #10667 fixed (No section is marked as default, if there is the
    keyword 'default' missing in the lilo.conf.)

-------------------------------------------------------------------
Thu Sep 13 16:51:28 CEST 2001 - kendy@suse.cz

- Write the lilo.conf first and then run lilo (not in the reverse
  order...)
- Some unused code removed, lilo_write.ycp is not distributed.

-------------------------------------------------------------------
Mon Sep 10 14:47:28 CEST 2001 - dmeszar@suse.cz

- use Arch:: instead of user_settings

-------------------------------------------------------------------
Tue Sep  4 15:02:23 CEST 2001 - dmeszar@suse.cz

- fix #10062
- fixed the qt-IntField update bug (after creation of
  dialog the intfield doesn't show its actual value
  but shows 0 under qt)

-------------------------------------------------------------------
Fri Aug 31 13:49:03 CEST 2001 - dmeszar@suse.cz

- use 'Add other section' radio button instead of 'add windows/os2 section'
  for sparcs
- removed debug logging

-------------------------------------------------------------------
Mon Aug 27 12:54:32 CEST 2001 - dmeszar@suse.cz

- removed 'uninstall silo', 'install to boot/root' for sparcs
- sparc: if kernel image's path is /'kernel', add '/boot' as prefix
  when checking the kernel existence and description

-------------------------------------------------------------------
Mon Aug 20 16:58:35 CEST 2001 - dmeszar@suse.cz

- fixed section label displaying in summary table ("section label" - > section label)

-------------------------------------------------------------------
Mon Aug 13 17:14:39 CEST 2001 - dmeszar@suse.cz

- fixed description for other sections in summary table

-------------------------------------------------------------------
Wed Aug  8 15:09:04 CEST 2001 - dmeszar@suse.cz

- correct handling od '\' '"' chars when reading ui input fields
- fixed 'other' section removing
- section quota set to 16

-------------------------------------------------------------------
Tue Jul 31 19:07:59 CEST 2001 - dmeszar@suse.cz

- uninstall ability implemnted
- section removing fixed
- don't show 'image' option in options list of image/other section
- help text for options stripped to minimal acceptable extent
- options dialog layout changes
- option editing dialog added

-------------------------------------------------------------------
Mon Jul 30 16:49:14 CEST 2001 - dmeszar@suse.cz

- save confirm dialog added

-------------------------------------------------------------------
Thu Jul 26 18:59:25 CEST 2001 - dmeszar@suse.cz

- proof-read texts, platform dependent code added

-------------------------------------------------------------------
Thu Mar 22 09:27:24 CET 2001 - dmeszar@suse.cz

- initial version<|MERGE_RESOLUTION|>--- conflicted
+++ resolved
@@ -1,5 +1,9 @@
 -------------------------------------------------------------------
-<<<<<<< HEAD
+Tue May 30 07:37:01 UTC 2017 - jreidinger@suse.com
+- Repropose bootloader configuration when storage proposal is
+  modified (bsc#1035746)
+
+-------------------------------------------------------------------
 Tue Apr 25 12:05:03 UTC 2017 - jreidinger@suse.com
 
 - storage-ng:
@@ -11,12 +15,6 @@
 
 - storage-ng: use new wrapper API
 - 3.3.7
-=======
-Tue May 30 07:37:01 UTC 2017 - jreidinger@suse.com
-- Repropose bootloader configuration when storage proposal is
-  modified (bsc#1035746)
-- 3.2.20
->>>>>>> 96a6d32a
 
 -------------------------------------------------------------------
 Thu Apr 13 13:34:12 UTC 2017 - jreidinger@suse.com

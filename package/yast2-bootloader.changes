-------------------------------------------------------------------
<<<<<<< HEAD
Wed Mar  1 17:42:18 UTC 2017 - jreidinger@suse.com

- provide more helpful error message when invalid arguments for
  serial console are provided (bsc#1012383)
- 3.2.17

-------------------------------------------------------------------
Wed Mar  1 16:42:18 UTC 2017 - jreidinger@suse.com

- propose for xen hypervisor vga parameter if framebuffer is used
  ( should fix issue with text only environment when fbdev driver
  is used )
  (FATE#322200)
- 3.2.16
=======
Fri Mar 24 14:17:00 UTC 2017 - jreidinger@suse.com

- Report user friendly message when no root partition is detected
  instead of internal error. (bsc#1029293)
- 3.1.209
>>>>>>> 579245fb

-------------------------------------------------------------------
Wed Jan 25 12:57:38 UTC 2017 - mvidner@suse.com

- Implement simple_mode -> label_proposal (FATE#322328)
- 3.2.15

-------------------------------------------------------------------
Fri Jan  6 13:22:36 UTC 2017 - jreidinger@suse.com

- do not crash when switching from no bootloader to grub2 when
  grub2 package is not installed (bsc#1018280)
- 3.2.14

-------------------------------------------------------------------
Tue Jan  3 09:36:01 UTC 2017 - jreidinger@suse.com

- do not try to write legacy_boot flag for msdos partition table
  in more disks scenario when there is also GPT disk (bsc#1017776)
- 3.2.13

-------------------------------------------------------------------
Mon Dec  5 13:58:33 UTC 2016 - jreidinger@suse.com

- stop failing with new cfa ( caused by deleting nil, change
  in cfa needed for bsc#983486 )
- 3.2.12

-------------------------------------------------------------------
Wed Nov 30 08:36:28 UTC 2016 - jreidinger@suse.com

- Recommends syslinux as it is often used by generic_mbr, but it
  is not hard requirement (bsc#1004229)
- 3.2.11

-------------------------------------------------------------------
Tue Nov 22 18:38:42 UTC 2016 - jreidinger@suse.com

- Do not crash in bootloader when default mount by is set to label
  (bsc#1009493)
- 3.2.10

-------------------------------------------------------------------
Tue Nov 22 13:41:42 UTC 2016 - jreidinger@suse.com

- use proper sources when doing kexec (bsc#981434)
- 3.2.9

-------------------------------------------------------------------
Wed Nov 16 14:19:14 UTC 2016 - jreidinger@suse.com

- when protecting modification of kernel parameters by password,
  add also rd.shell=0 parameter to avoid getting into initrd shell
  (bsc#1009220)
- 3.2.8

-------------------------------------------------------------------
Mon Nov 14 14:21:16 UTC 2016 - lslezak@suse.cz

- Revert the package deselection check (from 3.2.3), there is
  a new generic solution in yast2-packager-3.2.6 for all YaST
  modules (bsc#885496)
- 3.2.7

-------------------------------------------------------------------
Wed Nov  2 14:14:21 UTC 2016 - jreidinger@suse.com

- set pmbr flag only on GPT disks (bsc#1008092)
- 3.2.6

-------------------------------------------------------------------
Tue Nov  1 11:49:05 UTC 2016 - jreidinger@suse.com

- Use the system-wide locale (/etc/sysconfig/language:RC_LANG) when
  generating the GRUB2 menu (bsc#998152)
- 3.2.5

-------------------------------------------------------------------
Thu Oct 13 12:26:53 UTC 2016 - jreidinger@suse.com

- Do not require syslinux on target system during installation
  (bsc#1004229)
- fix installation on dm raids to not use mapper device and instead
  use underlaying device (bsc#1004921)
- 3.2.4

-------------------------------------------------------------------
Fri Oct  7 12:46:18 UTC 2016 - jreidinger@suse.com

- Warn user if the packages needed for booting are deselected
  (bsc#885496)
- 3.2.3

-------------------------------------------------------------------
Thu Oct  6 08:24:51 UTC 2016 - jreidinger@suse.com

- allow user to repropose configuration if unknown udev link found
  (bnc#931291)
- 3.2.2

-------------------------------------------------------------------
Tue Oct  4 12:51:04 UTC 2016 - ancor@suse.com

- Do not crash when the user tries to enable serial console with
  blank arguments (bsc#1000629)
- 3.2.1

-------------------------------------------------------------------
Fri Sep 30 15:25:29 UTC 2016 - jreidinger@suse.com

- show popup when unsupported bootloader used on system, allowing
  user to exit yast2-bootloader or propose supported bootloader
  there (bnc#923458)
- Version bumped to 3.2.X to ease coordination of Tumbleweed,
  Leap 42.2 and SLE-12-SP2 development.
- 3.2.0

-------------------------------------------------------------------
Tue Aug 30 13:31:14 UTC 2016 - jreidinger@suse.com

- import properly device map in autoyast profile (found during
  debugging bnc#995627)
- log device map entries before written them, to allow easier
  debugging of augeas lenses failure (bnc#995627)
- 3.1.203

-------------------------------------------------------------------
Tue Aug 30 08:42:25 UTC 2016 - jreidinger@suse.com

- fix crash when activating partition on md raid (bnc#995627)
- 3.1.202

-------------------------------------------------------------------
Fri Aug 26 09:25:49 UTC 2016 - jsrain@suse.cz

- warn user if enabling TPM when not available (bsc#994556)
- 3.1.201

-------------------------------------------------------------------
Tue Aug 23 14:20:15 UTC 2016 - jreidinger@suse.com

- fix proposing generic mbr if proposed to boot from MBR
  ( found during debugging bnc#994348 )
- 3.1.200

-------------------------------------------------------------------
Mon Jul 18 14:56:27 UTC 2016 - jreidinger@suse.com

- do not fail tests when run in environment connected by serial
  console (bnc#989405)
- 3.1.199

-------------------------------------------------------------------
Wed Jul 13 08:49:50 UTC 2016 - jreidinger@suse.com

- fix writing default boot entry when it is located in grub2
  submenu (bnc#986005)
- 3.1.198

-------------------------------------------------------------------
Mon Jul 11 12:18:29 UTC 2016 - jreidinger@suse.com

- do not crash after configuration in autoyast bootloader section
  without previous cloning (bnc#985007)
- 3.1.197

-------------------------------------------------------------------
Thu Jul  7 07:51:12 UTC 2016 - jreidinger@suse.com

- set by default SECURE_BOOT to false on architectures that do not
  support it to avoid call of shim there (bnc#984895)
- 3.1.196

-------------------------------------------------------------------
Fri Jul  1 15:10:53 UTC 2016 - jreidinger@suse.com

- Optimize code for quicker run (bnc#986649)
- 3.1.195

-------------------------------------------------------------------
Wed Jun 15 12:42:08 UTC 2016 - jreidinger@suse.com

- do not activate partition on gpt disks on ppc (bnc#983194)
- 3.1.194

-------------------------------------------------------------------
Mon Jun 13 13:36:51 UTC 2016 - jreidinger@suse.com

- fix unknown method extended_partition (bnc#983062)
- 3.1.193

-------------------------------------------------------------------
Wed Jun  1 13:31:57 UTC 2016 - igonzalezsosa@suse.com

- Drop yast2-bootloader-devel-doc package (fate#320356)
- 3.1.192

-------------------------------------------------------------------
Mon May 30 08:23:24 UTC 2016 - jreidinger@suse.com

- fix unknown method error ( caused by fix for bnc#980529)
- 3.1.191

-------------------------------------------------------------------
Fri May 27 12:13:54 UTC 2016 - jreidinger@suse.com

- use proper device to setup pmbr for grub2efi (bnc#981997)
- 3.1.190

-------------------------------------------------------------------
Wed May 25 11:59:53 UTC 2016 - jreidinger@suse.com

- do not try to install grub2 on lvm on partition-less disk
  (bnc#980529)
- 3.1.189

-------------------------------------------------------------------
Tue May 24 09:00:13 UTC 2016 - jreidinger@suse.com

- run mkinitrd at the end of installation to ensure proper initrd
  even for image based installation or live install
  (bnc#977656,bnc#979719)
- 3.1.188

-------------------------------------------------------------------
Tue May 17 07:42:46 UTC 2016 - jreidinger@suse.com

- do not skip grub2 install during installation on s390
  (bnc#980250)
- 3.1.187

-------------------------------------------------------------------
Mon May 16 12:21:09 UTC 2016 - jreidinger@suse.com

- Fix storing default boot section (bnc#978366)
- Fix showing default boot section name with spaces inside
  (found during testing fix for bnc#978366)
- 3.1.186

-------------------------------------------------------------------
Mon May 16 11:41:05 UTC 2016 - jreidinger@suse.com

- do not install grub2 with --no-nvram on non-EFI systems
  (bnc#980108)
- 3.1.185

-------------------------------------------------------------------
Mon May 16 09:36:28 UTC 2016 - mvidner@suse.com

- Reintroduce Trusted Boot (FATE#316553).
- 3.1.184

-------------------------------------------------------------------
Thu May 12 15:46:49 CEST 2016 - snwint@suse.de

- fix grub2 settings for lvm encrypted boot partition (bsc#976315)
- 3.1.183

-------------------------------------------------------------------
Wed May 11 11:03:09 UTC 2016 - jreidinger@suse.com

- do not crash when stage1 is set to extended partition (thanks to
  mvidner for catch, also fix bnc#978284)
- 3.1.182

-------------------------------------------------------------------
Tue May 10 15:10:43 UTC 2016 - jreidinger@suse.com

- do not crash with uninitialized variable 'extended' (bnc#978284)
- 3.1.181

-------------------------------------------------------------------
Mon May  9 09:28:55 UTC 2016 - agraf@suse.com

- Disable secure boot on AArch64 (bsc#978157)
- Generate grub2 as removable on non-nvram efi systems (bsc#978593)
- 3.1.180

-------------------------------------------------------------------
Mon May  2 10:24:17 CEST 2016 - schubi@suse.de

- Fixed nil in custom_devices. Compact! is returning nil if no
  changes were made.
  Removed empty reject, because it is not needed anymore.
  (bnc#977945)
- 3.1.179

-------------------------------------------------------------------
Wed Apr 27 10:43:14 CEST 2016 - schubi@suse.de

- Adapted new version of bootloader to the AutoYaST configuration
  module.
  (related to FATE#317701)
- 3.1.178

-------------------------------------------------------------------
Tue Apr 26 10:27:20 CEST 2016 - schubi@suse.de

- Added requirement in proposal. (bnc#977004)
- 3.1.177

-------------------------------------------------------------------
Fri Apr 22 08:55:08 UTC 2016 - jreidinger@suse.com

- smarter prep partition proposal (bnc#970152)
- fix exception when grub.cfg is not yet generated (bnc#976534)
- 3.1.176

-------------------------------------------------------------------
Wed Apr 20 15:18:46 UTC 2016 - jreidinger@suse.com

- fix installing grub2 to underlaying devices (bnc#976315)
- 3.1.175

-------------------------------------------------------------------
Tue Apr 19 09:01:33 UTC 2016 - jreidinger@suse.com

- Improve misleading label for GRUB2 password (bnc#952633)
- 3.1.174

-------------------------------------------------------------------
Mon Apr 18 13:20:34 UTC 2016 - jreidinger@suse.com

- fix regression in installation on md raid
  (related to FATE#317701 found by openqa)
- 3.1.173

-------------------------------------------------------------------
Mon Apr 18 06:53:06 UTC 2016 - jreidinger@suse.com

- fix regression in serial console handling and cover it with
  automatic tests
  (bnc#870514 appears again)
- 3.1.172

-------------------------------------------------------------------
Thu Apr 14 15:52:10 UTC 2016 - igonzalezsosa@suse.com

- Fix error when showing order of hard disks (bsc#975514)
- 3.1.171

-------------------------------------------------------------------
Thu Apr 14 12:21:20 CEST 2016 - schubi@suse.de

- Fix: Taking modulename "Bootloader" instead of class.
  (related to FATE#317701)
- 3.1.170

-------------------------------------------------------------------
Wed Apr 13 14:14:14 UTC 2016 - jreidinger@suse.com

- Clean pending TODOs and implement bootloader API calls with new
  architecture (related to FATE#317701)
- 3.1.169

-------------------------------------------------------------------
Wed Apr 13 13:14:30 UTC 2016 - jreidinger@suse.com

- Drop preparing storage data for perl-Bootloader as it is no
  longer needed (related to FATE#317701)
- 3.1.168

-------------------------------------------------------------------
Wed Apr 13 11:14:11 UTC 2016 - jreidinger@suse.com

- Fix import of integer timeout and export of terminal symbol
  (found during testing of FATE#317701)
- 3.1.167

-------------------------------------------------------------------
Tue Apr 12 13:29:54 UTC 2016 - jreidinger@suse.com

- do not propose nor running grub2-install on bare metal POWER
  (bnc#970582)
- do not use perl-Bootloader in yast2-bootloader (FATE#317701)
- 3.1.166

-------------------------------------------------------------------
Fri Mar 23 18:09:10 UTC 2016 - dvaleev@suse.com

- Set gfxterm to console on POWER
  (bsc#911682)
- 3.1.165

-------------------------------------------------------------------
Fri Mar 11 15:22:10 UTC 2016 - dvaleev@suse.com

- include quiet in default kernel boot parameters for POWER
  (bsc#965347)
- 3.1.164

-------------------------------------------------------------------
Thu Feb 25 19:27:10 UTC 2016 - dmueller@suse.com

- include quiet in default kernel boot parameters for aarch64
- 3.1.163

-------------------------------------------------------------------
Fri Nov 27 14:46:57 CET 2015 - snwint@suse.de

- updated boot doc for prep partitions
- 3.1.162

-------------------------------------------------------------------
Fri Nov 20 07:19:26 UTC 2015 - igonzalezsosa@suse.com

- Fix AutoYaST schema to allow specification of 'vgamode',
  'xen_kernel_append' and 'failsafe_disabled' in globals section
  (bsc#954412)

-------------------------------------------------------------------
Wed Nov 18 12:10:10 UTC 2015 - mvidner@suse.com

- Fix validation of AutoYaST profiles (bsc#954412)

-------------------------------------------------------------------
Tue Nov 17 13:59:40 CET 2015 - shundhammer@suse.de

- Fixed crash in bootloader proposal if previous installation was
  on software RAID (bsc#955216)
- 3.1.161

-------------------------------------------------------------------
Wed Nov 11 11:36:29 UTC 2015 - jreidinger@suse.com

- Do not show raid0 warning for /boot on s390 and ppc architectures
  (bnc#952823)
- 3.1.160

-------------------------------------------------------------------
Fri Oct 23 13:16:59 UTC 2015 - jreidinger@suse.com

- respect original grub2 configuration when upgrade from grub2
  to grub2 (bnc#951731)
- 3.1.159

-------------------------------------------------------------------
Mon Oct 19 16:10:34 UTC 2015 - jreidinger@suse.com

- do not modify bootloader configuration during offline upgrade
  from grub2 to grub2 (bnc#950695,bnc#950162)
- 3.1.158

-------------------------------------------------------------------
Fri Oct 16 14:27:17 CEST 2015 - schubi@suse.de

- Set StorageDevices flag disks_valid to true while cloning system
  in AutoYaST. (bnc#950105)
- 3.1.157

-------------------------------------------------------------------
Thu Oct  1 12:21:31 UTC 2015 - jreidinger@suse.com

- Fix proposing stage1 location in autoyast (bnc#948258)
- 3.1.156

-------------------------------------------------------------------
Tue Sep 29 10:28:42 UTC 2015 - jreidinger@suse.com

- fix device map handling if there's no 'hd0' entry in it
  (bsc#947730) by snwint
- 3.1.155

-------------------------------------------------------------------
Mon Sep 28 15:41:45 CEST 2015 - schubi@suse.de

- Including a needed file. This is an additional fix for
  bnc#930341.
- 3.1.154

-------------------------------------------------------------------
Fri Sep 25 15:22:17 UTC 2015 - jreidinger@suse.com

- fix booting on ppc with /boot on software raid (bnc#940542)
- 3.1.153

-------------------------------------------------------------------
Thu Sep 24 08:53:00 UTC 2015 - jreidinger@suse.com

- fix one click proposal change to behave reasonable
- add warnings for missing generic_mbr or activate when really
  missing (bnc#930341)
- 3.1.152

-------------------------------------------------------------------
Wed Sep 16 08:12:28 UTC 2015 - jreidinger@suse.com

- support custom names for raids (bnc#944041)
- 3.1.151

-------------------------------------------------------------------
Tue Sep 15 12:05:28 UTC 2015 - jreidinger@suse.com

- make default distributor value empty to use default one in grub2
  (bnc#942519)
- remove distributor entry from ui. Support only changes in text
  file
- 3.1.150

-------------------------------------------------------------------
Tue Sep 15 12:04:28 UTC 2015 - jreidinger@suse.com

- fix typo when invalid architecture is used (bnc#945764)
- Do not propose bootloader stage1 location for grub2 on EFI
  (bnc#945764)
- 3.1.149

-------------------------------------------------------------------
Fri Sep 11 16:46:11 UTC 2015 - ancor@suse.com

- Empty kernel command lines are now properly written (bnc#945479)
- 3.1.148

-------------------------------------------------------------------
Thu Sep 10 14:45:51 CEST 2015 - schubi@suse.de

- AutoYaST configuration: Initialize libstorage and do not regard
  the installed system.
  (bnc#942360)
- 3.1.147

-------------------------------------------------------------------
Fri Sep  4 15:17:27 CEST 2015 - snwint@suse.de

- ensure device map has really been proposed (bsc#943749)
- when we switch to custom boot, turn off the other boot locations
  (bsc#943749)
- 3.1.146

-------------------------------------------------------------------
Thu Aug 27 13:21:25 UTC 2015 - jreidinger@suse.com

- use extended partition to boot even for non software raids
  (bnc#940765)
- for separate boot partition with btrfs prefer MBR bootloader
  location (bnc#940797)
- 3.1.145

-------------------------------------------------------------------
Tue Aug 25 07:31:56 UTC 2015 - igonzalezsosa@suse.com

- Add support for kernel parameter with multiple values
  (bsc#882082)
- 3.1.144

-------------------------------------------------------------------
Mon Aug 24 12:44:51 UTC 2015 - jreidinger@suse.com

- fix removing password protection (bnc#942867)
- 3.1.143

-------------------------------------------------------------------
Wed Aug 19 12:42:41 UTC 2015 - jreidinger@suse.com

- do not require parted on target system (bnc#937066)
- 3.1.142

-------------------------------------------------------------------
Mon Aug 17 07:44:21 UTC 2015 - jreidinger@suse.com

- avoid bootloader module stuck caused by parted prompt
  (bnc#941510)
- 3.1.141

-------------------------------------------------------------------
Fri Aug 14 15:17:16 CEST 2015 - snwint@suse.de

- as SCR hasn't been setup yet, use some trickery to read boot config (bsc #940486)
- 3.1.140

-------------------------------------------------------------------
Wed Aug  5 11:37:12 UTC 2015 - jsrain@suse.cz

- always run mkinitrd at the end of S/390 installation (bsc#933177)
- 3.1.139

-------------------------------------------------------------------
Thu Jul  9 08:54:10 UTC 2015 - jreidinger@suse.com

- fix crash when aborting during initial screen (bnc#910343)
- 3.1.138

-------------------------------------------------------------------
Tue Jul  7 12:20:21 UTC 2015 - jreidinger@suse.com

- skip MBR update on s390 (bnc#937015)
- 3.1.137

-------------------------------------------------------------------
Mon Jun 29 12:46:58 UTC 2015 - jreidinger@suse.com

- set only proper boot flags ("boot" for DOS partition table and
  legacy_boot for GPT partition table), otherwise it can confuse
  some firmware and cause booting problems (bnc#930903)
- 3.1.136

-------------------------------------------------------------------
Mon Jun 22 11:01:16 UTC 2015 - jreidinger@suse.com

- Let password protection be configurable between a restricted mode
  (cannot boot at all without password, default GRUB2 behavior)
  and an unrestricted mode (can boot but cannot edit entries, GRUB1
  behavior) (FATE#318574).
- 3.1.135

-------------------------------------------------------------------
Tue Jun 16 15:13:10 UTC 2015 - jreidinger@suse.com

- Stop adding 'Failsafe' entry to bootloader menu unless user
  manually add it (fate#317016)
- 3.1.134

-------------------------------------------------------------------
Wed Jun  3 14:42:59 UTC 2015 - jreidinger@suse.com

- do not crash in offline update in bootloader proposal(bnc#931021)
- 3.1.133

-------------------------------------------------------------------
Wed Jun  3 12:37:08 UTC 2015 - jreidinger@suse.com

- Fix cleaning of tmp file for init bootloader (bnc#926843)
- 3.1.132

-------------------------------------------------------------------
Wed Jun  3 11:44:23 UTC 2015 - jreidinger@suse.com

- Fix ignoring bootloader settings after changing them in proposal
  screen (bnc#925987)
- 3.1.131

-------------------------------------------------------------------
Tue Jun  2 12:40:05 UTC 2015 - jreidinger@suse.com

- Do not crash if system contain unpartitioned disk (bnc#930091)
- allow negative timeout to cancel automatic boot (bnc#812618)
- fix typo in help text (bnc#702664)
- 3.1.130

-------------------------------------------------------------------
Mon Jun  1 14:20:30 UTC 2015 - jreidinger@suse.com

- Don't crash when reconfiguring from grub1 to grub2 (bnc#923458)
- 3.1.129

-------------------------------------------------------------------
Wed May 20 13:35:23 CEST 2015 - dvaleev@suse.com

- Disable os-prober for Power boo#931653
- 3.1.128
-------------------------------------------------------------------
Tue Apr 14 14:50:43 CEST 2015 - schubi@suse.de

- While calling AutoYaST clone_system libStorage has to be set
  to "normal" mode in order to read mountpoints correctly.
- 3.1.127

-------------------------------------------------------------------
Thu Apr  9 13:15:02 UTC 2015 - jreidinger@suse.com

- fix abort when importing bootloader values in autoyast
  (bnc#914812)
- 3.1.126

-------------------------------------------------------------------
Wed Mar 25 08:15:01 UTC 2015 - schwab@suse.de

- Propose secure_boot by default only on x86, aarch64 is not ready yet
- 3.1.125

-------------------------------------------------------------------
Wed Feb 25 21:48:10 UTC 2015 - jreidinger@suse.com

- Fixed creation of a multipath device map
- 3.1.124

-------------------------------------------------------------------
Wed Feb 18 16:22:05 UTC 2015 - jreidinger@suse.com

- fix crash on ppc(bnc#917833)
- 3.1.123

-------------------------------------------------------------------
Tue Feb 17 13:24:26 UTC 2015 - jreidinger@suse.com

- reset flags before set new ones(bnc#848609)
- 3.1.122

-------------------------------------------------------------------
Mon Feb 16 13:57:27 UTC 2015 - jreidinger@suse.com

- ensure that there is only limited amount of disks in device map
  (bnc#917640)
- 3.1.121

-------------------------------------------------------------------
Thu Feb 12 12:45:50 UTC 2015 - jreidinger@suse.com

- fix redundancy boot proposal if there are more devices
  (bnc#917025)
- 3.1.120

-------------------------------------------------------------------
Tue Feb 10 15:24:53 UTC 2015 - ancor@suse.com

- Fixed detection for encrypted partitions (bnc#913540)
- 3.1.119

-------------------------------------------------------------------
Fri Feb  6 12:46:48 UTC 2015 - ancor@suse.com

- The unit tests are now compatible with RSpec 3 (bnc#916364)
- 3.1.118

-------------------------------------------------------------------
Wed Feb  4 13:56:13 UTC 2015 - jsrain@suse.cz

- initialize bootloader during update if proposed from scratch
  (bnc#899743)
- 3.1.117

-------------------------------------------------------------------
Tue Feb  3 15:08:09 UTC 2015 - schwab@suse.de

- Use ttyAMA instead of ttyS on aarch64
- 3.1.116

-------------------------------------------------------------------
Tue Jan 20 10:54:52 UTC 2015 - schwab@suse.de

- Use grub2-efi on aarch64
- 3.1.115

-------------------------------------------------------------------
Tue Jan 13 08:48:38 UTC 2015 - jreidinger@suse.com

- Do not crash with unsupported bootloader when resetting
  bootloader to repropose during update (bnc#912595)
- 3.1.113

-------------------------------------------------------------------
Thu Dec  4 09:47:42 UTC 2014 - jreidinger@suse.com

- remove X-KDE-Library from desktop file (bnc#899104)

-------------------------------------------------------------------
Tue Dec  2 14:52:29 UTC 2014 - jreidinger@suse.com

- fix crash when not using separate boot (found by openqa)
- 3.1.112

-------------------------------------------------------------------
Fri Nov 21 11:56:38 UTC 2014 - jsrain@suse.cz

- detect EFI directly from sysfs during live installation
  (bnc#829256)

-------------------------------------------------------------------
Tue Nov 18 12:12:59 UTC 2014 - jreidinger@suse.com

- run password encryption always locally to ensure that
  grub2-mkpasswd is there (bnc#900039)
- 3.1.111

-------------------------------------------------------------------
Tue Nov 11 08:43:27 UTC 2014 - jreidinger@suse.com

- properly align checkboxes and improve spacing (bnc#900023)
- 3.1.110

-------------------------------------------------------------------
Fri Oct 31 06:36:13 UTC 2014 - jreidinger@suse.com

- do not show useless widgets when user decided to not install
  bootloader (bnc#901060)
- 3.1.109

-------------------------------------------------------------------
Wed Oct 29 14:13:52 UTC 2014 - jreidinger@suse.com

- do not return /dev/null if cannot detect bootloader devices as it
  cause errors later

-------------------------------------------------------------------
Wed Oct 29 13:18:10 UTC 2014 - jreidinger@suse.com

- do not show warning if boot from extended partition (bnc#898023)
- 3.1.108

-------------------------------------------------------------------
Wed Oct 29 07:16:22 UTC 2014 - jreidinger@suse.com

- fix branding activation on live CD and also with kexec enabled
  (bnc#897847)
- 3.1.107

-------------------------------------------------------------------
Fri Oct 24 14:30:20 UTC 2014 - jreidinger@suse.com

- fix crash during installation if kernel parameter is not
  pre-proposed (bnc#902397)
- 3.1.106

-------------------------------------------------------------------
Wed Oct 15 11:50:20 UTC 2014 - jreidinger@suse.com

- improve usability of device map editor (bnc#900807)
- 3.1.105

-------------------------------------------------------------------
Wed Oct 15 09:43:11 UTC 2014 - jreidinger@suse.com

- ensure branding is used also during common install (bnc#901003)
- 3.1.104

-------------------------------------------------------------------
Wed Oct 15 08:54:35 UTC 2014 - jreidinger@suse.com

- fix missing widgets log entries(bnc#889169)
- 3.1.103

-------------------------------------------------------------------
Wed Oct 15 08:02:24 UTC 2014 - jreidinger@suse.com

- do not refer to info page of grub1 (bnc#878796)
- fixed an Internal Error when using password for grub2 with
  non-english locale (bnc#900358)
- 3.1.102

-------------------------------------------------------------------
Tue Oct  7 09:08:07 UTC 2014 - jreidinger@suse.com

- keep user selection for password (bnc#900026)
- fix build on ppc
- 3.1.101

-------------------------------------------------------------------
Tue Sep 30 09:30:52 UTC 2014 - jreidinger@suse.com

- use short product name to avoid truncated text on small
  resolution (bnc#873675)
- Avoid crash in clone_system on s390 (bnc#897399)
- propose missing attributes also during automatic upgrade which
  propose grub2 configuratin (bnc#897058)
- 3.1.100

-------------------------------------------------------------------
Tue Sep 30 09:15:52 UTC 2014 - jreidinger@suse.com

- move boot record backup functionality to own class to make code
  easier to understand and better tested
- 3.1.99

-------------------------------------------------------------------
Mon Sep 29 07:42:06 UTC 2014 - jreidinger@suse.com

- fix crash in lib_iface caused by typo (found by openQA and
  bnc#898878)
- fix crash when using tmpfs
- fix crash when device have explicit mount by device name
- 3.1.98

-------------------------------------------------------------------
Thu Sep 18 07:28:13 UTC 2014 - jreidinger@suse.com

- move udev mapping functionality to own class to make code easier
  to understand and better tested
- 3.1.97

-------------------------------------------------------------------
Wed Sep 17 07:42:12 UTC 2014 - jreidinger@suse.com

- pass vga mode if specified during installation
  (bnc#896300,bnc#891060)

-------------------------------------------------------------------
Mon Sep 15 14:18:20 UTC 2014 - jreidinger@suse.com

- Fix API to remove or add kernel parameter for bootloader
  (bnc#894603)

-------------------------------------------------------------------
Tue Sep  9 15:38:15 UTC 2014 - jreidinger@suse.com

- cleaning of section related code because we no longer support
  any bootloader which allows direct write of sections

-------------------------------------------------------------------
Mon Sep  8 14:03:36 UTC 2014 - jreidinger@suse.com

- switch build tool from autotools to rake
- 3.1.96

-------------------------------------------------------------------
Mon Sep  8 13:26:45 UTC 2014 - jreidinger@suse.com

- Drop remaining support for GRUB1 (fate#317700)
- 3.1.95

-------------------------------------------------------------------
Mon Sep  8 07:56:29 UTC 2014 - jreidinger@suse.com

- Avoid configuration where to MBR we want grub2 and also
  generic_mbr which can lead to unbootable configuration
  (bnc#893626)
- 3.1.94

-------------------------------------------------------------------
Thu Sep  4 12:04:09 UTC 2014 - mvidner@suse.com

- Use a more flexible rubygem requirement syntax (bnc#895069)
- 3.1.93

-------------------------------------------------------------------
Thu Sep  4 07:49:57 UTC 2014 - jreidinger@suse.com

- Do not overwrite bios_boot partition flag by boot flag leading
  to error in writing boot code (Bnc#894040)
- 3.1.92

-------------------------------------------------------------------
Wed Aug 27 07:53:45 UTC 2014 - jreidinger@suse.com

- do not reset secure boot to false at the end of installation in
  case of incapable device (bnc#892032)
- 3.1.91

-------------------------------------------------------------------
Tue Aug 26 11:37:17 UTC 2014 - jreidinger@suse.com

- fix partition activation on LVM (bnc#893449)
- fix activation device when md raid devices do not have
  recognizable bios id
- 3.1.90

-------------------------------------------------------------------
Fri Aug 15 12:27:58 CEST 2014 - snwint@suse.de

- remove nonsense check (bnc #768538)
- 3.1.89

-------------------------------------------------------------------
Fri Aug 15 10:15:49 UTC 2014 - jreidinger@suse.com

- read properly secure boot status when used from other modules
  like yast2-vm, so it adds new entry as secure boot (bnc#892032)
- 3.1.88

-------------------------------------------------------------------
Thu Aug 14 13:11:29 CEST 2014 - schubi@suse.de

- AutoYaST clone_system: Not using "next" in a ruby "reduce" call.
  (bnc#891079)
- 3.1.87

-------------------------------------------------------------------
Tue Aug 12 13:46:17 UTC 2014 - jreidinger@suse.com

- Fixed adding a crashkernel parameter to xen_append if the latter
  is missing. kdump.service would fail then (bnc#886843)
- 3.1.86

-------------------------------------------------------------------
Fri Aug  8 13:55:23 UTC 2014 - jreidinger@suse.com

- do not crash in some condition in combination of LVM and GPT
  (bnc#891070)
- 3.1.85

-------------------------------------------------------------------
Thu Aug  7 13:39:09 UTC 2014 - jreidinger@suse.com

- fix assigning priority disks to device map for LVM (bnc#890364)
- 3.1.84

-------------------------------------------------------------------
Thu Aug  7 08:32:39 UTC 2014 - jreidinger@suse.com

- workaround initrd recreation if some packages forgot during
  upgrade (bnc#889616)
- 3.1.83

-------------------------------------------------------------------
Wed Aug  6 08:59:52 UTC 2014 - jreidinger@suse.com

- ignore unknown priority device to avoid problems in corner case
  scenarios (bnc#890364)
- 3.1.82

-------------------------------------------------------------------
Tue Aug  5 09:17:20 UTC 2014 - jreidinger@suse.com

- fix assigning priority disks to device map for md raid
  (bnc#890246)
- fix choosing priority device causing bootloader crash
  (bnc#890204)
- 3.1.81

-------------------------------------------------------------------
Fri Aug  1 07:37:50 UTC 2014 - jsrain@suse.cz

- fixed bootloader installation (bnc#889770)
- 3.1.80

-------------------------------------------------------------------
Thu Jul 31 14:01:43 UTC 2014 - jreidinger@suse.com

- Disk order dialog:
  - fix non-working up button (bnc#885867)
  - fix enabling/disabling up/down buttons in various situations
  - when adding new device set focus to input field to better UX
- 3.1.79

-------------------------------------------------------------------
Thu Jul 31 12:40:37 UTC 2014 - jreidinger@suse.com

- reinit branding in upgrade of SLE-12 as it is overwritten
  (bnc#879686)
- 3.1.78

-------------------------------------------------------------------
Thu Jul 31 06:48:59 UTC 2014 - jreidinger@suse.com

- fix crash in bootloader caused by wrong device in device map
  (bnc#889670)
- 3.1.77

-------------------------------------------------------------------
Wed Jul 30 14:03:18 CEST 2014 - schubi@suse.de

- Fixed error popup for unsupported bootloader in autoyast.
  (bnc#889538)
- 3.1.76

-------------------------------------------------------------------
Wed Jul 30 08:20:59 UTC 2014 - ancor@suse.com

- Added a missing call to i18n for a string (bnc#887553)
- 3.1.75

-------------------------------------------------------------------
Wed Jul 30 06:30:40 UTC 2014 - jreidinger@suse.com

- Fix crash if during proposal some device map value is nil
  ( found by openQA )
- 3.1.74

-------------------------------------------------------------------
Tue Jul 29 09:23:34 UTC 2014 - jreidinger@suse.com

- Always use device with /boot as first device in device map to
  avoid problems with other MBRs (bnc#887808, bnc#880439)
- 3.1.73

-------------------------------------------------------------------

Mon Jul 28 07:18:47 UTC 2014 - jreidinger@suse.com

- fix proposing disabledos prober on certain products (SLES is
  affected) (bnc#884007)
- 3.1.72

-------------------------------------------------------------------
Mon Jul 28 09:14:18 CEST 2014 - snwint@suse.de

- enable secure boot by default (bnc #879486)
- 3.1.71

-------------------------------------------------------------------
Fri Jul 25 16:11:37 UTC 2014 - jreidinger@suse.com

- allow change of bootloader proposal during upgrade (bnc#887015)
- 3.1.70

-------------------------------------------------------------------
Fri Jul 25 11:48:35 UTC 2014 - jsrain@suse.cz

- code de-duplication of recent AUtoYaST fixes (bnc#885634)
- 3.1.69

-------------------------------------------------------------------
Tue Jul 22 09:00:56 UTC 2014 - jsrain@suse.cz

- initialize bootloader location configuration on AutoYaST ugprade
  (bnc#885634)
- 3.1.68

-------------------------------------------------------------------
Wed Jul 16 11:46:38 UTC 2014 - jsrain@suse.cz

- don't check dedicated /boot/zipl partition on upgrade
  (bnc#886604)
- 3.1.67

-------------------------------------------------------------------
Fri Jul 11 08:17:54 UTC 2014 - jreidinger@suse.com

- fix writing sysconfig for grub1 (bnc#885634)
- 3.1.66

-------------------------------------------------------------------
Fri Jul 11 07:11:41 UTC 2014 - mchang@suse.com

- fix secure boot widget did not function from installed system
  because bootloader not get re-installed (bnc#882124)
- 3.1.65

-------------------------------------------------------------------
Wed Jul  9 09:49:21 UTC 2014 - jreidinger@suse.com

- add check for combination of MBR, GPT, btrfs and missing
  bios_grub partitition (bnc#886143)
- 3.1.64

-------------------------------------------------------------------
Tue Jul  8 11:08:06 UTC 2014 - jreidinger@suse.com

- warn user if no location chosen for stage 1 (bnc#885208)
- 3.1.63

-------------------------------------------------------------------
Mon Jul  7 13:33:19 UTC 2014 - jreidinger@suse.com

- use only simple device map on s390 (bnc#884798, bnc#885984)
- 3.1.62

-------------------------------------------------------------------
Thu Jul  3 07:33:51 UTC 2014 - jreidinger@suse.com

- add perl-Bootloader-YAML to needed packages (BNC#885496)
- 3.1.61

-------------------------------------------------------------------
Fri Jun 27 13:31:01 UTC 2014 - jreidinger@suse.com

- do not allow to install to partition with xfs otherwise fs can be
  broken due to missing reserved space in xfs(bnc#884255)
- 3.1.60

-------------------------------------------------------------------
Fri Jun 27 12:27:05 UTC 2014 - jreidinger@suse.com

- properly install needed packages in autoinstallation
- 3.1.59

-------------------------------------------------------------------
Thu Jun 26 10:50:28 UTC 2014 - jreidinger@suse.com

- add help and translation for grub2 distributor description and
  other small localization improvements (bnc#884344)
- fix crash during propose of EFI during upgrade (bnc#884397)
- 3.1.58

-------------------------------------------------------------------
Tue Jun 24 15:10:21 UTC 2014 - jreidinger@suse.com

- respect product default configuration for os-prober enablement
  (bnc#884007)
- 3.1.57

-------------------------------------------------------------------
Wed Jun 18 14:25:19 CEST 2014 - schubi@suse.de

- Initialize variable correctly for supported bootloaders
  (bnc#883040)
- 3.1.56

-------------------------------------------------------------------
Mon Jun 16 09:22:43 UTC 2014 - jreidinger@suse.com

- Allow in autoyast only supported bootloaders (bnc#882210)
- 3.1.55

-------------------------------------------------------------------
Fri Jun 13 12:03:40 UTC 2014 - jreidinger@suse.com

- fix crash with invalid partition to activate (bnc#882592)
- 3.1.54

-------------------------------------------------------------------
Fri Jun 13 11:46:09 UTC 2014 - jsrain@suse.cz

- don't prevent installation because of BIOS IDs not detected if
  disks order reviewed by user (bnc#880439)
- 3.1.53

-------------------------------------------------------------------
Wed Jun 11 14:24:22 UTC 2014 - jreidinger@suse.com

- do not crash in autoyast (bnc#882210)
- 3.1.52

-------------------------------------------------------------------
Mon Jun  9 08:32:44 UTC 2014 - jreidinger@suse.com

- Fix reinstallation of secure boot stage 1 (bnc#875235)
- 3.1.51

-------------------------------------------------------------------
Thu Jun  5 11:00:35 UTC 2014 - jsrain@suse.cz

- adjusted wording if disk order could not be detected (bnc#880439)
- 3.1.50

-------------------------------------------------------------------
Wed Jun  4 09:10:42 UTC 2014 - jreidinger@suse.com

- remove translation of section as it is generated in GRUB2 and
  never work reliably fro GRUB1 (bnc#875819)
- 3.1.49

-------------------------------------------------------------------
Mon Jun  3 18:13:05 UTC 2014 - dvaleev@suse.com

- Setting boot flag on GPT PReP resets prep flag which leads to
   grub2-install unable to install a bootloader (bnc#880094)
- 3.1.48

-------------------------------------------------------------------
Mon Jun  2 09:07:14 UTC 2014 - jreidinger@suse.com

-  fix typo causing crash when writing pmbr flag (bnc#880893)
- 3.1.47

-------------------------------------------------------------------
Thu May 29 13:47:40 UTC 2014 - jreidinger@suse.com

- Fix crash in upgrade from SLE11
- 3.1.46

-------------------------------------------------------------------
Wed May 28 14:19:36 UTC 2014 - jreidinger@suse.com

- Remove check for iscsi boot partition (bnc#880328)
- 3.1.45

-------------------------------------------------------------------
Wed May 28 13:23:19 UTC 2014 - jreidinger@suse.com

- fix crash in summary page of installation for grub2 (bnc#880324)
- 3.1.44

-------------------------------------------------------------------
Tue May 27 11:43:45 UTC 2014 - jreidinger@suse.com

- fix crash in summary page of installation
- 3.1.43

-------------------------------------------------------------------
Tue May 27 11:06:47 UTC 2014 - mchang@suse.com

- reinstall bootloader if the settings requires it
- 3.1.42

-------------------------------------------------------------------
Tue May 27 07:48:09 UTC 2014 - jreidinger@suse.com

- Fix detection if bootloader installation failed (bnc#879883)
- 3.1.41

-------------------------------------------------------------------
Mon May 26 15:31:16 UTC 2014 - jreidinger@suse.com

- add support to set Protective MBR and use reasonable proposal
  (bnc#872054)
- 3.1.40

-------------------------------------------------------------------
Fri May 23 14:32:07 UTC 2014 - jreidinger@suse.com

- Installation Summary: do not allow change location for grub2
  on ppc and s390 (bnc#879107)
- 3.1.39

-------------------------------------------------------------------
Thu May 22 13:06:25 UTC 2014 - jreidinger@suse.com

- Report if grub2-install failed so user see quickly, that he
  cannot boot(bnc#878664)
- 3.1.38

-------------------------------------------------------------------
Fri May 16 17:10:26 CEST 2014 - snwint@suse.de

- get rid of grub in loader type selection
- 3.1.37

-------------------------------------------------------------------
Fri May 16 13:44:48 UTC 2014 - jreidinger@suse.com

- fix progress report to not show 100% and waiting to write
  bootloader (bnc#878007)
- 3.1.36

-------------------------------------------------------------------
Wed May 14 09:22:15 UTC 2014 - jreidinger@suse.com

- add new API call to work nice with grub2 kernel parameter
  configuration (bnc#869608)
- 3.1.35

-------------------------------------------------------------------
Mon May 12 12:35:51 UTC 2014 - jreidinger@suse.com

- extended sysconfig options only for grub1 to prevent confusion
  (bnc#870890)
- 3.1.34

-------------------------------------------------------------------
Tue May  6 11:20:06 UTC 2014 - jreidinger@suse.com

- reinit perl-bootloader library in update mode to force write
  configuration (bnc#876359,876355)
- 3.1.33

-------------------------------------------------------------------
Fri May  2 08:31:32 UTC 2014 - jreidinger@suse.com

- fix activating partitions with number bigger then 4 on GPT disks
  with legacy x86 boot (bnc#875757)
- 3.1.32

-------------------------------------------------------------------
Wed Apr 30 16:23:57 UTC 2014 - jreidinger@suse.com

- handle diskless nfs setup for ppc (bnc#874466)
- 3.1.31

-------------------------------------------------------------------
Tue Apr 29 19:47:03 UTC 2014 - jreidinger@suse.com

- fix reading of previous bootloader (bnc#874646)
- 3.1.30

-------------------------------------------------------------------
Tue Apr 22 08:44:57 UTC 2014 - jreidinger@suse.com

- Use correct check for partition setup for grub2 on s390
  (bnc#873951)
- 3.1.29

-------------------------------------------------------------------
Thu Apr 17 14:46:17 UTC 2014 - jreidinger@suse.com

- do not complain for missing bios order on s390(bnc#874106)
- 3.1.28

-------------------------------------------------------------------
Thu Apr 17 11:18:31 UTC 2014 - jreidinger@suse.com

- improve logging if setting kernel paramater failed to help with
  bnc#873996
- remove graphic adapter configuration on s390 (bnc#874010)
- 3.1.27

-------------------------------------------------------------------
Wed Apr 16 19:49:56 UTC 2014 - jreidinger@suse.com

- allow switching to grub2 also on ppc
- Do not raise exception for grub2efi on non-pc architectures
  (bnc#873861)
- 3.1.26

-------------------------------------------------------------------
Wed Apr 16 12:11:53 UTC 2014 - jreidinger@suse.com

- fix crash on s390 due to missing loader widget(bnc#873911)
- 3.1.25

-------------------------------------------------------------------
Tue Apr 15 10:52:27 UTC 2014 - jreidinger@suse.com

- fix proposing when proposal do not change (bnc#873620)
- 3.1.24

-------------------------------------------------------------------
Tue Apr 15 10:38:17 UTC 2014 - jreidinger@suse.com

- cleaning up deprecated code to improve stability and maintenance
  of code
- 3.1.23

-------------------------------------------------------------------
Tue Apr 15 08:33:29 UTC 2014 - mchang@suse.com

- remove error if boot directory on xfs file system (bnc#864370)
- 3.1.22

-------------------------------------------------------------------
Thu Apr 10 11:18:51 UTC 2014 - jreidinger@suse.com

- drop not-supported bootloaders except grub1
- 3.1.21

-------------------------------------------------------------------
Tue Apr  8 11:27:42 UTC 2014 - jreidinger@suse.com

- modify proposal to work also during upgrade and propose upgrade
  to grub2 (bnc#872081)
- 3.1.20

-------------------------------------------------------------------
Mon Apr  7 14:57:38 UTC 2014 - jreidinger@suse.com

- return back installation details for tweaking device map
  (bnc#872300)
- 3.1.19

-------------------------------------------------------------------
Fri Apr  4 13:05:55 CEST 2014 - snwint@suse.de

- install mokutil along with shim (bnc #808852)
- fix regular expessions (ported from bnc #743805)
- 3.1.18

-------------------------------------------------------------------
Wed Apr  2 11:26:23 UTC 2014 - jreidinger@suse.com

- fix crash on s390 (bnc#871597)
- 3.1.17

-------------------------------------------------------------------
Wed Apr  2 06:57:01 UTC 2014 - jreidinger@suse.com

- fix autoyast location proposal (bnc#869083)
- 3.1.16

-------------------------------------------------------------------
Wed Apr  2 08:36:41 CEST 2014 - snwint@suse.de

- don't question device mapping passed to us explicitly by autoyast
  (bnc #717978, bnc #870494)

-------------------------------------------------------------------
Fri Mar 28 10:17:07 UTC 2014 - jreidinger@suse.com

- improve support grub2 on non-pc architectures 
  (bnc#866912,bnc#868909)
- 3.1.15

-------------------------------------------------------------------
Fri Mar 28 04:03:54 UTC 2014 - mchang@suse.com

- fix wrong console regexp match (bnc#870514)
- 3.1.14

-------------------------------------------------------------------
Fri Mar 21 10:10:45 CET 2014 - snwint@suse.de

- fix minor typo (bnc #869324)

-------------------------------------------------------------------
Wed Mar 12 09:15:33 UTC 2014 - mchang@suse.com

- fix grub2-*-efi package not installed (bnc#867380) 
- 3.1.13

-------------------------------------------------------------------
Mon Mar 10 12:07:17 UTC 2014 - jreidinger@suse.com

- do not crash if there is no swap partition (bnc#867435)
- 3.1.12

-------------------------------------------------------------------
Mon Mar 10 08:30:40 UTC 2014 - mchang@suse.com

- fix some serial console issues (bnc#862388) (bnc#866710)
- 3.1.11

-------------------------------------------------------------------
Wed Mar  5 10:02:23 CET 2014 - snwint@suse.de

- always allow grub2 (bnc #866863)
- 3.1.10

-------------------------------------------------------------------
Tue Mar  4 16:27:11 CET 2014 - snwint@suse.de

- switch to grub2 on s390x
- support both grub2 & zipl
- drop grub & elilo support from x86
- 3.1.9

-------------------------------------------------------------------
Tue Mar  4 12:03:05 UTC 2014 - jreidinger@suse.com

- fix typo in proposal screen(bnc#866607)
- 3.1.8

-------------------------------------------------------------------
Mon Mar  3 10:06:19 UTC 2014 - jreidinger@suse.com

- fix permissions on file which contain encrypted password to be
  readable only by root(BNC#864544)(CVE#2013-4577)
- 3.1.7

-------------------------------------------------------------------
Thu Feb 27 08:32:24 UTC 2014 - jreidinger@suse.com

- Add support for password in GRUB2 (FATE#315404)
- restructure details dialog in GRUB2 to have better UX
- fix crash of GRUB2 module
- 3.1.6

-------------------------------------------------------------------
Wed Feb 12 10:18:39 UTC 2014 - jreidinger@suse.com

- rephrase bootloader proposal on summary screen (BNC#853058)
- 3.1.5

-------------------------------------------------------------------
Mon Feb 10 10:56:36 CET 2014 - snwint@suse.de

- don't ask to run yast.ssh in second stage as there's no second stage
  anymore (bnc 861537)

-------------------------------------------------------------------
Tue Jan 28 09:56:33 UTC 2014 - jreidinger@suse.com

- Fix examining MBR
- 3.1.4

-------------------------------------------------------------------
Tue Jan 14 10:37:06 UTC 2014 - jreidinger@suse.com

- handle problematic conversion of perl undef in perl-json
  (bnc#858461)
- fix "undefined method `split' for true:TrueClass" with grub2-efi
  (bnc#855568) ( thanks lpechacek )
- always use local parted. It allows to have target system without parted.
- 3.1.3

-------------------------------------------------------------------
Tue Nov  5 13:55:05 CET 2013 - locilka@suse.com

- Using 'Kernel' Yast library for handling modules loaded on boot
  (bnc#838185)
- 3.1.2

-------------------------------------------------------------------
Tue Nov  5 11:05:12 CET 2013 - snwint@suse.de

- use pbl-yaml script to communicate with perl-Bootloader
- 3.1.1

-------------------------------------------------------------------
Wed Sep 18 12:27:52 UTC 2013 - lslezak@suse.cz

- do not use *.spec.in template, use *.spec file with RPM macros
  instead
- 3.1.0

-------------------------------------------------------------------
Fri Aug 23 13:37:42 CEST 2013 - snwint@suse.de

- desktop files now also for s390
- 3.0.3

-------------------------------------------------------------------
Tue Aug  6 19:50:43 UTC 2013 - lslezak@suse.cz

- removed obsolete BuildRequires: yast2 and yast2-core
- 3.0.2

-------------------------------------------------------------------
Thu Aug  1 14:52:09 UTC 2013 - lslezak@suse.cz

- move the development documentation to devel-doc subpackage
- removed obsolete BuildRequires, not needed anymore:
  docbook-xsl-stylesheets doxygen gcc-c++ libxslt perl-Bootloader
  perl-gettext perl-XML-Writer sgml-skel swig update-alternatives
  libtool yast2-installation yast2-packager yast2-perl-bindings
  yast2-pkg-bindings yast2-storage yast2-testsuite
- 3.0.1

-------------------------------------------------------------------
Wed Jul 31 08:27:20 UTC 2013 - yast-devel@opensuse.org

- converted from YCP to Ruby by YCP Killer
  (https://github.com/yast/ycp-killer)
- version 3.0.0

-------------------------------------------------------------------
Fri Jun 14 11:55:44 CEST 2013 - snwint@suse.de

- remove limal reference
- 2.24.1

-------------------------------------------------------------------
Wed Mar  6 17:21:06 CET 2013 - snwint@suse.de

- set secureboot default to firmware status
- 2.23.12

-------------------------------------------------------------------
Mon Feb 25 16:33:16 CET 2013 - snwint@suse.de

- support uefi secureboot
- Propose grub2 theme path
- 2.23.11

-------------------------------------------------------------------
Mon Feb  4 15:05:47 CET 2013 - snwint@suse.de

- write gpt bootcode on gpt disks (fate #313880)
- fix initrd selection due to initrd-*-kdump in our new kernel packages
- take boot code from syslinux instead of master-boot-code package
- 2.23.10

-------------------------------------------------------------------
Mon Feb  4 13:42:36 CET 2013 - snwint@suse.de

- fix automake file
- 2.23.9

-------------------------------------------------------------------
Fri Jan 11 17:17:18 CET 2013 - snwint@suse.de

- jsuchome: /sbin/SuSEconfig call removed
- mchang: some bug fixing and improve grub2's summary
- 2.23.8

-------------------------------------------------------------------
Thu Aug 30 12:13:29 CEST 2012 - mchang@suse.com

- remove vga=ask
- add option to disable os-prober

-------------------------------------------------------------------
Fri Jul 13 15:40:46 CEST 2012 - mchang@suse.com

- support failsafe kernel parameters
- use product name in distributor
- rearrange widgets in dialog
- fix redundant kernel append
- 2.23.7

-------------------------------------------------------------------
Mon Jul  9 13:08:29 CEST 2012 - ug@suse.de

- fixed rnc schema file (bnc#752450)
- 2.23.6

-------------------------------------------------------------------
Wed Jul  4 09:44:00 CEST 2012 - mchang@suse.de

- set leagcy grub as default for xen pv guest
- use 'auto' for default gfxmode
- replace background with theme
- support editing GRUB_DISTRIBUTOR
- make vgamode widget wider
- 2.23.5

-------------------------------------------------------------------
Mon Jun  4 15:51:19 CEST 2012 - mchang@suse.com

- support console related global options gfxterm, serial, gfxbackground
  and gfxmode
- 2.23.4

-------------------------------------------------------------------
Tue Apr 24 15:06:19 CEST 2012 - snwint@suse.de

- don't do kexec on hyper-v (bnc#732693)
- 2.23.3

-------------------------------------------------------------------
Mon Apr 23 12:40:24 CEST 2012 - mchang@suse.com

- add "Boot Loader Options" dialog for grub2-efi that provides widgets for
  manipulating global options. These options include timeout, vgamode,
  append and default.
- add widgets for enabling serial console and specify it's arguments on
  "Boot Loader Options" dialog.
- add "Boot Loader Options" dialog for grub2 that provides widgets for
  manipulating global options. These options include activate, generic_mbr,
  timeout, vgamode, append and default.
- 2.23.2

-------------------------------------------------------------------
Mon Apr 23 11:35:06 CEST 2012 - snwint@suse.de

- adapted ssh command for 2nd stage ssh installation (bnc#745340)

-------------------------------------------------------------------
Thu Mar 22 10:56:28 UTC 2012 - mchang@suse.com

- add kernel parameters (detected necessary and user specfied one during
  installation) to grub2's config file (bnc#752939)
- 2.23.1

-------------------------------------------------------------------
Thu Mar 22 10:56:28 UTC 2012 - mchang@suse.com

- add new grub2-efi module to support booting on UEFI firmware.

-------------------------------------------------------------------
Wed Mar 14 15:43:44 CET 2012 - aschnell@suse.de

- adapted ssh command for 2nd stage ssh installation (bnc#745340)

-------------------------------------------------------------------
Mon Mar  5 14:42:10 CET 2012 - mchang@suse.com

- add basic grub2 support that only handles installs
- 2.23.0

-------------------------------------------------------------------
Fri Jan 13 11:31:51 CET 2012 - jsuchome@suse.cz

- added GfxMenu::Update to the client, so calling does not require
  package dependency (bnc#730391)
- 2.22.0

-------------------------------------------------------------------
Fri Nov 25 12:17:41 UTC 2011 - coolo@suse.com

- add libtool as buildrequire to avoid implicit dependency

-------------------------------------------------------------------
Fri Oct 21 15:34:43 CEST 2011 - snwint@suse.de

- yast2-storage uses fake uuids for btrfs handling; adjust our
  code (bnc #707450)
- 2.21.2

-------------------------------------------------------------------
Tue Oct 18 13:44:46 CEST 2011 - snwint@suse.de

- fix bootloader package handling (bnc #716404)
- 2.21.1

-------------------------------------------------------------------
Tue Oct  4 10:06:56 UTC 2011 - cfarrell@suse.com

- license update: GPL-2.0+
  SPDX format

-------------------------------------------------------------------
Mon Sep 26 12:54:57 CEST 2011 - visnov@suse.cz

- set dialog title
- 2.21.0 

-------------------------------------------------------------------
Wed Sep 21 12:37:32 CEST 2011 - snwint@suse.de

- revert kernel-*-base change
- 2.20.5

-------------------------------------------------------------------
Wed Sep 21 11:55:12 CEST 2011 - snwint@suse.de

- enable resume for s390x (bnc #692606)
- kernel images are in kernel-*-base package
- 2.20.4

-------------------------------------------------------------------
Mon Sep 19 17:14:01 CEST 2011 - snwint@suse.de

- s390x: add hvc_iucv=8 to boot options (bnc #718089)
- 2.20.3

-------------------------------------------------------------------
Fri Sep 16 15:27:09 CEST 2011 - snwint@suse.de

- fix typo
- 2.20.2

-------------------------------------------------------------------
Fri Aug  5 12:30:54 CEST 2011 - tgoettlicher@suse.de

- fixed .desktop file (bnc #681249)

-------------------------------------------------------------------
Mon Mar 21 14:26:51 CET 2011 - jreidinger@suse.de

- fix detection of other linux partitions (BNC#675224)

-------------------------------------------------------------------
Tue Feb 22 11:30:20 UTC 2011 - jreidinger@novell.com

- during probe of partitions don't try to mount encrypted one
  (bnc#673906)
- 2.20.1

-------------------------------------------------------------------
Mon Jan 10 12:56:07 UTC 2011 - jreidinger@novell.com

- add missing file to tarball

-------------------------------------------------------------------
Thu Dec 30 08:52:36 UTC 2010 - jreidinger@novell.com

- allow to not specify vga mode for boot (bnc#643984)
- improve help text for menu section (bnc#621290)
- explicitelly  mention variables to compare to avoid problems with nil
  value (consider nil as false)
- number of partition can be integer so always convert it to string
- more explanation for warning messages with hint how to solve it
- 2.19.16

-------------------------------------------------------------------
Wed Jun  2 17:06:53 CEST 2010 - juhliarik@suse.cz

- added update of fix for (bnc#604401)
- 2.19.15 

-------------------------------------------------------------------
Wed May 19 09:57:34 CEST 2010 - juhliarik@suse.cz

- added xen boot section as default during installation on 
  PV guest (bnc#604401)
- 2.19.14

-------------------------------------------------------------------
Thu May  6 13:15:18 CEST 2010 - juhliarik@suse.cz

- added patch for (bug#448883)
- 2.19.13

-------------------------------------------------------------------
Tue Apr 13 14:15:33 CEST 2010 - juhliarik@suse.cz

- added fix for troubles with using uuid names (bnc#594482)
- 2.19.12

-------------------------------------------------------------------
Thu Apr  8 15:55:40 CEST 2010 - juhliarik@suse.cz

- added patch for enable/disable SELinux (fate#309275)
- 2.19.11

-------------------------------------------------------------------
Wed Mar 31 12:09:27 CEST 2010 - juhliarik@suse.cz

- added fix for sending empty "boot_custom" (bnc#589433)
- 2.19.10

-------------------------------------------------------------------
Tue Mar 23 11:00:00 CET 2010 - juhliarik@suse.cz

- added fix for checking custom boot partition (bnc#588770)
- 2.19.9 

-------------------------------------------------------------------
Tue Mar 16 17:35:52 CET 2010 - juhliarik@suse.cz

- added fix for adding XEN section on IA64 (bnc#588609) 

-------------------------------------------------------------------
Tue Mar  9 16:17:10 CET 2010 - juhliarik@suse.cz

- added fix for using device map in autoyast profile (bnc#585824)
- 2.19.8 

-------------------------------------------------------------------
Fri Feb 26 10:20:10 CET 2010 - juhliarik@suse.cz

- added fix for creating sysconfig directory file (bnc#583088)
- 2.19.7

-------------------------------------------------------------------
Mon Feb 22 12:10:48 CET 2010 - juhliarik@suse.cz

- added fix for detection of UEFI (bnc#581213)
- 2.19.6 

-------------------------------------------------------------------
Thu Feb 11 16:16:12 CET 2010 - juhliarik@suse.cz

- added fix for calling mkinitrd if vga is "normal" (bnc#292013)
- 2.19.5 

-------------------------------------------------------------------
Thu Feb 11 13:36:28 CET 2010 - juhliarik@suse.cz

- added fix for using persistent device names (bnc#533782) 

-------------------------------------------------------------------
Thu Feb 11 12:13:19 CET 2010 - juhliarik@suse.cz

- added fix for using encrypted swap partition (bnc#577127)
- 2.19.4

-------------------------------------------------------------------
Thu Feb 11 10:55:21 CET 2010 - juhliarik@suse.cz

- added fix for detection of QEMU (bnc#571850)
- 2.19.3 

-------------------------------------------------------------------
Wed Feb 10 13:49:32 CET 2010 - juhliarik@suse.cz

- added fix for adding crashkernel option to XEN kernel 
  (bnc#578545)

-------------------------------------------------------------------
Tue Feb  9 16:30:04 CET 2010 - juhliarik@suse.cz

- solved problem with wrtting to floppy (bnc#539774) 

-------------------------------------------------------------------
Tue Feb  9 16:03:31 CET 2010 - juhliarik@suse.cz

- added fix for deleting Custom Boot Partition (bnc#544809)
- 2.19.2 

-------------------------------------------------------------------
Thu Jan 28 16:08:30 CET 2010 - juhliarik@suse.cz

- added commnets for using options in /etc/sysconfig/bootloader
  (bnc#511319)
- 2.19.1

-------------------------------------------------------------------
Wed Jan 13 18:56:03 CET 2010 - kmachalkova@suse.cz

- Adjusted .desktop file(s) to wrap /sbin/yast2/ calls in xdg-su
  where root privileges are needed, removed X-KDE-SubstituteUID key 
  (bnc#540627)

-------------------------------------------------------------------
Tue Jan 12 13:07:25 CET 2010 - juhliarik@suse.cz

- added fix for data in device.map if MD RAID from Intel is used
  (bnc#568837) 
- 2.19.0

-------------------------------------------------------------------
Wed Dec  9 11:39:18 CET 2009 - juhliarik@suse.cz

- added patch for KMS (bnc#561566) 

-------------------------------------------------------------------
Mon Dec  7 14:26:19 CET 2009 - juhliarik@suse.cz

- added fix for problem with characters in name (bnc#558542) 

-------------------------------------------------------------------
Fri Dec  4 16:14:07 CET 2009 - juhliarik@suse.cz

- added fix for section name mismatch in lilo.conf for PPC
  (bnc#441051)

-------------------------------------------------------------------
Tue Oct 13 15:41:07 CEST 2009 - juhliarik@suse.cz

- deleted handling of luks_root and updating initrd for encrypted
  "/" (bnc#528474)
- 2.18.17 

-------------------------------------------------------------------
Mon Sep 21 10:40:13 CEST 2009 - juhliarik@suse.cz

- added fix for missing persistent device names in mapping for
  perl-Bootloader (bnc#534905A)
- 2.18.16 

-------------------------------------------------------------------
Thu Sep 17 12:43:53 CEST 2009 - juhliarik@suse.cz

- added fix for typy in help (bnc#532904) 

-------------------------------------------------------------------
Fri Sep  4 17:50:39 CEST 2009 - juhliarik@suse.cz

- fixed type (bnc#535442) 

-------------------------------------------------------------------
Thu Sep  3 13:27:09 CEST 2009 - juhliarik@suse.cz

- added fixed in help text convert "XEN" to "Xen" (bnc#532512)

-------------------------------------------------------------------
Thu Sep  3 13:10:07 CEST 2009 - juhliarik@suse.cz

- added fix for editing boot section (bnc#535739) 
- 2.18.15

-------------------------------------------------------------------
Thu Aug  6 10:31:03 CEST 2009 - juhliarik@suse.cz

- added support for enable SELinux (fate#305557)
- 2.18.14 

-------------------------------------------------------------------
Tue Aug  4 16:52:57 CEST 2009 - juhliarik@suse.cz

- added support for redundancy md array (fate#305008)
- 2.18.13

-------------------------------------------------------------------
Fri Jul 31 11:55:40 CEST 2009 - aschnell@suse.de

- adapted to changes in yast2-storage
- 2.18.12

-------------------------------------------------------------------
Tue Jul 28 13:21:34 CEST 2009 - juhliarik@suse.cz

- added support for luks_root also to xen sections with kernel-xen 

-------------------------------------------------------------------
Tue Jul 28 10:29:13 CEST 2009 - juhliarik@suse.cz

- reorganize UI widgets in GRUB global options 

-------------------------------------------------------------------
Mon Jul 27 15:48:32 CEST 2009 - juhliarik@suse.cz

- added support for enable/disable acoustinc signals (fate#305403)
- 2.18.11 

-------------------------------------------------------------------
Fri Jul 24 14:54:16 CEST 2009 - juhliarik@suse.cz

- added support for encrypted disk (fate#305633)
- 2.18.10 

-------------------------------------------------------------------
Mon Jul 20 16:51:05 CEST 2009 - juhliarik@suse.cz

- added client bootloader_preupdate it takes care about calling 
  Storage::Update() (bnc#414490)
- added fix for using iscsi disk (bnc#393928)
- updated help text (bnc#511007)
- enabled change bootloader settings via one-click in installation
  summary (fate#303643)
- deleted warning message about using ext4
- updated proposal and using checkboxes Boot from Boot Partition
  and Boot from Extended Partition
- 2.18.9

-------------------------------------------------------------------
Mon Jun  8 10:37:27 CEST 2009 - jsrain@suse.cz

- do not add 'ide=nodma' to failsafe kernel parameter (bnc#510784)

-------------------------------------------------------------------
Mon May 25 16:23:55 CEST 2009 - jreidinger@suse.cz

- refactor Update code (update between products)

-------------------------------------------------------------------
Wed May 20 14:20:57 CEST 2009 - juhliarik@suse.cz

- fixed additional options for memory test section (bnc#396150)
- fixed problems with empty settings in autoyast profile for 
  memory test section (bnc#390659)
- fixed problem with custom (disable) gfxmenu option in autoyast
  profile (bnc#380509) 
- fixed deleting gfxmenu option if there is defined serial console
  (bnc#346576)
- added support check for ext4 (fate#305691)
- 2.18.8

-------------------------------------------------------------------
Mon May 18 17:45:52 CEST 2009 - juhliarik@suse.cz

- added fix for changing device map in y2-bootloader (bnc#497944)
- added warning message if there is not valid configuration for
  soft-raid (bnc#501043) 

-------------------------------------------------------------------
Thu May  7 10:05:02 CEST 2009 - juhliarik@suse.cz

- added fix for checking soft-raid devices in device.map
  (bnc#494630)
- added fix for changing device map in y2-bootloader (bnc#497944)
- 2.18.7

-------------------------------------------------------------------
Tue Apr 28 16:48:12 CEST 2009 - juhliarik@suse.cz

- added updated patch from IBM and reipl (bnc#471522) 

-------------------------------------------------------------------
Tue Apr 28 16:37:43 CEST 2009 - juhliarik@suse.cz

- disable checking thinkpad sequence in MBR also save content of 
  MBR (bnc#464485) 

-------------------------------------------------------------------
Wed Apr 22 15:47:26 CEST 2009 - jreidinger@suse.cz

- code clean
- add interface for new perl-Bootloader MBR tools 
- add missing short-cuts for widgets

-------------------------------------------------------------------
Thu Apr 16 14:52:23 CEST 2009 - juhliarik@suse.cz

- added fix for commandline interface (bnc#479069) 

-------------------------------------------------------------------
Wed Apr 15 11:31:40 CEST 2009 - juhliarik@suse.cz

- added back function setKernelParam (bnc#495048)
- 2.18.6 

-------------------------------------------------------------------
Tue Apr 14 13:25:52 CEST 2009 - juhliarik@suse.cz

- updated timeout for ppc and elilo both to seconds
- 2.18.5 

-------------------------------------------------------------------
Tue Apr 14 11:44:43 CEST 2009 - juhliarik@suse.cz

- added fix for troubles with analyse of MBR on soft riad 
  (bnc#483797) 

-------------------------------------------------------------------
Fri Apr 10 15:18:33 CEST 2009 - juhliarik@suse.cz

- added fix for problem with special chars in menu.lst (bnc#456362) 

-------------------------------------------------------------------
Fri Apr 10 14:15:02 CEST 2009 - juhliarik@suse.cz

- added fix for troubles with help in boot menu (bnc#384768) 

-------------------------------------------------------------------
Tue Apr  7 15:50:12 CEST 2009 - juhliarik@suse.cz

- refactoring UI is done (fate#305268)
- fixed problem with providing vga modes list in grub(bnc#362517)
- fixed troubles with short input field for devices (bnc#396387)
- fixed problem with setup of password for grub 
  (bnc#407887,#433854,#450470)
- fixed problem with keyboard shortcuts (bnc#414989)
- setup for console in grub was rewritten (bnc#431515)
- 2.18.4 

-------------------------------------------------------------------
Mon Feb 16 14:42:56 CET 2009 - juhliarik@suse.de

- added fix for problem with wrong init for storage library 
  (bnc#464090)
- updated fix for increase performance on huge machine (bnc#468922)
- added fix for checking GPT and using the 4th partition for 
  booting (bnc#474854)
- added quit booting "splash=silent quiet" (bnc#475194)
- updated change log for using convention (bnc#no,fate#no etc.)
- 2.18.3

-------------------------------------------------------------------
Mon Feb  9 15:42:12 CET 2009 - juhliarik@suse.de

- added fix for using buttons (bnc#440553)
- added fix for checking boot device on mac machines (bnc#343670)
- 2.18.2 

-------------------------------------------------------------------
Wed Feb  4 14:50:21 CET 2009 - juhliarik@suse.cz

- added fix for problem with unnecessary popup mesage for writting
  bootloader to floppy (bnc#333459)
- added fix meesage about writting bootloader to floppy includes 
  "Cancel" button (bnc#433348)
- changed text about using XFS there is used "may not" insted of 
  "will not" (bug#449823)  
- updated help text
- 2.18.1

-------------------------------------------------------------------
Wed Feb  4 12:15:21 CET 2009 - juhliarik@suse.cz

- added fix for finding the smallest partition on pmac machine
  (bnc#459860)
- updated function Dev2MountByDev() which can run long time if
  machine included huge number of disks (bnc#468922)
- added fix for problem with adding boot entry to EFI if
  installation run on different disk but with same boot partition
  (bnc#450682)
- added fix for using translated text in bootloader e.g. Image,
  Other (bug#445999)
- 2.18.0

-------------------------------------------------------------------
Tue Jan 20 14:11:38 CET 2009 - juhliarik@suse.cz

- added fix for problem with calling parted each time when
  yast2-bootloader is called (bnc#461613,#357290) 

-------------------------------------------------------------------
Thu Jan 15 15:28:38 CET 2009 - juhliarik@suse.cz

- added fix for problem with lines_cache_id == "" -it is cause of
  error output from perl-Bootloader (bnc#464098) 

-------------------------------------------------------------------
Wed Jan 14 13:59:14 CET 2009 - juhliarik@suse.cz

- added fix for changing EFI label in running system (bnc#269198)
- added fix for problem with primary language in GRUB (bnc#447053) 

-------------------------------------------------------------------
Thu Dec 11 17:43:40 CET 2008 - juhliarik@suse.cz

- added fix for problem with autoinstallation and powerlilo 
  (bnc#439674)
- added fix for (bnc#450506) root=kernelname
- added fix for problem with adding kernel to proposal (SLERT)
  (bnc#450153) 
- 2.17.46

-------------------------------------------------------------------
Mon Dec  8 15:41:43 CET 2008 - juhliarik@suse.cz

- added fix for problem with installation if boot device is NFS
  (bnc#440183) 

-------------------------------------------------------------------
Sun Dec  7 14:45:22 CET 2008 - juhliarik@suse.cz

- deleted support of detail settings for trustedgrub because it is
  not supporeted by trustedgrub package 

-------------------------------------------------------------------
Thu Dec  4 09:34:22 CET 2008 - juhliarik@suse.cz

- 2.17.45 

-------------------------------------------------------------------
Tue Dec  2 16:28:27 CET 2008 - juhliarik@suse.cz

- added fix for onetime boot if default is windows (bnc#339024) 

-------------------------------------------------------------------
Tue Dec  2 15:35:30 CET 2008 - juhliarik@suse.cz

- updated heuristic for adding other OS to menu.lst for GRUB 
  (bnc#448010) 

-------------------------------------------------------------------
Mon Dec  1 16:07:54 CET 2008 - juhliarik@suse.cz

- added fix for proposal if MBR include Vista code and "/" is on
  logical partition (bnc#450137)
- added update of handling serial console (bnc#449726)
- 2.17.44

-------------------------------------------------------------------
Mon Dec  1 14:32:09 CET 2008 - juhliarik@suse.cz

- added fix for problem with multipath (bnc#448110)
- added fix for problem with cloning boot sections (bnc#450190) 

-------------------------------------------------------------------
Thu Nov 27 18:55:11 CET 2008 - juhliarik@suse.cz

- added fix for problem with missing "console" (bnc#449726) 
- 2.17.43

-------------------------------------------------------------------
Thu Nov 27 16:46:21 CET 2008 - juhliarik@suse.cz

- deleted fix for (bnc#439674) - it fix problem with proposal of 
  globals on PPC (bnc#449747)
- 2.17.42

-------------------------------------------------------------------
Wed Nov 26 16:58:21 CET 2008 - juhliarik@suse.cz

- 2.17.41 

-------------------------------------------------------------------
Wed Nov 26 13:26:21 CET 2008 - juhliarik@suse.cz

- added fix for problem with "boot" in lilo.conf (bnc#449062) 

-------------------------------------------------------------------
Tue Nov 25 15:37:01 CET 2008 - juhliarik@suse.cz

- added fix for problem with changed default section (bnc#446555) 

-------------------------------------------------------------------
Tue Nov 25 10:51:12 CET 2008 - jsrain@suse.cz

- write correct language list in /boot/message (bnc#447053)

-------------------------------------------------------------------
Tue Nov 25 10:05:30 CET 2008 - juhliarik@suse.cz

- added fix for recreating device map (bnc#438243)
- updated proposal if boot device is on logical partition 
  (bnc#279837#c53) 

-------------------------------------------------------------------
Mon Nov 24 15:54:41 CET 2008 - juhliarik@suse.cz

- updated proposal of bootloader (bnc#279837#c53)
- added fix for recreating device map if storage change settings
  (bnc#438243)

-------------------------------------------------------------------
Fri Nov 21 12:11:27 CET 2008 - juhliarik@suse.cz

- updated fix for checking if boot entry exist in EFI (bnc#438215)
- 2.17.40 

-------------------------------------------------------------------
Wed Nov 19 13:50:35 CET 2008 - juhliarik@suse.cz

- added fix for problem with writing default kernel args to 
  /etc/sysconfig/bootloader (bnc#440125) 
-2.17.39 

-------------------------------------------------------------------
Wed Nov 12 12:26:47 CET 2008 - juhliarik@suse.cz

- deleted adding beep for booting (bnc#439328) 
- 2.17.38

-------------------------------------------------------------------
Wed Nov 12 10:55:10 CET 2008 - juhliarik@suse.cz

- added fix for problem with missing boot_* in globals (bnc#439674)

-------------------------------------------------------------------
Mon Nov 10 14:46:36 CET 2008 - juhliarik@suse.cz

- added fix for problem with disabled button for detail settings of
  trusted GRUB (bnc#442706)
- added calling function Pkg::SourceProvideFile() (bnc#409927)
- 2.17.37  

-------------------------------------------------------------------
Fri Nov  7 10:29:26 CET 2008 - juhliarik@suse.cz

- added fix for writing crashkernel to bootloader from kdump on ppc
  (bnc#441547)
- added fix for double boot entry twice by efibootmgr (bnc#438215)
- added fix for using fix_chs (bnc#367304)
- 2.17.36 

-------------------------------------------------------------------
Fri Oct 31 12:49:14 CET 2008 - juhliarik@suse.cz

- added better proposal checking elilo ,lilo
- added fix for typo (bnc#439030)
- added fix for selectinf "none" bootloader (bnc#438976)
- 2.17.35 

-------------------------------------------------------------------
Mon Oct 27 12:45:44 CET 2008 - juhliarik@suse.cz

- updated checking of boot device s not on XFS (bnc#438757)
- added fix for problem with generic boot code (bnc#438752) 
- 2.17.34

-------------------------------------------------------------------
Mon Oct 27 10:39:37 CET 2008 - jsrain@suse.cz

- updated method of ThinkPad MBR detection
- 2.17.33

-------------------------------------------------------------------
Mon Oct 27 10:21:57 CET 2008 - juhliarik@suse.cz

- added fix for using persistent device name in lilo (bnc#437764)
- 2.17.32

-------------------------------------------------------------------
Fri Oct 24 14:25:23 CEST 2008 - juhliarik@suse.cz

- added fix for problem with converting lilo to grub during update
  system
- added fix - deleting read-only option for elilo (bnc#438276) 

-------------------------------------------------------------------
Thu Oct 23 14:25:18 CEST 2008 - juhliarik@suse.cz

- added fix for broken titles in lilo (bnc#437693)  

-------------------------------------------------------------------
Tue Oct 21 18:35:31 CEST 2008 - juhliarik@suse.cz

- update for bug with deleting boot section (bnc#436890)
- 2.17.31

-------------------------------------------------------------------
Tue Oct 21 12:01:31 CEST 2008 - juhliarik@suse.cz

- added fix for problem with deleting all boot section for elilo
  (bnc#436890)
- added fox for problem with XEN boot section in domU (bnc#436899)
- 2.17.30

-------------------------------------------------------------------
Fri Oct 17 14:58:02 CEST 2008 - juhliarik@suse.cz

- added fix for adding language to GRUB (bnc#429287)
- 2.17.29

-------------------------------------------------------------------
Thu Oct 16 15:24:21 CEST 2008 - juhliarik@suse.cz

- added fix for using autoyast profil from SLES9 (bnc#344659)

-------------------------------------------------------------------
Thu Oct 16 10:05:03 CEST 2008 - juhliarik@suse.cz

- added fix for handling mounpoints (bnc#431977)

-------------------------------------------------------------------
Wed Oct 15 12:51:29 CEST 2008 - juhliarik@suse.cz

- added fix to proposal with "/" on logical partition (bnc#259050)

-------------------------------------------------------------------
Wed Oct 15 12:21:51 CEST 2008 - jsrain@suse.cz

- handle multipath devices properly when creating device map
  (bnc#433092)
- 2.17.28

-------------------------------------------------------------------
Mon Oct 13 16:40:11 CEST 2008 - juhliarik@suse.cz

- added fix for translation labes for ELILO (bnc#151486)
- added fix for typo in help text (bnc#433424)
- added fix for problem with device names in live CD installation
  (bnc#432699) 
- 2.17.27

-------------------------------------------------------------------
Fri Oct 10 14:50:31 CEST 2008 - jsrain@suse.cz

- fixed bootloader proposal in mixed standalone disk and BIOS-RAID
  environments (bnc#433092)
- issue a warning if /boot directory is on XFS on x86 boot
  architecture (bnc#429042)

-------------------------------------------------------------------
Wed Oct  8 15:32:09 CEST 2008 - juhliarik@suse.cz

- added fix for handling nil from function InitializeBootloader()

-------------------------------------------------------------------
Wed Oct  8 10:39:12 CEST 2008 - juhliarik@suse.cz

- added fix for adding crashkernel from y2-kdump (bnc#432651)
- added fix for writing proposal (bnc#433344)
- added fix for checking if boot device is on raid0 (bnc#156800)
- 2.17.26 

-------------------------------------------------------------------
Fri Oct  3 17:28:27 CEST 2008 - juhliarik@suse.cz

- added fix for installing packages (bnc#431580)
- added fix for 2 identical section in powerLILO (bnc#427730)
- added fix for mapping disk by label for powerLILO (bnc#41497)
- 2.17.25

-------------------------------------------------------------------
Tue Sep 30 13:37:44 CEST 2008 - juhliarik@suse.cz

- updated fix for converting LILO to GRUB (bnc#430579)
- 2.17.24

-------------------------------------------------------------------
Mon Sep 29 17:10:36 CEST 2008 - juhliarik@suse.cz

- added new dialog for updating from lilo to grub (bnc#430579)
- 2.17.23

-------------------------------------------------------------------
Mon Sep 29 15:45:41 CEST 2008 - jsrain@suse.cz

- fixed no scrren contents after changing loader type (bnc#427622)
- avoid mixing options of different bootloader after loaded type
  change

-------------------------------------------------------------------
Thu Sep 25 17:44:24 CEST 2008 - juhliarik@suse.cz

- added fix for problem with changed default name (bnc#169062)
- added fix for problem with editing custom boot  (bnc#395009)
- added fix for problem with timeout update (bnc#395851)
- 2.17.22

-------------------------------------------------------------------
Thu Sep 18 17:39:43 CEST 2008 - juhliarik@suse.cz

- added fix for initialise yast2-stroage (bnc#419197)
- help update (bnc#220283)
- 2.17.21

-------------------------------------------------------------------
Thu Sep 16 16:35:43 CEST 2008 - juhliarik@suse.cz

- added fix for deleting fake xen boot section (bnc#408346)
- added fix for failsafe options for kernel (bnc#419464)
- 2.17.20

-------------------------------------------------------------------
Thu Sep 16 16:35:43 CEST 2008 - juhliarik@suse.cz

- added fix for getDefaultSection() for zipl (bnc#364904)
- added fix for deleting gfxmenu from menu.lst (bnc#398806)
- 2.17.19

-------------------------------------------------------------------
Thu Sep 16 10:54:43 CEST 2008 - juhliarik@suse.cz

- added fix for problem with rnc file - syntax error (bnc#426522)
- 2.17.18

-------------------------------------------------------------------
Thu Sep 12 14:24:43 CEST 2008 - juhliarik@suse.cz

- added support of trusted grub (fate#303784), (fate#303672), 
  (fate#303891), (fate#303983)
- added warning that lilo is not supported (fate#305006)
- 2.17.17

-------------------------------------------------------------------
Thu Sep 11 15:27:43 CEST 2008 - locilka@suse.cz

- Calling new reipl_bootloader_finish client from yast2-reipl
  in bootloader_finish (fate#304960).
- 2.17.16

-------------------------------------------------------------------
Thu Sep 11 08:22:53 CEST 2008 - jsrain@suse.cz

- merged texts from proofread

-------------------------------------------------------------------
Wed Sep  3 12:00:58 CEST 2008 - jsrain@suse.cz

- added detection of EFI, proposing ELILO in that case 
 (fate#301882)
- 2.17.15

-------------------------------------------------------------------
Wed Aug 20 15:34:22 CEST 2008 - jsrain@suse.cz

- added skeleton for checking whether scenario is supported, not
  yet actually used (fate#304499)

-------------------------------------------------------------------
Mon Aug 18 12:34:35 CEST 2008 - jsrain@suse.cz

- store bootloader type before installing packages, fixed check
  for undefined product name (bnc#417383)
- 2.17.14 

-------------------------------------------------------------------
Thu Aug 14 15:16:04 CEST 2008 - juhliarik@suse.cz

- added support for creating console for kernel args (fate#110038)
- 2.17.13 

-------------------------------------------------------------------
Wed Aug 13 14:36:59 CEST 2008 - juhliarik@suse.cz

- added changes for pesistent device names (fate#302219)
- 2.17.12

-------------------------------------------------------------------
Wed Aug  6 15:42:28 CEST 2008 - juhliarik@suse.cz

- added better detection of NFS boot device (bnc#408912) 
- added better detection of EVMS - do not install bootloader 
  (fate#305007)
- 2.17.11

-------------------------------------------------------------------
Wed Aug  6 12:55:17 CEST 2008 - juhliarik@suse.cz

- added support for acoustic signals (fate#303481)
- added checkbox for enabling remapping in chainloader section
- 2.17.10

-------------------------------------------------------------------
Tue Aug  5 12:05:04 CEST 2008 - juhliarik@suse.cz

- added/enabled support for ordering disks in device.map for GRUB
  (fate#303964)
- 2.17.9 

-------------------------------------------------------------------
Mon Aug  4 13:29:01 CEST 2008 - juhliarik@suse.cz

- added support for reducing devices from device.map to 8 devices
  (fate#303548)
- 2.17.8  

-------------------------------------------------------------------
Thu Jul 31 10:27:42 CEST 2008 - juhliarik@suse.cz

- added support for remaping windows chainloader boot section
  (fate#301994)
- 2.17.7 

-------------------------------------------------------------------
Tue Jul 29 18:18:38 CEST 2008 - juhliarik@suse.cz

- update solution for saving kernel args to 
  /etc/sysconfig/bootloader (fate#302245)
- 2.17.6

------------------------------------------------------------------
Sun Jul 27 17:52:58 CEST 2008 - juhliarik@suse.cz

- added powersaved=off to boot section for failsave (bnc#153345)

-------------------------------------------------------------------
Wed Jul 23 15:16:58 CEST 2008 - juhliarik@suse.cz

- added support for persistent device names (fate#302219)  
- 2.17.5

-------------------------------------------------------------------
Wed Jul 21 09:20:13 CEST 2008 - juhliarik@suse.cz

- 2.17.4

-------------------------------------------------------------------
Wed Jul 16 14:27:23 CEST 2008 - jsrain@suse.cz

- store kernel parameters to sysconfig during installation
  (fate#302245)

-------------------------------------------------------------------
Fri Jul 11 13:18:05 CEST 2008 - ug@suse.de

- rnc file fixed (bnc#407615)

-------------------------------------------------------------------
Thu Jul 10 17:29:00 CEST 2008 - juhliarik@suse.cz

- enable installing GRUB to XEN  (bnc#380982)
- 2.17.3

-------------------------------------------------------------------
Thu Jun 27 17:24:00 CEST 2008 - juhliarik@suse.cz

- correct labels for buttons  (bnc#398492)

-------------------------------------------------------------------
Thu Jun 26 17:24:00 CEST 2008 - juhliarik@suse.cz

- deleted support xenpae (bnc#400526)
- 2.17.2

-------------------------------------------------------------------
Thu Jun 26 16:51:00 CEST 2008 - juhliarik@suse.cz

- added support for better detection Vista in MBR
- added fix for installing generic code if MBR is uknown (bnc#400062)
- added fix for detection MBR if sw-raid is used (bnc#398356)
- 2.17.1

-------------------------------------------------------------------
Mon Jun  9 13:35:26 CEST 2008 - juhliarik@suse.cz

- added fix for problem with booting Vista bnc #396444
- 2.16.20

-------------------------------------------------------------------
Wed Jun  4 13:39:59 CEST 2008 - juhliarik@suse.cz

- added fix for problem with deleting boot sections bnc #396810
- 2.16.19 

-------------------------------------------------------------------
Wed Jun  4 10:06:01 CEST 2008 - juhliarik@suse.cz

- added fix for problem with liveCD and simlinks for initrd and 
  kernel (bnc# 393030)
- 2.16.18

-------------------------------------------------------------------
Mon May 26 18:34:43 CEST 2008 - juhliarik@suse.cz

- added fix for problem with editing boot section for LILO 
  (bnc# 340732)
- added fix for cloning boot section (bnc# 390719)
- 2.16.17 

-------------------------------------------------------------------
Fri May 16 16:40:22 CEST 2008 - jsrain@suse.cz

- added categories Settings and System into desktop file
  (bnc #382778)

-------------------------------------------------------------------
Thu May 15 17:51:28 CEST 2008 - juhliarik@suse.cz

- added fix for bnc# 164884 - disabled Back button during 
  installation
- added missing strings bnc# 386527
- 2.16.16 

-------------------------------------------------------------------
Wed May  7 14:54:16 CEST 2008 - juhliarik@suse.cz

- added fix for bnc#335526 - problem with adding "resume" into 
  boot section for memtest
- 2.16.15

-------------------------------------------------------------------
Mon Apr 28 14:16:26 CEST 2008 - juhliarik@suse.cz

- added fix for bnc#232424 - problem with propose new config.
- 2.16.14 

-------------------------------------------------------------------
Tue Apr 22 13:09:57 CEST 2008 - juhliarik@suse.cz

- added fix for bnc#363254
- added fix for UI problem with ComboBoxes and "Browse..." button
- 2.16.13 

-------------------------------------------------------------------
Fri Apr 18 15:52:47 CEST 2008 - juhliarik@suse.cz

- added fix for (bnc#381192) bootloader uses grubonce _and_ kexec
- added detecting VirtualBox - cancel using kexec
- 2.16.12 

-------------------------------------------------------------------
Thu Apr 17 20:19:04 CEST 2008 - juhliarik@suse.cz

- new version
- 2.16.11 

-------------------------------------------------------------------
Thu Apr 17 20:02:19 CEST 2008 - locilka@suse.cz, juhliarik@suse.cz

- fixed initializing of combo-box widgets in dialogs, ComboBox
  in Qt does not accept `Value, using `Items instead (bnc #380781).
- using `InputField as a replacement for obsolete `TextEntry.

-------------------------------------------------------------------
Wed Apr 16 15:20:15 CEST 2008 - juhliarik@suse.cz

- added fix for activating DM-RAID boot partition (bnc #337742)
- added fix for lilo and raid version (bnc #357897)
- 2.16.10 

-------------------------------------------------------------------
Fri Apr 11 15:53:19 CEST 2008 - juhliarik@suse.cz

- added handling of option for calling kexec instead of reboot
  (fate#303395)
- 2.16.9 

-------------------------------------------------------------------
Tue Apr  1 12:24:12 CEST 2008 - jsrain@suse.cz

- adapted to changed handling of inst_finish steps during live
  installation

-------------------------------------------------------------------
Thu Mar 27 09:32:41 CET 2008 - juhliarik@suse.cz

- added deleting of duplicated sections after installation
- 2.16.8 

-------------------------------------------------------------------
Thu Mar 20 12:45:20 CET 2008 - jsrain@suse.cz

- updated the way section list is displayed in the installation
  proposal (fate#120376)
- 2.16.7

-------------------------------------------------------------------
Tue Mar 18 10:07:57 CET 2008 - jsrain@suse.cz

- keep the 'linux' section name if product name is empty 
  (bnc#371741)

-------------------------------------------------------------------
Mon Mar 17 12:43:32 CET 2008 - jsrain@suse.cz

- added 'StartupNotify=true' to the desktop file (bnc #304964)

-------------------------------------------------------------------
Fri Mar 14 14:57:17 CET 2008 - juhliarik@suse.cz

- added inst_bootloader for saving config file before installing 
  kernel (F #302660) 
- 2.16.6

-------------------------------------------------------------------
Thu Jan 31 13:03:52 CET 2008 - locilka@suse.cz

- Update::*version were moved to Installation::*version.
- 2.16.5

-------------------------------------------------------------------
Thu Jan 24 09:01:01 CET 2008 - juhliarik@suse.cz

- added patch for Bug#352020 - Graphical failsafe mode
- added support for Fate#300779: Install diskless client (NFS-root) 
- 2.16.4

-------------------------------------------------------------------
Tue Dec 11 16:12:09 CET 2007 - jsrain@suse.cz

- do not translate boot menu to unsupported language (#310459)
- 2.16.3

-------------------------------------------------------------------
Wed Dec  5 12:36:32 CET 2007 - jsrain@suse.cz

- fixed the device map proposal if USB stick is present (F#302075)

-------------------------------------------------------------------
Wed Oct 31 14:32:59 CET 2007 - dfiser@suse.cz

- Adapted to change of StorageDevices API.
- v2.16.2

-------------------------------------------------------------------
Wed Oct 31 14:08:59 CET 2007 - locilka@suse.cz

- installedVersion and updateVersion moved from 'Update' to
  'Installation' YCP module to remove dependencies.

-------------------------------------------------------------------
Thu Oct 11 15:22:27 CEST 2007 - od@suse.de

- migrate SLES9 persistent device ("...p1") names to SLES10
  persistent device names ("...-part1") (#162216)
- 2.16.1

-------------------------------------------------------------------
Wed Sep 26 21:22:58 CEST 2007 - od@suse.de

- added flag avoid_reading_device_map to blRead(), all internal
  Read()s and ReadSettings() interface to perl-Bootloader: used by
  BootLILO and BootGRUB during update to migrate device names in
  the device_map and then re-read the config files with correct
  device name translation (#328448)
- do not install bootloader in XEN paravirtualized DomU (#308451)
- 2.15.29

-------------------------------------------------------------------
Tue Sep 25 13:53:18 CEST 2007 - od@suse.de

- re-read bootloader config from system after the delayed run of
  perl-Bootloader updates, then call FlagOnetimeBoot() based on
  current setup (#328078)
- 2.15.28

-------------------------------------------------------------------
Tue Sep 25 11:09:55 CEST 2007 - od@suse.de

- added logging to find problem in #328078
- minor addition of whitespace
- 2.15.27

-------------------------------------------------------------------
Mon Sep 24 21:25:37 CEST 2007 - od@suse.de

- Storage::GetTranslatedDevices() called often and uneccesarily
  (related to #304269):
  - added more logging to UpdateSections()
  - added comments and FIXMEs
  - disabled calling device name update again for "linux",
    "failsafe" and "initrd" sections: this is not needed and would
    reverse device name updates when forwards and backwards device
    name update mappings exist
  - enabled device name updates for "other" sections (booting other
    installations)
- (related to #326372, see comment #12)
  - fix "Interpreter" error: also activates persistent device
    translation for device.map in yast2-bootloader (but no disk
    device mappings are defined in yast2-storage, so devices remain
    untranslated as of now)
- 2.15.26

-------------------------------------------------------------------
Fri Sep 21 16:19:02 CEST 2007 - od@suse.de

- run delayed bootloader_entry at the very end of the update, when
  the migrated bootloader configuration (including device mapping)
  has already been written (#309837)
- added some comments
- 2.15.25

-------------------------------------------------------------------
Thu Sep 20 21:00:14 CEST 2007 - od@suse.de

- log the contents of the perl-BL_delayed_exec script (#309837)
- 2.15.24

-------------------------------------------------------------------
Thu Sep 20 18:44:06 CEST 2007 - od@suse.de

- ckornacker@suse.de: added PREFIX to Makefile.cvs
- when bootloader_entry saved (during kernel postuninstall) a
  command in /boot/perl-BL_delayed_exec for delayed execution in
  the target system, run that script to remove old sections
  (#309837)
- 2.15.23

-------------------------------------------------------------------
Tue Sep 18 10:03:53 CEST 2007 - od@suse.de

- update the default entry during update when the comment with the
  former default exists, even if the current default is valid
  (#309837)
- 2.15.22

-------------------------------------------------------------------
Mon Sep 17 19:31:03 CEST 2007 - od@suse.de

- #309837:
  - fix setting the default section at the end of an update,
    according to saved previous default kernel image flavor
  - use fallback flavors if previous flavor is unavailable
- 2.15.21

-------------------------------------------------------------------
Thu Sep 13 05:41:00 CEST 2007 - od@suse.de

- specify blockoffset as string, rather than number
- added a FIXME comment
- fixed conversion of obsolete filenames in kernel and initrd keys
- fixed conversion of device names in root and chainloader keys
  (#309837)
- 2.15.20

-------------------------------------------------------------------
Tue Aug 28 18:35:52 CEST 2007 - pth@suse.de

- Fix the code in bootloader_finish so that the one-time-boot code
  is actually called.
- Redo the logic and structure of the one-time booting code.
  * Global Write uses Bootloader::getDefaultSection() to determine the
    section name.
  * New function BootCommon::Section2Index that determines the
    index # for a given section, currently only used by 
    BootGRUB::FlagOnetimeBoot.

-------------------------------------------------------------------
Wed Aug 15 20:34:07 CEST 2007 - od@suse.de

- forgot to use changed sections (feature #302302)
- added logging with y2milestone()s for last change
- 2.15.17

-------------------------------------------------------------------
Mon Aug 13 22:32:26 CEST 2007 - od@suse.de

- grub: feature #302302:
  - added code to UpdateSections() to update old sections for
    "other" installations to chainloader/configfile sections
  - moved PBR-examination code to function IsPartitionBootable(),
    used by BootGRUB::CreateSections() and
    BootCommon::UpdateSections() now
  - always use a "root" command for "other" installations: added
    a "root" command to chainloader entries
  - also use "noverifyroot" and "blockoffset" in chainloader
    entries
  - added a FIXME comment
- 2.15.16

-------------------------------------------------------------------
Fri Aug 10 20:11:24 CEST 2007 - od@suse.de

- part of feature #301313:
  - added front-end function and infrastructure in switcher.ycp for
    FlagOnetimeBoot()
  - added FlagOnetimeBoot() implementation for POWERLILO
- fixed return codes of examine_mbr.pl: do not overlap error codes
  with "bootloader stage1 needs to be (re)-installed here" return
  code
- evaluate new return code in yast2-bootloader
- added documentation comment to examine_mbr.pl
- changed documentation comments where yast2-bootloader calls
  examine_mbr.pl
- fixed error in autoinstall client that prevented importing legacy
  global keys
- added/fixed some comments
- added documentation comments to BootGRUB::CreateSections()
- changed two y2debug() into y2milestone()
- fixed: a chainloader entry may have been produced that pointed to
  the boot partition of our current installation
- grub: implemented booting other Linux installations on the system
  via chainloader/configfile entries (feature #302302)
- fixed: if-block contained no statement, uncommented y2debug() in
  there
- 2.15.15

-------------------------------------------------------------------
Thu Jul 26 07:26:05 CEST 2007 - jsrain@suse.cz

- removed unneeded yast2-devel from BuildRequires
- 2.15.14

-------------------------------------------------------------------
Fri Jul 20 18:21:03 CEST 2007 - od@suse.de

- preventing cyclic dependency in autobuild with a BuildIgnore on
  autoyast2-installation
- 2.15.13

-------------------------------------------------------------------
Fri Jul 13 18:25:18 CEST 2007 - od@suse.de

- converting old key "kernel" to new key "image" when converting
  autoyast configuration to export map (#285790)
- re-added lost y2milestone() to BootELILO.ycp
- creating "image" section instead of "kernel" section now in
  CreateLinuxSection()
- 2.15.11

-------------------------------------------------------------------
Wed Jul 11 00:25:18 CEST 2007 - od@suse.de

- Merge from SLES10-SP1 branch:
- let "SLES 9 style" autoyast xml files configure bootloader
  timeout (#214468, #183051)
- added help texts and widget descriptions to grub and elilo
  (#221737)
- Fixed type of passed arguments in function Import() (in
  modules/Bootloader.ycp & modules/BootELILO.ycp) (#236163)
- bootloader.rnc fixed for autoyast schema check
- set __auto key to false when user clones sections (#241158)
- added log message when FixSections() silently discards a section
  (#241158)
- fixed some whitespace
- fixed myToInteger(): return 0 if string cannot be converted to
  integer
- bootloader.rnc fixed for autoyast schema check (#211014)
- always log the target map when Propose() is called (not only when
  we debug)
- convert custom boot device names to the names indicated by the
  mountby setting; this is one part of a change to use persistent
  device names for the bootloader boot device, the rest requires
  simultaneously changing perl-Bootloader because of an
  incompatible interface change
  (#248162)
- #214468:
  - fixed autoyast schema
  - fixed import of autoyast data: do not remove the "default" option
- GRUB only: integrated the new boot_*, generic_mbr and activate
  keys (found in the "globals" map) from the new
  widget/perl-Bootloader interface into the internal workings of
  the grub code
  - for grub, this obsoletes the global variables loader_device,
    selected_location (aka loader_location), repl_mbr and activate
  - fixes loosing the information of multiple selected bootloader
    installation devices (#245680)
  - fixes faulty detection of user-changes to the "/boot" and "/"
    devices from yast2-storage (#247852)
  - decided that boot_mbr_md key is unneeded, because the decision
    to write to the MBRs of all underlying devices of a soft-RAID
    is automatic (kept commented-out sample code for boot_mbr_md)
  - decided that boot_extended is unneeded, because the decision to
    write the bootloader to the extended partition instead of to an
    un-activatable "/boot" or "/" partition is automatic (kept
    commented-out sample code for boot_extended)
  - removed wrapper code for variable translation from
    BootGRUB::Propose()
  - made private copies of functions in grub/misc.ycp and changed
    the code to use the new interface variables only (this is also
    wanted for better code separation between bootloaders, to
    reduce amount of special-case handling (to be worked on)):

      * from routines/misc.ycp:
          grub_getPartitionToActivate ()
          grub_getPartitionsToActivate ()
          grub_getMbrsToRewrite ()
          grub_getFileChangeDate ()
          grub_saveMBR ()
          grub_updateMBR ()
          grub_DetectDisks ()

      * from routines/lilolike.ycp:
          grub_ProposeDeviceMap ()
            ( ^^ really needed? no changes here, it just "belongs"
            to grub...)
          grub_ConfigureLocation()
          grub_DetectDisks ()
          grub_DisksChanged ()
          grub_LocationProposal ()

  - added helper functions:
      grub/misc.ycp:          SetBootloaderDevice()
      routines/misc.ycp:      GetBootloaderDevices()

  - added note to to-be-phased-out functions:
      routines/misc.ycp:      GetBootloaderDevice()

  - made some functions globally accessible:
      routines/popup.ycp:     askLocationResetPopup ()
      routines/misc.ycp:      myToInteger ()
      routines/lilolike.ycp:  FindMBRDisk ()

  - fixed bug with the detection of MD-RAID devices (both in
    grub_getPartitionToActivate and getPartitionToActivate): BIOS
    ID was assumed to be less than 128, but it starts at 128

  - commented out some obsolete and broken code that would activate
    the "/boot" device on installation of the bootloader to MBR;
    the code was cancelled out by program logic ("activate" flag)
    though;
    this also simplified the interface to getPartitionToActivate ()

  - added conditionals to Bootloader.ycp and BootCommon.ycp: do not
    handle obsolete variables for grub

  - commented out probably obsolete code in BootGRUB::Read() to
    determine old_style loader_device from read devices (including
    old-style "mbr_md")

  - added several FIXME:s
  - changed a fixed FIXME to FIXED

- when reading settings from the system: convert custom boot device
  names in globals to the kernel device names (#248162)
- corrected whitespace in grub/helps.ycp and ppc/helps.ycp
- fix faulty detection of user-changes to the "/boot" and "/"
  devices from yast2-storage: rewrote grub_DisksChanged() to work
  properly with boot_* variables (previous fix did not work
  correctly) (#247852)
- grub_DisksChanged() now returns a message summarizing all changes
  for selected bootloader devices; this message is now used in the
  popup that ask the user if he wants to repropose after a
  partitioning change (in askLocationResetPopup()) (#247852)
- rewrote check for disk changes to work with multiple selected
  bootloader locations in grub_DetectDisks() and
  grub_LocationProposal() (#247852)
- the summary message for GRUB now includes a short string ("/",
  "/boot", MBR) that gives the reason why each device has been
  selected for bootloader stage 1 installation
- changed comment for GetBootloaderDevices()
- GRUB only: accept old-style autoyast keys "repl_mbr" "activate" and
  "location" when importing an autoyast profile; "loader_device" is
  ignored (which may be fixable if we can make sure a target map is
  available) (#245680)
- grub:
  - if autoyast profile does not specify a bootloader location,
    propose one (#263305)
  - if autoyast profile does not specify a key for the default keys
    set by a yast-bootloader proposal, add these missing
    keys/values
- enabled translation of the kernel image name from the symlink to
  the real kernel file for the "failsafe" section; perl-Bootloader
  can handle this now
- convert device names in the grub device map to and from the
  "mount_by" device names as well (#248162)
- Changed location of EFI Bootloader Label widget in YaST2 gui (#242985)
- make installation of bootloader to the extended partition work
  with new design (#246161, #259050)
- enabled extended device handling in GetBootloaderDevices as well
- make persistent device names work with boot= directive for i386
  lilo (#248162)
- log conversion of old-style global keys from autoyast profile to
  new-style keys
- during update, update value of "default" directive for lilo and grub
  (#266534)
- do not show popup for changed MBR position when it did not
  change: use correct function for MBR detection (#267276)
- fixed autoyast logging change
- Fix for removal of wrong efiboot entries (#269130)
- fix for update-mode: fix updating of kernel-image and initrd
  filenames to the resolved symlinks (image-version and
  initrd-version) (#268731, helps not to trigger #267582 and
  #244033)
- #270202:
  - grub: fix erroneously added section "Hard Disk" on systems
    without a floppy drive: use new style variables for detecting
    that we install stage1 to a floppy disk
  - for bootloaders that still use the old style variables, check
    for undefined loader_device before comparing to floppy device
- 2.15.10

-------------------------------------------------------------------
Sat Jul  7 00:25:57 CEST 2007 - od@suse.de

- Remove limal-devel from BuildRequires again
- 2.15.9

-------------------------------------------------------------------
Wed Jul  4 09:25:00 CEST 2007 - aj@suse.de

- Add limal-perl to Requires as well.

-------------------------------------------------------------------
Wed Jul  4 08:33:40 CEST 2007 - aj@suse.de

- Fix BuildRequires so that package builds again.

-------------------------------------------------------------------
Tue Jul  3 17:27:50 CEST 2007 - od@suse.de

- re-added limal-devel to BuildRequires

-------------------------------------------------------------------
Tue Jul  3 16:34:02 CEST 2007 - od@suse.de

- moved Bootloader_API.pm from limal-bootloader to yast2-bootloader

-------------------------------------------------------------------
Thu Jun 21 17:36:59 CEST 2007 - adrian@suse.de

- fix changelog entry order

-------------------------------------------------------------------
Fri May 25 13:30:04 CEST 2007 - jsrain@suse.cz

- removed outdated translations from .desktop-files (#271209)

-------------------------------------------------------------------
Wed Apr 11 19:14:30 CEST 2007 - aosthof@suse.de

- Fixed erroneous EFI Bootloader Label (#242985) in BootELILO.ycp
- Fixed removal of obsolete entries in EFI Boot Menu in
  BootELILO.ycp (#237873)
- 2.15.8

-------------------------------------------------------------------
Thu Mar  1 10:04:44 CET 2007 - aosthof@suse.de

- Reverted to make Xen kernel default boot kernel if Xen pattern
  or Xen RPMs are installed. (Fate #301384)
- 2.15.7

-------------------------------------------------------------------
Tue Feb 27 16:33:32 CET 2007 - od@suse.de

- include yast2-storage in BuildRequires
- 2.15.6

-------------------------------------------------------------------
Mon Feb 26 18:44:18 CET 2007 - od@suse.de

- safeguard against mount-by device that does not exist (yet): fall  
  back to kernel name (#239473, #223608)
- fix entry for memtest86, it is named memtest86+ meanwhile
- collecting device information for perl-Bootloader now works with
  persistent device names; this caused a bug in the grub
  configuration where the gfxmenu entry was discarded because the
  device name could not be translated, as well as unbootable system
  (#244566, #247775)
- 2.15.5

-------------------------------------------------------------------
Tue Jan 23 12:58:51 CET 2007 - aosthof@suse.de

- Forgot to delete "src/clients/bootfloppy.ycp" and
  "src/config/bootfloppy.desktop" from SVN (#218437)

-------------------------------------------------------------------
Tue Jan 23 10:56:42 CET 2007 - aosthof@suse.de

- Removed bootfloppy module due to malfunction (#218437)
- 2.15.4

-------------------------------------------------------------------
Wed Jan 17 13:09:10 CET 2007 - jplack@suse.de

- revise efi boot manager entry handling (#233537)

-------------------------------------------------------------------
Tue Jan 16 23:46:27 CET 2007 - jplack@suse.de

- fix various zipl configuration problems (#235486)

-------------------------------------------------------------------
Mon Jan 15 15:03:49 CET 2007 - jplack@suse.de

- more stream lining in help messages

-------------------------------------------------------------------
Mon Jan 15 14:44:26 CET 2007 - jplack@suse.de

- handle efi boot manager entries properly (#233537)

-------------------------------------------------------------------
Mon Jan 15 13:33:00 CET 2007 - jplack@suse.de

- add label text snippets for grub so that they can get translated

-------------------------------------------------------------------
Thu Jan 11 14:10:31 CET 2007 - jplack@suse.de

- make xen section the first entry which will get the default
  though (FATE#301384)

-------------------------------------------------------------------
Wed Jan 10 18:06:26 CET 2007 - jplack@suse.de

- mostly complete fix for #228833, wrong elilo configurator

-------------------------------------------------------------------
Fri Jan  5 19:01:07 CET 2007 - jplack@suse.de

- fixed message handling, proposal, dialog handling for zipl, etc.
  (#228841, Fate#300732)

-------------------------------------------------------------------
Fri Dec 22 16:45:54 CET 2006 - jplack@suse.de

- do map "kernel" tag to "image" tag for now, so that proposal gets
  interpreted right.

-------------------------------------------------------------------
Fri Dec 22 09:57:53 CET 2006 - aosthof@suse.de

- Fixed "Propose New Configuration" in Bootloader Settings in YaST
  - Part 1 (#230230)
- Fixed "Propose New Configuration" in Bootloader Settings in YaST
  - Part 2 (#230230)
- 2.15.2

-------------------------------------------------------------------
Thu Dec 14 13:56:26 CET 2006 - jplack@suse.de

- code review and cleanup: eliminate dead code, eliminate simple
  functions used once, keep local functions local (part2)

-------------------------------------------------------------------
Mon Dec 11 18:38:35 CET 2006 - jplack@suse.de

- code review and cleanup: eliminate dead code, eliminate simple
  functions used once, keep local functions local (part1)

-------------------------------------------------------------------
Mon Dec 11 17:05:58 CET 2006 - jplack@suse.de

- replace Kernel::GetFinalKernel function which is broken by design
  by Kernel::ComputePackage.

-------------------------------------------------------------------
Mon Dec 11 16:27:16 CET 2006 - jplack@suse.de

- move CheckAdditionalKernels from misc to Grub and fix that crappy
  stuff

-------------------------------------------------------------------
Fri Dec  8 19:14:25 CET 2006 - od@suse.de

- related to help_messages and descriptions:
  - added comments to generic_Description() and the descriptions
    variable
  - corrected one warning and one debug message
  - renamed arch_widget_name to loader_widget_name, matching new
    functionality
- 2.15.1

-------------------------------------------------------------------
Fri Dec  8 15:40:38 CET 2006 - jplack@suse.de

- basic implementation for generic bootloader widgets for ELILO
  (Fate#300732)

-------------------------------------------------------------------
Fri Dec  8 12:03:16 CET 2006 - jplack@suse.de

- more zipl changes for Fate#300732
- merge elilo/misc into basic module

-------------------------------------------------------------------
Fri Dec  8 11:25:20 CET 2006 - jplack@suse.de

- basic implementation for generic bootloader widgets for ZIPL
  (Fate#300732)

-------------------------------------------------------------------
Fri Dec  1 16:58:24 CET 2006 - od@suse.de

- use kernel and initrd softlinks in Failsafe entry again, thus
  preventing the removal of the Failsafe entry when the kernel is
  updated (#224481)
- 2.14.15

-------------------------------------------------------------------
Fri Dec  1 11:32:49 CET 2006 - jplack@suse.de

- signal change of boot loader location so that the boot loader can
  be rewritten if needed (#225023)
- 2.14.14

-------------------------------------------------------------------
Fri Nov 24 19:35:33 CET 2006 - aosthof@suse.de

- fixed usage of function remove()
- added FIXME
- fixed typo in comment
- actually use sorted DMTargetMap by adding bios_ids (#223473)
- 2.14.13

-------------------------------------------------------------------
Fri Nov 24 17:03:10 CET 2006 - od@suse.de

- fixed typo in a comment
- added a FIXME in BootCommon
- added kernel and image file link resolve code to
  BootPOWERLILO.ycp (adapted from BootCommon.ycp)
- Fix broken bootloader configuration on ppc: initialize library
  at the appropriate point again (#210535)
- 2.14.12

-------------------------------------------------------------------
Fri Nov 24 14:47:00 CET 2006 - aosthof@suse.de

- Sorted DMTargetMap in lilolike.ycp to match the BIOS order
  (#223473)
- Fixed typos in lilolike.ycp
- 2.14.11

-------------------------------------------------------------------
Wed Nov 22 17:08:09 CET 2006 - ug@suse.de

- schema file fixes (#215263)

-------------------------------------------------------------------
Wed Nov 22 09:33:25 CET 2006 - aosthof@suse.de

- Fixed typo in lilolike.ycp (#223145)
- 2.14.10

-------------------------------------------------------------------
Tue Nov 21 20:59:51 CET 2006 - aosthof@suse.de

- Fixed target map for dmraids (aka FakeRAIDs) in lilolike.ycp
  (#222471)
- 2.14.9

-------------------------------------------------------------------
Tue Nov 21 14:56:00 CET 2006 - od@suse.de

- have a current target map available in the log when we debug
- added y2milestone()s around remapping
- fix forgetting to rewrite some kernel/image entries (ycp really
  should have a for loop, so resetting variables is not forgotten)
  (#214935)
- 2.14.8

-------------------------------------------------------------------
Tue Nov 21 14:29:08 CET 2006 - jplack@suse.de

- UpdateInitrdLine function is old, broken, rotten and completely
  useless now

-------------------------------------------------------------------
Tue Nov 21 11:45:46 CET 2006 - jplack@suse.de

- suppress newline from readlink command, breaks config files
- 2.14.7

-------------------------------------------------------------------
Tue Nov 21 10:16:22 CET 2006 - jplack@suse.de

- "activate" and "generic_mbr" do now get set if newly proposed

-------------------------------------------------------------------
Mon Nov 20 22:57:32 CET 2006 - od@suse.de

- #214935:
  - added more comments
  - only resolve symlinks for linux, xen and failsafe sections,
    type image and xen
  - do not resolve symlinks for files that are not on the default
    boot partition (because they have a grub device name prefix)
  - added more logging
  - actually use the resolved symlinks for kernel and initrd
- moved some comments to the right position in the code
- 2.14.6

-------------------------------------------------------------------
Mon Nov 20 16:10:03 CET 2006 - jplack@suse.de

- quick fix for problems with Xen pattern selection (#208380):
  never use cached_proposal for now

-------------------------------------------------------------------
Mon Nov 20 15:52:07 CET 2006 - od@suse.de

- reverted initrd and kernel names to links for everything but
  Mode::normal() (#214935)
- resolve symlinks for kernel and initrd during inst_finish, so
  that the "real names" are put into the bootloader configuration
  -- this is the plan B solution, plan A (which shows correct
  filenames instead of link names in the proposal) does not
  currently work (#214935)
- 2.14.4

-------------------------------------------------------------------
Mon Nov 20 15:31:58 CET 2006 - jplack@suse.de

- fix format for DefaultKernelParams

-------------------------------------------------------------------
Mon Nov 20 15:29:50 CET 2006 - jplack@suse.de

- fix boot loader location mapping: check boot_root before
  boot_boot (#219409)

-------------------------------------------------------------------
Mon Nov 20 13:12:45 CET 2006 - jplack@suse.de

- fix full adoption to new grub name sceme ((#214935, FATE#300732)

-------------------------------------------------------------------
Fri Nov 17 13:17:50 CET 2006 - od@suse.de

- added comments
- fix finding the correct names for kernel image and initrd (not
  yet fixed for powerlilo) (#214935)
- first part of fix for resetting user changes when going to expert
  settings
- 2.14.3

-------------------------------------------------------------------
Thu Nov 16 13:32:48 CET 2006 - jplack@suse.de

- section type of 'xen' is now handled (FATE#300732)

-------------------------------------------------------------------
Wed Nov 15 16:21:37 CET 2006 - jplack@suse.de

- fixed Summary generation for Grub (#220285), did still consider
  old-style variable loader-device

-------------------------------------------------------------------
Wed Nov 15 11:19:04 CET 2006 - jplack@suse.de

- widget for type selectdevice did not get initialized (#221180)

-------------------------------------------------------------------
Mon Nov 13 16:40:04 CET 2006 - od@suse.de

- add more variables for the new perl-Bootloader interface to the
  autoyast DTD for yast2-bootloader: currently, the user needs to
  specify them if he wants to specify any global variable (which
  probably is the right interface for him)
- reverted BootGRUB to use FixGlobals(), this functionality is not
  a bug
- added comments to FixGlobals() and the call from BootGRUB to it
- move setting of boot_* and activate keys in globals for new
  perl-Bootloader interface from BootCommon::i386LocationProposal()
  in lilolike to the end of BootGRUB::Propose(), so that the need
  to set defaults for the other values in globals is detected and
  these are proposed as well (#219409)
- 2.14.1

-------------------------------------------------------------------
Mon Nov 13 13:19:01 CET 2006 - jplack@suse.de

- remove in ycp has bogus semantics (#220365)

-------------------------------------------------------------------
Mon Nov 13 12:58:18 CET 2006 - jplack@suse.de

- generic MBR not written/activate flag not set due to incomplete
  impl. of FATE#300732

-------------------------------------------------------------------
Mon Nov 13 12:36:50 CET 2006 - ug@suse.de

- schema file for autyast fixed

-------------------------------------------------------------------
Mon Nov 13 11:15:20 CET 2006 - jplack@suse.de

- fix missing proposal of global values during installation
  (#219409), function FixGlobals was inappropriate

-------------------------------------------------------------------
Thu Nov  9 21:54:15 CET 2006 - od@suse.de

- added a few comments to the new code
- fix trashing globals in grub et al.: use remove() to remove
  values from a map (#219409)
- 2.13.86

-------------------------------------------------------------------
Wed Nov  8 20:49:52 CET 2006 - od@suse.de

- moved change_widget_default_value() to BootCommon.ycp
- use change_widget_default_value() to work around "select" widget
  default value bug
- logging variables filled by grub proposal
- using correct variable (globals) for new perl-Bootloader
  interface (#213256)
- 2.13.85

-------------------------------------------------------------------
Wed Nov  8 18:16:57 CET 2006 - od@suse.de

- changed some comments
- move global_options, section_options and exports (new
  perl-Bootloader interface) to BootCommon.ycp
- pass proposal for grub to new perl-Bootloader interface (#213256)
- 2.13.84

-------------------------------------------------------------------
Tue Nov  7 18:25:55 CET 2006 - od@suse.de

- removed unused variable
- changed and added some documentation in comments
- fixed global options filtering for global options widget
  (#213256)
- 2.13.83

-------------------------------------------------------------------
Tue Oct 31 17:08:26 CET 2006 - od@suse.de

- autoyast Relax-NG Compact schema file added (#215263)
- 2.13.82

-------------------------------------------------------------------
Tue Oct 31 02:51:33 CET 2006 - od@suse.de

- fixed exporting the device map to autoyast (#211908)

-------------------------------------------------------------------
Tue Oct 17 00:35:45 CEST 2006 - od@suse.de

- packaged missing grub/help.ycp and generic/help.ycp
- added comments to UpdateGfxMenuContents()
- 2.13.80

-------------------------------------------------------------------
Fri Oct 13 11:45:28 CEST 2006 - sf@suse.de

- Bug #173486: do not display ssh message when installed with ssh 
  and vnc

-------------------------------------------------------------------
Thu Oct 12 09:35:16 CEST 2006 - jplack@suse.de

- implementation of generic password widget (FATE#300732)

-------------------------------------------------------------------
Mon Oct  9 19:09:25 CEST 2006 - jplack@suse.de

- implement generic widget functionality for Grub (FATE#300732)
- 2.13.79

-------------------------------------------------------------------
Tue Sep 26 17:23:23 CEST 2006 - jplack@suse.de

- part of new interface for FATE#300732
- 2.13.78

-------------------------------------------------------------------
Tue Sep 26 14:47:58 CEST 2006 - jplack@suse.de

- implementation for FATE#120026: button to initialize bootloader

-------------------------------------------------------------------
Thu Sep 21 10:19:54 CEST 2006 - od@suse.de

- jplack@suse.de: basic implementation for 'selectdevice' entry
  type which will act as a hook for more sophisticated UI handling
  for device-by-id selection and such.
- 2.13.77

-------------------------------------------------------------------
Fri Sep 15 19:00:21 CEST 2006 - od@suse.de

- added caching of bootloader proposal patch by lslezak@suse.de,
  with some changed variable names and added comments (feature
  #300709)
- 2.13.76

-------------------------------------------------------------------
Wed Sep 13 20:19:07 CEST 2006 - od@suse.de

- reverted last change (in SVN) to bootfloppy.ycp, so the final
  correction to include this change of aosthof again:
  A few corrections had to be done related to wrong pathes (Bug
  #180240)
- using parted for activation of boot partition again (instead of
  /sbin/activate from the lilo package) -- extended partition
  handling was fixed (#167602)
- 2.13.75

-------------------------------------------------------------------
Mon Sep 11 13:45:44 CEST 2006 - mvidner@suse.cz

- Fixed autodocs.

-------------------------------------------------------------------
Mon Sep  4 17:20:15 CEST 2006 - jplack@suse.de

- support new options no_os_chooser and optional (#202069, #202072)

-------------------------------------------------------------------
Tue Aug 22 15:21:30 CEST 2006 - od@suse.de

- jplack: use new device_map format (#198244)
- 2.13.74

-------------------------------------------------------------------
Wed Jun 21 14:28:21 CEST 2006 - uli@suse.de

- zipl: add "TERM=linux console=..." to proposal if booted with 
  TERM=linux (bug #186970)

-------------------------------------------------------------------
Mon Jun 19 15:18:29 CEST 2006 - aosthof@suse.de

- Fixed erroneous pathes in function createFloppyImage() in 
  bootfloppy.ycp (#180240) 

-------------------------------------------------------------------
Fri Jun  9 19:14:30 CEST 2006 - od@suse.de

- when a change somewhere in the proposal causes a new section to
  be created (e.g. for a xen kernel), if the section does not yet
  exist and has not explicitly been deleted, add it to our proposal
  (#170469)
- added lots of commentary to FixSections()
- revert patch that added "powersaved=off" to append line in
  failsafe section - more testing needed (#153345)
- 2.13.73

-------------------------------------------------------------------
Thu Jun  8 17:23:54 CEST 2006 - od@suse.de

- ppc: always initialize board type when making a proposal in an
  autoyast installation (#178831)
- 2.13.72

-------------------------------------------------------------------
Wed Jun  7 18:30:11 CEST 2006 - od@suse.de

- add "powersaved=off" to append line in failsafe section for i386,
  x86_64 and ia64 (#153345)
- filter virtual mountpoints such as swap etc. (#182375)
- use full path to MD device (was broken since ever according to
  documentation)
- 2.13.71

-------------------------------------------------------------------
Fri Jun  2 17:42:57 CEST 2006 - jplack@suse.de

- fixed raid 1 detection in lib_iface.ycp (#178802)

-------------------------------------------------------------------
Wed May 31 16:11:36 CEST 2006 - od@suse.de

- check for RAID1 md arrays as all others will break on reboot
  (#178802)
- 2.13.69

-------------------------------------------------------------------
Wed May 31 13:49:59 CEST 2006 - od@suse.de

- replace occurences of a-z and A-Z with character lists to prevent
  problems in some locales (#177560)
- 2.13.68

-------------------------------------------------------------------
Mon May 29 13:06:10 CEST 2006 - od@suse.de

- iseries: fix proposal for NWSSTG boot device (#167390)
- 2.13.67

-------------------------------------------------------------------
Mon May 22 18:30:52 CEST 2006 - jplack@suse.de

- add initial support for xenpae (#177051)
- 2.13.66

-------------------------------------------------------------------
Fri May 19 16:05:32 CEST 2006 - od@suse.de

- added FIXME note to Bootloader.ycp
- send partitioning info always when Initializer called (#161755)
- 2.13.65

-------------------------------------------------------------------
Fri May 19 12:25:09 CEST 2006 - od@suse.de

- fixed installation of installation kernel (ISERIES64) into slot A
  on iSeries (#165497)
- 2.13.64

-------------------------------------------------------------------
Wed May 17 22:42:52 CEST 2006 - od@suse.de

- fix backwards mapping of "mount by" device names when bl
  configuration is read (#176201)
- revert last change in MountByDev2Dev() and use y2milestone()
  again
- 2.13.63

-------------------------------------------------------------------
Wed May 17 16:52:30 CEST 2006 - od@suse.de

- added bootloader device conversion for mount by ID, UUID etc. to
  BootPOWERLILO (#174349)
- added debug messages to Dev2MountByDev()
- changed 2x y2milestone() -> y2debug() in MountByDev2Dev()
- 2.13.62

-------------------------------------------------------------------
Fri May 12 16:02:34 CEST 2006 - od@suse.de

- during installation/update on ppc iseries, unconditionally
  install the ISERIES64 file from the installation media as rescue
  kernel into slot A (#165497)
- fixed some whitespace
- 2.13.61

-------------------------------------------------------------------
Fri May 12 13:24:19 CEST 2006 - od@suse.de

- adapted to ppc/BootPOWERLILO.ycp: fixed mangled section titles
  after update (#170579)
- 2.13.60

-------------------------------------------------------------------
Wed May 10 19:07:38 CEST 2006 - od@suse.de

- added comments to update code
- fixed mangled section titles after update (#170579)
- 2.13.59

-------------------------------------------------------------------
Wed May 10 15:49:39 CEST 2006 - od@suse.de

- fix broken consistency check for legacy iSeries with DASD only
  (#166378)
- make it possible to manually add a value to selection list
  (needed for work arounds #166378 et. al.)
- fix error typo in lib_iface.ycp
- 2.13.58

-------------------------------------------------------------------
Thu May  4 15:02:21 CEST 2006 - locilka@suse.cz

- merged texts from proofread 
- 2.13.57

-------------------------------------------------------------------
Thu May  4 11:02:00 CEST 2006 - jsrain@suse.cz

- change the message before reboot if performing an SSH
  installation (#160301)

-------------------------------------------------------------------
Tue May  2 18:53:10 CEST 2006 - od@suse.de

- on ppc, never create a "failsafe" section (#170565)
- 2.13.56

-------------------------------------------------------------------
Tue May  2 18:01:17 CEST 2006 - od@suse.de

- in UI, show explanatory message instead of missing UUID (before
  partition is formatted)
- added code readability comment
- 2.13.55

-------------------------------------------------------------------
Fri Apr 28 14:32:22 CEST 2006 - od@suse.de

- fixed elilo section name fix from #170129:
  - getLoaderType() cannot be called from GfxMenu.ycp, so changed
    internal Interface of GfxMenu::translateSectionTitle() to
    accept "loader" parameter instead of "allow_blanks" parameter
  - updated other functions to use/pass through the "loader"
    parameter now:
      GfxMenu::UpdateGfxMenuContents()
      GfxMenu::getTranslationsToDiacritics()
      BootCommon::translateSectionTitle()
      BootCommon::UpdateGfxMenuContents()
- changed some y2milestone() messages: do not mention "lilo" when
  it can be any bootloader type other than "grub"
- added me as co-author to BootCommon.ycp
- 2.13.54

-------------------------------------------------------------------
Thu Apr 27 16:05:59 CEST 2006 - od@suse.de

- examine_mbr.pl needs perl-Compress-Zlib
- 2.13.53

-------------------------------------------------------------------
Thu Apr 27 15:56:18 CEST 2006 - od@suse.de

- on ia64, do not use the short product name in the "second
  level" bootloader elilo -- use "linux" again instead (also
  sidesteps bug #170129)
- added a comment for a future feature that may introduce two "menu
  levels" for grub as well
- 2.13.52

-------------------------------------------------------------------
Mon Apr 24 16:10:54 CEST 2006 - sf@suse.de

- fixed regexp (Bug #168594) 

-------------------------------------------------------------------
Fri Apr 21 19:23:12 CEST 2006 - od@suse.de

- (#148931, #164950), fixes features #300383, #300160, #300358:
  - for root partitions in bootloader config: automatically use mount
    by id, path, uuid and label as set up in yast2-storage
  - also display these as "hints" in the UI
- fixed some comments
- added a y2milestone in getPartitionList()
- fixed some whitespace
- 2.13.50

-------------------------------------------------------------------
Thu Apr 20 13:49:50 CEST 2006 - od@suse.de

- using /sbin/activate again (#167602)
- do not accept fsid 257 (on pmac) anymore, Apple_Bootstrap is now
  reported as fsid 258 (#167934)
- 2.13.49

-------------------------------------------------------------------
Wed Apr 12 18:30:49 CEST 2006 - od@suse.de

- accept fsid 257 (Apple_Bootstrap) as pmac boot partition
  (#165518)
- 2.13.48

-------------------------------------------------------------------
Wed Apr 12 17:37:31 CEST 2006 - od@suse.de

- print-product.ycp:
  - return short name for bootloaders other than grub (#163702)
  - do not attach version to product name (#165466)
- use short product name instead of "linux" as section name for
  bootloaders other than grub (#163702)
- 2.13.47

-------------------------------------------------------------------
Wed Apr 12 14:01:17 CEST 2006 - od@suse.de

- long name uses LABEL from content file everywhere now, so do not
  attach version anymore (#163702)
- fixed typo in message
- 2.13.46

-------------------------------------------------------------------
Tue Apr 11 22:17:59 CEST 2006 - od@suse.de

- on pmac: propose only partitions smaller than 20 cylinders
  (#158543)
- 2.13.45

-------------------------------------------------------------------
Tue Apr 11 20:59:57 CEST 2006 - od@suse.de

- propose bootloader location on pmac systems (#158543)
- changed comment
- 2.13.44

-------------------------------------------------------------------
Tue Apr 11 17:20:56 CEST 2006 - od@suse.de

- clone activate flag and loader_device for AutoYaST (#151501)
- 2.13.43

-------------------------------------------------------------------
Tue Apr 11 01:10:20 CEST 2006 - jplack@suse.de

- write config even if no create_efi_entry has been requested
  (#163260)

-------------------------------------------------------------------
Mon Apr 10 20:35:50 CEST 2006 - od@suse.de

- fixed invalid error on bootloader initialization (#164925)
- 2.13.41

-------------------------------------------------------------------
Mon Apr 10 20:20:08 CEST 2006 - od@suse.de

- fix BootPOWERLILO to return proposal again (introduced with dead
  code elimination a few days ago)
- changed some comments for code around "activate"
- 2.13.40

-------------------------------------------------------------------
Fri Apr  7 12:28:21 CEST 2006 - od@suse.de

- update_gfxmenu: added -f to rm to avoid error message on English
  installs (#163693)
- commented out dead code
- jplack/od: stop work flow for an illegal boot= selection
- 2.13.39

-------------------------------------------------------------------
Wed Apr  5 01:49:23 CEST 2006 - od@suse.de

- changed more prep_boot_partition from "/dev/null" to "" (#163387)
- 2.13.38

-------------------------------------------------------------------
Wed Apr  5 01:21:17 CEST 2006 - od@suse.de

- use empty string when no prep boot or FAT partition is found
  (#163387)
- 2.13.37

-------------------------------------------------------------------
Tue Apr  4 17:00:12 CEST 2006 - jplack@suse.de

- update list of possible selections, each time a generic widget is
  "called" (#161755)

-------------------------------------------------------------------
Mon Apr  3 20:51:38 CEST 2006 - od@suse.de

- do not add kernel option "selinux=0" on any architecture (#155856)
- fixed compilation errors in lib_iface.ycp
- 2.13.36

-------------------------------------------------------------------
Mon Apr  3 20:27:48 CEST 2006 - jplack@suse.de

- ppc: update default name if denoted section has been updated
- ppc: update global clone entry, too, if device names changed
- fix for #161755, send partition/disk info where neccessary
- reorder code so that new function SetDiskInfo is formed and can
  be used in various places to fix #161755 
- add proposed code change for virtual 'boot' mountpoints (#162242)

-------------------------------------------------------------------
Sat Apr  1 23:25:58 CEST 2006 - od@suse.de

- added TESTME comment: test parted partition activation with BSD
  slices
- remove more old-style backticks
- add needed comments
- added parted to Requires (#161316)
- changed a y2internal -> y2milestone
- fixed harmless typos
- 2.13.35

-------------------------------------------------------------------
Wed Mar 29 18:52:24 CEST 2006 - od@suse.de

- using parted for activation of boot partition now (instead of
  /sbin/activate from the lilo package) (#161316)
- fixed a typo
- fixed some whitespace
- added update-alternatives to BuildRequires
- 2.13.34

-------------------------------------------------------------------
Mon Mar 27 15:36:27 CEST 2006 - uli@suse.de

- changed s390* reboot message (bug #160045)

-------------------------------------------------------------------
Sun Mar 26 06:14:08 CEST 2006 - od@suse.de

- removed yast2-devel-packages from BuildRequires
- add replacements for yast2-devel-packages to BuildRequires
- 2.13.33

-------------------------------------------------------------------
Tue Mar 21 17:31:03 CET 2006 - jplack@suse.de

- fix console= handling on update, and some more update fixes (#155397)
- 2.13.32

-------------------------------------------------------------------
Tue Mar 21 15:16:32 CET 2006 - od@suse.de

- cleanup: move UpdateSections function into Update()'s body
- fixed #157939: iseries can boot even if no prep boot partition
  exists and/or is configured
- 2.13.31

-------------------------------------------------------------------
Mon Mar 20 23:49:04 CET 2006 - od@suse.de

- package clients/print-product.ycp
- 2.13.30

-------------------------------------------------------------------
Mon Mar 20 18:46:11 CET 2006 - od@suse.de

- fixes for #155397:
  - major cleanup of Update() code to be able to fix #155397
  - added "return ret" to CreateImageSection()
  - fixed parameters in call to UpdateSections()
  - fixed list element removal: remove() -> filter()
  - also removed translation of section title (GfxMenu) for ppc
    (perl-Bootloader will take care of this)
- print-product.ycp: remove " -- " from arguments to
  CommandLine::Print()
- 2.13.29

-------------------------------------------------------------------
Mon Mar 20 17:20:39 CET 2006 - od@suse.de

- doing the right thing for InitializeLibrary
- fix indentation/code style
- print-product.ycp was wrong in modules, moved to clients
- 2.13.28

-------------------------------------------------------------------
Fri Mar 17 23:37:22 CET 2006 - od@suse.de

- made text widget in error log message popup higher (#159264)
- fix indentation
- 2.13.27

-------------------------------------------------------------------
Fri Mar 17 18:25:03 CET 2006 - od@suse.de

- removed bootloader-theme from Requires: (#158588)
- 2.13.26

-------------------------------------------------------------------
Fri Mar 17 16:06:36 CET 2006 - od@suse.de

- moved CreateLinuxSection() to BootPOWERLILO.ycp and adapted for
  ppc (#144553):
   - kernel -> image 
   - removed code that is not used on ppc
   - added comments
- moved CreateLinuxSection up and using it for installation as well
- 2.13.25

-------------------------------------------------------------------
Wed Mar 15 16:34:50 CET 2006 - od@suse.de

- added debug output for (#156993)
- changed my_sections -> updated_sections
- 2.13.24

-------------------------------------------------------------------
Mon Mar 13 16:48:18 CET 2006 - od@suse.de

- jplack:
  - remove dead/unused code
  - add some FIXME comments
  - more cleanups
- 2.13.23

-------------------------------------------------------------------
Mon Mar 13 16:04:51 CET 2006 - od@suse.de

- changed some whitespace
- corrected fallback kernel to "/boot/vmlinux"
- copied UpdateSections() from lilolike.ycp to BootPOWERLILO.ycp
  and adapted to new interfaces (#144553)
- made read_default_section_name global in BootCommon.ycp (#144553)
- syntax cleanups
- proofread
- 2.13.21

-------------------------------------------------------------------
Wed Mar  8 00:41:02 CET 2006 - od@suse.de

- added proposal for prep and iseries (pmac still missing)
- created new function change_widget_default_value() and moved code
  from Propose() into this function
- proposal for prep and iseries set the default values for their
  widgets using change_widget_default_value()
- added FIXME: for improving the summary function
- fixed comment in chrp.ycp explaining the use of
  prep_same_disk_as_root
- 2.13.20

-------------------------------------------------------------------
Tue Mar  7 22:17:31 CET 2006 - od@suse.de

- #145597:
  - use old working proposal code from BootPPC in BootPOWERLILO
  - add comments where needed to understand the code
  - change lookup, lookup_value and modifySection and use []: instead
  - use search instead of find(string, string)
  - fixed header of BootPOWERLILO
  - fixed LocationProposal to use old BootPPC code
  - fixed some whitespace
  - call old currentBoardInit() from new Propose()
  - set proposed boot partition as default in widget
- add "global void" to jplack's bootloaderError()
- fix y2error format string
- fixed an obsolete FlushCache() -> CommitSettings()
- give an error popoup with log like in SLES9 (#145106)
- use only one log file for all bootloaders (#145106)
- cleanups, mostly indentation to make code readable
- fixed: activate on i386 did not work when p_dev["nr"] == "" (mean 
  whole disk) was one of loader_device or boot_partition
- unify confusing interface names: FlushCache -> CommitSettings
- give an error popoup with log like in SLES9 (#145106)
- fix one update problem on POWER
- use correct path to mkzimage for iSeries bootfile
- 2.13.19

-------------------------------------------------------------------
Fri Mar  3 20:27:17 CET 2006 - jplack@suse.de

- give an error popoup with log like in SLES9 (#145106)
- use only one log file for all bootloaders (#145106)
- fix one update problem on POWER

-------------------------------------------------------------------
Fri Mar  3 18:55:09 CET 2006 - jplack@suse.de

- fixed: activate on i386 did not work when p_dev["nr"] == "" (mean
  whole disk) was one of loader_device or boot_partition

-------------------------------------------------------------------
Wed Mar  1 09:06:08 CET 2006 - olh@suse.de

- use correct path to mkzimage for iSeries bootfile

-------------------------------------------------------------------
Tue Feb 28 12:35:40 CET 2006 - od@suse.de

- olh also fixed a typo in Bootloader.ycp
- 2.13.18

-------------------------------------------------------------------
Wed Feb 22 21:08:10 CET 2006 - olh@suse.de

- do a mount --bind /dev /mnt/dev in bootloader_finish.ycp (#144773)

-------------------------------------------------------------------
Thu Feb 16 19:31:10 CET 2006 - od@suse.de

- translateSectionTitle():
  - handle results properly when regexpsub() is called with a non-matching
    regex
  - fixed comment for ReplaceRegexMatch()
  - fixed execess -> excess in y2milestone()
  - added another y2milestone() for cutting off words
- 2.13.17

-------------------------------------------------------------------
Thu Feb 16 17:18:17 CET 2006 - od@suse.de

- wrote ReplaceRegexMatch() to globally replace matching regexes
- fix filtering of lilo bootloader section name with
  ReplaceRegexMatch()
- 2.13.16

-------------------------------------------------------------------
Thu Feb 16 15:50:30 CET 2006 - od@suse.de

- fixed typo in filtering of forbidden chars for lilo section titles
- added logging for lilo section title adaptation
- 2.13.15

-------------------------------------------------------------------
Wed Feb 15 15:28:00 CET 2006 - od@suse.de

- olh:
  - setting svn:keyword property to 'Author Date Id Revision'
  - typo s/instalaltion/installation/
- od:
  - restrict LILO section names to 11 chars -- use same algorithm
    as in perl-Bootloader, LILO.pm, sub FixSectionName()
- 2.13.14

-------------------------------------------------------------------
Tue Feb 14 13:34:23 CET 2006 - olh@suse.de

- fix typo in board_type_names

-------------------------------------------------------------------
Tue Feb 14 13:30:19 CET 2006 - olh@suse.de

- remove nubus support

-------------------------------------------------------------------
Wed Feb  1 16:31:31 CET 2006 - od@suse.de

- added to package: src/modules/print-product.ycp
- 2.13.13

-------------------------------------------------------------------
Fri Jan 27 09:28:04 CET 2006 - locilka@suse.cz

- merged texts from proofread

-------------------------------------------------------------------
Wed Jan 25 16:10:02 CET 2006 - od@suse.de

- added print-product.ycp, used by update-bootloader from
  perl-Bootloader 
- 2.13.12

-------------------------------------------------------------------
Fri Jan 20 14:24:33 CET 2006 - od@suse.de

- moved BootPOWERLILO initialization code out of constructor again
  -- this unconditionally initialized lib_iface for ppc
- 2.13.11

-------------------------------------------------------------------
Wed Jan 18 21:00:49 CET 2006 - od@suse.de

- remove __exports__ from globals in extract_exports_from_globals()
- delete obsolete function GoodPrepOrFatPartition()
- consider globals empty even if lines_cache_id is present
- fix merging of __exports__ in BootPOWERLILO constructor
- 2.13.10

-------------------------------------------------------------------
Tue Jan 17 19:10:45 CET 2006 - od@suse.de

- actually find and propose root and boot devices

-------------------------------------------------------------------
Tue Jan 17 15:45:18 CET 2006 - od@suse.de

- added comments in bootloader_proposal
- added GoodPrepOrFatPartition() in BootPOWERLILO
- a lot of FIXMEs added
- initial proposal for PPC

-------------------------------------------------------------------
Mon Jan 16 20:23:26 CET 2006 - jplack@suse.de

- moved widget descriptions (labels) to yast2-bootloader
- handle unified type descriptions: now <type>:<desc>:<default>:...
- add arch-specific Summary function

-------------------------------------------------------------------
Thu Dec 22 11:50:08 CET 2005 - uli@suse.de

- declare Write method implemented in BootZIPL.ycp

-------------------------------------------------------------------
Wed Dec 21 10:31:30 CET 2005 - visnov@suse.cz

- merged proofread texts 

-------------------------------------------------------------------
Mon Dec 19 17:58:20 CET 2005 - jplack@suse.de

- always read the config from perl-Bootloader (#140127)
- activate generic help system
- give help messages that make sense
- avoid this i386 LILO bootloader config on ppc (#140127)
- 2.13.6

-------------------------------------------------------------------
Fri Dec 16 15:28:39 CET 2005 - jsrain@suse.cz

- moved bootloader background picture to separate package
- moved /boot/message handling to separate module
- 2.13.5

-------------------------------------------------------------------
Thu Dec 15 15:00:16 CET 2005 - uli@suse.de

- s390: dumped obsolete dump sections and dead code
- 2.13.4

-------------------------------------------------------------------
Tue Dec 13 19:25:12 CET 2005 - mvidner@suse.cz

- Fixed a type mismatch, hopefully fixing the installation (#138328).
- 2.13.3

-------------------------------------------------------------------
Thu Dec  8 18:25:07 CET 2005 - od@suse.de

- changes by jplack@suse.de:
  - use generic dialogs in PowerPC boot loader code
  - new files to build widgets from type information
  - changes for support of all options on POWER - generic stuff
- 2.13.2

-------------------------------------------------------------------
Mon Oct 31 09:44:19 CET 2005 - jsrain@suse.cz

- fixed losing GRUB sections in some cases (#130236)
- 2.13.1

-------------------------------------------------------------------
Wed Oct 26 13:29:26 CEST 2005 - jsrain@suse.cz

- do not create section for XEN if ungrading other bootloader than
  GRUB (#130474)
- fixed clonning a section, it changed also the original one
  (#129511)

-------------------------------------------------------------------
Fri Oct 21 12:36:16 CEST 2005 - jsrain@suse.cz

- do not set dom0_mem option for XEN (#121947)
- fixed selecting the swap partition for suspend to disk in other
  situations than installation (#128702)

-------------------------------------------------------------------
Tue Oct  4 12:43:30 CEST 2005 - jsrain@suse.cz

- fixed password setting help (#119591)

-------------------------------------------------------------------
Mon Oct  3 12:54:10 CEST 2005 - jsrain@suse.cz

- change selected radio button for loader location if loader
  location specified in combo box (#114193)

-------------------------------------------------------------------
Fri Sep 30 11:06:11 CEST 2005 - jsrain@suse.cz

- fixed reproposing configuration in installed system (#119428)
- fixed disappearing initrd lines from configuratiln file (#104048)

-------------------------------------------------------------------
Thu Sep 29 17:00:04 CEST 2005 - jsrain@suse.cz

- fixed importing the global bootloader settings from AutoYaST
  profiles (#118595)

-------------------------------------------------------------------
Tue Sep 27 10:14:08 CEST 2005 - jsrain@suse.cz

- export/import the loader location variable for AutoYaST (#116947)

-------------------------------------------------------------------
Mon Sep 26 15:49:16 CEST 2005 - jsrain@suse.cz

- added bootloader background picture for Alpha1
- do not install bootloader to MBR by default
- 2.13.0

-------------------------------------------------------------------
Fri Sep  9 17:11:10 CEST 2005 - jsrain@suse.cz

- activate the /boot partition if installing to ThinkPad (#116129)
- 2.12.32

-------------------------------------------------------------------
Fri Sep  9 15:16:39 CEST 2005 - jsrain@suse.cz

- propose GRUB's device map if the one which was read from the
  system is empty (#115936)
- 2.12.31

-------------------------------------------------------------------
Thu Sep  8 14:24:25 CEST 2005 - jsrain@suse.cz

- fixed reading GRUB location from configuration file (#115581)
- 2.12.30

-------------------------------------------------------------------
Wed Sep  7 15:30:04 CEST 2005 - jsrain@suse.cz

- load EDD module during proposal (and not during inst_finish, as
  it doesn't work if other than default kernel is used) (#115592)
- 2.12.29

-------------------------------------------------------------------
Wed Sep  7 13:05:32 CEST 2005 - jsrain@suse.cz

- install bootloader to MBR by default (except ThinkPads)
- load EDD module before running fix_chs script (#103031)
- import device map correctly during autoinstallation (#115327)
- 2.12.28

-------------------------------------------------------------------
Tue Sep  6 14:00:52 CEST 2005 - jsrain@suse.cz

- changed the count of boot floppies (#114959)
- run fix_chs on each partition which is marked active (#103031)
- update MBR on ThinkPads correctly (#114429)
- 2.12.27

-------------------------------------------------------------------
Tue Sep  6 10:55:16 CEST 2005 - jsrain@suse.cz

- changed the bootloader background (#115331)
- 2.12.26

-------------------------------------------------------------------
Fri Sep  2 12:00:28 CEST 2005 - jsrain@suse.cz

- added RC1 bootloader background
- 2.12.25

-------------------------------------------------------------------
Wed Aug 31 08:38:41 CEST 2005 - jsrain@suse.cz

- added ELILO support (for IA64)
- added basic ZIPL support (for S/390)
- 2.12.24

-------------------------------------------------------------------
Mon Aug 29 11:49:37 CEST 2005 - jsrain@suse.cz

- updated failsafe kernel parameters for i386/x86_64 (#113600)
- avoid reinitializing limal-bootloader before writing settings
  during update and in installed system (#113683)
- added support for booting on PPC
- 2.12.23

-------------------------------------------------------------------
Thu Aug 25 13:33:37 CEST 2005 - jsrain@suse.cz

- fixed setting the resume kernel parameter during update (#112794)
- do not add 'barrier=off' to failsafe kernel parameters (#112891)
- do not propose to install bootloader on XFS partition (#112810)
- 2.12.22

-------------------------------------------------------------------
Tue Aug 23 13:59:20 CEST 2005 - jsrain@suse.cz

- keep bootloader location during update (#105988)
- moved FixCHS to master-boot-code (#103031)

-------------------------------------------------------------------
Mon Aug 22 10:44:24 CEST 2005 - jsrain@suse.cz

- fixed creating new boot loader sections (#105668)
- 2.12.21

-------------------------------------------------------------------
Fri Aug 19 10:59:54 CEST 2005 - jsrain@suse.cz

- enhanced checking whether merged section is still valid (#74252)
- fix information about disk geometry in MBR if needed (#103031)
- 2.12.20

-------------------------------------------------------------------
Thu Aug 18 15:29:01 CEST 2005 - jsrain@suse.cz

- fixed new created XEN sections (#105171)
- do not install backup of stage1 if /boot is on XFS (#105483)
- 2.12.19

-------------------------------------------------------------------
Wed Aug 17 15:34:30 CEST 2005 - jsrain@suse.cz

- fixed detection whether bootloader can be installed if /boot is
  on MD (#104908)
- fixed comments for ycpdoc
- fixed proposing configuration if /boot is on MD (#104908)
- set correct initrd image for XEN (#105171)
- fixed errors in log while proposing loader type (#105152)
- don't remove initrd from merged loader sections (#104048)

-------------------------------------------------------------------
Mon Aug 15 16:10:00 CEST 2005 - jsrain@suse.cz

- merged texts from proofread
- 2.12.18

-------------------------------------------------------------------
Mon Aug 15 12:43:52 CEST 2005 - jsrain@suse.cz

- fixed section updates durng system update (#103868)
- 2.12.17

-------------------------------------------------------------------
Fri Aug 12 09:28:42 CEST 2005 - jsrain@suse.cz

- fixed several errors in code, added missign shortcuts

-------------------------------------------------------------------
Thu Aug 11 15:24:52 CEST 2005 - jsrain@suse.cz

- set correct parameters to failsafe kernel (#103865)
- fixed removing obsolete sections during update (#104039)

-------------------------------------------------------------------
Wed Aug 10 09:07:24 CEST 2005 - jsrain@suse.cz

- fixed changing the order of disks (#102964)

-------------------------------------------------------------------
Tue Aug  9 15:36:57 CEST 2005 - jsrain@suse.cz

- don't put 'splash=silent' twice to kernel command line (#102706)
- install bootloader to boot sector by default only if /boot
  partition is on the first disk (#100728)
- fixed modification of bootloader sections during installation
  (#102626)
- do not offer to edit sections if user selected not to install
  any bootloader (#102613)
- updated help text for bootloader location (#102626)
- fixed syntax of created lilo.conf (vga= cannot be in append)
  (#102942)
- displaying meaningful information for chainloader sections
  (#103008)
- 2.12.16

-------------------------------------------------------------------
Mon Aug  8 10:37:49 CEST 2005 - jsrain@suse.cz

- fixed importing settings during autoinstallation, avoiding crash
  (#102535)

-------------------------------------------------------------------
Thu Aug  4 15:40:52 CEST 2005 - jsrain@suse.cz

- fixed crash during autoinstallation
- do not offer GRUB and LILO on all architectures (#100219)
- 2.12.15

-------------------------------------------------------------------
Wed Aug  3 13:50:36 CEST 2005 - jsrain@suse.cz

- do not display additional kernel parameters in summary if no boot
  loader is selected to be installed (#100409)
- propose not to install bootloader if the available one is not
  supported (#100406)
- fixed widgets allignment

-------------------------------------------------------------------
Mon Aug  1 16:21:36 CEST 2005 - jsrain@suse.cz

- fixed capitalization in module summary
- added master-boot-code to RPM dependencies on i386/x86_64, as it
  is needed for the default installation
- 2.12.14

-------------------------------------------------------------------
Mon Aug  1 12:29:41 CEST 2005 - jsrain@suse.cz

- do not propose installing bootloader to MBR by default
- 2.12.13

-------------------------------------------------------------------
Thu Jul 28 16:15:45 CEST 2005 - jsrain@suse.cz

- merged texts from proofread
- 2.12.12

-------------------------------------------------------------------
Wed Jul 27 14:28:02 CEST 2005 - jsrain@suse.cz

- added option to enable/disable boot timeout
- fixed boot password setting
- location widget not shown if no loader is to be installed (#97888)
- 2.12.11

-------------------------------------------------------------------
Tue Jul 26 10:16:14 CEST 2005 - jsrain@suse.cz

- fixed GRUB menus merging
- 2.12.10

-------------------------------------------------------------------
Fri Jul 22 15:24:24 CEST 2005 - jsrain@suse.cz

- set correct root device to kernel command line (#97574)
- fixed installation on ThinkPad laptops (select the partition
  correctly) (#86762)
- 2.12.9

-------------------------------------------------------------------
Fri Jul 22 12:18:23 CEST 2005 - jsrain@suse.cz

- added last missing help texts
- several minor fixes
- updated to run correctly in Mode::config
- added autoinstallation support
- 2.12.8

-------------------------------------------------------------------
Thu Jul 21 10:08:27 CEST 2005 - jsrain@suse.cz

- added missing file to package
- added missing helps
- fixed retranslating boot menu during installation
- 2.12.7

-------------------------------------------------------------------
Mon Jul 18 13:26:43 CEST 2005 - jsrain@suse.cz

- fixed proposing and handling device map
- 2.12.6

-------------------------------------------------------------------
Mon Jul 18 08:42:16 CEST 2005 - jsrain@suse.cz

- fixed makefiles in order to pack all needed files
- added some help texts
- 2.12.5

-------------------------------------------------------------------
Fri Jul 15 15:48:47 CEST 2005 - jsrain@suse.cz

- adapted to new partitioner using storage-lib (arvin)
- fixed makefiles and nfb to build against limal-bootloader
- 2.12.4

-------------------------------------------------------------------
Tue Jul 12 13:03:23 CEST 2005 - jsrain@suse.cz

- more code cleanup

-------------------------------------------------------------------
Mon Jul 11 09:14:33 CEST 2005 - jsrain@suse.cz

- merged texts from proofread

-------------------------------------------------------------------
Fri Jul  1 16:52:05 CEST 2005 - jsrain@suse.cz

- created new UI
- accessing perl-Bootloader library through LiMaL instead of SCR

-------------------------------------------------------------------
Tue Jun 14 16:45:20 CEST 2005 - jsrain@suse.cz

- don't change MBR on IBM ThinkPad laptops in order to keep their
  rescue functionality working (#86762)
- 2.12.3

-------------------------------------------------------------------
Tue Jun  7 10:40:08 CEST 2005 - jsrain@suse.cz

- display info of additional kernel parameters from installation
  kernel command line (#83837)

-------------------------------------------------------------------
Mon May 23 17:20:27 CEST 2005 - jsrain@suse.cz

- fixed detection fo PReP partition on CHRP (PPC) (#80204)
- block proposal if bootloader noc configured correctly on PPC
  (#82893)

-------------------------------------------------------------------
Wed May  4 08:02:37 CEST 2005 - jsrain@suse.cz

- more "default" variable renames
- 2.12.2

-------------------------------------------------------------------
Tue May  3 12:35:05 CEST 2005 - jsrain@suse.cz

- select PReP boot partition on CHRP (PPC) if root on LVM (#80204)

-------------------------------------------------------------------
Wed Apr 27 08:27:43 CEST 2005 - jsrain@suse.cz

- allow to remap devices in GRUB section (#77119)
- don not report void error in installation proposal
- added bootloader-related part of inst_finish to extra client
- 2.12.1

-------------------------------------------------------------------
Fri Apr 22 13:17:27 CEST 2005 - mvidner@suse.cz

- Do not use "default" as an identifier.

-------------------------------------------------------------------
Mon Apr 18 16:00:36 CEST 2005 - jsrain@suse.cz

- updated for new interface of ProductFeatures.ycp
- 2.12.0

-------------------------------------------------------------------
Wed Mar 30 14:53:02 CEST 2005 - jsrain@suse.cz

- inform user in proposal if it is not possible to install
  bootloader due to partitioning (#71949)

-------------------------------------------------------------------
Thu Mar 24 13:36:48 CET 2005 - jsrain@suse.cz

- fixed bootfloppy icon description (#71084)

-------------------------------------------------------------------
Tue Mar 15 13:15:55 CET 2005 - jsrain@suse.cz

- fixed modification of bootloader configuration if installation
  fails during update (#72814)

-------------------------------------------------------------------
Mon Mar 14 09:48:35 CET 2005 - jsrain@suse.cz

- fixed manual configuration files editation (#72389)
- recreate grub.conf during update (#72361)

-------------------------------------------------------------------
Mon Mar  7 13:32:23 CET 2005 - jsrain@suse.cz

- added ZIPL installation via perl-Bootloader
- fixed the order of icons in bootfloppy creator

-------------------------------------------------------------------
Fri Mar  4 10:43:29 CET 2005 - jsrain@suse.cz

- propose XEN section if XEN and XEN kernels are installed/selected

-------------------------------------------------------------------
Thu Mar  3 18:20:39 CET 2005 - jsrain@suse.cz

- reverted to older version update_gfxmenu due to recent problems
  (#67288)

-------------------------------------------------------------------
Wed Mar  2 10:15:35 CET 2005 - jsrain@suse.cz

- merged texts from proofread

-------------------------------------------------------------------
Wed Mar  2 09:55:37 CET 2005 - jsrain@suse.cz

- fixed neverending loop in update_gfxmenu

-------------------------------------------------------------------
Tue Mar  1 10:34:51 CET 2005 - jsrain@suse.cz

- provide info about grub.conf to repair module if embedding
  GRUB stage1.5
- display proper list of bootloaders (#66933)
- limit the size of the /boot/message archive (#66878)

-------------------------------------------------------------------
Mon Feb 28 16:07:36 CET 2005 - jsrain@suse.cz

- fixed aborting during inst_finish (was crashing YaST)

-------------------------------------------------------------------
Fri Feb 25 14:43:58 CET 2005 - jsrain@suse.cz

- fixed identifying bootloader sections while reading (#66612)

-------------------------------------------------------------------
Fri Feb 25 09:05:14 CET 2005 - jsrain@suse.cz

- added missed translation mark (#8402)
- fixed testsuites
- enabled the bootfloppy icon also on AMD64
- disabled rescue floppy creation on other archs than i386
- 2.11.15

-------------------------------------------------------------------
Mon Feb 21 10:58:13 CET 2005 - jsrain@suse.cz

- use the new scripts for creating boot floppy (images are no
  longer on installation media)
- 2.11.14

-------------------------------------------------------------------
Thu Feb 17 12:14:22 CET 2005 - jsrain@suse.cz

- prevent from inserting language to the offer of boot menu twice
  (#50930)

-------------------------------------------------------------------
Wed Feb 16 13:54:34 CET 2005 - jsrain@suse.cz

- added support for embedding GRUB's stage 1.5
- 2.11.13

-------------------------------------------------------------------
Mon Feb 14 17:32:02 CET 2005 - jsrain@suse.cz

- by default don't merge whole GRUB menus, but only the default
  entry (#50688)
- fixed errors of the bootloader library if using LVM
- 2.11.12

-------------------------------------------------------------------
Thu Feb 10 14:51:08 CET 2005 - jsrain@suse.cz

- fixed errors when merging GRUB menus (#50643)

-------------------------------------------------------------------
Wed Feb  9 14:53:27 CET 2005 - jsrain@suse.cz

- stopped using multiple variables from ProductFeatures for
  creating kernel command line (#50369)
- 2.11.11

-------------------------------------------------------------------
Tue Feb  8 12:58:56 CET 2005 - jsrain@suse.cz

- fixed warning when removed memtest package after modifying
  memtest section in bootloader menu (#50498)

-------------------------------------------------------------------
Mon Feb  7 14:31:48 CET 2005 - jsrain@suse.cz

- merged texts from proofread
- 2.11.10

-------------------------------------------------------------------
Fri Feb  4 11:07:51 CET 2005 - jsrain@suse.cz

- getting additional kernel parameters as one string (#50369)

-------------------------------------------------------------------
Wed Feb  2 18:22:09 CET 2005 - jsrain@suse.cz

- fixed support for localized boot menu, allowed multiple languages
  to be used at once

-------------------------------------------------------------------
Tue Feb  1 21:39:12 CET 2005 - nashif@suse.de

- Disabled @YAST2-CHECKS-PROGRAM@ to fix build
- 2.11.9

-------------------------------------------------------------------
Mon Jan 31 17:32:32 CET 2005 - jsrain@suse.cz

- removed code obsolete after using the bootloader library
  (including the LILO agent)
- adapted to new filenames in GFX menu
- fixed handling of YaSTi's data in comments in configuration files
- by default merging all found GRUB menus
- clean-up of obsolete code
- 2.11.8

-------------------------------------------------------------------
Fri Jan 28 13:46:53 CET 2005 - jsrain@suse.cz

- export GRUB device map information to AutoYaST profile (#49730)

-------------------------------------------------------------------
Tue Jan 25 13:08:49 CET 2005 - jsrain@suse.cz

- adaptations to install properly on MD arrays
- 2.11.7

-------------------------------------------------------------------
Mon Jan 24 16:08:30 CET 2005 - jsrain@suse.cz

- added agent to interface for the bootloader library
- using the now bootloader library for GRUB and LILO configuration
- 2.11.6

-------------------------------------------------------------------
Tue Jan 11 16:43:52 CET 2005 - jsrain@suse.cz

- do not append 'maxcpus=0' to failsafe kernel command line on
  AMD64 (#49059)

-------------------------------------------------------------------
Thu Jan  6 14:14:23 CET 2005 - jsrain@suse.cz

- propose all present kernels for GRUB

-------------------------------------------------------------------
Wed Jan  5 17:10:56 CET 2005 - jsrain@suse.cz

- adapted to interface change of Kernel.ycp
- 2.11.5

-------------------------------------------------------------------
Wed Dec 15 13:13:58 CET 2004 - jsrain@suse.cz

- using new interface of Progress.ycp
- 2.11.4

-------------------------------------------------------------------
Mon Dec 13 18:15:29 CET 2004 - jsrain@suse.cz

- fixed setting GRUB password (#48999)

-------------------------------------------------------------------
Fri Nov 19 16:52:11 CET 2004 - jsrain@suse.cz

- removed the generic MBR code from the package (moved to
  master-boot-code package) (#46406)
- if user selects MBR of other than booting disk as location for
  GRUB, offer changing the order of the disks (#48051)
- 2.11.3

-------------------------------------------------------------------
Tue Nov  9 10:40:18 CET 2004 - jsrain@suse.cz

- fixed automatical boot partition activating during installation
  (#20329)

-------------------------------------------------------------------
Tue Nov  9 08:16:53 CET 2004 - jsrain@suse.cz

- enhanced memtest handling during installation (#46796)

-------------------------------------------------------------------
Mon Nov  8 13:23:42 CET 2004 - jsrain@suse.cz

- better fix of kernel image name update (#46750)

-------------------------------------------------------------------
Thu Nov  4 14:00:10 CET 2004 - jsrain@suse.cz

- removed select () and lookup () builtins usage
- fixed types for CWM
- 2.11.2

-------------------------------------------------------------------
Wed Oct 27 09:49:59 CEST 2004 - jsrain@suse.cz

- adapted to new Mode/Stage interface
- 2.11.1

-------------------------------------------------------------------
Tue Oct 19 13:59:33 CEST 2004 - jsrain@suse.cz

- use unified messages from Label.ycp
- changed boot floppy creator according to new layout of boot
  floppy disks (#43634)
- 2.11.0

-------------------------------------------------------------------
Wed Oct 13 12:44:42 CEST 2004 - jsrain@suse.cz

- add "thash_entries=2097152" to kernel command line on Altix
  Scalable Node (#44174)

-------------------------------------------------------------------
Mon Oct 11 16:09:03 CEST 2004 - jsrain@suse.cz

- adapted to new Arch:: interface

-------------------------------------------------------------------
Wed Oct  6 10:04:38 CEST 2004 - jsrain@suse.cz

- fixed summary if GRUB section name contains HTML tag (#46792)

-------------------------------------------------------------------
Tue Oct  5 12:55:53 CEST 2004 - jsrain@suse.cz

- replace blank spaces in LILO section name with underscores,
  shorten it if it is longer than 15 chars (#46778)
- 2.10.17

-------------------------------------------------------------------
Mon Oct  4 18:59:27 CEST 2004 - jsrain@suse.cz

- if serial parameter is present in menu.lst, don't add gfxboot
  during update (#46680)
- fixed update if root device name contained 'suse' or 'shipped'
  (#46750)
- 2.10.16

-------------------------------------------------------------------
Wed Sep 29 09:14:29 CEST 2004 - jsrain@suse.cz

- do not show the disks order if there is only one disk (#46346)
- 2.10.15

-------------------------------------------------------------------
Thu Sep 23 13:04:08 CEST 2004 - jsrain@suse.cz

- avoid initalizing GRUB structures earlier than needed data is
  known (#45119)
- fixed redrawing the main dialog if loader type changed (#45877)
- 2.10.14

-------------------------------------------------------------------
Mon Sep 20 16:30:38 CEST 2004 - jsrain@suse.cz

- fixes update if SATA devices are used (#44286)
- 2.10.13

-------------------------------------------------------------------
Mon Sep 13 10:59:50 CEST 2004 - jsrain@suse.cz

- allowed to add wildcard entry to GRUB and LILO boot menu (#44742)
- removed dead code (related to items in GRUB section reordering,
  now it is fully handled by Table/Popup
- initialize package manager callbacks before getting boot floppy
  image (in order to ask for media) (#45049)
- prevent from displaying the target device in the summary
  multiple times (#45119)
- 2.10.12

-------------------------------------------------------------------
Tue Sep  7 10:09:14 CEST 2004 - jsrain@suse.cz

- update the default boot section mark properly if a section was
  removed (eg. because of missing kernel) (#44752)

-------------------------------------------------------------------
Mon Sep  6 13:56:56 CEST 2004 - jsrain@suse.cz

- do not use obsolete include commandline/commandline.ycp

-------------------------------------------------------------------
Mon Sep  6 09:44:33 CEST 2004 - jsrain@suse.cz

- avoid calling constructor of Product:: in testsuite (in order to
  build properly)
- save splash type from installation kernel command line to created
  bootloader configuration files (#44683)
- 2.10.11

-------------------------------------------------------------------
Fri Sep  3 13:16:28 CEST 2004 - jsrain@suse.cz

- update devices in bootloader configuration files (SATA devices
  changed from /dev/hd* to /dev/sd*) (#44286)
- provide general Bootloader::Update function that processes all
  needed tasks
- added SetModified to _auto client
- 2.10.10

-------------------------------------------------------------------
Thu Sep  2 13:03:07 CEST 2004 - jsrain@suse.cz

- check dependencies of bootloader-related packages when selecting
  them for installation (#44615)

-------------------------------------------------------------------
Wed Sep  1 08:59:59 CEST 2004 - jsrain@suse.cz

- fixed proposing /etc/grub.conf if /boot is on /dev/md*

-------------------------------------------------------------------
Tue Aug 31 16:46:46 CEST 2004 - jsrain@suse.cz

- fixed building on other archs than i386
- 2.10.9

-------------------------------------------------------------------
Tue Aug 31 14:43:04 CEST 2004 - jsrain@suse.cz

- branched yast2-bootfloppy package (so that the bootfloppy
  functionality is not present in personal as floppy images are
  not present on the media (#44163)
- 2.10.8

-------------------------------------------------------------------
Mon Aug 30 05:19:51 CEST 2004 - nashif@suse.de

- Added GetModified function to _auto client

-------------------------------------------------------------------
Thu Aug 19 12:40:11 CEST 2004 - jsrain@suse.cz

- translate the "Vendor Diagnostic" section in bootloader menu
- removed some unneeded impmorts
- 2.10.7

-------------------------------------------------------------------
Tue Aug 17 11:27:21 CEST 2004 - jsrain@suse.cz

- fixed signatures of handler functions of Table/Popup options
- call efibootmgr with '-v' instead of '-q' (in order to have more
  verbose output in log) (#43625)

-------------------------------------------------------------------
Mon Aug 16 11:16:44 CEST 2004 - jsrain@suse.cz

- fixed printing of summary if location set to all MBRs of disks
  holding the /boot partition on /dev/md*
- fixed activating partitions and writing generic code to MBR if
  installing on /dev/md*
- work correctly with kernel image names also on other archs than
  i386 when creating the previous kernel section
- 2.10.5

-------------------------------------------------------------------
Fri Aug 13 14:55:49 CEST 2004 - jsrain@suse.cz

- log the output of devmap_mknod.sh and /sbin/vgscan (#43758)

-------------------------------------------------------------------
Wed Aug 11 12:50:06 CEST 2004 - jsrain@suse.cz

- prevent from adding trailing blank space to section name on PPC
  (#43599)

-------------------------------------------------------------------
Tue Aug 10 09:15:42 CEST 2004 - jsrain@suse.cz

- merged texts from proofread

-------------------------------------------------------------------
Mon Aug  9 10:25:27 CEST 2004 - jsrain@suse.cz

- fixed crippling of sections of other distros in case of multiboot
  (#43491)
- add 'd' to GRUB installation command only if 1st and 2nd stage
  are on different disks (#43198)
- 2.10.4

-------------------------------------------------------------------
Fri Aug  6 13:19:45 CEST 2004 - jsrain@suse.cz

- minor fixes that made autoinstallation work

-------------------------------------------------------------------
Wed Aug  4 10:10:40 CEST 2004 - jsrain@suse.cz

- more type information for CWM structures
- fixed testsuite
- 2.10.3

-------------------------------------------------------------------
Mon Jul 26 12:58:55 CEST 2004 - jsrain@suse.cz

- fixed routine of merging detected modules for initrd with those
  present in the AI profile during autoinstallation (#43103)

-------------------------------------------------------------------
Mon Jul 19 12:50:24 CEST 2004 - jsrain@suse.cz

- use PackageSystem.ycp modules instead of Require.ycp
- import "Product.ycp" when it is really needed (in order to build)
- 2.10.2

-------------------------------------------------------------------
Fri Jul 16 15:53:09 CEST 2004 - jsrain@suse.cz

- fixed displaying and changing order of disks for GRUB (#42454)
- displaying GRUB's disks order in the summary

-------------------------------------------------------------------
Mon Jul 12 14:27:25 CEST 2004 - jsrain@suse.cz

- writing product name and version as section label to bootloader
  menu (GRUB both text and graphical, lilo graphical) (#31250)
- fixed error messages of the script for /boot/message recreating
- added general function to recreate /boot/message file on
  relevant architectures
- 2.10.1

-------------------------------------------------------------------
Tue Jun 29 13:45:04 CEST 2004 - jsrain@suse.cz

- added possibility to install GRUB on MD device (the way that if
  any of the disks building MD is removed system still boots)
- update zipl.conf before packages update on S390 (#40629)
- added "barrier=off" to failsafe kernel command line on i386, IA64
  and AMD64 (#42526)

-------------------------------------------------------------------
Fri Jun 25 15:36:31 CEST 2004 - jsrain@suse.cz

- added functionality to add section with previous kernel (#36624)
- fixed confusing labels for the boot floppies (#37094)
- fixed confusing code in Bootloader::Write (#40445)

-------------------------------------------------------------------
Thu Jun 24 13:29:08 CEST 2004 - jsrain@suse.cz

- fixed autoinstallation with empty bootloader-related part of the
  AI profile on PPC and IA64 (#41805)

-------------------------------------------------------------------
Thu Jun 17 15:00:57 CEST 2004 - jsrain@suse.cz

- 2.10.0

-------------------------------------------------------------------
Wed Jun 16 14:11:03 CEST 2004 - jsrain@suse.cz

- prevent the "desktop" parameter from being added to kernel
  command line for server products (#41916)
- 2.9.31

-------------------------------------------------------------------
Thu Jun 10 11:36:30 CEST 2004 - jsrain@suse.cz

- change /dev/hd* to /dev/iseries/vd* in the 'boot' option of
  lilo.conf during update of iSeries (#41545)
- fixed creating a new section on PPC and IA64 (#41550)
- 2.9.30

-------------------------------------------------------------------
Sun Jun  6 01:59:50 CEST 2004 - nashif@suse.de

- in autoinst mode, keep initrd modules list (#41681)

-------------------------------------------------------------------
Thu May 27 16:35:45 CEST 2004 - jsrain@suse.cz

- don't display device name if user selected to activate boot
  loader partition ot replace MBR with generic code when preparing
  AutoYaST  profile, as the device names aren't known (#41258)
- allow to install LILO to MD so that if any of disks bulding MD
  array is removed, system still boots (#34122)
- 2.9.29

-------------------------------------------------------------------
Thu May 27 02:38:48 CEST 2004 - nashif@suse.de

- move conversion functions from bootloader_auto to external
  file (#41227)
- Also parse kernel parameters, moved from autoyast2 (#41227)

-------------------------------------------------------------------
Wed May 26 14:31:44 CEST 2004 - jsrain@suse.cz

- fix autoinstallation on all PPC boards (#38991)
- prefer proposed PReP boot partition to already existing (#41213)

-------------------------------------------------------------------
Tue May 25 14:27:40 CEST 2004 - jsrain@suse.cz

- set the I/O scheduler on the kernel command line (#40688)
- fixed bootloader installation on iSeries (jplack) (#41143)
- 2.9.28

-------------------------------------------------------------------
Mon May 24 12:55:15 CEST 2004 - jsrain@suse.cz

- avoid setting vga kernel parameter on PPC and S390 (#40998)
- fixed messing of /etc/lilo.conf when setting the vga parameter
  (#40998)

-------------------------------------------------------------------
Wed May 19 15:06:52 CEST 2004 - jsrain@suse.cz

- fixed filter for possible PReP boot partitions on iSeries - allow
  /dev/iseries/vd* instead of /dev/hd* (#40825)
- 2.9.27

-------------------------------------------------------------------
Tue May 18 13:30:07 CEST 2004 - jsrain@suse.cz

- init board type during autoinstallation on PPC properly (#38991)

-------------------------------------------------------------------
Thu May 13 17:54:54 CEST 2004 - jsrain@suse.cz

- fixed installation on PPC (#34556)
- 2.9.26

-------------------------------------------------------------------
Wed May 12 08:29:20 CEST 2004 - jsrain@suse.cz

- use ELILO-specific entry for the EFI entry label in the
  autoinstallation profile (#36061)
- fix handling of multiple occurences of a kernel parameter in the
  command line (used eg. for console) (#38177)
- fix lilo.conf update on PPC (#39379)

-------------------------------------------------------------------
Tue May  4 09:02:47 CEST 2004 - jsrain@suse.cz

- merged texts from proofread

-------------------------------------------------------------------
Tue May  4 07:58:45 CEST 2004 - jsrain@suse.cz

- add 'selinux=0' kernel parameter for all archs (#39811)
- add 'TERM=dumb' kernel parameter for S390 (#39386)
- 2.9.25

-------------------------------------------------------------------
Tue Apr 27 09:28:42 CEST 2004 - jsrain@suse.cz

- fixed script for updating /boot layout on IPF (#21644)
- fixed the /boot layout update procedure (#21644)
- do not change the EFI nvram on update (#21644)
- fixed testsuite
- 2.9.24

-------------------------------------------------------------------
Thu Apr  8 14:28:19 CEST 2004 - jsrain@suse.cz

- use 'desktop' kernel parameter on desktop products only
- fixed blank spaces in section name after conversion from GRUB to
  LILO (#38017)
- fixed installing rescue kernel to slot A on iSeries (PPC) during
  installation (#35566)

-------------------------------------------------------------------
Wed Apr  7 18:28:02 CEST 2004 - sh@suse.de

- Fixed excessive whitespace after Module:: - bug #38327 

-------------------------------------------------------------------
Wed Apr  7 00:00:47 CEST 2004 - schwab@suse.de

- Add nohalt to failsafe kernel command line on ia64.

-------------------------------------------------------------------
Tue Apr  6 09:01:01 CEST 2004 - jsrain@suse.de

- updating graphical boot menu to contain proper languages (and 
  be small enough to fit in memory) also when running update from
  YaST control center (#38339)
- added 'noresume' parameter to failsafe kernel command line
  (#38400)
- 2.9.22

-------------------------------------------------------------------
Mon Apr  5 15:23:21 CEST 2004 - jsrain@suse.de

- fixed installation if root is on LVM (initializing device mapper
  and LVM properly) (#37290)
- 2.9.21

-------------------------------------------------------------------
Fri Apr  2 15:59:41 CEST 2004 - jsrain@suse.de

- changed license to GPL
- 2.9.20

-------------------------------------------------------------------
Fri Apr  2 09:39:47 CEST 2004 - jsrain@suse.de

- fixed reading and writing of the 'map' option of sections in the
  GRUB's menu.lst (#37971)
- again fixed PPC post-install script (#37262)
- 2.9.19

-------------------------------------------------------------------
Tue Mar 30 17:44:53 CEST 2004 - schwab@suse.de

- Use dev2majminIfNonStandard instead of dev2majmin in BootELILO.
- 2.9.18

-------------------------------------------------------------------
Mon Mar 29 18:16:56 CEST 2004 - jsrain@suse.de

- do not propose to install any bootloader if installing user-mode
  Linux (#37382)

-------------------------------------------------------------------
Mon Mar 29 10:30:31 CEST 2004 - jsrain@suse.de

- fixed errors in log if root on LVM (#37290)
- adapted to changes in CWM
- include desktop file for boot floppy disk creator on i386 only
  (#37209)
- write "lilo" as bootloader type to sysconfig on PPC (#37263)
- do not report incorrect error of PPC bootloader post-install
  script (#37262)
- label the bootloader section on PPC 'linux' (lowercase 'l')
  (#37264)
- do not ask about aborting if just entered and left (#37099)
- write correct kernel to slot A on iSeries (PPC) when configuring
  installed system (#35566)
- 2.9.17

-------------------------------------------------------------------
Fri Mar 26 10:03:50 CET 2004 - jsrain@suse.de

- check for nil output of runnign bootloader installer (#36927)
- avoid displaying reading progress while updating configuraiton
- 2.9.16

-------------------------------------------------------------------
Thu Mar 25 11:43:52 CET 2004 - jsrain@suse.de

- fixed behavior if installing bootloader to boot sector of
  MD device (#34122)
- do not update graphical boot menu if it is not installed (#36893)
- 2.9.15

-------------------------------------------------------------------
Wed Mar 24 15:33:24 CET 2004 - jsrain@suse.cz

- fixed installation when root is on LVM device
- prepared for EVMS (handle it the same way as LVM)

-------------------------------------------------------------------
Tue Mar 23 12:54:11 CET 2004 - jsrain@suse.cz

- warn user before installing on XFS partition (boot sector doesn't
  have enough free space for containing boot loader) (#36708)

-------------------------------------------------------------------
Mon Mar 22 08:47:51 CET 2004 - jsrain@suse.cz

- logging output of PPC postinstall script (#35833)
- fixed handling of NoPCMCIA kernel parameter (#35674)
- check if language is supported by gfxmenu before setting it as
  default (#36487)
- 2.9.14

-------------------------------------------------------------------
Fri Mar 19 14:55:58 CET 2004 - mvidner@suse.cz

- added AGENT_LIBADD so that agents work from standalone Perl

-------------------------------------------------------------------
Thu Mar 18 10:44:48 CET 2004 - jsrain@suse.cz

- mark settings as changed after bootloader switch (#36269)
- avoid putting /dev/evms to GRUB's device map and allowing it as
  device to install bootloader to
- create only one entry in the language selection in graphical
  boot menu if English selected

-------------------------------------------------------------------
Wed Mar 17 14:27:15 CET 2004 - jsrain@suse.cz

- allowed to select PPC board type when preparing autoinstallation
  (#36109)
- not reading settings from disk in Mode::config if not explicitly
  asked
- correctly assigning default radio button when asking how to
  switch bootloader
- zipl (S390 loader) switched to Table/Popup interface with just
  one entry (loader type) because of autoinstallation

-------------------------------------------------------------------
Tue Mar 16 08:17:09 CET 2004 - jsrain@suse.cz

- allow selecting all boot loaders in autoinstallation
  configuration (#36109)
- correctly display in summary that no EFI entry will be created
  on IA64 (#35346)
- export global settings of the bootloader properly (#32384,
  #36012)
- support for having both /boot/initrd and (hdx,y)/initrd in
  autoinstallation profile (#32384)
- fixed storing of the gfxmenu option

-------------------------------------------------------------------
Mon Mar 15 12:58:34 CET 2004 - jsrain@suse.cz

- correctly check for swap partitions (filter out the partitions
  that are marked for getting deleted) (#35953)
- avoid writing LILO to /dev/md? (use one of devices building the
  array instead) (#33565)
- prevent kernel options from being added multiple times (#32362)
- 2.9.13

-------------------------------------------------------------------
Fri Mar 12 10:14:26 CET 2004 - jsrain@suse.de

- setting the default language of graphical boot loader, adding
  localized texts
- added support for boot loader entries with diacritics in
  graphical bootloader menu
- creating /boot/zipl directory on S390 (#35662)
- 2.9.12

-------------------------------------------------------------------
Wed Mar 10 10:28:41 CET 2004 - jsrain@suse.de

- adapted boot disks creator to new floppy image names (#33675)

-------------------------------------------------------------------
Wed Mar 10 02:06:47 CET 2004 - sh@suse.de

- V 2.9.11
- Migration to new wizard 

-------------------------------------------------------------------
Tue Mar  9 12:44:48 CET 2004 - jsrain@suse.de

- fixed creating floppy from image with size smaller than the disk
  size (#33675)

-------------------------------------------------------------------
Mon Mar  8 08:45:50 CET 2004 - jsrain@suse.de

- fixed post install script on PPC (#35436)
- fixed testsuite
- ask user before aborting
- setting icon
- 2.9.10

-------------------------------------------------------------------
Thu Mar  4 10:30:52 CET 2004 - jsrain@suse.de

- storing vga value determined during installation, using it when
  proposing new configuration in installed system (#33368)
- preserving user's choce not to create EFI entry while running
  through installation proposal (#35346)

-------------------------------------------------------------------
Wed Mar  3 09:27:42 CET 2004 - jsrain@suse.de

- appending text '(MBR)' to bootloader location description if it
  is MBR of a hard disk (#35255)
- fixed exporting settings for autoinstallation (#35232)
- log exit code of command used to install bootloaer in case of
  failure
- fixed incorrectly reported error when installing LILO (#33905)
- made md-only installation of GRUB possible (#34122)

-------------------------------------------------------------------
Tue Mar  2 11:05:50 CET 2004 - jsrain@suse.de

- finished making data types more strictly
- fixed default section name in lilo.conf on PPC (#35229)

-------------------------------------------------------------------
Mon Mar  1 12:48:34 CET 2004 - jsrain@suse.de

- merged texts from proofread
- more strictly data types (still WIP)
- 2.9.8

-------------------------------------------------------------------
Tue Feb 24 08:31:10 CET 2004 - jsrain@suse.de

- removing ide-scsi emulation parameters from kernel command line
  (#34694)
- use PReP boot partition on the same disk as root partition on
  chrp (PPC) (#34891)
- updated ELILO installation, change partitioning layout during
  ELILO update in order to match Intel's EFI specification (#21644)

-------------------------------------------------------------------
Mon Feb 23 12:39:36 CET 2004 - jsrain@suse.de

- fixed used kernel image name on S390 (now using the one from
  Kernel.ycp) (#34735)
- fixed kernel command line on S390 (#34734)
- 2.9.7

-------------------------------------------------------------------
Thu Feb 19 11:27:28 CET 2004 - jsrain@suse.de

- removed yast2-country from neededforbuild
- writing hardware configuration to sysconfig on S390 instead of
  /etc/chandev

-------------------------------------------------------------------
Tue Feb 17 08:50:18 CET 2004 - jsrain@suse.de

- enabled and fixed command line interface
- properly updating proposed sections of LILO after disk
  repartitioning

-------------------------------------------------------------------
Mon Feb 16 15:12:38 CET 2004 - jsrain@suse.de

- fixed behavior during autoinstalation preparation
- fixed selectin PReP boot partition for installation on PPC (#34570)
- fixed return value of Import function
- fixed text of MBR radio button in AI configuration mode
- keeping corrupted sections in lilo.conf on PPC (#34588)
- 2.9.6

-------------------------------------------------------------------
Tue Feb 10 19:56:37 CET 2004 - arvin@suse.de

- fixed testsuite

-------------------------------------------------------------------
Sat Feb 07 20:47:15 CET 2004 - arvin@suse.de

- removed config files (*.y2cc)
- 2.9.4

-------------------------------------------------------------------
Fri Jan 30 08:15:37 CET 2004 - jsrain@suse.de

- dropped SILO support (SILO was dropped as SPARC is dead)
- reenabled (and fixed) testsuite
- 2.9.3

-------------------------------------------------------------------
Fri Jan 16 15:43:46 CET 2004 - jsrain@suse.de

- merged NI changes from branch
- 2.9.2

-------------------------------------------------------------------
Mon Jan  5 11:32:29 CET 2004 - jsrain@suse.de

- adding resume= kernel parameter for GRUB and LILO (#33640)
- writing kernel append parameters to global section of elilo.conf
  (IA64) (#31736)

-------------------------------------------------------------------
Wed Dec 10 14:55:12 CET 2003 - jsrain@suse.de

- translating also section label in the "default" entry in
  elilo.conf (IA64)

-------------------------------------------------------------------
Tue Dec  9 15:36:47 CET 2003 - jsrain@suse.de

- added command line interface support

-------------------------------------------------------------------
Thu Nov 27 17:20:19 CET 2003 - jsrain@suse.de

- fixes for the new interpreter
- 2.9.1

-------------------------------------------------------------------
Mon Nov 24 18:24:47 CET 2003 - jsrain@suse.de

- fixed changing of GRUB location (#33297)
- updated support of ELILO, several fixes

-------------------------------------------------------------------
Tue Nov 18 13:45:02 CET 2003 - jsrain@suse.de

- switched from kdoc to doxygen

-------------------------------------------------------------------
Thu Oct 30 17:49:22 CET 2003 - jsrain@suse.de

- fixed handling of disks reorder dialog for GRUB configuration
- fixed modifying configuration data according to changed GRUB's
  device map (#32667)

-------------------------------------------------------------------
Wed Oct 29 10:07:20 CET 2003 - jsrain@suse.de

- fixed ensuring that required packages are installed when
  switching bootloader
- fixed sorting of lines in table
- 2.9.0

-------------------------------------------------------------------
Thu Oct 23 18:16:32 CEST 2003 - schwab@suse.de

- Fix quoting in efibootmgr command line.

-------------------------------------------------------------------
Thu Oct 23 12:50:39 CEST 2003 - jsrain@suse.de

- fixed routines used to modify parameters of specified kernel

-------------------------------------------------------------------
Fri Oct 17 11:13:36 CEST 2003 - jsrain@suse.de

- not proceeding with creating boot floppy if image not found
  (#32428)

-------------------------------------------------------------------
Wed Oct 15 16:27:26 CEST 2003 - jsrain@suse.de

- fixed option type for relocatable in elilo.conf (IA64) (#32210)
- fixed option type of "activate" option on PPC
- fixed handling of doublieclick on sections list table
- updated support of IA64 bootloader

-------------------------------------------------------------------
Tue Oct 14 18:08:02 CEST 2003 - jsrain@suse.de

- updated support of S390 bootloader

-------------------------------------------------------------------
Mon Oct 13 10:45:18 CEST 2003 - jsrain@suse.de

- updated support of PPC bootloader

-------------------------------------------------------------------
Mon Oct  6 16:53:52 CEST 2003 - jsrain@suse.de

- added separate fillup templates for different architectures

-------------------------------------------------------------------
Fri Oct  3 14:59:17 CEST 2003 - jsrain@suse.de

- changed internals so that bootloader module now uses CWM

-------------------------------------------------------------------
Mon Sep 22 13:54:59 CEST 2003 - jsrain@suse.de

- fixed assigning of default section when changed default secion's
  label in LILO (#30122)
- 2.8.22

-------------------------------------------------------------------
Fri Sep 19 16:47:07 CEST 2003 - jsrain@suse.de

- fixed testsuite (again)
- 2.8.21

-------------------------------------------------------------------
Thu Sep 18 23:08:24 CEST 2003 - nashif@suse.de

- Fixed testsuite
- 2.8.20

-------------------------------------------------------------------
Thu Sep 18 10:29:15 CEST 2003 - jsrain@suse.de

- again adding maxcpus=0 to failsafe bootloader entry on AMD64
  (#30519)
- fixed possibily missing "splash=silent" in default kernel's
  command line (#31256)
- 2.8.19

-------------------------------------------------------------------
Tue Sep 16 16:51:28 CEST 2003 - jsrain@suse.de

- fixed merging of other GRUB menus (#30757)
- fixed translating of menubutton entry during installation (#31054)
- 2.8.18

-------------------------------------------------------------------
Mon Sep 15 17:44:56 CEST 2003 - jsrain@suse.de

- fixed popup reporting error when creating initrd (#30714)
- fixed detection if root kernel parameter is specified via major
  and minor number (#30842)
- adding only one "splash=silent" to kernel command line (#30860)
- adding "splash=silent desktop" to kernel command line during
  update (#28780)
- propose "floppy" entry to bootloader menu only if floppy drive
  is present (#30772)
- don't install bootloader packages in repair mode (#30272)
- 2.8.17

-------------------------------------------------------------------
Sun Sep 14 21:02:56 CEST 2003 - adrian@suse.de

- make it working in kcontrol

-------------------------------------------------------------------
Fri Sep 12 08:17:22 CEST 2003 - jsrain@suse.de

- not adding maxcpus=0 to failsafe kernel parameters on AMD64
  (#30519)
- fixed updating of kernel image name in bootloader configuration
  files (#30627)
- fixed original bootloader configuration reading during update
  (#30625)

-------------------------------------------------------------------
Thu Sep 11 12:46:41 CEST 2003 - jsrain@suse.de

- removed forgotten debug code (#30396)

-------------------------------------------------------------------
Wed Sep 10 08:13:04 CEST 2003 - jsrain@suse.de

- fixed update of metadata for sysconfig variable LOADER_TYPE
  (#30352)

-------------------------------------------------------------------
Mon Sep  8 09:18:48 CEST 2003 - jsrain@suse.de

- fixed bootloader menu entry - windows -> Windows (like other
  entries) (#29600)
- use device file name when specifying root device for LVM and MD
  instead of using major and minor number (#28028)
- prefix 0x should be added to major/minor number identifying root
  device only for LILO (#29776)
- 2.8.15

-------------------------------------------------------------------
Fri Sep  5 15:10:35 CEST 2003 - jsrain@suse.de

- merged texts from proofread
- fixed configuration proposal when root or boot partition is on md
  (#30122)
- 2.8.14

-------------------------------------------------------------------
Thu Sep  4 12:37:04 CEST 2003 - jsrain@suse.de

- if variable with list of initrd modules in sysconfig doesn't
  exist, set default value to empty (#30020)

-------------------------------------------------------------------
Wed Sep  3 13:34:51 CEST 2003 - jsrain@suse.de

- don't write 'single' to slot A kernel command line on IBM iSeries
  (arch. PPC) (#27984) (olh@suse.de)

-------------------------------------------------------------------
Mon Sep  1 10:04:55 CEST 2003 - jsrain@suse.de

- fixed bootloader installation with numeric (major-minor) root
  device specification (#29776)
- not proposing booting from floppy if /boot is beyond 1024 cylinder
  as it doesn't solve anything (#29524)
- 2.8.13

-------------------------------------------------------------------
Thu Aug 28 14:20:10 CEST 2003 - jsrain@suse.de

- fixed displayed section type in sections summary dialog for
  "other" sections (#29472)
- don't ask for abort confirmation during installation if settings
  were changed in previous run of component from proposal (#29496)
- 2.8.12

-------------------------------------------------------------------
Mon Aug 25 10:00:10 CEST 2003 - jsrain@suse.de

- fixed inconsistence of floppy size (1440kB -> 1.44 MB) (#29142)
- reporting segmentation fault when running bootloader binary
  (#29199)
- added correct help for configuration writing dialog
- improved help text for rescue floppy (#29143)
- 2.8.11

-------------------------------------------------------------------
Mon Aug 18 09:20:32 CEST 2003 - jsrain@suse.de

- fixed creating of boot floppy (#28994)
- updated comments in susconfig fillup (#28845)
- moved dir for backup MBR to /var/lib/YaST2, in /boot leaving just
  last MBR (this way it can be inserted to GRUB menu) (#28802)
- backup-ing areas really affected when saving bootloader
  configuration (MBR of first disk and sector bootloader is
  installed to) (#28803)
- 2.8.10

-------------------------------------------------------------------
Wed Aug 13 14:07:32 CEST 2003 - jsrain@suse.de

- fixed bootloader update
- better comments around YaST2 metadata in generated cfg. files
- 2.8.9

-------------------------------------------------------------------
Tue Aug 12 13:29:35 CEST 2003 - jsrain@suse.de

- added support for not installing any bootloader
- recreate reset menubutton after bootloader switch
- updated update functionality (replace vmlinuz.shipped images with
  vmlinuz, dtto for initrd)

-------------------------------------------------------------------
Mon Aug 11 09:33:26 CEST 2003 - jsrain@suse.de

- not using .shipped image any more (kernel package doesn't contain
  it)
- merged texts from proofread
- added more verbose logging of proposing configuration
- 2.8.8

-------------------------------------------------------------------
Thu Aug  7 15:46:44 CEST 2003 - jsrain@suse.de

- fixed lost sections when changhing bootloader location (#28552)
- not offering to replace partition booting from HDD with partition
  for booting from floppy when changed GRUB location to other disk
  partition if entry for booting from HDD doesn't exist
- fixed proposing of LILO configuration (put multiple times into
  quotes, some options weren't displayed correctly in summary table)
- fixed lost sections in many other cases
- removed popup informing about changed disk partitioning although
  it was unchanged during installation proposal
- 2.8.7

-------------------------------------------------------------------
Mon Aug  4 15:56:18 CEST 2003 - jsrain@suse.de

- added .desktop files
- 2.8.6

-------------------------------------------------------------------
Thu Jul 31 09:29:28 CEST 2003 - jsrain@suse.de

- don't offer extra /boot and / partition as bootloader location
  if they are the same

-------------------------------------------------------------------
Tue Jul 29 08:28:53 CEST 2003 - jsrain@suse.de

- added possibility to clone selected bootloader section (#26458)
- fixed creation of lilo.conf - quotes were missing
- entries to bootloader are to be translated (#26800)

-------------------------------------------------------------------
Wed Jul 23 09:04:04 CEST 2003 - jsrain@suse.de

- Using major/minor number for unusual devices instead of device
  node name in root kernel parameter (#28028)

-------------------------------------------------------------------
Mon Jul 21 17:00:59 CEST 2003 - jsrain@suse.de

- double click on tables now triggers Edit (#25156)
- fixed testuite and building
- 2.8.5

-------------------------------------------------------------------
Tue Jul  8 16:35:47 CEST 2003 - jsrain@suse.de

- fixed question popup if canceling configuration (#27479)
- installing additional copy of bootloader bootsector to bootsector
  of /boot partition for LILO and GRUB (#27389)
- not activating any partition by default if some already active
  (#26278)
- 2.8.4

-------------------------------------------------------------------
Wed Jun 25 10:11:41 CEST 2003 - jsrain@suse.de

- fixed several minor bugs
- 2.8.3

-------------------------------------------------------------------
Mon Jun 23 14:09:14 CEST 2003 - jsrain@suse.de

- fixed common_popups, common_messages -> YCP modules
- fixed missing imports
- 2.8.2

-------------------------------------------------------------------
Thu Jun 12 13:03:52 CEST 2003 - jsrain@suse.de

- fixed file list
- fixed user interface
- 2.8.1

-------------------------------------------------------------------
Wed May 28 15:00:47 CEST 2003 - jsrain@suse.de

- updated PPC bootloader support

-------------------------------------------------------------------
Fri May 16 09:09:46 CEST 2003 - jsrain@suse.de

- fixed collision with driver update (#26717)

-------------------------------------------------------------------
Thu May 15 14:27:25 CEST 2003 - jsrain@suse.de

- updated ELILO (IA64 bootloader) support

-------------------------------------------------------------------
Mon May  5 16:38:39 CEST 2003 - jsrain@suse.de

- updated and optimized some internal structures and related
  functions

-------------------------------------------------------------------
Thu Apr 24 11:19:57 CEST 2003 - jsrain@suse.de

- updated doaboot script (ro@suse.de)

-------------------------------------------------------------------
Wed Apr 23 13:12:31 CEST 2003 - jsrain@suse.de

- updated widget handling functions interface
- updated documentation

-------------------------------------------------------------------
Tue Apr 22 09:57:55 CEST 2003 - jsrain@suse.de

- added possibility to download boot floppy image via FTP/HTTP
  (#26175)
- added possibility to restore last MBR saved during isntallation
  or bootloader configuration (#16338)

-------------------------------------------------------------------
Fri Apr 18 13:18:24 CEST 2003 - jsrain@suse.de

- no more retaking current kernel parameters to bootloader
  configuration file when configuring installed system (#26304)
- fixed devices for MBR/boot partition/root/partition when
  installing on md (#26287)
- not activating any partition during update (#26323)
- better checkign of bootloader-on-floppy installation (#26323)
- in case of inconsistence between sysconfig and bootlaoder cfg.
  file bootloader cfg.file is prefered (#26323)
- fixed possible tmp filename security problem of installation
  on AXP (#26357)
- displaying partition that will be activated and MBR device that
  will be replaced with generic code (partial fix of #26278)
- added possibility to save MBR before bootloader installation and
  insert saved MBR image to GRUB menu (#16338)
- 2.8.0

-------------------------------------------------------------------
Tue Apr  8 09:12:41 CEST 2003 - jsrain@suse.de

- added possibility to save all settings and reinstall bootloader
  although nothing was changed (#24346)

-------------------------------------------------------------------
Fri Apr  4 16:27:36 CEST 2003 - jsrain@suse.de

- code cleanup and optimalization
- added bootloader parameters support, made routines more universal
- documentation update

-------------------------------------------------------------------
Thu Apr  3 17:50:50 CEST 2003 - jsrain@suse.de

- allowed bootfloppy to format floppy disk and select device
- allowed bootfloppy to use custom image (22376)
- other minor bootfloppy updates and code cleanup

-------------------------------------------------------------------
Mon Mar 24 12:07:34 CET 2003 - jsrain@suse.de

- removed reading of initrd modules from install_inf (#24709)

-------------------------------------------------------------------
Fri Mar 21 14:44:31 CET 2003 - jsrain@suse.de

- updated documentation
- updated testsuite
- several minor updates and optimalizations

-------------------------------------------------------------------
Tue Mar 18 13:09:02 CET 2003 - jsrain@suse.de

- fixed undeclared variable title (#25560)
- 2.7.19

-------------------------------------------------------------------
Mon Mar 17 14:24:01 CET 2003 - jsrain@suse.de

- fixed displaying of logs on bootloader errors (#25470)
- 2.7.18

-------------------------------------------------------------------
Mon Mar 17 09:41:07 CET 2003 - jsrain@suse.de

- fixed updating GRUB configuration if entry with other system was
  present and set as default (#25418)
- 2.7.17

-------------------------------------------------------------------
Fri Mar 14 13:26:39 CET 2003 - jsrain@suse.de

- fixed behaviour when iditing empty section, when creating new
  section, add most common keys (#25305)
- fixed initrd modules cloning (#25351)
- 2.7.16

-------------------------------------------------------------------
Tue Mar 11 12:55:43 CET 2003 - jsrain@suse.de

- using activate instead of sfdisk to activate bootloader
  partition, because sfdisk has unwanted side effects (#24740)
- 2.7.15

-------------------------------------------------------------------
Mon Mar 10 11:05:07 CET 2003 - jsrain@suse.de

- fixed filtering of modules added to initrd (#24709)
- fixed partition activation if bootloader in logical disk (#24740)
- 2.7.14

-------------------------------------------------------------------
Fri Mar  7 10:16:51 CET 2003 - jsrain@suse.de

- fixed update from version without sysconfig variables specifying
  used bootloader (#24783)
- fixed reading configuration, not using agent's cache (#24821)
- 2.7.13

-------------------------------------------------------------------
Wed Mar  5 13:48:29 CET 2003 - jsrain@suse.de

- fixed multiple occurences of map option in one GRUB section
  (#24627)
- not adding automatically the apic kernel option (#24668)
- fixed error message in log during saving (#24705)

-------------------------------------------------------------------
Mon Mar  3 12:51:51 CET 2003 - jsrain@suse.de

- added possibility to force complete bootloader save (not save
  only if settings have changed - no UI change, only for other
  modules that need it)
- merged texts from final proofreading
- 2.7.12

-------------------------------------------------------------------
Fri Feb 28 11:04:26 CET 2003 - jsrain@suse.de

- updated the detection of changes of settings (#24422)
- 2.7.11

-------------------------------------------------------------------
Thu Feb 27 12:33:24 CET 2003 - jsrain@suse.de

- fixed ordering of bootloader options (#24420)

-------------------------------------------------------------------
Mon Feb 24 09:20:59 CET 2003 - jsrain@suse.de

- updated confirmation popup after bootloader is isntalled to
  floppy (#23903)
- fixed forgotten saving of cfg. files in some cases (#24073)
- in repair mode reading bootloader type from sysconfig, no probing
  (#24062)
- 2.7.10

-------------------------------------------------------------------
Fri Feb 21 13:11:08 CET 2003 - jsrain@suse.de

- fixed adding of memtest to bootloader menu (#23924)
- fixed help text and behaviour of password option popup (#23954)
- added support for easy updating initrd contents during system
  update (#23976)
- fixed setting focus in popups (#24050)

-------------------------------------------------------------------
Thu Feb 20 09:50:57 CET 2003 - jsrain@suse.de

- changed executing /sbin/mk_initrd -> /sbin/mkinitrd
- reorganized kernel parameters when using GRUB (#23829)
- fixed capitalization of YCC labels (#23848)
- 2.7.9

-------------------------------------------------------------------
Wed Feb 19 14:17:58 CET 2003 - jsrain@suse.de

- changed color of text-mode LILO menu - now is blue
- removed unwanted reseting of "disk" LILO option when reproposing
  configuraition - some systems could be unbootable with LILO
  without possibility to prevent it at installation time
- updated ydoc comments
- fixed conversion between GRUB and LILO (#23826)

-------------------------------------------------------------------
Mon Feb 17 15:57:17 CET 2003 - jsrain@suse.de

- added popup when bootloader saved to floppy (#23571)
- added extra stage in progress bar for reading disks partitioning
  (#23712)
- 2.7.8

-------------------------------------------------------------------
Fri Feb 14 09:33:09 CET 2003 - jsrain@suse.de

- added splash-screen's size parameter when calling mk_initrd
  (#23579)

-------------------------------------------------------------------
Thu Feb 13 10:41:08 CET 2003 - jsrain@suse.de

- fixed floppy entry in bootloader menu behaviour - if installing
  to floppy, hard disk is used instead (#23572)

-------------------------------------------------------------------
Mon Feb 10 16:06:25 CET 2003 - jsrain@suse.de

- fixed proposing with merging GRUB menus, resulted in doubled
  items (#23346)
- merged proofread texts from second and third round
- 2.7.7

-------------------------------------------------------------------
Wed Feb  5 13:36:05 CET 2003 - jsrain@suse.de

- fixed bootloader changing during installation (#20759)
- fixed list of locations to hold bootloader bootsector (#17320)

-------------------------------------------------------------------
Tue Feb  4 13:50:29 CET 2003 - jsrain@suse.de

- updates of autoinstallation

-------------------------------------------------------------------
Mon Feb  3 16:59:29 CET 2003 - jsrain@suse.de

- fixed NCurses usability - focus setting
- 2.7.6

-------------------------------------------------------------------
Fri Jan 31 11:59:29 CET 2003 - jsrain@suse.de

- not adding lvm groups and md disks to device map (#23217)

-------------------------------------------------------------------
Thu Jan 30 09:15:45 CET 2003 - jsrain@suse.cz

- fixed setting of vga= kernel parameter (#23188)

-------------------------------------------------------------------
Wed Jan 29 13:23:45 CET 2003 - jsrain@suse.de

- patched proofread texts

-------------------------------------------------------------------
Tue Jan 28 13:43:45 CET 2003 - jsrain@suse.de

- fixed compilation of MBR only on selected platforms
- 2.7.5

-------------------------------------------------------------------
Mon Jan 27 17:48:21 CET 2003 - jsrain@suse.de

- added new testsuites
- added missing translators comments
- added missing functions comments
- made Replace code in MBR function running
- 2.7.4

-------------------------------------------------------------------
Fri Jan 24 13:04:19 CET 2003 - jsrain@suse.de

- fixed too often blinking floppy
- fixed Changed column modifying

-------------------------------------------------------------------
Thu Jan 23 13:44:33 CET 2003 - jsrain@suse.de

- fixed fillup-template usage
- changed symbols in export map to strings because of
  autoinstallation
- 2.7.3

-------------------------------------------------------------------
Wed Jan 22 14:30:26 CET 2003 - jsrain@suse.de

- fixed meaningless log messages (#23025)

-------------------------------------------------------------------
Fri Jan 17 15:00:17 CET 2003 - jsrain@suse.de

- fixed detection of disks configuration changes that may decide to
  use other bootloader (#22918)
- updated S390 installation
- 2.7.2

-------------------------------------------------------------------
Fri Jan 10 17:25:38 CET 2003 - jsrain@suse.de

- fixed failsafe kernel parameters on i386 (#22539)

-------------------------------------------------------------------
Fri Dec 20 16:37:56 CET 2002 - jsrain@suse.de

- added documentation files

-------------------------------------------------------------------
Thu Dec 19 16:27:40 CET 2002 - jsrain@suse.de

- fixed path to elilo.conf (IA64 only affected) (#22502)

-------------------------------------------------------------------
Tue Dec 17 14:53:24 CET 2002 - jsrain@suse.de

- now using fillup-template for sysconfig/bootloader

-------------------------------------------------------------------
Fri Dec 13 08:48:41 CET 2002 - jsrain@suse.de

- fixed ordering of modules in initrd
- added function for changing write process settings

-------------------------------------------------------------------
Wed Dec 11 11:14:58 CET 2002 - jsrain@suse.de

- if something goes wrong during bootloader installation saving, it
  is now possible to fix configuration (#21076)
- possible to change section type an easy way (#19451)
- dialogs updates
- other updates and fixes
- adding sysconfig metadata
- 2.7.1

-------------------------------------------------------------------
Wed Dec  4 17:46:46 CET 2002 - jsrain@suse.cz

- Removed global variables from Liloagent, now able to be used at
  once for more bootloaders
- Added GRUB option types to LiloAgent
- Removed test mode and possible security problem from bootfloppy
  (#20962)
- Fixed several problems of LiloAgent
- Fixed ask for floppy popup (#10485)
- If no initrd created, GRUB's menu.lst doesn't contain it now
  (#21469)
- 2.7.0

-------------------------------------------------------------------
Tue Nov 19 15:19:59 CET 2002 - schwab@suse.de

- Use product name for EFI boot manager entry (#21879).
- Report error when boot loader installation fails.

-------------------------------------------------------------------
Wed Nov 13 09:08:12 CET 2002 - jsrain@suse.cz

- again fixed installing a kernel to *NWSSTG when root is on RAID
  on PPC (#21368)
- creating syntactically correct menu.lst file for GRUB, contents
  may be still incorrect on some servers (#20637)
- 2.6.66

-------------------------------------------------------------------
Tue Nov  5 09:41:05 CET 2002 - jsrain@suse.cz

- Bugfix - LTC1394 - FTP installation to root on LVM didn't install
  a kernel on PPC (#20933)
- 2.6.65

-------------------------------------------------------------------
Wed Oct 30 21:44:47 CET 2002 - kukuk@suse.de

- fix log path in dosilo script
- update_silo_conf: modify version number in /boot/message
- BootSILO.ycp: Don't show popup on success when installing silo

-------------------------------------------------------------------
Wed Oct 30 21:39:20 CET 2002 - kukuk@suse.de

- fix log path in dosilo script
- update_silo_conf: modify version number in /boot/message
- BootSILO.ycp: Don't show popup on success when installing silo

-------------------------------------------------------------------
Tue Oct 29 10:13:28 CET 2002 - jsrain@suse.cz

- fixed target dialog for x86-64 (#21258)
- fixed selecting a prep boot partition on the root drive on PPC
  (#21315)
- fixed installing a kernel to *NWSSTG when root is on RAID on PPC
  (#21368)
- 2.6.64

-------------------------------------------------------------------
Fri Oct 25 14:38:02 CEST 2002 - arvin@suse.de

- log output of mk_initrd also on S390 (bug #21273)
- 2.6.63

-------------------------------------------------------------------
Mon Oct 14 16:50:46 CEST 2002 - jsrain@suse.cz

- fixed activating of boot partition if not instaling bootloader
  (#20874)
- 2.6.62

-------------------------------------------------------------------
Fri Oct 11 11:10:43 CEST 2002 - jsrain@suse.cz

- fixed security problem with permissions of /boot/grub/menu.lst
  (#20803)
- activating /boot partition if grub installed to mbr (part of
  #20637)
- 2.6.61

-------------------------------------------------------------------
Thu Oct 10 17:32:15 CEST 2002 - jsrain@suse.cz

- if bootloader which should be used is not selected for
  installation, backup one is installed on i386 and x86-64
  (grub instead of lilo and lilo instead of grub) (#20759)

-------------------------------------------------------------------
Wed Oct  9 09:22:09 CEST 2002 - jsrain@suse.cz

- now not enabling 2 gettys on same serial line on p690 (#19788)

-------------------------------------------------------------------
Tue Oct  8 14:16:06 CEST 2002 - jsrain@suse.cz

- fixed type in initrd modules ignore list for PPC (#20684)
- 2.6.59

-------------------------------------------------------------------
Mon Oct  7 08:23:36 CEST 2002 - jsrain@suse.cz

- fixed activating boot method on PPC (#20407)
- fixed helptexts on PPC (#20605)
- fixed translating of PPC-specific strings
- 2.6.58

-------------------------------------------------------------------
Fri Oct  4 10:38:02 CEST 2002 - jsrain@suse.cz

- added more comments to bootloader in sysconfig/bootloader (#20385)
- fixed restoring original configuration - could caused unbootable
  system (#20391)
- 2.6.57

-------------------------------------------------------------------
Wed Oct  2 14:01:36 CEST 2002 - jsrain@suse.cz

- fixed update of lilo, resulted in corrupted lilo.conf (#20320)
- fixed errors reporting during bootloader update (#20321)
- fixed activating of initrd at update (#19643)

-------------------------------------------------------------------
Tue Oct  1 15:34:28 CEST 2002 - jsrain@suse.cz

- fixed nasty trap in bootloader installation (now not reseting
  configuration without question) (#20073)

-------------------------------------------------------------------
Fri Sep 27 16:45:01 CEST 2002 - jsrain@suse.cz

- applied patches for PPC (#20178 and #20205 - initrd modules list)

-------------------------------------------------------------------
Fri Sep 27 08:45:51 CEST 2002 - lslezak@suse.cz

- fixed configuration reset at installation proposal
  if partitioning was changed (#20073)
- fixed failsafe options on x86-64 (removed disableapic,
  added iommu=noforce) (#19903)

-------------------------------------------------------------------
Tue Sep 24 11:23:39 CEST 2002 - lslezak@suse.cz

- check if label already exists (in section edit),
  allow labels longer than 15 chars for grub (#19874)
- removed 'nosmp' from failsafe options on x86-64 (#19903)
- don't add rewritten other section to menu (#19990)
- version 2.6.56

-------------------------------------------------------------------
Tue Sep 17 17:13:23 CEST 2002 - lslezak@suse.de

- fixed obsoleted help text in y2cc (#19466)
- version 2.6.55

-------------------------------------------------------------------
Fri Sep 13 13:52:12 CEST 2002 - mvidner@suse.cz

- bootfloppy: enable asking the user for the CD (#19628).
- 2.6.54

-------------------------------------------------------------------
Fri Sep 13 13:25:06 CEST 2002 - fehr@suse.de

- make supression of certain modules (cdrom and usb) work
- version 2.6.53

-------------------------------------------------------------------
Thu Sep 12 19:58:13 CEST 2002 - lslezak@suse.cz

- do not regenerate device.map file at update (part of #19555)
- version 2.6.52

-------------------------------------------------------------------
Thu Sep 12 18:17:11 CEST 2002 - fehr@suse.de

- fix to use lilo on update if there is no /etc/sysconfig/bootloader
  (#19558)

-------------------------------------------------------------------
Thu Sep 12 16:12:56 CEST 2002 - lslezak@suse.cz

- add current kernel parameters to lilo.conf at update (#19415)
- added missing function DisplayLogFile to BootSILO.ycp, BootELILO.ycp
- version 2.6.51

-------------------------------------------------------------------
Thu Sep 12 16:02:49 CEST 2002 - kkaempf@suse.de

- run mkinitrd on PPC if needed (#18276)
- 2.6.50

-------------------------------------------------------------------
Thu Sep 12 11:23:17 CEST 2002 - kkaempf@suse.de

- exclude usb modules from initrd (#19432)
- 2.6.49

-------------------------------------------------------------------
Wed Sep 11 14:02:12 CEST 2002 - lslezak@suse.cz

- don't change configuration if partitioning was changed
  and bootloader location is floppy (at installation proposal) (#19388)
- allow installation on extended partition (at installation) (#19184)
- version 2.6.48

-------------------------------------------------------------------
Tue Sep 10 18:30:26 CEST 2002 - kkaempf@suse.de

- ppc bugfix #18849
- 2.6.47

-------------------------------------------------------------------
Tue Sep 10 17:32:18 CEST 2002 - lslezak@suse.cz

- use lilo instead grub at update
- version 2.6.46

-------------------------------------------------------------------
Tue Sep 10 12:15:10 CEST 2002 - fehr@suse.de

- fix root device detection of mk_lilo_conf
- change default mbr detection in Boot.ycp (#19117)
- prevent blanks in label in BootLILO.ycp (#19181)
- version 2.6.45

-------------------------------------------------------------------
Mon Sep  9 17:59:48 CEST 2002 - lslezak@suse.cz

- allow installation on extended partion (#19184)
- version 2.6.44

-------------------------------------------------------------------
Mon Sep  9 13:40:09 CEST 2002 - mvidner@suse.cz

- Replace whitespace (and nonprintable characters)
  in lilo section labels by an underscore (#19181).
- Properly use / or /boot/ in /boot/grub/menu.lst during upgrade (#19125).
- 2.6.43

-------------------------------------------------------------------
Sun Sep  8 19:47:38 CEST 2002 - mvidner@suse.cz

- Fixed the testsuite.
- 2.6.42

-------------------------------------------------------------------
Sun Sep  8 13:30:47 CEST 2002 - kkaempf@suse.de

- drop "make check" for the moment.

-------------------------------------------------------------------
Fri Sep  6 21:34:54 CEST 2002 - kkaempf@suse.de

- workaround for hwinfo bug (#19071)
- 2.6.41

-------------------------------------------------------------------
Fri Sep  6 17:16:13 CEST 2002 - jsrain@suse.cz

- fixed provides/obsoletes
- 2.6.40

-------------------------------------------------------------------
Fri Sep  6 12:45:21 CEST 2002 - jsrain@suse.cz

- fixed deletion of cfg. file entries wjen using GRUB (Bug #18962)
- fixed rendering GRUB menu on installed system (Bug #18973)
- fixed handling of errors during bootlaoder installation
  (Bug #19020)
- 2.6.39

-------------------------------------------------------------------
Thu Sep  5 21:14:47 CEST 2002 - kkaempf@suse.de

- properly check for update when determing boot type
- 2.6.38

-------------------------------------------------------------------
Thu Sep  5 11:49:23 CEST 2002 - jsrain@suse.cz

- not calling Storage::UseLilo () in Boot module constructor
- 2.6.37

-------------------------------------------------------------------
Thu Sep  5 10:36:55 CEST 2002 - schwab@suse.de

- Move elilo.conf to /boot/efi/SuSE.

-------------------------------------------------------------------
Wed Sep  4 12:35:39 CEST 2002 - jsrain@suse.cz

- fixed bootfloppy function (Bug #17430)
- fixed checking for need to set active partition (Bug #18835)
- fixed reseting bootloader type after partitioning change
- fixed label of sections dialog (Bug #18877)
- 2.6.36

-------------------------------------------------------------------
Tue Sep  3 20:37:36 CEST 2002 - kukuk@suse.de

- installation/src/silo/agents/update_silo_conf: New
  file, modifies silo.conf and boot/message if an update is done.
- installation/src/silo/BootSILO.ycp: Implement calling "dosilo"
  script.
- prom.cc: Add reg string if prom name exists at least once.

-------------------------------------------------------------------
Tue Sep  3 17:05:39 CEST 2002 - jsrain@suse.cz

- fixed usage of Pkg::SourceProvideFile function

-------------------------------------------------------------------
Tue Sep  3 10:28:02 CEST 2002 - jsrain@suse.cz

- if partitioning changes, resets bootloader location to MBR, only
  meaningful partitions possible as bootloader bootsector locations
  (Bug #18744)
- 2.6.35

-------------------------------------------------------------------
Mon Sep  2 17:33:54 CEST 2002 - jsrain@suse.cz

- added reset function (for calling after partitioning changes
  during installation) (Bug #18744)

-------------------------------------------------------------------
Mon Sep  2 10:55:24 CEST 2002 - jsrain@suse.cz

- updating prep boot partition during installation on PPC
  (Bug #18689)
- 2.6.34

-------------------------------------------------------------------
Fri Aug 30 15:54:15 CEST 2002 - jsrain@suse.cz

- fixed bootfloppy creation (not yet tested) (Bug #17430)
- building fixed
- removed shadowed symbols (Bug #18622)
- 2.6.33

-------------------------------------------------------------------
Wed Aug 28 12:13:05 CEST 2002 - kkaempf@suse.de

- fix checking for splashscreen
- 2.6.31

-------------------------------------------------------------------
Wed Aug 28 11:57:22 CEST 2002 - jsrain@suse.cz

- fixed building on SPARC
- removed unneeded files from GRUB installation
- fixed boot floppies location
- fixed logging
- 2.6.32

-------------------------------------------------------------------
Tue Aug 27 16:19:25 CEST 2002 - jsrain@suse.cz

- if no boot message exists not including in menu.lst (Bug #18381)
- fixed ordering of list of kernel images / other partitions
- 2.6.30

-------------------------------------------------------------------
Mon Aug 26 23:39:13 EDT 2002 - nashif@suse.de

- do not reset location value in autoinst mode
- if location is not empty, configure boot device in autoinst
  mode (Avoid calling ConfigureLocation)
- 2.6.29

-------------------------------------------------------------------
Mon Aug 26 17:12:14 CEST 2002 - jsrain@suse.cz

- removed icons from control center on S390 (Bugs #18371 and #18367)
- fixed curses UI buttons (Bug #18333)
- fixed handling of nonwritable floppy (Bug #18312)
- fixed PPC installation (Bug #18140)
- 2.6.28

-------------------------------------------------------------------
Fri Aug 23 18:34:27 CEST 2002 - jsrain@suse.cz

- fixed lists of devices (Bug #18269)
- fixed installation on compaq disk array (Bug #18134)
- 2.6.27

-------------------------------------------------------------------
Tue Aug 20 17:05:05 CEST 2002 - arvin@suse.de

- correctly handle hvc console on ppc
- 2.6.26

-------------------------------------------------------------------
Tue Aug 20 14:48:13 CEST 2002 - jsrain@suse.cz

- fixed original configuration restore when using GRUB
- fixed partition list reading
- 2.6.25

-------------------------------------------------------------------
Mon Aug 19 14:10:01 CEST 2002 - jsrain@suse.cz

- modified failsafe kernel image name for update of lilo
- fixed GRUB save after configuration
- not deleting old device map during installation
- /sbin/elilo now not running after configuration change
- 2.6.24

-------------------------------------------------------------------
Fri Aug 16 14:13:01 CEST 2002 - jsrain@suse.cz

- added universal functions for accessing kernel parameters
  independent on bootloader
- modified failsafe kernel image name
- fixed kdoc comments
- merged proofread texts
- now building initrd on S390
- 2.6.23

-------------------------------------------------------------------
Tue Aug 13 06:49:05 CEST 2002 - jsrain@suse.cz

- fixed handling different BIOS Ids (Bug #17594)
- added disableapic to failsafe kernel command
- 2.6.22

-------------------------------------------------------------------
Fri Aug  9 16:10:37 CEST 2002 - jsrain@suse.de

- fixed installation on S390 (Bug #17244)
- 2.6.21

-------------------------------------------------------------------
Fri Aug  9 09:24:57 CEST 2002 - jsrain@suse.de

- now setting framebuffer vga mode (Bug #17537)
- 2.6.20

-------------------------------------------------------------------
Thu Aug  8 09:59:38 CEST 2002 - jsrain@suse.de

- fixed device name translation for GRUB during installation for
  other systems
- 2.6.19

-------------------------------------------------------------------
Wed Aug  7 15:04:52 CEST 2002 - jsrain@suse.de

- Fix adaptation for multiple 'other' partitions for booting
  for GRUB (#17458)
- 2.6.18

-------------------------------------------------------------------
Wed Aug  7 12:39:25 CEST 2002 - kkaempf@suse.de

- Allow for multiple 'other' partitions for booting (#17458)

-------------------------------------------------------------------
Wed Aug  7 08:45:44 CEST 2002 - jsrain@suse.de

- added support for changing kernel command line for other modules
  when using GRUB easily
- 2.6.17

-------------------------------------------------------------------
Tue Aug  6 16:43:24 CEST 2002 - jsrain@suse.de

- fixed abort button behaviour
- 2.6.16

-------------------------------------------------------------------
Tue Aug  6 15:07:04 CEST 2002 - jsrain@suse.de

- fixed ordering of GRUB commands in menu.lst
- added expert configuration of /etc/grub.conf
- 2.6.15

-------------------------------------------------------------------
Mon Aug  5 18:00:24 CEST 2002 - jsrain@suse.cz

- fixed lilo update problem (Bug #15819)
- fixed bootloader loaction dialog contents (Bug #17320)

-------------------------------------------------------------------
Mon Aug 05 13:11:26 CEST 2002 - arvin@suse.de

- changes for new /etc/install.inf agent

-------------------------------------------------------------------
Mon Aug  5 12:55:29 CEST 2002 - fehr@suse.de

- make BootS390.ycp work again (was broken after 8.0 changes)
- 2.6.13

-------------------------------------------------------------------
Thu Aug  1 15:15:24 CEST 2002 - jsrain@suse.cz

- minor updates and fixes
- 2.6.12

-------------------------------------------------------------------
Tue Jul 30 16:15:24 CEST 2002 - jsrain@suse.cz

- added comments for translators

-------------------------------------------------------------------
Tue Jul 30 15:27:45 CEST 2002 - arvin@suse.de

- fixed configuration of grub

-------------------------------------------------------------------
Mon Jul 29 11:26:24 CEST 2002 - jsrain@suse.cz

- added basic expert dialogs for GRUB
- several fixes
- 2.6.10

-------------------------------------------------------------------
Fri Jul 26 15:44:32 CEST 2002 - jsrain@suse.cz

- fixed configuration of installed system for GRUB
- added password support for GRUB
- added boot from floppy support for GRUB
- 2.6.9

-------------------------------------------------------------------
Fri Jul 26 09:34:02 CEST 2002 - jsrain@suse.cz

- added bootloader graphical screen support for GRUB
- added other OS during installation support for GRUB
- 2.6.8

-------------------------------------------------------------------
Thu Jul 25 15:54:25 CEST 2002 - schwab@suse.de

- Fix doelilo script.

-------------------------------------------------------------------
Thu Jul 25 13:28:41 CEST 2002 - jsrain@suse.cz

- added support for GRUB configuration on running system
- added support for installing GRUB during installation process
- fixed for lilo startup (#17142)
- 2.6.7

-------------------------------------------------------------------
Mon Jul 22 12:20:57 CEST 2002 - kkaempf@suse.de

- prepare for GRUB support

-------------------------------------------------------------------
Wed Jul 17 11:28:44 CEST 2002 - arvin@suse.de

- fixed file list for i386 (use %ix86 macro)

-------------------------------------------------------------------
Fri Jul 12 12:33:34 CEST 2002 - arvin@suse.de

- use proper namespace for Args and CallFunction (#16776)

-------------------------------------------------------------------
Mon Jul  8 16:01:04 CEST 2002 - mvidner@suse.cz

- fixed Provides/Obsoletes (yast2-agent-liloconf)

-------------------------------------------------------------------
Thu Jul 04 20:50:02 CEST 2002 - arvin@suse.de

- moved non binary files to /usr/share/YaST2

-------------------------------------------------------------------
Wed Jul  3 10:38:58 CEST 2002 - lslezak@suse.cz

- fixed installation/src/ppc/agents/Makefile.am (ppc build bug)
- version 2.6.2

-------------------------------------------------------------------
Tue Jul  2 15:31:29 CEST 2002 - lslezak@suse.cz

- merged with yast2-agent-lilo, yast2-agent-prom,
  yast2-config-bootfloppy and yast2 lilo installation part
- renamed to yast2-bootloader
- version 2.6.1

-------------------------------------------------------------------
Tue Jun 25 16:57:19 CEST 2002 - lslezak@suse.cz

- addded editor for expert user
- changed ABC::`abc -> ABC::abc
- version 2.6.0

-------------------------------------------------------------------
Thu Apr 11 11:01:31 CEST 2002 - lslezak@suse.cz

- SuSE-8_0-Branch merged to the head

-------------------------------------------------------------------
Thu Mar 21 15:04:50 CET 2002 - mvidner@suse.cz

- Obsoletes yast2-config-bootloader. (#15135)
- 2.5.13

-------------------------------------------------------------------
Fri Mar 15 12:01:57 CET 2002 - dmeszar@suse.cz

- fixed #14935 (can't close with WM)

-------------------------------------------------------------------
Mon Mar  4 12:12:49 CET 2002 - dmeszar@suse.cz

- fixed bug #14100 (main dialog not hiden when exiting)
- screenshot mode implemented

-------------------------------------------------------------------
Mon Feb 18 19:29:06 CET 2002 - dmeszar@suse.cz

- fixed bug #13505 (incomplete label "Uninstall boot loader from"->
  device name is missing)
- fixed bug #13524 (broken writing of special lilo options
  (like change-rules, disk, map-drive...)

-------------------------------------------------------------------
Mon Feb 11 15:19:24 CET 2002 - dmeszar@suse.cz

- fixed restoring original settings from installation

-------------------------------------------------------------------
Tue Feb  5 13:24:57 CET 2002 - dmeszar@suse.cz

- implemented section order changing

-------------------------------------------------------------------
Mon Jan 28 17:04:55 CET 2002 - dmeszar@suse.cz

- don't read 'user_settings'

-------------------------------------------------------------------
Wed Jan 23 17:44:13 CET 2002 - dmeszar@suse.cz

- fixed rpm dependencied

-------------------------------------------------------------------
Fri Jan 11 19:38:30 CET 2002 - dmeszar@suse.cz

- fixed original lilo.conf restoring

-------------------------------------------------------------------
Sat Dec 22 18:45:31 CET 2001 - dmeszar@suse.cz

- autoinstallation adaptation
- installed linux's scanner
- 3rd param for 'select', fixed specfile

-------------------------------------------------------------------
Fri Nov  9 13:21:52 CET 2001 - dmeszar@suse.cz

- major ui changes- new startup dialog, sequence changed
- addaptation for installation

-------------------------------------------------------------------
Thu Sep 20 19:08:32 CEST 2001 - dmeszar@suse.cz

- module icon changed to 'boot.png' ;)

-------------------------------------------------------------------
Tue Sep 18 15:36:00 CEST 2001 - dmeszar@suse.cz

- module icon changed to 'lilo.png' (#10656)

-------------------------------------------------------------------
Mon Sep 17 14:01:01 CEST 2001 - dmeszar@suse.cz

- bug #10661 fixed (lilo configuration written without change !!)
- bug #10667 fixed (No section is marked as default, if there is the
    keyword 'default' missing in the lilo.conf.)

-------------------------------------------------------------------
Thu Sep 13 16:51:28 CEST 2001 - kendy@suse.cz

- Write the lilo.conf first and then run lilo (not in the reverse
  order...)
- Some unused code removed, lilo_write.ycp is not distributed.

-------------------------------------------------------------------
Mon Sep 10 14:47:28 CEST 2001 - dmeszar@suse.cz

- use Arch:: instead of user_settings

-------------------------------------------------------------------
Tue Sep  4 15:02:23 CEST 2001 - dmeszar@suse.cz

- fix #10062
- fixed the qt-IntField update bug (after creation of
  dialog the intfield doesn't show its actual value
  but shows 0 under qt)

-------------------------------------------------------------------
Fri Aug 31 13:49:03 CEST 2001 - dmeszar@suse.cz

- use 'Add other section' radio button instead of 'add windows/os2 section'
  for sparcs
- removed debug logging

-------------------------------------------------------------------
Mon Aug 27 12:54:32 CEST 2001 - dmeszar@suse.cz

- removed 'uninstall silo', 'install to boot/root' for sparcs
- sparc: if kernel image's path is /'kernel', add '/boot' as prefix
  when checking the kernel existence and description

-------------------------------------------------------------------
Mon Aug 20 16:58:35 CEST 2001 - dmeszar@suse.cz

- fixed section label displaying in summary table ("section label" - > section label)

-------------------------------------------------------------------
Mon Aug 13 17:14:39 CEST 2001 - dmeszar@suse.cz

- fixed description for other sections in summary table

-------------------------------------------------------------------
Wed Aug  8 15:09:04 CEST 2001 - dmeszar@suse.cz

- correct handling od '\' '"' chars when reading ui input fields
- fixed 'other' section removing
- section quota set to 16

-------------------------------------------------------------------
Tue Jul 31 19:07:59 CEST 2001 - dmeszar@suse.cz

- uninstall ability implemnted
- section removing fixed
- don't show 'image' option in options list of image/other section
- help text for options stripped to minimal acceptable extent
- options dialog layout changes
- option editing dialog added

-------------------------------------------------------------------
Mon Jul 30 16:49:14 CEST 2001 - dmeszar@suse.cz

- save confirm dialog added

-------------------------------------------------------------------
Thu Jul 26 18:59:25 CEST 2001 - dmeszar@suse.cz

- proof-read texts, platform dependent code added

-------------------------------------------------------------------
Thu Mar 22 09:27:24 CET 2001 - dmeszar@suse.cz

- initial version<|MERGE_RESOLUTION|>--- conflicted
+++ resolved
@@ -1,5 +1,11 @@
 -------------------------------------------------------------------
-<<<<<<< HEAD
+Fri Mar 24 14:17:00 UTC 2017 - jreidinger@suse.com
+
+- Report user friendly message when no root partition is detected
+  instead of internal error. (bsc#1029293)
+- 3.2.18
+
+-------------------------------------------------------------------
 Wed Mar  1 17:42:18 UTC 2017 - jreidinger@suse.com
 
 - provide more helpful error message when invalid arguments for
@@ -14,13 +20,6 @@
   is used )
   (FATE#322200)
 - 3.2.16
-=======
-Fri Mar 24 14:17:00 UTC 2017 - jreidinger@suse.com
-
-- Report user friendly message when no root partition is detected
-  instead of internal error. (bsc#1029293)
-- 3.1.209
->>>>>>> 579245fb
 
 -------------------------------------------------------------------
 Wed Jan 25 12:57:38 UTC 2017 - mvidner@suse.com

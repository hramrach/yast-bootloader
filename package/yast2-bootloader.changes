-------------------------------------------------------------------
<<<<<<< HEAD
Fri Jan  6 13:22:36 UTC 2017 - jreidinger@suse.com

- do not crash when switching from no bootloader to grub2 when
  grub2 package is not installed (bsc#1018280)
- 3.2.14
=======
Wed Jan 25 12:57:38 UTC 2017 - mvidner@suse.com

- Implement simple_mode -> label_proposal (FATE#322328)
- 3.1.208
>>>>>>> efe91fba

-------------------------------------------------------------------
Tue Jan  3 09:36:01 UTC 2017 - jreidinger@suse.com

- do not try to write legacy_boot flag for msdos partition table
  in more disks scenario when there is also GPT disk (bsc#1017776)
- 3.2.13

-------------------------------------------------------------------
Mon Dec  5 13:58:33 UTC 2016 - jreidinger@suse.com

- stop failing with new cfa ( caused by deleting nil, change
  in cfa needed for bsc#983486 )
- 3.2.12

-------------------------------------------------------------------
Wed Nov 30 08:36:28 UTC 2016 - jreidinger@suse.com

- Recommends syslinux as it is often used by generic_mbr, but it
  is not hard requirement (bsc#1004229)
- 3.2.11

-------------------------------------------------------------------
Tue Nov 22 18:38:42 UTC 2016 - jreidinger@suse.com

- Do not crash in bootloader when default mount by is set to label
  (bsc#1009493)
- 3.2.10

-------------------------------------------------------------------
Tue Nov 22 13:41:42 UTC 2016 - jreidinger@suse.com

- use proper sources when doing kexec (bsc#981434)
- 3.2.9

-------------------------------------------------------------------
Wed Nov 16 14:19:14 UTC 2016 - jreidinger@suse.com

- when protecting modification of kernel parameters by password,
  add also rd.shell=0 parameter to avoid getting into initrd shell
  (bsc#1009220)
- 3.2.8

-------------------------------------------------------------------
Mon Nov 14 14:21:16 UTC 2016 - lslezak@suse.cz

- Revert the package deselection check (from 3.2.3), there is
  a new generic solution in yast2-packager-3.2.6 for all YaST
  modules (bsc#885496)
- 3.2.7

-------------------------------------------------------------------
Wed Nov  2 14:14:21 UTC 2016 - jreidinger@suse.com

- set pmbr flag only on GPT disks (bsc#1008092)
- 3.2.6

-------------------------------------------------------------------
Tue Nov  1 11:49:05 UTC 2016 - jreidinger@suse.com

- Use the system-wide locale (/etc/sysconfig/language:RC_LANG) when
  generating the GRUB2 menu (bsc#998152)
- 3.2.5

-------------------------------------------------------------------
Thu Oct 13 12:26:53 UTC 2016 - jreidinger@suse.com

- Do not require syslinux on target system during installation
  (bsc#1004229)
- fix installation on dm raids to not use mapper device and instead
  use underlaying device (bsc#1004921)
- 3.2.4

-------------------------------------------------------------------
Fri Oct  7 12:46:18 UTC 2016 - jreidinger@suse.com

- Warn user if the packages needed for booting are deselected
  (bsc#885496)
- 3.2.3

-------------------------------------------------------------------
Thu Oct  6 08:24:51 UTC 2016 - jreidinger@suse.com

- allow user to repropose configuration if unknown udev link found
  (bnc#931291)
- 3.2.2

-------------------------------------------------------------------
Tue Oct  4 12:51:04 UTC 2016 - ancor@suse.com

- Do not crash when the user tries to enable serial console with
  blank arguments (bsc#1000629)
- 3.2.1

-------------------------------------------------------------------
Fri Sep 30 15:25:29 UTC 2016 - jreidinger@suse.com

- show popup when unsupported bootloader used on system, allowing
  user to exit yast2-bootloader or propose supported bootloader
  there (bnc#923458)
- Version bumped to 3.2.X to ease coordination of Tumbleweed,
  Leap 42.2 and SLE-12-SP2 development.
- 3.2.0

-------------------------------------------------------------------
Tue Aug 30 13:31:14 UTC 2016 - jreidinger@suse.com

- import properly device map in autoyast profile (found during
  debugging bnc#995627)
- log device map entries before written them, to allow easier
  debugging of augeas lenses failure (bnc#995627)
- 3.1.203

-------------------------------------------------------------------
Tue Aug 30 08:42:25 UTC 2016 - jreidinger@suse.com

- fix crash when activating partition on md raid (bnc#995627)
- 3.1.202

-------------------------------------------------------------------
Fri Aug 26 09:25:49 UTC 2016 - jsrain@suse.cz

- warn user if enabling TPM when not available (bsc#994556)
- 3.1.201

-------------------------------------------------------------------
Tue Aug 23 14:20:15 UTC 2016 - jreidinger@suse.com

- fix proposing generic mbr if proposed to boot from MBR
  ( found during debugging bnc#994348 )
- 3.1.200

-------------------------------------------------------------------
Mon Jul 18 14:56:27 UTC 2016 - jreidinger@suse.com

- do not fail tests when run in environment connected by serial
  console (bnc#989405)
- 3.1.199

-------------------------------------------------------------------
Wed Jul 13 08:49:50 UTC 2016 - jreidinger@suse.com

- fix writing default boot entry when it is located in grub2
  submenu (bnc#986005)
- 3.1.198

-------------------------------------------------------------------
Mon Jul 11 12:18:29 UTC 2016 - jreidinger@suse.com

- do not crash after configuration in autoyast bootloader section
  without previous cloning (bnc#985007)
- 3.1.197

-------------------------------------------------------------------
Thu Jul  7 07:51:12 UTC 2016 - jreidinger@suse.com

- set by default SECURE_BOOT to false on architectures that do not
  support it to avoid call of shim there (bnc#984895)
- 3.1.196

-------------------------------------------------------------------
Fri Jul  1 15:10:53 UTC 2016 - jreidinger@suse.com

- Optimize code for quicker run (bnc#986649)
- 3.1.195

-------------------------------------------------------------------
Wed Jun 15 12:42:08 UTC 2016 - jreidinger@suse.com

- do not activate partition on gpt disks on ppc (bnc#983194)
- 3.1.194

-------------------------------------------------------------------
Mon Jun 13 13:36:51 UTC 2016 - jreidinger@suse.com

- fix unknown method extended_partition (bnc#983062)
- 3.1.193

-------------------------------------------------------------------
Wed Jun  1 13:31:57 UTC 2016 - igonzalezsosa@suse.com

- Drop yast2-bootloader-devel-doc package (fate#320356)
- 3.1.192

-------------------------------------------------------------------
Mon May 30 08:23:24 UTC 2016 - jreidinger@suse.com

- fix unknown method error ( caused by fix for bnc#980529)
- 3.1.191

-------------------------------------------------------------------
Fri May 27 12:13:54 UTC 2016 - jreidinger@suse.com

- use proper device to setup pmbr for grub2efi (bnc#981997)
- 3.1.190

-------------------------------------------------------------------
Wed May 25 11:59:53 UTC 2016 - jreidinger@suse.com

- do not try to install grub2 on lvm on partition-less disk
  (bnc#980529)
- 3.1.189

-------------------------------------------------------------------
Tue May 24 09:00:13 UTC 2016 - jreidinger@suse.com

- run mkinitrd at the end of installation to ensure proper initrd
  even for image based installation or live install
  (bnc#977656,bnc#979719)
- 3.1.188

-------------------------------------------------------------------
Tue May 17 07:42:46 UTC 2016 - jreidinger@suse.com

- do not skip grub2 install during installation on s390
  (bnc#980250)
- 3.1.187

-------------------------------------------------------------------
Mon May 16 12:21:09 UTC 2016 - jreidinger@suse.com

- Fix storing default boot section (bnc#978366)
- Fix showing default boot section name with spaces inside
  (found during testing fix for bnc#978366)
- 3.1.186

-------------------------------------------------------------------
Mon May 16 11:41:05 UTC 2016 - jreidinger@suse.com

- do not install grub2 with --no-nvram on non-EFI systems
  (bnc#980108)
- 3.1.185

-------------------------------------------------------------------
Mon May 16 09:36:28 UTC 2016 - mvidner@suse.com

- Reintroduce Trusted Boot (FATE#316553).
- 3.1.184

-------------------------------------------------------------------
Thu May 12 15:46:49 CEST 2016 - snwint@suse.de

- fix grub2 settings for lvm encrypted boot partition (bsc#976315)
- 3.1.183

-------------------------------------------------------------------
Wed May 11 11:03:09 UTC 2016 - jreidinger@suse.com

- do not crash when stage1 is set to extended partition (thanks to
  mvidner for catch, also fix bnc#978284)
- 3.1.182

-------------------------------------------------------------------
Tue May 10 15:10:43 UTC 2016 - jreidinger@suse.com

- do not crash with uninitialized variable 'extended' (bnc#978284)
- 3.1.181

-------------------------------------------------------------------
Mon May  9 09:28:55 UTC 2016 - agraf@suse.com

- Disable secure boot on AArch64 (bsc#978157)
- Generate grub2 as removable on non-nvram efi systems (bsc#978593)
- 3.1.180

-------------------------------------------------------------------
Mon May  2 10:24:17 CEST 2016 - schubi@suse.de

- Fixed nil in custom_devices. Compact! is returning nil if no
  changes were made.
  Removed empty reject, because it is not needed anymore.
  (bnc#977945)
- 3.1.179

-------------------------------------------------------------------
Wed Apr 27 10:43:14 CEST 2016 - schubi@suse.de

- Adapted new version of bootloader to the AutoYaST configuration
  module.
  (related to FATE#317701)
- 3.1.178

-------------------------------------------------------------------
Tue Apr 26 10:27:20 CEST 2016 - schubi@suse.de

- Added requirement in proposal. (bnc#977004)
- 3.1.177

-------------------------------------------------------------------
Fri Apr 22 08:55:08 UTC 2016 - jreidinger@suse.com

- smarter prep partition proposal (bnc#970152)
- fix exception when grub.cfg is not yet generated (bnc#976534)
- 3.1.176

-------------------------------------------------------------------
Wed Apr 20 15:18:46 UTC 2016 - jreidinger@suse.com

- fix installing grub2 to underlaying devices (bnc#976315)
- 3.1.175

-------------------------------------------------------------------
Tue Apr 19 09:01:33 UTC 2016 - jreidinger@suse.com

- Improve misleading label for GRUB2 password (bnc#952633)
- 3.1.174

-------------------------------------------------------------------
Mon Apr 18 13:20:34 UTC 2016 - jreidinger@suse.com

- fix regression in installation on md raid
  (related to FATE#317701 found by openqa)
- 3.1.173

-------------------------------------------------------------------
Mon Apr 18 06:53:06 UTC 2016 - jreidinger@suse.com

- fix regression in serial console handling and cover it with
  automatic tests
  (bnc#870514 appears again)
- 3.1.172

-------------------------------------------------------------------
Thu Apr 14 15:52:10 UTC 2016 - igonzalezsosa@suse.com

- Fix error when showing order of hard disks (bsc#975514)
- 3.1.171

-------------------------------------------------------------------
Thu Apr 14 12:21:20 CEST 2016 - schubi@suse.de

- Fix: Taking modulename "Bootloader" instead of class.
  (related to FATE#317701)
- 3.1.170

-------------------------------------------------------------------
Wed Apr 13 14:14:14 UTC 2016 - jreidinger@suse.com

- Clean pending TODOs and implement bootloader API calls with new
  architecture (related to FATE#317701)
- 3.1.169

-------------------------------------------------------------------
Wed Apr 13 13:14:30 UTC 2016 - jreidinger@suse.com

- Drop preparing storage data for perl-Bootloader as it is no
  longer needed (related to FATE#317701)
- 3.1.168

-------------------------------------------------------------------
Wed Apr 13 11:14:11 UTC 2016 - jreidinger@suse.com

- Fix import of integer timeout and export of terminal symbol
  (found during testing of FATE#317701)
- 3.1.167

-------------------------------------------------------------------
Tue Apr 12 13:29:54 UTC 2016 - jreidinger@suse.com

- do not propose nor running grub2-install on bare metal POWER
  (bnc#970582)
- do not use perl-Bootloader in yast2-bootloader (FATE#317701)
- 3.1.166

-------------------------------------------------------------------
Fri Mar 23 18:09:10 UTC 2016 - dvaleev@suse.com

- Set gfxterm to console on POWER
  (bsc#911682)
- 3.1.165

-------------------------------------------------------------------
Fri Mar 11 15:22:10 UTC 2016 - dvaleev@suse.com

- include quiet in default kernel boot parameters for POWER
  (bsc#965347)
- 3.1.164

-------------------------------------------------------------------
Thu Feb 25 19:27:10 UTC 2016 - dmueller@suse.com

- include quiet in default kernel boot parameters for aarch64
- 3.1.163

-------------------------------------------------------------------
Fri Nov 27 14:46:57 CET 2015 - snwint@suse.de

- updated boot doc for prep partitions
- 3.1.162

-------------------------------------------------------------------
Fri Nov 20 07:19:26 UTC 2015 - igonzalezsosa@suse.com

- Fix AutoYaST schema to allow specification of 'vgamode',
  'xen_kernel_append' and 'failsafe_disabled' in globals section
  (bsc#954412)

-------------------------------------------------------------------
Wed Nov 18 12:10:10 UTC 2015 - mvidner@suse.com

- Fix validation of AutoYaST profiles (bsc#954412)

-------------------------------------------------------------------
Tue Nov 17 13:59:40 CET 2015 - shundhammer@suse.de

- Fixed crash in bootloader proposal if previous installation was
  on software RAID (bsc#955216)
- 3.1.161

-------------------------------------------------------------------
Wed Nov 11 11:36:29 UTC 2015 - jreidinger@suse.com

- Do not show raid0 warning for /boot on s390 and ppc architectures
  (bnc#952823)
- 3.1.160

-------------------------------------------------------------------
Fri Oct 23 13:16:59 UTC 2015 - jreidinger@suse.com

- respect original grub2 configuration when upgrade from grub2
  to grub2 (bnc#951731)
- 3.1.159

-------------------------------------------------------------------
Mon Oct 19 16:10:34 UTC 2015 - jreidinger@suse.com

- do not modify bootloader configuration during offline upgrade
  from grub2 to grub2 (bnc#950695,bnc#950162)
- 3.1.158

-------------------------------------------------------------------
Fri Oct 16 14:27:17 CEST 2015 - schubi@suse.de

- Set StorageDevices flag disks_valid to true while cloning system
  in AutoYaST. (bnc#950105)
- 3.1.157

-------------------------------------------------------------------
Thu Oct  1 12:21:31 UTC 2015 - jreidinger@suse.com

- Fix proposing stage1 location in autoyast (bnc#948258)
- 3.1.156

-------------------------------------------------------------------
Tue Sep 29 10:28:42 UTC 2015 - jreidinger@suse.com

- fix device map handling if there's no 'hd0' entry in it
  (bsc#947730) by snwint
- 3.1.155

-------------------------------------------------------------------
Mon Sep 28 15:41:45 CEST 2015 - schubi@suse.de

- Including a needed file. This is an additional fix for
  bnc#930341.
- 3.1.154

-------------------------------------------------------------------
Fri Sep 25 15:22:17 UTC 2015 - jreidinger@suse.com

- fix booting on ppc with /boot on software raid (bnc#940542)
- 3.1.153

-------------------------------------------------------------------
Thu Sep 24 08:53:00 UTC 2015 - jreidinger@suse.com

- fix one click proposal change to behave reasonable
- add warnings for missing generic_mbr or activate when really
  missing (bnc#930341)
- 3.1.152

-------------------------------------------------------------------
Wed Sep 16 08:12:28 UTC 2015 - jreidinger@suse.com

- support custom names for raids (bnc#944041)
- 3.1.151

-------------------------------------------------------------------
Tue Sep 15 12:05:28 UTC 2015 - jreidinger@suse.com

- make default distributor value empty to use default one in grub2
  (bnc#942519)
- remove distributor entry from ui. Support only changes in text
  file
- 3.1.150

-------------------------------------------------------------------
Tue Sep 15 12:04:28 UTC 2015 - jreidinger@suse.com

- fix typo when invalid architecture is used (bnc#945764)
- Do not propose bootloader stage1 location for grub2 on EFI
  (bnc#945764)
- 3.1.149

-------------------------------------------------------------------
Fri Sep 11 16:46:11 UTC 2015 - ancor@suse.com

- Empty kernel command lines are now properly written (bnc#945479)
- 3.1.148

-------------------------------------------------------------------
Thu Sep 10 14:45:51 CEST 2015 - schubi@suse.de

- AutoYaST configuration: Initialize libstorage and do not regard
  the installed system.
  (bnc#942360)
- 3.1.147

-------------------------------------------------------------------
Fri Sep  4 15:17:27 CEST 2015 - snwint@suse.de

- ensure device map has really been proposed (bsc#943749)
- when we switch to custom boot, turn off the other boot locations
  (bsc#943749)
- 3.1.146

-------------------------------------------------------------------
Thu Aug 27 13:21:25 UTC 2015 - jreidinger@suse.com

- use extended partition to boot even for non software raids
  (bnc#940765)
- for separate boot partition with btrfs prefer MBR bootloader
  location (bnc#940797)
- 3.1.145

-------------------------------------------------------------------
Tue Aug 25 07:31:56 UTC 2015 - igonzalezsosa@suse.com

- Add support for kernel parameter with multiple values
  (bsc#882082)
- 3.1.144

-------------------------------------------------------------------
Mon Aug 24 12:44:51 UTC 2015 - jreidinger@suse.com

- fix removing password protection (bnc#942867)
- 3.1.143

-------------------------------------------------------------------
Wed Aug 19 12:42:41 UTC 2015 - jreidinger@suse.com

- do not require parted on target system (bnc#937066)
- 3.1.142

-------------------------------------------------------------------
Mon Aug 17 07:44:21 UTC 2015 - jreidinger@suse.com

- avoid bootloader module stuck caused by parted prompt
  (bnc#941510)
- 3.1.141

-------------------------------------------------------------------
Fri Aug 14 15:17:16 CEST 2015 - snwint@suse.de

- as SCR hasn't been setup yet, use some trickery to read boot config (bsc #940486)
- 3.1.140

-------------------------------------------------------------------
Wed Aug  5 11:37:12 UTC 2015 - jsrain@suse.cz

- always run mkinitrd at the end of S/390 installation (bsc#933177)
- 3.1.139

-------------------------------------------------------------------
Thu Jul  9 08:54:10 UTC 2015 - jreidinger@suse.com

- fix crash when aborting during initial screen (bnc#910343)
- 3.1.138

-------------------------------------------------------------------
Tue Jul  7 12:20:21 UTC 2015 - jreidinger@suse.com

- skip MBR update on s390 (bnc#937015)
- 3.1.137

-------------------------------------------------------------------
Mon Jun 29 12:46:58 UTC 2015 - jreidinger@suse.com

- set only proper boot flags ("boot" for DOS partition table and
  legacy_boot for GPT partition table), otherwise it can confuse
  some firmware and cause booting problems (bnc#930903)
- 3.1.136

-------------------------------------------------------------------
Mon Jun 22 11:01:16 UTC 2015 - jreidinger@suse.com

- Let password protection be configurable between a restricted mode
  (cannot boot at all without password, default GRUB2 behavior)
  and an unrestricted mode (can boot but cannot edit entries, GRUB1
  behavior) (FATE#318574).
- 3.1.135

-------------------------------------------------------------------
Tue Jun 16 15:13:10 UTC 2015 - jreidinger@suse.com

- Stop adding 'Failsafe' entry to bootloader menu unless user
  manually add it (fate#317016)
- 3.1.134

-------------------------------------------------------------------
Wed Jun  3 14:42:59 UTC 2015 - jreidinger@suse.com

- do not crash in offline update in bootloader proposal(bnc#931021)
- 3.1.133

-------------------------------------------------------------------
Wed Jun  3 12:37:08 UTC 2015 - jreidinger@suse.com

- Fix cleaning of tmp file for init bootloader (bnc#926843)
- 3.1.132

-------------------------------------------------------------------
Wed Jun  3 11:44:23 UTC 2015 - jreidinger@suse.com

- Fix ignoring bootloader settings after changing them in proposal
  screen (bnc#925987)
- 3.1.131

-------------------------------------------------------------------
Tue Jun  2 12:40:05 UTC 2015 - jreidinger@suse.com

- Do not crash if system contain unpartitioned disk (bnc#930091)
- allow negative timeout to cancel automatic boot (bnc#812618)
- fix typo in help text (bnc#702664)
- 3.1.130

-------------------------------------------------------------------
Mon Jun  1 14:20:30 UTC 2015 - jreidinger@suse.com

- Don't crash when reconfiguring from grub1 to grub2 (bnc#923458)
- 3.1.129

-------------------------------------------------------------------
Wed May 20 13:35:23 CEST 2015 - dvaleev@suse.com

- Disable os-prober for Power boo#931653
- 3.1.128
-------------------------------------------------------------------
Tue Apr 14 14:50:43 CEST 2015 - schubi@suse.de

- While calling AutoYaST clone_system libStorage has to be set
  to "normal" mode in order to read mountpoints correctly.
- 3.1.127

-------------------------------------------------------------------
Thu Apr  9 13:15:02 UTC 2015 - jreidinger@suse.com

- fix abort when importing bootloader values in autoyast
  (bnc#914812)
- 3.1.126

-------------------------------------------------------------------
Wed Mar 25 08:15:01 UTC 2015 - schwab@suse.de

- Propose secure_boot by default only on x86, aarch64 is not ready yet
- 3.1.125

-------------------------------------------------------------------
Wed Feb 25 21:48:10 UTC 2015 - jreidinger@suse.com

- Fixed creation of a multipath device map
- 3.1.124

-------------------------------------------------------------------
Wed Feb 18 16:22:05 UTC 2015 - jreidinger@suse.com

- fix crash on ppc(bnc#917833)
- 3.1.123

-------------------------------------------------------------------
Tue Feb 17 13:24:26 UTC 2015 - jreidinger@suse.com

- reset flags before set new ones(bnc#848609)
- 3.1.122

-------------------------------------------------------------------
Mon Feb 16 13:57:27 UTC 2015 - jreidinger@suse.com

- ensure that there is only limited amount of disks in device map
  (bnc#917640)
- 3.1.121

-------------------------------------------------------------------
Thu Feb 12 12:45:50 UTC 2015 - jreidinger@suse.com

- fix redundancy boot proposal if there are more devices
  (bnc#917025)
- 3.1.120

-------------------------------------------------------------------
Tue Feb 10 15:24:53 UTC 2015 - ancor@suse.com

- Fixed detection for encrypted partitions (bnc#913540)
- 3.1.119

-------------------------------------------------------------------
Fri Feb  6 12:46:48 UTC 2015 - ancor@suse.com

- The unit tests are now compatible with RSpec 3 (bnc#916364)
- 3.1.118

-------------------------------------------------------------------
Wed Feb  4 13:56:13 UTC 2015 - jsrain@suse.cz

- initialize bootloader during update if proposed from scratch
  (bnc#899743)
- 3.1.117

-------------------------------------------------------------------
Tue Feb  3 15:08:09 UTC 2015 - schwab@suse.de

- Use ttyAMA instead of ttyS on aarch64
- 3.1.116

-------------------------------------------------------------------
Tue Jan 20 10:54:52 UTC 2015 - schwab@suse.de

- Use grub2-efi on aarch64
- 3.1.115

-------------------------------------------------------------------
Tue Jan 13 08:48:38 UTC 2015 - jreidinger@suse.com

- Do not crash with unsupported bootloader when resetting
  bootloader to repropose during update (bnc#912595)
- 3.1.113

-------------------------------------------------------------------
Thu Dec  4 09:47:42 UTC 2014 - jreidinger@suse.com

- remove X-KDE-Library from desktop file (bnc#899104)

-------------------------------------------------------------------
Tue Dec  2 14:52:29 UTC 2014 - jreidinger@suse.com

- fix crash when not using separate boot (found by openqa)
- 3.1.112

-------------------------------------------------------------------
Fri Nov 21 11:56:38 UTC 2014 - jsrain@suse.cz

- detect EFI directly from sysfs during live installation
  (bnc#829256)

-------------------------------------------------------------------
Tue Nov 18 12:12:59 UTC 2014 - jreidinger@suse.com

- run password encryption always locally to ensure that
  grub2-mkpasswd is there (bnc#900039)
- 3.1.111

-------------------------------------------------------------------
Tue Nov 11 08:43:27 UTC 2014 - jreidinger@suse.com

- properly align checkboxes and improve spacing (bnc#900023)
- 3.1.110

-------------------------------------------------------------------
Fri Oct 31 06:36:13 UTC 2014 - jreidinger@suse.com

- do not show useless widgets when user decided to not install
  bootloader (bnc#901060)
- 3.1.109

-------------------------------------------------------------------
Wed Oct 29 14:13:52 UTC 2014 - jreidinger@suse.com

- do not return /dev/null if cannot detect bootloader devices as it
  cause errors later

-------------------------------------------------------------------
Wed Oct 29 13:18:10 UTC 2014 - jreidinger@suse.com

- do not show warning if boot from extended partition (bnc#898023)
- 3.1.108

-------------------------------------------------------------------
Wed Oct 29 07:16:22 UTC 2014 - jreidinger@suse.com

- fix branding activation on live CD and also with kexec enabled
  (bnc#897847)
- 3.1.107

-------------------------------------------------------------------
Fri Oct 24 14:30:20 UTC 2014 - jreidinger@suse.com

- fix crash during installation if kernel parameter is not
  pre-proposed (bnc#902397)
- 3.1.106

-------------------------------------------------------------------
Wed Oct 15 11:50:20 UTC 2014 - jreidinger@suse.com

- improve usability of device map editor (bnc#900807)
- 3.1.105

-------------------------------------------------------------------
Wed Oct 15 09:43:11 UTC 2014 - jreidinger@suse.com

- ensure branding is used also during common install (bnc#901003)
- 3.1.104

-------------------------------------------------------------------
Wed Oct 15 08:54:35 UTC 2014 - jreidinger@suse.com

- fix missing widgets log entries(bnc#889169)
- 3.1.103

-------------------------------------------------------------------
Wed Oct 15 08:02:24 UTC 2014 - jreidinger@suse.com

- do not refer to info page of grub1 (bnc#878796)
- fixed an Internal Error when using password for grub2 with
  non-english locale (bnc#900358)
- 3.1.102

-------------------------------------------------------------------
Tue Oct  7 09:08:07 UTC 2014 - jreidinger@suse.com

- keep user selection for password (bnc#900026)
- fix build on ppc
- 3.1.101

-------------------------------------------------------------------
Tue Sep 30 09:30:52 UTC 2014 - jreidinger@suse.com

- use short product name to avoid truncated text on small
  resolution (bnc#873675)
- Avoid crash in clone_system on s390 (bnc#897399)
- propose missing attributes also during automatic upgrade which
  propose grub2 configuratin (bnc#897058)
- 3.1.100

-------------------------------------------------------------------
Tue Sep 30 09:15:52 UTC 2014 - jreidinger@suse.com

- move boot record backup functionality to own class to make code
  easier to understand and better tested
- 3.1.99

-------------------------------------------------------------------
Mon Sep 29 07:42:06 UTC 2014 - jreidinger@suse.com

- fix crash in lib_iface caused by typo (found by openQA and
  bnc#898878)
- fix crash when using tmpfs
- fix crash when device have explicit mount by device name
- 3.1.98

-------------------------------------------------------------------
Thu Sep 18 07:28:13 UTC 2014 - jreidinger@suse.com

- move udev mapping functionality to own class to make code easier
  to understand and better tested
- 3.1.97

-------------------------------------------------------------------
Wed Sep 17 07:42:12 UTC 2014 - jreidinger@suse.com

- pass vga mode if specified during installation
  (bnc#896300,bnc#891060)

-------------------------------------------------------------------
Mon Sep 15 14:18:20 UTC 2014 - jreidinger@suse.com

- Fix API to remove or add kernel parameter for bootloader
  (bnc#894603)

-------------------------------------------------------------------
Tue Sep  9 15:38:15 UTC 2014 - jreidinger@suse.com

- cleaning of section related code because we no longer support
  any bootloader which allows direct write of sections

-------------------------------------------------------------------
Mon Sep  8 14:03:36 UTC 2014 - jreidinger@suse.com

- switch build tool from autotools to rake
- 3.1.96

-------------------------------------------------------------------
Mon Sep  8 13:26:45 UTC 2014 - jreidinger@suse.com

- Drop remaining support for GRUB1 (fate#317700)
- 3.1.95

-------------------------------------------------------------------
Mon Sep  8 07:56:29 UTC 2014 - jreidinger@suse.com

- Avoid configuration where to MBR we want grub2 and also
  generic_mbr which can lead to unbootable configuration
  (bnc#893626)
- 3.1.94

-------------------------------------------------------------------
Thu Sep  4 12:04:09 UTC 2014 - mvidner@suse.com

- Use a more flexible rubygem requirement syntax (bnc#895069)
- 3.1.93

-------------------------------------------------------------------
Thu Sep  4 07:49:57 UTC 2014 - jreidinger@suse.com

- Do not overwrite bios_boot partition flag by boot flag leading
  to error in writing boot code (Bnc#894040)
- 3.1.92

-------------------------------------------------------------------
Wed Aug 27 07:53:45 UTC 2014 - jreidinger@suse.com

- do not reset secure boot to false at the end of installation in
  case of incapable device (bnc#892032)
- 3.1.91

-------------------------------------------------------------------
Tue Aug 26 11:37:17 UTC 2014 - jreidinger@suse.com

- fix partition activation on LVM (bnc#893449)
- fix activation device when md raid devices do not have
  recognizable bios id
- 3.1.90

-------------------------------------------------------------------
Fri Aug 15 12:27:58 CEST 2014 - snwint@suse.de

- remove nonsense check (bnc #768538)
- 3.1.89

-------------------------------------------------------------------
Fri Aug 15 10:15:49 UTC 2014 - jreidinger@suse.com

- read properly secure boot status when used from other modules
  like yast2-vm, so it adds new entry as secure boot (bnc#892032)
- 3.1.88

-------------------------------------------------------------------
Thu Aug 14 13:11:29 CEST 2014 - schubi@suse.de

- AutoYaST clone_system: Not using "next" in a ruby "reduce" call.
  (bnc#891079)
- 3.1.87

-------------------------------------------------------------------
Tue Aug 12 13:46:17 UTC 2014 - jreidinger@suse.com

- Fixed adding a crashkernel parameter to xen_append if the latter
  is missing. kdump.service would fail then (bnc#886843)
- 3.1.86

-------------------------------------------------------------------
Fri Aug  8 13:55:23 UTC 2014 - jreidinger@suse.com

- do not crash in some condition in combination of LVM and GPT
  (bnc#891070)
- 3.1.85

-------------------------------------------------------------------
Thu Aug  7 13:39:09 UTC 2014 - jreidinger@suse.com

- fix assigning priority disks to device map for LVM (bnc#890364)
- 3.1.84

-------------------------------------------------------------------
Thu Aug  7 08:32:39 UTC 2014 - jreidinger@suse.com

- workaround initrd recreation if some packages forgot during
  upgrade (bnc#889616)
- 3.1.83

-------------------------------------------------------------------
Wed Aug  6 08:59:52 UTC 2014 - jreidinger@suse.com

- ignore unknown priority device to avoid problems in corner case
  scenarios (bnc#890364)
- 3.1.82

-------------------------------------------------------------------
Tue Aug  5 09:17:20 UTC 2014 - jreidinger@suse.com

- fix assigning priority disks to device map for md raid
  (bnc#890246)
- fix choosing priority device causing bootloader crash
  (bnc#890204)
- 3.1.81

-------------------------------------------------------------------
Fri Aug  1 07:37:50 UTC 2014 - jsrain@suse.cz

- fixed bootloader installation (bnc#889770)
- 3.1.80

-------------------------------------------------------------------
Thu Jul 31 14:01:43 UTC 2014 - jreidinger@suse.com

- Disk order dialog:
  - fix non-working up button (bnc#885867)
  - fix enabling/disabling up/down buttons in various situations
  - when adding new device set focus to input field to better UX
- 3.1.79

-------------------------------------------------------------------
Thu Jul 31 12:40:37 UTC 2014 - jreidinger@suse.com

- reinit branding in upgrade of SLE-12 as it is overwritten
  (bnc#879686)
- 3.1.78

-------------------------------------------------------------------
Thu Jul 31 06:48:59 UTC 2014 - jreidinger@suse.com

- fix crash in bootloader caused by wrong device in device map
  (bnc#889670)
- 3.1.77

-------------------------------------------------------------------
Wed Jul 30 14:03:18 CEST 2014 - schubi@suse.de

- Fixed error popup for unsupported bootloader in autoyast.
  (bnc#889538)
- 3.1.76

-------------------------------------------------------------------
Wed Jul 30 08:20:59 UTC 2014 - ancor@suse.com

- Added a missing call to i18n for a string (bnc#887553)
- 3.1.75

-------------------------------------------------------------------
Wed Jul 30 06:30:40 UTC 2014 - jreidinger@suse.com

- Fix crash if during proposal some device map value is nil
  ( found by openQA )
- 3.1.74

-------------------------------------------------------------------
Tue Jul 29 09:23:34 UTC 2014 - jreidinger@suse.com

- Always use device with /boot as first device in device map to
  avoid problems with other MBRs (bnc#887808, bnc#880439)
- 3.1.73

-------------------------------------------------------------------

Mon Jul 28 07:18:47 UTC 2014 - jreidinger@suse.com

- fix proposing disabledos prober on certain products (SLES is
  affected) (bnc#884007)
- 3.1.72

-------------------------------------------------------------------
Mon Jul 28 09:14:18 CEST 2014 - snwint@suse.de

- enable secure boot by default (bnc #879486)
- 3.1.71

-------------------------------------------------------------------
Fri Jul 25 16:11:37 UTC 2014 - jreidinger@suse.com

- allow change of bootloader proposal during upgrade (bnc#887015)
- 3.1.70

-------------------------------------------------------------------
Fri Jul 25 11:48:35 UTC 2014 - jsrain@suse.cz

- code de-duplication of recent AUtoYaST fixes (bnc#885634)
- 3.1.69

-------------------------------------------------------------------
Tue Jul 22 09:00:56 UTC 2014 - jsrain@suse.cz

- initialize bootloader location configuration on AutoYaST ugprade
  (bnc#885634)
- 3.1.68

-------------------------------------------------------------------
Wed Jul 16 11:46:38 UTC 2014 - jsrain@suse.cz

- don't check dedicated /boot/zipl partition on upgrade
  (bnc#886604)
- 3.1.67

-------------------------------------------------------------------
Fri Jul 11 08:17:54 UTC 2014 - jreidinger@suse.com

- fix writing sysconfig for grub1 (bnc#885634)
- 3.1.66

-------------------------------------------------------------------
Fri Jul 11 07:11:41 UTC 2014 - mchang@suse.com

- fix secure boot widget did not function from installed system
  because bootloader not get re-installed (bnc#882124)
- 3.1.65

-------------------------------------------------------------------
Wed Jul  9 09:49:21 UTC 2014 - jreidinger@suse.com

- add check for combination of MBR, GPT, btrfs and missing
  bios_grub partitition (bnc#886143)
- 3.1.64

-------------------------------------------------------------------
Tue Jul  8 11:08:06 UTC 2014 - jreidinger@suse.com

- warn user if no location chosen for stage 1 (bnc#885208)
- 3.1.63

-------------------------------------------------------------------
Mon Jul  7 13:33:19 UTC 2014 - jreidinger@suse.com

- use only simple device map on s390 (bnc#884798, bnc#885984)
- 3.1.62

-------------------------------------------------------------------
Thu Jul  3 07:33:51 UTC 2014 - jreidinger@suse.com

- add perl-Bootloader-YAML to needed packages (BNC#885496)
- 3.1.61

-------------------------------------------------------------------
Fri Jun 27 13:31:01 UTC 2014 - jreidinger@suse.com

- do not allow to install to partition with xfs otherwise fs can be
  broken due to missing reserved space in xfs(bnc#884255)
- 3.1.60

-------------------------------------------------------------------
Fri Jun 27 12:27:05 UTC 2014 - jreidinger@suse.com

- properly install needed packages in autoinstallation
- 3.1.59

-------------------------------------------------------------------
Thu Jun 26 10:50:28 UTC 2014 - jreidinger@suse.com

- add help and translation for grub2 distributor description and
  other small localization improvements (bnc#884344)
- fix crash during propose of EFI during upgrade (bnc#884397)
- 3.1.58

-------------------------------------------------------------------
Tue Jun 24 15:10:21 UTC 2014 - jreidinger@suse.com

- respect product default configuration for os-prober enablement
  (bnc#884007)
- 3.1.57

-------------------------------------------------------------------
Wed Jun 18 14:25:19 CEST 2014 - schubi@suse.de

- Initialize variable correctly for supported bootloaders
  (bnc#883040)
- 3.1.56

-------------------------------------------------------------------
Mon Jun 16 09:22:43 UTC 2014 - jreidinger@suse.com

- Allow in autoyast only supported bootloaders (bnc#882210)
- 3.1.55

-------------------------------------------------------------------
Fri Jun 13 12:03:40 UTC 2014 - jreidinger@suse.com

- fix crash with invalid partition to activate (bnc#882592)
- 3.1.54

-------------------------------------------------------------------
Fri Jun 13 11:46:09 UTC 2014 - jsrain@suse.cz

- don't prevent installation because of BIOS IDs not detected if
  disks order reviewed by user (bnc#880439)
- 3.1.53

-------------------------------------------------------------------
Wed Jun 11 14:24:22 UTC 2014 - jreidinger@suse.com

- do not crash in autoyast (bnc#882210)
- 3.1.52

-------------------------------------------------------------------
Mon Jun  9 08:32:44 UTC 2014 - jreidinger@suse.com

- Fix reinstallation of secure boot stage 1 (bnc#875235)
- 3.1.51

-------------------------------------------------------------------
Thu Jun  5 11:00:35 UTC 2014 - jsrain@suse.cz

- adjusted wording if disk order could not be detected (bnc#880439)
- 3.1.50

-------------------------------------------------------------------
Wed Jun  4 09:10:42 UTC 2014 - jreidinger@suse.com

- remove translation of section as it is generated in GRUB2 and
  never work reliably fro GRUB1 (bnc#875819)
- 3.1.49

-------------------------------------------------------------------
Mon Jun  3 18:13:05 UTC 2014 - dvaleev@suse.com

- Setting boot flag on GPT PReP resets prep flag which leads to
   grub2-install unable to install a bootloader (bnc#880094)
- 3.1.48

-------------------------------------------------------------------
Mon Jun  2 09:07:14 UTC 2014 - jreidinger@suse.com

-  fix typo causing crash when writing pmbr flag (bnc#880893)
- 3.1.47

-------------------------------------------------------------------
Thu May 29 13:47:40 UTC 2014 - jreidinger@suse.com

- Fix crash in upgrade from SLE11
- 3.1.46

-------------------------------------------------------------------
Wed May 28 14:19:36 UTC 2014 - jreidinger@suse.com

- Remove check for iscsi boot partition (bnc#880328)
- 3.1.45

-------------------------------------------------------------------
Wed May 28 13:23:19 UTC 2014 - jreidinger@suse.com

- fix crash in summary page of installation for grub2 (bnc#880324)
- 3.1.44

-------------------------------------------------------------------
Tue May 27 11:43:45 UTC 2014 - jreidinger@suse.com

- fix crash in summary page of installation
- 3.1.43

-------------------------------------------------------------------
Tue May 27 11:06:47 UTC 2014 - mchang@suse.com

- reinstall bootloader if the settings requires it
- 3.1.42

-------------------------------------------------------------------
Tue May 27 07:48:09 UTC 2014 - jreidinger@suse.com

- Fix detection if bootloader installation failed (bnc#879883)
- 3.1.41

-------------------------------------------------------------------
Mon May 26 15:31:16 UTC 2014 - jreidinger@suse.com

- add support to set Protective MBR and use reasonable proposal
  (bnc#872054)
- 3.1.40

-------------------------------------------------------------------
Fri May 23 14:32:07 UTC 2014 - jreidinger@suse.com

- Installation Summary: do not allow change location for grub2
  on ppc and s390 (bnc#879107)
- 3.1.39

-------------------------------------------------------------------
Thu May 22 13:06:25 UTC 2014 - jreidinger@suse.com

- Report if grub2-install failed so user see quickly, that he
  cannot boot(bnc#878664)
- 3.1.38

-------------------------------------------------------------------
Fri May 16 17:10:26 CEST 2014 - snwint@suse.de

- get rid of grub in loader type selection
- 3.1.37

-------------------------------------------------------------------
Fri May 16 13:44:48 UTC 2014 - jreidinger@suse.com

- fix progress report to not show 100% and waiting to write
  bootloader (bnc#878007)
- 3.1.36

-------------------------------------------------------------------
Wed May 14 09:22:15 UTC 2014 - jreidinger@suse.com

- add new API call to work nice with grub2 kernel parameter
  configuration (bnc#869608)
- 3.1.35

-------------------------------------------------------------------
Mon May 12 12:35:51 UTC 2014 - jreidinger@suse.com

- extended sysconfig options only for grub1 to prevent confusion
  (bnc#870890)
- 3.1.34

-------------------------------------------------------------------
Tue May  6 11:20:06 UTC 2014 - jreidinger@suse.com

- reinit perl-bootloader library in update mode to force write
  configuration (bnc#876359,876355)
- 3.1.33

-------------------------------------------------------------------
Fri May  2 08:31:32 UTC 2014 - jreidinger@suse.com

- fix activating partitions with number bigger then 4 on GPT disks
  with legacy x86 boot (bnc#875757)
- 3.1.32

-------------------------------------------------------------------
Wed Apr 30 16:23:57 UTC 2014 - jreidinger@suse.com

- handle diskless nfs setup for ppc (bnc#874466)
- 3.1.31

-------------------------------------------------------------------
Tue Apr 29 19:47:03 UTC 2014 - jreidinger@suse.com

- fix reading of previous bootloader (bnc#874646)
- 3.1.30

-------------------------------------------------------------------
Tue Apr 22 08:44:57 UTC 2014 - jreidinger@suse.com

- Use correct check for partition setup for grub2 on s390
  (bnc#873951)
- 3.1.29

-------------------------------------------------------------------
Thu Apr 17 14:46:17 UTC 2014 - jreidinger@suse.com

- do not complain for missing bios order on s390(bnc#874106)
- 3.1.28

-------------------------------------------------------------------
Thu Apr 17 11:18:31 UTC 2014 - jreidinger@suse.com

- improve logging if setting kernel paramater failed to help with
  bnc#873996
- remove graphic adapter configuration on s390 (bnc#874010)
- 3.1.27

-------------------------------------------------------------------
Wed Apr 16 19:49:56 UTC 2014 - jreidinger@suse.com

- allow switching to grub2 also on ppc
- Do not raise exception for grub2efi on non-pc architectures
  (bnc#873861)
- 3.1.26

-------------------------------------------------------------------
Wed Apr 16 12:11:53 UTC 2014 - jreidinger@suse.com

- fix crash on s390 due to missing loader widget(bnc#873911)
- 3.1.25

-------------------------------------------------------------------
Tue Apr 15 10:52:27 UTC 2014 - jreidinger@suse.com

- fix proposing when proposal do not change (bnc#873620)
- 3.1.24

-------------------------------------------------------------------
Tue Apr 15 10:38:17 UTC 2014 - jreidinger@suse.com

- cleaning up deprecated code to improve stability and maintenance
  of code
- 3.1.23

-------------------------------------------------------------------
Tue Apr 15 08:33:29 UTC 2014 - mchang@suse.com

- remove error if boot directory on xfs file system (bnc#864370)
- 3.1.22

-------------------------------------------------------------------
Thu Apr 10 11:18:51 UTC 2014 - jreidinger@suse.com

- drop not-supported bootloaders except grub1
- 3.1.21

-------------------------------------------------------------------
Tue Apr  8 11:27:42 UTC 2014 - jreidinger@suse.com

- modify proposal to work also during upgrade and propose upgrade
  to grub2 (bnc#872081)
- 3.1.20

-------------------------------------------------------------------
Mon Apr  7 14:57:38 UTC 2014 - jreidinger@suse.com

- return back installation details for tweaking device map
  (bnc#872300)
- 3.1.19

-------------------------------------------------------------------
Fri Apr  4 13:05:55 CEST 2014 - snwint@suse.de

- install mokutil along with shim (bnc #808852)
- fix regular expessions (ported from bnc #743805)
- 3.1.18

-------------------------------------------------------------------
Wed Apr  2 11:26:23 UTC 2014 - jreidinger@suse.com

- fix crash on s390 (bnc#871597)
- 3.1.17

-------------------------------------------------------------------
Wed Apr  2 06:57:01 UTC 2014 - jreidinger@suse.com

- fix autoyast location proposal (bnc#869083)
- 3.1.16

-------------------------------------------------------------------
Wed Apr  2 08:36:41 CEST 2014 - snwint@suse.de

- don't question device mapping passed to us explicitly by autoyast
  (bnc #717978, bnc #870494)

-------------------------------------------------------------------
Fri Mar 28 10:17:07 UTC 2014 - jreidinger@suse.com

- improve support grub2 on non-pc architectures 
  (bnc#866912,bnc#868909)
- 3.1.15

-------------------------------------------------------------------
Fri Mar 28 04:03:54 UTC 2014 - mchang@suse.com

- fix wrong console regexp match (bnc#870514)
- 3.1.14

-------------------------------------------------------------------
Fri Mar 21 10:10:45 CET 2014 - snwint@suse.de

- fix minor typo (bnc #869324)

-------------------------------------------------------------------
Wed Mar 12 09:15:33 UTC 2014 - mchang@suse.com

- fix grub2-*-efi package not installed (bnc#867380) 
- 3.1.13

-------------------------------------------------------------------
Mon Mar 10 12:07:17 UTC 2014 - jreidinger@suse.com

- do not crash if there is no swap partition (bnc#867435)
- 3.1.12

-------------------------------------------------------------------
Mon Mar 10 08:30:40 UTC 2014 - mchang@suse.com

- fix some serial console issues (bnc#862388) (bnc#866710)
- 3.1.11

-------------------------------------------------------------------
Wed Mar  5 10:02:23 CET 2014 - snwint@suse.de

- always allow grub2 (bnc #866863)
- 3.1.10

-------------------------------------------------------------------
Tue Mar  4 16:27:11 CET 2014 - snwint@suse.de

- switch to grub2 on s390x
- support both grub2 & zipl
- drop grub & elilo support from x86
- 3.1.9

-------------------------------------------------------------------
Tue Mar  4 12:03:05 UTC 2014 - jreidinger@suse.com

- fix typo in proposal screen(bnc#866607)
- 3.1.8

-------------------------------------------------------------------
Mon Mar  3 10:06:19 UTC 2014 - jreidinger@suse.com

- fix permissions on file which contain encrypted password to be
  readable only by root(BNC#864544)(CVE#2013-4577)
- 3.1.7

-------------------------------------------------------------------
Thu Feb 27 08:32:24 UTC 2014 - jreidinger@suse.com

- Add support for password in GRUB2 (FATE#315404)
- restructure details dialog in GRUB2 to have better UX
- fix crash of GRUB2 module
- 3.1.6

-------------------------------------------------------------------
Wed Feb 12 10:18:39 UTC 2014 - jreidinger@suse.com

- rephrase bootloader proposal on summary screen (BNC#853058)
- 3.1.5

-------------------------------------------------------------------
Mon Feb 10 10:56:36 CET 2014 - snwint@suse.de

- don't ask to run yast.ssh in second stage as there's no second stage
  anymore (bnc 861537)

-------------------------------------------------------------------
Tue Jan 28 09:56:33 UTC 2014 - jreidinger@suse.com

- Fix examining MBR
- 3.1.4

-------------------------------------------------------------------
Tue Jan 14 10:37:06 UTC 2014 - jreidinger@suse.com

- handle problematic conversion of perl undef in perl-json
  (bnc#858461)
- fix "undefined method `split' for true:TrueClass" with grub2-efi
  (bnc#855568) ( thanks lpechacek )
- always use local parted. It allows to have target system without parted.
- 3.1.3

-------------------------------------------------------------------
Tue Nov  5 13:55:05 CET 2013 - locilka@suse.com

- Using 'Kernel' Yast library for handling modules loaded on boot
  (bnc#838185)
- 3.1.2

-------------------------------------------------------------------
Tue Nov  5 11:05:12 CET 2013 - snwint@suse.de

- use pbl-yaml script to communicate with perl-Bootloader
- 3.1.1

-------------------------------------------------------------------
Wed Sep 18 12:27:52 UTC 2013 - lslezak@suse.cz

- do not use *.spec.in template, use *.spec file with RPM macros
  instead
- 3.1.0

-------------------------------------------------------------------
Fri Aug 23 13:37:42 CEST 2013 - snwint@suse.de

- desktop files now also for s390
- 3.0.3

-------------------------------------------------------------------
Tue Aug  6 19:50:43 UTC 2013 - lslezak@suse.cz

- removed obsolete BuildRequires: yast2 and yast2-core
- 3.0.2

-------------------------------------------------------------------
Thu Aug  1 14:52:09 UTC 2013 - lslezak@suse.cz

- move the development documentation to devel-doc subpackage
- removed obsolete BuildRequires, not needed anymore:
  docbook-xsl-stylesheets doxygen gcc-c++ libxslt perl-Bootloader
  perl-gettext perl-XML-Writer sgml-skel swig update-alternatives
  libtool yast2-installation yast2-packager yast2-perl-bindings
  yast2-pkg-bindings yast2-storage yast2-testsuite
- 3.0.1

-------------------------------------------------------------------
Wed Jul 31 08:27:20 UTC 2013 - yast-devel@opensuse.org

- converted from YCP to Ruby by YCP Killer
  (https://github.com/yast/ycp-killer)
- version 3.0.0

-------------------------------------------------------------------
Fri Jun 14 11:55:44 CEST 2013 - snwint@suse.de

- remove limal reference
- 2.24.1

-------------------------------------------------------------------
Wed Mar  6 17:21:06 CET 2013 - snwint@suse.de

- set secureboot default to firmware status
- 2.23.12

-------------------------------------------------------------------
Mon Feb 25 16:33:16 CET 2013 - snwint@suse.de

- support uefi secureboot
- Propose grub2 theme path
- 2.23.11

-------------------------------------------------------------------
Mon Feb  4 15:05:47 CET 2013 - snwint@suse.de

- write gpt bootcode on gpt disks (fate #313880)
- fix initrd selection due to initrd-*-kdump in our new kernel packages
- take boot code from syslinux instead of master-boot-code package
- 2.23.10

-------------------------------------------------------------------
Mon Feb  4 13:42:36 CET 2013 - snwint@suse.de

- fix automake file
- 2.23.9

-------------------------------------------------------------------
Fri Jan 11 17:17:18 CET 2013 - snwint@suse.de

- jsuchome: /sbin/SuSEconfig call removed
- mchang: some bug fixing and improve grub2's summary
- 2.23.8

-------------------------------------------------------------------
Thu Aug 30 12:13:29 CEST 2012 - mchang@suse.com

- remove vga=ask
- add option to disable os-prober

-------------------------------------------------------------------
Fri Jul 13 15:40:46 CEST 2012 - mchang@suse.com

- support failsafe kernel parameters
- use product name in distributor
- rearrange widgets in dialog
- fix redundant kernel append
- 2.23.7

-------------------------------------------------------------------
Mon Jul  9 13:08:29 CEST 2012 - ug@suse.de

- fixed rnc schema file (bnc#752450)
- 2.23.6

-------------------------------------------------------------------
Wed Jul  4 09:44:00 CEST 2012 - mchang@suse.de

- set leagcy grub as default for xen pv guest
- use 'auto' for default gfxmode
- replace background with theme
- support editing GRUB_DISTRIBUTOR
- make vgamode widget wider
- 2.23.5

-------------------------------------------------------------------
Mon Jun  4 15:51:19 CEST 2012 - mchang@suse.com

- support console related global options gfxterm, serial, gfxbackground
  and gfxmode
- 2.23.4

-------------------------------------------------------------------
Tue Apr 24 15:06:19 CEST 2012 - snwint@suse.de

- don't do kexec on hyper-v (bnc#732693)
- 2.23.3

-------------------------------------------------------------------
Mon Apr 23 12:40:24 CEST 2012 - mchang@suse.com

- add "Boot Loader Options" dialog for grub2-efi that provides widgets for
  manipulating global options. These options include timeout, vgamode,
  append and default.
- add widgets for enabling serial console and specify it's arguments on
  "Boot Loader Options" dialog.
- add "Boot Loader Options" dialog for grub2 that provides widgets for
  manipulating global options. These options include activate, generic_mbr,
  timeout, vgamode, append and default.
- 2.23.2

-------------------------------------------------------------------
Mon Apr 23 11:35:06 CEST 2012 - snwint@suse.de

- adapted ssh command for 2nd stage ssh installation (bnc#745340)

-------------------------------------------------------------------
Thu Mar 22 10:56:28 UTC 2012 - mchang@suse.com

- add kernel parameters (detected necessary and user specfied one during
  installation) to grub2's config file (bnc#752939)
- 2.23.1

-------------------------------------------------------------------
Thu Mar 22 10:56:28 UTC 2012 - mchang@suse.com

- add new grub2-efi module to support booting on UEFI firmware.

-------------------------------------------------------------------
Wed Mar 14 15:43:44 CET 2012 - aschnell@suse.de

- adapted ssh command for 2nd stage ssh installation (bnc#745340)

-------------------------------------------------------------------
Mon Mar  5 14:42:10 CET 2012 - mchang@suse.com

- add basic grub2 support that only handles installs
- 2.23.0

-------------------------------------------------------------------
Fri Jan 13 11:31:51 CET 2012 - jsuchome@suse.cz

- added GfxMenu::Update to the client, so calling does not require
  package dependency (bnc#730391)
- 2.22.0

-------------------------------------------------------------------
Fri Nov 25 12:17:41 UTC 2011 - coolo@suse.com

- add libtool as buildrequire to avoid implicit dependency

-------------------------------------------------------------------
Fri Oct 21 15:34:43 CEST 2011 - snwint@suse.de

- yast2-storage uses fake uuids for btrfs handling; adjust our
  code (bnc #707450)
- 2.21.2

-------------------------------------------------------------------
Tue Oct 18 13:44:46 CEST 2011 - snwint@suse.de

- fix bootloader package handling (bnc #716404)
- 2.21.1

-------------------------------------------------------------------
Tue Oct  4 10:06:56 UTC 2011 - cfarrell@suse.com

- license update: GPL-2.0+
  SPDX format

-------------------------------------------------------------------
Mon Sep 26 12:54:57 CEST 2011 - visnov@suse.cz

- set dialog title
- 2.21.0 

-------------------------------------------------------------------
Wed Sep 21 12:37:32 CEST 2011 - snwint@suse.de

- revert kernel-*-base change
- 2.20.5

-------------------------------------------------------------------
Wed Sep 21 11:55:12 CEST 2011 - snwint@suse.de

- enable resume for s390x (bnc #692606)
- kernel images are in kernel-*-base package
- 2.20.4

-------------------------------------------------------------------
Mon Sep 19 17:14:01 CEST 2011 - snwint@suse.de

- s390x: add hvc_iucv=8 to boot options (bnc #718089)
- 2.20.3

-------------------------------------------------------------------
Fri Sep 16 15:27:09 CEST 2011 - snwint@suse.de

- fix typo
- 2.20.2

-------------------------------------------------------------------
Fri Aug  5 12:30:54 CEST 2011 - tgoettlicher@suse.de

- fixed .desktop file (bnc #681249)

-------------------------------------------------------------------
Mon Mar 21 14:26:51 CET 2011 - jreidinger@suse.de

- fix detection of other linux partitions (BNC#675224)

-------------------------------------------------------------------
Tue Feb 22 11:30:20 UTC 2011 - jreidinger@novell.com

- during probe of partitions don't try to mount encrypted one
  (bnc#673906)
- 2.20.1

-------------------------------------------------------------------
Mon Jan 10 12:56:07 UTC 2011 - jreidinger@novell.com

- add missing file to tarball

-------------------------------------------------------------------
Thu Dec 30 08:52:36 UTC 2010 - jreidinger@novell.com

- allow to not specify vga mode for boot (bnc#643984)
- improve help text for menu section (bnc#621290)
- explicitelly  mention variables to compare to avoid problems with nil
  value (consider nil as false)
- number of partition can be integer so always convert it to string
- more explanation for warning messages with hint how to solve it
- 2.19.16

-------------------------------------------------------------------
Wed Jun  2 17:06:53 CEST 2010 - juhliarik@suse.cz

- added update of fix for (bnc#604401)
- 2.19.15 

-------------------------------------------------------------------
Wed May 19 09:57:34 CEST 2010 - juhliarik@suse.cz

- added xen boot section as default during installation on 
  PV guest (bnc#604401)
- 2.19.14

-------------------------------------------------------------------
Thu May  6 13:15:18 CEST 2010 - juhliarik@suse.cz

- added patch for (bug#448883)
- 2.19.13

-------------------------------------------------------------------
Tue Apr 13 14:15:33 CEST 2010 - juhliarik@suse.cz

- added fix for troubles with using uuid names (bnc#594482)
- 2.19.12

-------------------------------------------------------------------
Thu Apr  8 15:55:40 CEST 2010 - juhliarik@suse.cz

- added patch for enable/disable SELinux (fate#309275)
- 2.19.11

-------------------------------------------------------------------
Wed Mar 31 12:09:27 CEST 2010 - juhliarik@suse.cz

- added fix for sending empty "boot_custom" (bnc#589433)
- 2.19.10

-------------------------------------------------------------------
Tue Mar 23 11:00:00 CET 2010 - juhliarik@suse.cz

- added fix for checking custom boot partition (bnc#588770)
- 2.19.9 

-------------------------------------------------------------------
Tue Mar 16 17:35:52 CET 2010 - juhliarik@suse.cz

- added fix for adding XEN section on IA64 (bnc#588609) 

-------------------------------------------------------------------
Tue Mar  9 16:17:10 CET 2010 - juhliarik@suse.cz

- added fix for using device map in autoyast profile (bnc#585824)
- 2.19.8 

-------------------------------------------------------------------
Fri Feb 26 10:20:10 CET 2010 - juhliarik@suse.cz

- added fix for creating sysconfig directory file (bnc#583088)
- 2.19.7

-------------------------------------------------------------------
Mon Feb 22 12:10:48 CET 2010 - juhliarik@suse.cz

- added fix for detection of UEFI (bnc#581213)
- 2.19.6 

-------------------------------------------------------------------
Thu Feb 11 16:16:12 CET 2010 - juhliarik@suse.cz

- added fix for calling mkinitrd if vga is "normal" (bnc#292013)
- 2.19.5 

-------------------------------------------------------------------
Thu Feb 11 13:36:28 CET 2010 - juhliarik@suse.cz

- added fix for using persistent device names (bnc#533782) 

-------------------------------------------------------------------
Thu Feb 11 12:13:19 CET 2010 - juhliarik@suse.cz

- added fix for using encrypted swap partition (bnc#577127)
- 2.19.4

-------------------------------------------------------------------
Thu Feb 11 10:55:21 CET 2010 - juhliarik@suse.cz

- added fix for detection of QEMU (bnc#571850)
- 2.19.3 

-------------------------------------------------------------------
Wed Feb 10 13:49:32 CET 2010 - juhliarik@suse.cz

- added fix for adding crashkernel option to XEN kernel 
  (bnc#578545)

-------------------------------------------------------------------
Tue Feb  9 16:30:04 CET 2010 - juhliarik@suse.cz

- solved problem with wrtting to floppy (bnc#539774) 

-------------------------------------------------------------------
Tue Feb  9 16:03:31 CET 2010 - juhliarik@suse.cz

- added fix for deleting Custom Boot Partition (bnc#544809)
- 2.19.2 

-------------------------------------------------------------------
Thu Jan 28 16:08:30 CET 2010 - juhliarik@suse.cz

- added commnets for using options in /etc/sysconfig/bootloader
  (bnc#511319)
- 2.19.1

-------------------------------------------------------------------
Wed Jan 13 18:56:03 CET 2010 - kmachalkova@suse.cz

- Adjusted .desktop file(s) to wrap /sbin/yast2/ calls in xdg-su
  where root privileges are needed, removed X-KDE-SubstituteUID key 
  (bnc#540627)

-------------------------------------------------------------------
Tue Jan 12 13:07:25 CET 2010 - juhliarik@suse.cz

- added fix for data in device.map if MD RAID from Intel is used
  (bnc#568837) 
- 2.19.0

-------------------------------------------------------------------
Wed Dec  9 11:39:18 CET 2009 - juhliarik@suse.cz

- added patch for KMS (bnc#561566) 

-------------------------------------------------------------------
Mon Dec  7 14:26:19 CET 2009 - juhliarik@suse.cz

- added fix for problem with characters in name (bnc#558542) 

-------------------------------------------------------------------
Fri Dec  4 16:14:07 CET 2009 - juhliarik@suse.cz

- added fix for section name mismatch in lilo.conf for PPC
  (bnc#441051)

-------------------------------------------------------------------
Tue Oct 13 15:41:07 CEST 2009 - juhliarik@suse.cz

- deleted handling of luks_root and updating initrd for encrypted
  "/" (bnc#528474)
- 2.18.17 

-------------------------------------------------------------------
Mon Sep 21 10:40:13 CEST 2009 - juhliarik@suse.cz

- added fix for missing persistent device names in mapping for
  perl-Bootloader (bnc#534905A)
- 2.18.16 

-------------------------------------------------------------------
Thu Sep 17 12:43:53 CEST 2009 - juhliarik@suse.cz

- added fix for typy in help (bnc#532904) 

-------------------------------------------------------------------
Fri Sep  4 17:50:39 CEST 2009 - juhliarik@suse.cz

- fixed type (bnc#535442) 

-------------------------------------------------------------------
Thu Sep  3 13:27:09 CEST 2009 - juhliarik@suse.cz

- added fixed in help text convert "XEN" to "Xen" (bnc#532512)

-------------------------------------------------------------------
Thu Sep  3 13:10:07 CEST 2009 - juhliarik@suse.cz

- added fix for editing boot section (bnc#535739) 
- 2.18.15

-------------------------------------------------------------------
Thu Aug  6 10:31:03 CEST 2009 - juhliarik@suse.cz

- added support for enable SELinux (fate#305557)
- 2.18.14 

-------------------------------------------------------------------
Tue Aug  4 16:52:57 CEST 2009 - juhliarik@suse.cz

- added support for redundancy md array (fate#305008)
- 2.18.13

-------------------------------------------------------------------
Fri Jul 31 11:55:40 CEST 2009 - aschnell@suse.de

- adapted to changes in yast2-storage
- 2.18.12

-------------------------------------------------------------------
Tue Jul 28 13:21:34 CEST 2009 - juhliarik@suse.cz

- added support for luks_root also to xen sections with kernel-xen 

-------------------------------------------------------------------
Tue Jul 28 10:29:13 CEST 2009 - juhliarik@suse.cz

- reorganize UI widgets in GRUB global options 

-------------------------------------------------------------------
Mon Jul 27 15:48:32 CEST 2009 - juhliarik@suse.cz

- added support for enable/disable acoustinc signals (fate#305403)
- 2.18.11 

-------------------------------------------------------------------
Fri Jul 24 14:54:16 CEST 2009 - juhliarik@suse.cz

- added support for encrypted disk (fate#305633)
- 2.18.10 

-------------------------------------------------------------------
Mon Jul 20 16:51:05 CEST 2009 - juhliarik@suse.cz

- added client bootloader_preupdate it takes care about calling 
  Storage::Update() (bnc#414490)
- added fix for using iscsi disk (bnc#393928)
- updated help text (bnc#511007)
- enabled change bootloader settings via one-click in installation
  summary (fate#303643)
- deleted warning message about using ext4
- updated proposal and using checkboxes Boot from Boot Partition
  and Boot from Extended Partition
- 2.18.9

-------------------------------------------------------------------
Mon Jun  8 10:37:27 CEST 2009 - jsrain@suse.cz

- do not add 'ide=nodma' to failsafe kernel parameter (bnc#510784)

-------------------------------------------------------------------
Mon May 25 16:23:55 CEST 2009 - jreidinger@suse.cz

- refactor Update code (update between products)

-------------------------------------------------------------------
Wed May 20 14:20:57 CEST 2009 - juhliarik@suse.cz

- fixed additional options for memory test section (bnc#396150)
- fixed problems with empty settings in autoyast profile for 
  memory test section (bnc#390659)
- fixed problem with custom (disable) gfxmenu option in autoyast
  profile (bnc#380509) 
- fixed deleting gfxmenu option if there is defined serial console
  (bnc#346576)
- added support check for ext4 (fate#305691)
- 2.18.8

-------------------------------------------------------------------
Mon May 18 17:45:52 CEST 2009 - juhliarik@suse.cz

- added fix for changing device map in y2-bootloader (bnc#497944)
- added warning message if there is not valid configuration for
  soft-raid (bnc#501043) 

-------------------------------------------------------------------
Thu May  7 10:05:02 CEST 2009 - juhliarik@suse.cz

- added fix for checking soft-raid devices in device.map
  (bnc#494630)
- added fix for changing device map in y2-bootloader (bnc#497944)
- 2.18.7

-------------------------------------------------------------------
Tue Apr 28 16:48:12 CEST 2009 - juhliarik@suse.cz

- added updated patch from IBM and reipl (bnc#471522) 

-------------------------------------------------------------------
Tue Apr 28 16:37:43 CEST 2009 - juhliarik@suse.cz

- disable checking thinkpad sequence in MBR also save content of 
  MBR (bnc#464485) 

-------------------------------------------------------------------
Wed Apr 22 15:47:26 CEST 2009 - jreidinger@suse.cz

- code clean
- add interface for new perl-Bootloader MBR tools 
- add missing short-cuts for widgets

-------------------------------------------------------------------
Thu Apr 16 14:52:23 CEST 2009 - juhliarik@suse.cz

- added fix for commandline interface (bnc#479069) 

-------------------------------------------------------------------
Wed Apr 15 11:31:40 CEST 2009 - juhliarik@suse.cz

- added back function setKernelParam (bnc#495048)
- 2.18.6 

-------------------------------------------------------------------
Tue Apr 14 13:25:52 CEST 2009 - juhliarik@suse.cz

- updated timeout for ppc and elilo both to seconds
- 2.18.5 

-------------------------------------------------------------------
Tue Apr 14 11:44:43 CEST 2009 - juhliarik@suse.cz

- added fix for troubles with analyse of MBR on soft riad 
  (bnc#483797) 

-------------------------------------------------------------------
Fri Apr 10 15:18:33 CEST 2009 - juhliarik@suse.cz

- added fix for problem with special chars in menu.lst (bnc#456362) 

-------------------------------------------------------------------
Fri Apr 10 14:15:02 CEST 2009 - juhliarik@suse.cz

- added fix for troubles with help in boot menu (bnc#384768) 

-------------------------------------------------------------------
Tue Apr  7 15:50:12 CEST 2009 - juhliarik@suse.cz

- refactoring UI is done (fate#305268)
- fixed problem with providing vga modes list in grub(bnc#362517)
- fixed troubles with short input field for devices (bnc#396387)
- fixed problem with setup of password for grub 
  (bnc#407887,#433854,#450470)
- fixed problem with keyboard shortcuts (bnc#414989)
- setup for console in grub was rewritten (bnc#431515)
- 2.18.4 

-------------------------------------------------------------------
Mon Feb 16 14:42:56 CET 2009 - juhliarik@suse.de

- added fix for problem with wrong init for storage library 
  (bnc#464090)
- updated fix for increase performance on huge machine (bnc#468922)
- added fix for checking GPT and using the 4th partition for 
  booting (bnc#474854)
- added quit booting "splash=silent quiet" (bnc#475194)
- updated change log for using convention (bnc#no,fate#no etc.)
- 2.18.3

-------------------------------------------------------------------
Mon Feb  9 15:42:12 CET 2009 - juhliarik@suse.de

- added fix for using buttons (bnc#440553)
- added fix for checking boot device on mac machines (bnc#343670)
- 2.18.2 

-------------------------------------------------------------------
Wed Feb  4 14:50:21 CET 2009 - juhliarik@suse.cz

- added fix for problem with unnecessary popup mesage for writting
  bootloader to floppy (bnc#333459)
- added fix meesage about writting bootloader to floppy includes 
  "Cancel" button (bnc#433348)
- changed text about using XFS there is used "may not" insted of 
  "will not" (bug#449823)  
- updated help text
- 2.18.1

-------------------------------------------------------------------
Wed Feb  4 12:15:21 CET 2009 - juhliarik@suse.cz

- added fix for finding the smallest partition on pmac machine
  (bnc#459860)
- updated function Dev2MountByDev() which can run long time if
  machine included huge number of disks (bnc#468922)
- added fix for problem with adding boot entry to EFI if
  installation run on different disk but with same boot partition
  (bnc#450682)
- added fix for using translated text in bootloader e.g. Image,
  Other (bug#445999)
- 2.18.0

-------------------------------------------------------------------
Tue Jan 20 14:11:38 CET 2009 - juhliarik@suse.cz

- added fix for problem with calling parted each time when
  yast2-bootloader is called (bnc#461613,#357290) 

-------------------------------------------------------------------
Thu Jan 15 15:28:38 CET 2009 - juhliarik@suse.cz

- added fix for problem with lines_cache_id == "" -it is cause of
  error output from perl-Bootloader (bnc#464098) 

-------------------------------------------------------------------
Wed Jan 14 13:59:14 CET 2009 - juhliarik@suse.cz

- added fix for changing EFI label in running system (bnc#269198)
- added fix for problem with primary language in GRUB (bnc#447053) 

-------------------------------------------------------------------
Thu Dec 11 17:43:40 CET 2008 - juhliarik@suse.cz

- added fix for problem with autoinstallation and powerlilo 
  (bnc#439674)
- added fix for (bnc#450506) root=kernelname
- added fix for problem with adding kernel to proposal (SLERT)
  (bnc#450153) 
- 2.17.46

-------------------------------------------------------------------
Mon Dec  8 15:41:43 CET 2008 - juhliarik@suse.cz

- added fix for problem with installation if boot device is NFS
  (bnc#440183) 

-------------------------------------------------------------------
Sun Dec  7 14:45:22 CET 2008 - juhliarik@suse.cz

- deleted support of detail settings for trustedgrub because it is
  not supporeted by trustedgrub package 

-------------------------------------------------------------------
Thu Dec  4 09:34:22 CET 2008 - juhliarik@suse.cz

- 2.17.45 

-------------------------------------------------------------------
Tue Dec  2 16:28:27 CET 2008 - juhliarik@suse.cz

- added fix for onetime boot if default is windows (bnc#339024) 

-------------------------------------------------------------------
Tue Dec  2 15:35:30 CET 2008 - juhliarik@suse.cz

- updated heuristic for adding other OS to menu.lst for GRUB 
  (bnc#448010) 

-------------------------------------------------------------------
Mon Dec  1 16:07:54 CET 2008 - juhliarik@suse.cz

- added fix for proposal if MBR include Vista code and "/" is on
  logical partition (bnc#450137)
- added update of handling serial console (bnc#449726)
- 2.17.44

-------------------------------------------------------------------
Mon Dec  1 14:32:09 CET 2008 - juhliarik@suse.cz

- added fix for problem with multipath (bnc#448110)
- added fix for problem with cloning boot sections (bnc#450190) 

-------------------------------------------------------------------
Thu Nov 27 18:55:11 CET 2008 - juhliarik@suse.cz

- added fix for problem with missing "console" (bnc#449726) 
- 2.17.43

-------------------------------------------------------------------
Thu Nov 27 16:46:21 CET 2008 - juhliarik@suse.cz

- deleted fix for (bnc#439674) - it fix problem with proposal of 
  globals on PPC (bnc#449747)
- 2.17.42

-------------------------------------------------------------------
Wed Nov 26 16:58:21 CET 2008 - juhliarik@suse.cz

- 2.17.41 

-------------------------------------------------------------------
Wed Nov 26 13:26:21 CET 2008 - juhliarik@suse.cz

- added fix for problem with "boot" in lilo.conf (bnc#449062) 

-------------------------------------------------------------------
Tue Nov 25 15:37:01 CET 2008 - juhliarik@suse.cz

- added fix for problem with changed default section (bnc#446555) 

-------------------------------------------------------------------
Tue Nov 25 10:51:12 CET 2008 - jsrain@suse.cz

- write correct language list in /boot/message (bnc#447053)

-------------------------------------------------------------------
Tue Nov 25 10:05:30 CET 2008 - juhliarik@suse.cz

- added fix for recreating device map (bnc#438243)
- updated proposal if boot device is on logical partition 
  (bnc#279837#c53) 

-------------------------------------------------------------------
Mon Nov 24 15:54:41 CET 2008 - juhliarik@suse.cz

- updated proposal of bootloader (bnc#279837#c53)
- added fix for recreating device map if storage change settings
  (bnc#438243)

-------------------------------------------------------------------
Fri Nov 21 12:11:27 CET 2008 - juhliarik@suse.cz

- updated fix for checking if boot entry exist in EFI (bnc#438215)
- 2.17.40 

-------------------------------------------------------------------
Wed Nov 19 13:50:35 CET 2008 - juhliarik@suse.cz

- added fix for problem with writing default kernel args to 
  /etc/sysconfig/bootloader (bnc#440125) 
-2.17.39 

-------------------------------------------------------------------
Wed Nov 12 12:26:47 CET 2008 - juhliarik@suse.cz

- deleted adding beep for booting (bnc#439328) 
- 2.17.38

-------------------------------------------------------------------
Wed Nov 12 10:55:10 CET 2008 - juhliarik@suse.cz

- added fix for problem with missing boot_* in globals (bnc#439674)

-------------------------------------------------------------------
Mon Nov 10 14:46:36 CET 2008 - juhliarik@suse.cz

- added fix for problem with disabled button for detail settings of
  trusted GRUB (bnc#442706)
- added calling function Pkg::SourceProvideFile() (bnc#409927)
- 2.17.37  

-------------------------------------------------------------------
Fri Nov  7 10:29:26 CET 2008 - juhliarik@suse.cz

- added fix for writing crashkernel to bootloader from kdump on ppc
  (bnc#441547)
- added fix for double boot entry twice by efibootmgr (bnc#438215)
- added fix for using fix_chs (bnc#367304)
- 2.17.36 

-------------------------------------------------------------------
Fri Oct 31 12:49:14 CET 2008 - juhliarik@suse.cz

- added better proposal checking elilo ,lilo
- added fix for typo (bnc#439030)
- added fix for selectinf "none" bootloader (bnc#438976)
- 2.17.35 

-------------------------------------------------------------------
Mon Oct 27 12:45:44 CET 2008 - juhliarik@suse.cz

- updated checking of boot device s not on XFS (bnc#438757)
- added fix for problem with generic boot code (bnc#438752) 
- 2.17.34

-------------------------------------------------------------------
Mon Oct 27 10:39:37 CET 2008 - jsrain@suse.cz

- updated method of ThinkPad MBR detection
- 2.17.33

-------------------------------------------------------------------
Mon Oct 27 10:21:57 CET 2008 - juhliarik@suse.cz

- added fix for using persistent device name in lilo (bnc#437764)
- 2.17.32

-------------------------------------------------------------------
Fri Oct 24 14:25:23 CEST 2008 - juhliarik@suse.cz

- added fix for problem with converting lilo to grub during update
  system
- added fix - deleting read-only option for elilo (bnc#438276) 

-------------------------------------------------------------------
Thu Oct 23 14:25:18 CEST 2008 - juhliarik@suse.cz

- added fix for broken titles in lilo (bnc#437693)  

-------------------------------------------------------------------
Tue Oct 21 18:35:31 CEST 2008 - juhliarik@suse.cz

- update for bug with deleting boot section (bnc#436890)
- 2.17.31

-------------------------------------------------------------------
Tue Oct 21 12:01:31 CEST 2008 - juhliarik@suse.cz

- added fix for problem with deleting all boot section for elilo
  (bnc#436890)
- added fox for problem with XEN boot section in domU (bnc#436899)
- 2.17.30

-------------------------------------------------------------------
Fri Oct 17 14:58:02 CEST 2008 - juhliarik@suse.cz

- added fix for adding language to GRUB (bnc#429287)
- 2.17.29

-------------------------------------------------------------------
Thu Oct 16 15:24:21 CEST 2008 - juhliarik@suse.cz

- added fix for using autoyast profil from SLES9 (bnc#344659)

-------------------------------------------------------------------
Thu Oct 16 10:05:03 CEST 2008 - juhliarik@suse.cz

- added fix for handling mounpoints (bnc#431977)

-------------------------------------------------------------------
Wed Oct 15 12:51:29 CEST 2008 - juhliarik@suse.cz

- added fix to proposal with "/" on logical partition (bnc#259050)

-------------------------------------------------------------------
Wed Oct 15 12:21:51 CEST 2008 - jsrain@suse.cz

- handle multipath devices properly when creating device map
  (bnc#433092)
- 2.17.28

-------------------------------------------------------------------
Mon Oct 13 16:40:11 CEST 2008 - juhliarik@suse.cz

- added fix for translation labes for ELILO (bnc#151486)
- added fix for typo in help text (bnc#433424)
- added fix for problem with device names in live CD installation
  (bnc#432699) 
- 2.17.27

-------------------------------------------------------------------
Fri Oct 10 14:50:31 CEST 2008 - jsrain@suse.cz

- fixed bootloader proposal in mixed standalone disk and BIOS-RAID
  environments (bnc#433092)
- issue a warning if /boot directory is on XFS on x86 boot
  architecture (bnc#429042)

-------------------------------------------------------------------
Wed Oct  8 15:32:09 CEST 2008 - juhliarik@suse.cz

- added fix for handling nil from function InitializeBootloader()

-------------------------------------------------------------------
Wed Oct  8 10:39:12 CEST 2008 - juhliarik@suse.cz

- added fix for adding crashkernel from y2-kdump (bnc#432651)
- added fix for writing proposal (bnc#433344)
- added fix for checking if boot device is on raid0 (bnc#156800)
- 2.17.26 

-------------------------------------------------------------------
Fri Oct  3 17:28:27 CEST 2008 - juhliarik@suse.cz

- added fix for installing packages (bnc#431580)
- added fix for 2 identical section in powerLILO (bnc#427730)
- added fix for mapping disk by label for powerLILO (bnc#41497)
- 2.17.25

-------------------------------------------------------------------
Tue Sep 30 13:37:44 CEST 2008 - juhliarik@suse.cz

- updated fix for converting LILO to GRUB (bnc#430579)
- 2.17.24

-------------------------------------------------------------------
Mon Sep 29 17:10:36 CEST 2008 - juhliarik@suse.cz

- added new dialog for updating from lilo to grub (bnc#430579)
- 2.17.23

-------------------------------------------------------------------
Mon Sep 29 15:45:41 CEST 2008 - jsrain@suse.cz

- fixed no scrren contents after changing loader type (bnc#427622)
- avoid mixing options of different bootloader after loaded type
  change

-------------------------------------------------------------------
Thu Sep 25 17:44:24 CEST 2008 - juhliarik@suse.cz

- added fix for problem with changed default name (bnc#169062)
- added fix for problem with editing custom boot  (bnc#395009)
- added fix for problem with timeout update (bnc#395851)
- 2.17.22

-------------------------------------------------------------------
Thu Sep 18 17:39:43 CEST 2008 - juhliarik@suse.cz

- added fix for initialise yast2-stroage (bnc#419197)
- help update (bnc#220283)
- 2.17.21

-------------------------------------------------------------------
Thu Sep 16 16:35:43 CEST 2008 - juhliarik@suse.cz

- added fix for deleting fake xen boot section (bnc#408346)
- added fix for failsafe options for kernel (bnc#419464)
- 2.17.20

-------------------------------------------------------------------
Thu Sep 16 16:35:43 CEST 2008 - juhliarik@suse.cz

- added fix for getDefaultSection() for zipl (bnc#364904)
- added fix for deleting gfxmenu from menu.lst (bnc#398806)
- 2.17.19

-------------------------------------------------------------------
Thu Sep 16 10:54:43 CEST 2008 - juhliarik@suse.cz

- added fix for problem with rnc file - syntax error (bnc#426522)
- 2.17.18

-------------------------------------------------------------------
Thu Sep 12 14:24:43 CEST 2008 - juhliarik@suse.cz

- added support of trusted grub (fate#303784), (fate#303672), 
  (fate#303891), (fate#303983)
- added warning that lilo is not supported (fate#305006)
- 2.17.17

-------------------------------------------------------------------
Thu Sep 11 15:27:43 CEST 2008 - locilka@suse.cz

- Calling new reipl_bootloader_finish client from yast2-reipl
  in bootloader_finish (fate#304960).
- 2.17.16

-------------------------------------------------------------------
Thu Sep 11 08:22:53 CEST 2008 - jsrain@suse.cz

- merged texts from proofread

-------------------------------------------------------------------
Wed Sep  3 12:00:58 CEST 2008 - jsrain@suse.cz

- added detection of EFI, proposing ELILO in that case 
 (fate#301882)
- 2.17.15

-------------------------------------------------------------------
Wed Aug 20 15:34:22 CEST 2008 - jsrain@suse.cz

- added skeleton for checking whether scenario is supported, not
  yet actually used (fate#304499)

-------------------------------------------------------------------
Mon Aug 18 12:34:35 CEST 2008 - jsrain@suse.cz

- store bootloader type before installing packages, fixed check
  for undefined product name (bnc#417383)
- 2.17.14 

-------------------------------------------------------------------
Thu Aug 14 15:16:04 CEST 2008 - juhliarik@suse.cz

- added support for creating console for kernel args (fate#110038)
- 2.17.13 

-------------------------------------------------------------------
Wed Aug 13 14:36:59 CEST 2008 - juhliarik@suse.cz

- added changes for pesistent device names (fate#302219)
- 2.17.12

-------------------------------------------------------------------
Wed Aug  6 15:42:28 CEST 2008 - juhliarik@suse.cz

- added better detection of NFS boot device (bnc#408912) 
- added better detection of EVMS - do not install bootloader 
  (fate#305007)
- 2.17.11

-------------------------------------------------------------------
Wed Aug  6 12:55:17 CEST 2008 - juhliarik@suse.cz

- added support for acoustic signals (fate#303481)
- added checkbox for enabling remapping in chainloader section
- 2.17.10

-------------------------------------------------------------------
Tue Aug  5 12:05:04 CEST 2008 - juhliarik@suse.cz

- added/enabled support for ordering disks in device.map for GRUB
  (fate#303964)
- 2.17.9 

-------------------------------------------------------------------
Mon Aug  4 13:29:01 CEST 2008 - juhliarik@suse.cz

- added support for reducing devices from device.map to 8 devices
  (fate#303548)
- 2.17.8  

-------------------------------------------------------------------
Thu Jul 31 10:27:42 CEST 2008 - juhliarik@suse.cz

- added support for remaping windows chainloader boot section
  (fate#301994)
- 2.17.7 

-------------------------------------------------------------------
Tue Jul 29 18:18:38 CEST 2008 - juhliarik@suse.cz

- update solution for saving kernel args to 
  /etc/sysconfig/bootloader (fate#302245)
- 2.17.6

------------------------------------------------------------------
Sun Jul 27 17:52:58 CEST 2008 - juhliarik@suse.cz

- added powersaved=off to boot section for failsave (bnc#153345)

-------------------------------------------------------------------
Wed Jul 23 15:16:58 CEST 2008 - juhliarik@suse.cz

- added support for persistent device names (fate#302219)  
- 2.17.5

-------------------------------------------------------------------
Wed Jul 21 09:20:13 CEST 2008 - juhliarik@suse.cz

- 2.17.4

-------------------------------------------------------------------
Wed Jul 16 14:27:23 CEST 2008 - jsrain@suse.cz

- store kernel parameters to sysconfig during installation
  (fate#302245)

-------------------------------------------------------------------
Fri Jul 11 13:18:05 CEST 2008 - ug@suse.de

- rnc file fixed (bnc#407615)

-------------------------------------------------------------------
Thu Jul 10 17:29:00 CEST 2008 - juhliarik@suse.cz

- enable installing GRUB to XEN  (bnc#380982)
- 2.17.3

-------------------------------------------------------------------
Thu Jun 27 17:24:00 CEST 2008 - juhliarik@suse.cz

- correct labels for buttons  (bnc#398492)

-------------------------------------------------------------------
Thu Jun 26 17:24:00 CEST 2008 - juhliarik@suse.cz

- deleted support xenpae (bnc#400526)
- 2.17.2

-------------------------------------------------------------------
Thu Jun 26 16:51:00 CEST 2008 - juhliarik@suse.cz

- added support for better detection Vista in MBR
- added fix for installing generic code if MBR is uknown (bnc#400062)
- added fix for detection MBR if sw-raid is used (bnc#398356)
- 2.17.1

-------------------------------------------------------------------
Mon Jun  9 13:35:26 CEST 2008 - juhliarik@suse.cz

- added fix for problem with booting Vista bnc #396444
- 2.16.20

-------------------------------------------------------------------
Wed Jun  4 13:39:59 CEST 2008 - juhliarik@suse.cz

- added fix for problem with deleting boot sections bnc #396810
- 2.16.19 

-------------------------------------------------------------------
Wed Jun  4 10:06:01 CEST 2008 - juhliarik@suse.cz

- added fix for problem with liveCD and simlinks for initrd and 
  kernel (bnc# 393030)
- 2.16.18

-------------------------------------------------------------------
Mon May 26 18:34:43 CEST 2008 - juhliarik@suse.cz

- added fix for problem with editing boot section for LILO 
  (bnc# 340732)
- added fix for cloning boot section (bnc# 390719)
- 2.16.17 

-------------------------------------------------------------------
Fri May 16 16:40:22 CEST 2008 - jsrain@suse.cz

- added categories Settings and System into desktop file
  (bnc #382778)

-------------------------------------------------------------------
Thu May 15 17:51:28 CEST 2008 - juhliarik@suse.cz

- added fix for bnc# 164884 - disabled Back button during 
  installation
- added missing strings bnc# 386527
- 2.16.16 

-------------------------------------------------------------------
Wed May  7 14:54:16 CEST 2008 - juhliarik@suse.cz

- added fix for bnc#335526 - problem with adding "resume" into 
  boot section for memtest
- 2.16.15

-------------------------------------------------------------------
Mon Apr 28 14:16:26 CEST 2008 - juhliarik@suse.cz

- added fix for bnc#232424 - problem with propose new config.
- 2.16.14 

-------------------------------------------------------------------
Tue Apr 22 13:09:57 CEST 2008 - juhliarik@suse.cz

- added fix for bnc#363254
- added fix for UI problem with ComboBoxes and "Browse..." button
- 2.16.13 

-------------------------------------------------------------------
Fri Apr 18 15:52:47 CEST 2008 - juhliarik@suse.cz

- added fix for (bnc#381192) bootloader uses grubonce _and_ kexec
- added detecting VirtualBox - cancel using kexec
- 2.16.12 

-------------------------------------------------------------------
Thu Apr 17 20:19:04 CEST 2008 - juhliarik@suse.cz

- new version
- 2.16.11 

-------------------------------------------------------------------
Thu Apr 17 20:02:19 CEST 2008 - locilka@suse.cz, juhliarik@suse.cz

- fixed initializing of combo-box widgets in dialogs, ComboBox
  in Qt does not accept `Value, using `Items instead (bnc #380781).
- using `InputField as a replacement for obsolete `TextEntry.

-------------------------------------------------------------------
Wed Apr 16 15:20:15 CEST 2008 - juhliarik@suse.cz

- added fix for activating DM-RAID boot partition (bnc #337742)
- added fix for lilo and raid version (bnc #357897)
- 2.16.10 

-------------------------------------------------------------------
Fri Apr 11 15:53:19 CEST 2008 - juhliarik@suse.cz

- added handling of option for calling kexec instead of reboot
  (fate#303395)
- 2.16.9 

-------------------------------------------------------------------
Tue Apr  1 12:24:12 CEST 2008 - jsrain@suse.cz

- adapted to changed handling of inst_finish steps during live
  installation

-------------------------------------------------------------------
Thu Mar 27 09:32:41 CET 2008 - juhliarik@suse.cz

- added deleting of duplicated sections after installation
- 2.16.8 

-------------------------------------------------------------------
Thu Mar 20 12:45:20 CET 2008 - jsrain@suse.cz

- updated the way section list is displayed in the installation
  proposal (fate#120376)
- 2.16.7

-------------------------------------------------------------------
Tue Mar 18 10:07:57 CET 2008 - jsrain@suse.cz

- keep the 'linux' section name if product name is empty 
  (bnc#371741)

-------------------------------------------------------------------
Mon Mar 17 12:43:32 CET 2008 - jsrain@suse.cz

- added 'StartupNotify=true' to the desktop file (bnc #304964)

-------------------------------------------------------------------
Fri Mar 14 14:57:17 CET 2008 - juhliarik@suse.cz

- added inst_bootloader for saving config file before installing 
  kernel (F #302660) 
- 2.16.6

-------------------------------------------------------------------
Thu Jan 31 13:03:52 CET 2008 - locilka@suse.cz

- Update::*version were moved to Installation::*version.
- 2.16.5

-------------------------------------------------------------------
Thu Jan 24 09:01:01 CET 2008 - juhliarik@suse.cz

- added patch for Bug#352020 - Graphical failsafe mode
- added support for Fate#300779: Install diskless client (NFS-root) 
- 2.16.4

-------------------------------------------------------------------
Tue Dec 11 16:12:09 CET 2007 - jsrain@suse.cz

- do not translate boot menu to unsupported language (#310459)
- 2.16.3

-------------------------------------------------------------------
Wed Dec  5 12:36:32 CET 2007 - jsrain@suse.cz

- fixed the device map proposal if USB stick is present (F#302075)

-------------------------------------------------------------------
Wed Oct 31 14:32:59 CET 2007 - dfiser@suse.cz

- Adapted to change of StorageDevices API.
- v2.16.2

-------------------------------------------------------------------
Wed Oct 31 14:08:59 CET 2007 - locilka@suse.cz

- installedVersion and updateVersion moved from 'Update' to
  'Installation' YCP module to remove dependencies.

-------------------------------------------------------------------
Thu Oct 11 15:22:27 CEST 2007 - od@suse.de

- migrate SLES9 persistent device ("...p1") names to SLES10
  persistent device names ("...-part1") (#162216)
- 2.16.1

-------------------------------------------------------------------
Wed Sep 26 21:22:58 CEST 2007 - od@suse.de

- added flag avoid_reading_device_map to blRead(), all internal
  Read()s and ReadSettings() interface to perl-Bootloader: used by
  BootLILO and BootGRUB during update to migrate device names in
  the device_map and then re-read the config files with correct
  device name translation (#328448)
- do not install bootloader in XEN paravirtualized DomU (#308451)
- 2.15.29

-------------------------------------------------------------------
Tue Sep 25 13:53:18 CEST 2007 - od@suse.de

- re-read bootloader config from system after the delayed run of
  perl-Bootloader updates, then call FlagOnetimeBoot() based on
  current setup (#328078)
- 2.15.28

-------------------------------------------------------------------
Tue Sep 25 11:09:55 CEST 2007 - od@suse.de

- added logging to find problem in #328078
- minor addition of whitespace
- 2.15.27

-------------------------------------------------------------------
Mon Sep 24 21:25:37 CEST 2007 - od@suse.de

- Storage::GetTranslatedDevices() called often and uneccesarily
  (related to #304269):
  - added more logging to UpdateSections()
  - added comments and FIXMEs
  - disabled calling device name update again for "linux",
    "failsafe" and "initrd" sections: this is not needed and would
    reverse device name updates when forwards and backwards device
    name update mappings exist
  - enabled device name updates for "other" sections (booting other
    installations)
- (related to #326372, see comment #12)
  - fix "Interpreter" error: also activates persistent device
    translation for device.map in yast2-bootloader (but no disk
    device mappings are defined in yast2-storage, so devices remain
    untranslated as of now)
- 2.15.26

-------------------------------------------------------------------
Fri Sep 21 16:19:02 CEST 2007 - od@suse.de

- run delayed bootloader_entry at the very end of the update, when
  the migrated bootloader configuration (including device mapping)
  has already been written (#309837)
- added some comments
- 2.15.25

-------------------------------------------------------------------
Thu Sep 20 21:00:14 CEST 2007 - od@suse.de

- log the contents of the perl-BL_delayed_exec script (#309837)
- 2.15.24

-------------------------------------------------------------------
Thu Sep 20 18:44:06 CEST 2007 - od@suse.de

- ckornacker@suse.de: added PREFIX to Makefile.cvs
- when bootloader_entry saved (during kernel postuninstall) a
  command in /boot/perl-BL_delayed_exec for delayed execution in
  the target system, run that script to remove old sections
  (#309837)
- 2.15.23

-------------------------------------------------------------------
Tue Sep 18 10:03:53 CEST 2007 - od@suse.de

- update the default entry during update when the comment with the
  former default exists, even if the current default is valid
  (#309837)
- 2.15.22

-------------------------------------------------------------------
Mon Sep 17 19:31:03 CEST 2007 - od@suse.de

- #309837:
  - fix setting the default section at the end of an update,
    according to saved previous default kernel image flavor
  - use fallback flavors if previous flavor is unavailable
- 2.15.21

-------------------------------------------------------------------
Thu Sep 13 05:41:00 CEST 2007 - od@suse.de

- specify blockoffset as string, rather than number
- added a FIXME comment
- fixed conversion of obsolete filenames in kernel and initrd keys
- fixed conversion of device names in root and chainloader keys
  (#309837)
- 2.15.20

-------------------------------------------------------------------
Tue Aug 28 18:35:52 CEST 2007 - pth@suse.de

- Fix the code in bootloader_finish so that the one-time-boot code
  is actually called.
- Redo the logic and structure of the one-time booting code.
  * Global Write uses Bootloader::getDefaultSection() to determine the
    section name.
  * New function BootCommon::Section2Index that determines the
    index # for a given section, currently only used by 
    BootGRUB::FlagOnetimeBoot.

-------------------------------------------------------------------
Wed Aug 15 20:34:07 CEST 2007 - od@suse.de

- forgot to use changed sections (feature #302302)
- added logging with y2milestone()s for last change
- 2.15.17

-------------------------------------------------------------------
Mon Aug 13 22:32:26 CEST 2007 - od@suse.de

- grub: feature #302302:
  - added code to UpdateSections() to update old sections for
    "other" installations to chainloader/configfile sections
  - moved PBR-examination code to function IsPartitionBootable(),
    used by BootGRUB::CreateSections() and
    BootCommon::UpdateSections() now
  - always use a "root" command for "other" installations: added
    a "root" command to chainloader entries
  - also use "noverifyroot" and "blockoffset" in chainloader
    entries
  - added a FIXME comment
- 2.15.16

-------------------------------------------------------------------
Fri Aug 10 20:11:24 CEST 2007 - od@suse.de

- part of feature #301313:
  - added front-end function and infrastructure in switcher.ycp for
    FlagOnetimeBoot()
  - added FlagOnetimeBoot() implementation for POWERLILO
- fixed return codes of examine_mbr.pl: do not overlap error codes
  with "bootloader stage1 needs to be (re)-installed here" return
  code
- evaluate new return code in yast2-bootloader
- added documentation comment to examine_mbr.pl
- changed documentation comments where yast2-bootloader calls
  examine_mbr.pl
- fixed error in autoinstall client that prevented importing legacy
  global keys
- added/fixed some comments
- added documentation comments to BootGRUB::CreateSections()
- changed two y2debug() into y2milestone()
- fixed: a chainloader entry may have been produced that pointed to
  the boot partition of our current installation
- grub: implemented booting other Linux installations on the system
  via chainloader/configfile entries (feature #302302)
- fixed: if-block contained no statement, uncommented y2debug() in
  there
- 2.15.15

-------------------------------------------------------------------
Thu Jul 26 07:26:05 CEST 2007 - jsrain@suse.cz

- removed unneeded yast2-devel from BuildRequires
- 2.15.14

-------------------------------------------------------------------
Fri Jul 20 18:21:03 CEST 2007 - od@suse.de

- preventing cyclic dependency in autobuild with a BuildIgnore on
  autoyast2-installation
- 2.15.13

-------------------------------------------------------------------
Fri Jul 13 18:25:18 CEST 2007 - od@suse.de

- converting old key "kernel" to new key "image" when converting
  autoyast configuration to export map (#285790)
- re-added lost y2milestone() to BootELILO.ycp
- creating "image" section instead of "kernel" section now in
  CreateLinuxSection()
- 2.15.11

-------------------------------------------------------------------
Wed Jul 11 00:25:18 CEST 2007 - od@suse.de

- Merge from SLES10-SP1 branch:
- let "SLES 9 style" autoyast xml files configure bootloader
  timeout (#214468, #183051)
- added help texts and widget descriptions to grub and elilo
  (#221737)
- Fixed type of passed arguments in function Import() (in
  modules/Bootloader.ycp & modules/BootELILO.ycp) (#236163)
- bootloader.rnc fixed for autoyast schema check
- set __auto key to false when user clones sections (#241158)
- added log message when FixSections() silently discards a section
  (#241158)
- fixed some whitespace
- fixed myToInteger(): return 0 if string cannot be converted to
  integer
- bootloader.rnc fixed for autoyast schema check (#211014)
- always log the target map when Propose() is called (not only when
  we debug)
- convert custom boot device names to the names indicated by the
  mountby setting; this is one part of a change to use persistent
  device names for the bootloader boot device, the rest requires
  simultaneously changing perl-Bootloader because of an
  incompatible interface change
  (#248162)
- #214468:
  - fixed autoyast schema
  - fixed import of autoyast data: do not remove the "default" option
- GRUB only: integrated the new boot_*, generic_mbr and activate
  keys (found in the "globals" map) from the new
  widget/perl-Bootloader interface into the internal workings of
  the grub code
  - for grub, this obsoletes the global variables loader_device,
    selected_location (aka loader_location), repl_mbr and activate
  - fixes loosing the information of multiple selected bootloader
    installation devices (#245680)
  - fixes faulty detection of user-changes to the "/boot" and "/"
    devices from yast2-storage (#247852)
  - decided that boot_mbr_md key is unneeded, because the decision
    to write to the MBRs of all underlying devices of a soft-RAID
    is automatic (kept commented-out sample code for boot_mbr_md)
  - decided that boot_extended is unneeded, because the decision to
    write the bootloader to the extended partition instead of to an
    un-activatable "/boot" or "/" partition is automatic (kept
    commented-out sample code for boot_extended)
  - removed wrapper code for variable translation from
    BootGRUB::Propose()
  - made private copies of functions in grub/misc.ycp and changed
    the code to use the new interface variables only (this is also
    wanted for better code separation between bootloaders, to
    reduce amount of special-case handling (to be worked on)):

      * from routines/misc.ycp:
          grub_getPartitionToActivate ()
          grub_getPartitionsToActivate ()
          grub_getMbrsToRewrite ()
          grub_getFileChangeDate ()
          grub_saveMBR ()
          grub_updateMBR ()
          grub_DetectDisks ()

      * from routines/lilolike.ycp:
          grub_ProposeDeviceMap ()
            ( ^^ really needed? no changes here, it just "belongs"
            to grub...)
          grub_ConfigureLocation()
          grub_DetectDisks ()
          grub_DisksChanged ()
          grub_LocationProposal ()

  - added helper functions:
      grub/misc.ycp:          SetBootloaderDevice()
      routines/misc.ycp:      GetBootloaderDevices()

  - added note to to-be-phased-out functions:
      routines/misc.ycp:      GetBootloaderDevice()

  - made some functions globally accessible:
      routines/popup.ycp:     askLocationResetPopup ()
      routines/misc.ycp:      myToInteger ()
      routines/lilolike.ycp:  FindMBRDisk ()

  - fixed bug with the detection of MD-RAID devices (both in
    grub_getPartitionToActivate and getPartitionToActivate): BIOS
    ID was assumed to be less than 128, but it starts at 128

  - commented out some obsolete and broken code that would activate
    the "/boot" device on installation of the bootloader to MBR;
    the code was cancelled out by program logic ("activate" flag)
    though;
    this also simplified the interface to getPartitionToActivate ()

  - added conditionals to Bootloader.ycp and BootCommon.ycp: do not
    handle obsolete variables for grub

  - commented out probably obsolete code in BootGRUB::Read() to
    determine old_style loader_device from read devices (including
    old-style "mbr_md")

  - added several FIXME:s
  - changed a fixed FIXME to FIXED

- when reading settings from the system: convert custom boot device
  names in globals to the kernel device names (#248162)
- corrected whitespace in grub/helps.ycp and ppc/helps.ycp
- fix faulty detection of user-changes to the "/boot" and "/"
  devices from yast2-storage: rewrote grub_DisksChanged() to work
  properly with boot_* variables (previous fix did not work
  correctly) (#247852)
- grub_DisksChanged() now returns a message summarizing all changes
  for selected bootloader devices; this message is now used in the
  popup that ask the user if he wants to repropose after a
  partitioning change (in askLocationResetPopup()) (#247852)
- rewrote check for disk changes to work with multiple selected
  bootloader locations in grub_DetectDisks() and
  grub_LocationProposal() (#247852)
- the summary message for GRUB now includes a short string ("/",
  "/boot", MBR) that gives the reason why each device has been
  selected for bootloader stage 1 installation
- changed comment for GetBootloaderDevices()
- GRUB only: accept old-style autoyast keys "repl_mbr" "activate" and
  "location" when importing an autoyast profile; "loader_device" is
  ignored (which may be fixable if we can make sure a target map is
  available) (#245680)
- grub:
  - if autoyast profile does not specify a bootloader location,
    propose one (#263305)
  - if autoyast profile does not specify a key for the default keys
    set by a yast-bootloader proposal, add these missing
    keys/values
- enabled translation of the kernel image name from the symlink to
  the real kernel file for the "failsafe" section; perl-Bootloader
  can handle this now
- convert device names in the grub device map to and from the
  "mount_by" device names as well (#248162)
- Changed location of EFI Bootloader Label widget in YaST2 gui (#242985)
- make installation of bootloader to the extended partition work
  with new design (#246161, #259050)
- enabled extended device handling in GetBootloaderDevices as well
- make persistent device names work with boot= directive for i386
  lilo (#248162)
- log conversion of old-style global keys from autoyast profile to
  new-style keys
- during update, update value of "default" directive for lilo and grub
  (#266534)
- do not show popup for changed MBR position when it did not
  change: use correct function for MBR detection (#267276)
- fixed autoyast logging change
- Fix for removal of wrong efiboot entries (#269130)
- fix for update-mode: fix updating of kernel-image and initrd
  filenames to the resolved symlinks (image-version and
  initrd-version) (#268731, helps not to trigger #267582 and
  #244033)
- #270202:
  - grub: fix erroneously added section "Hard Disk" on systems
    without a floppy drive: use new style variables for detecting
    that we install stage1 to a floppy disk
  - for bootloaders that still use the old style variables, check
    for undefined loader_device before comparing to floppy device
- 2.15.10

-------------------------------------------------------------------
Sat Jul  7 00:25:57 CEST 2007 - od@suse.de

- Remove limal-devel from BuildRequires again
- 2.15.9

-------------------------------------------------------------------
Wed Jul  4 09:25:00 CEST 2007 - aj@suse.de

- Add limal-perl to Requires as well.

-------------------------------------------------------------------
Wed Jul  4 08:33:40 CEST 2007 - aj@suse.de

- Fix BuildRequires so that package builds again.

-------------------------------------------------------------------
Tue Jul  3 17:27:50 CEST 2007 - od@suse.de

- re-added limal-devel to BuildRequires

-------------------------------------------------------------------
Tue Jul  3 16:34:02 CEST 2007 - od@suse.de

- moved Bootloader_API.pm from limal-bootloader to yast2-bootloader

-------------------------------------------------------------------
Thu Jun 21 17:36:59 CEST 2007 - adrian@suse.de

- fix changelog entry order

-------------------------------------------------------------------
Fri May 25 13:30:04 CEST 2007 - jsrain@suse.cz

- removed outdated translations from .desktop-files (#271209)

-------------------------------------------------------------------
Wed Apr 11 19:14:30 CEST 2007 - aosthof@suse.de

- Fixed erroneous EFI Bootloader Label (#242985) in BootELILO.ycp
- Fixed removal of obsolete entries in EFI Boot Menu in
  BootELILO.ycp (#237873)
- 2.15.8

-------------------------------------------------------------------
Thu Mar  1 10:04:44 CET 2007 - aosthof@suse.de

- Reverted to make Xen kernel default boot kernel if Xen pattern
  or Xen RPMs are installed. (Fate #301384)
- 2.15.7

-------------------------------------------------------------------
Tue Feb 27 16:33:32 CET 2007 - od@suse.de

- include yast2-storage in BuildRequires
- 2.15.6

-------------------------------------------------------------------
Mon Feb 26 18:44:18 CET 2007 - od@suse.de

- safeguard against mount-by device that does not exist (yet): fall  
  back to kernel name (#239473, #223608)
- fix entry for memtest86, it is named memtest86+ meanwhile
- collecting device information for perl-Bootloader now works with
  persistent device names; this caused a bug in the grub
  configuration where the gfxmenu entry was discarded because the
  device name could not be translated, as well as unbootable system
  (#244566, #247775)
- 2.15.5

-------------------------------------------------------------------
Tue Jan 23 12:58:51 CET 2007 - aosthof@suse.de

- Forgot to delete "src/clients/bootfloppy.ycp" and
  "src/config/bootfloppy.desktop" from SVN (#218437)

-------------------------------------------------------------------
Tue Jan 23 10:56:42 CET 2007 - aosthof@suse.de

- Removed bootfloppy module due to malfunction (#218437)
- 2.15.4

-------------------------------------------------------------------
Wed Jan 17 13:09:10 CET 2007 - jplack@suse.de

- revise efi boot manager entry handling (#233537)

-------------------------------------------------------------------
Tue Jan 16 23:46:27 CET 2007 - jplack@suse.de

- fix various zipl configuration problems (#235486)

-------------------------------------------------------------------
Mon Jan 15 15:03:49 CET 2007 - jplack@suse.de

- more stream lining in help messages

-------------------------------------------------------------------
Mon Jan 15 14:44:26 CET 2007 - jplack@suse.de

- handle efi boot manager entries properly (#233537)

-------------------------------------------------------------------
Mon Jan 15 13:33:00 CET 2007 - jplack@suse.de

- add label text snippets for grub so that they can get translated

-------------------------------------------------------------------
Thu Jan 11 14:10:31 CET 2007 - jplack@suse.de

- make xen section the first entry which will get the default
  though (FATE#301384)

-------------------------------------------------------------------
Wed Jan 10 18:06:26 CET 2007 - jplack@suse.de

- mostly complete fix for #228833, wrong elilo configurator

-------------------------------------------------------------------
Fri Jan  5 19:01:07 CET 2007 - jplack@suse.de

- fixed message handling, proposal, dialog handling for zipl, etc.
  (#228841, Fate#300732)

-------------------------------------------------------------------
Fri Dec 22 16:45:54 CET 2006 - jplack@suse.de

- do map "kernel" tag to "image" tag for now, so that proposal gets
  interpreted right.

-------------------------------------------------------------------
Fri Dec 22 09:57:53 CET 2006 - aosthof@suse.de

- Fixed "Propose New Configuration" in Bootloader Settings in YaST
  - Part 1 (#230230)
- Fixed "Propose New Configuration" in Bootloader Settings in YaST
  - Part 2 (#230230)
- 2.15.2

-------------------------------------------------------------------
Thu Dec 14 13:56:26 CET 2006 - jplack@suse.de

- code review and cleanup: eliminate dead code, eliminate simple
  functions used once, keep local functions local (part2)

-------------------------------------------------------------------
Mon Dec 11 18:38:35 CET 2006 - jplack@suse.de

- code review and cleanup: eliminate dead code, eliminate simple
  functions used once, keep local functions local (part1)

-------------------------------------------------------------------
Mon Dec 11 17:05:58 CET 2006 - jplack@suse.de

- replace Kernel::GetFinalKernel function which is broken by design
  by Kernel::ComputePackage.

-------------------------------------------------------------------
Mon Dec 11 16:27:16 CET 2006 - jplack@suse.de

- move CheckAdditionalKernels from misc to Grub and fix that crappy
  stuff

-------------------------------------------------------------------
Fri Dec  8 19:14:25 CET 2006 - od@suse.de

- related to help_messages and descriptions:
  - added comments to generic_Description() and the descriptions
    variable
  - corrected one warning and one debug message
  - renamed arch_widget_name to loader_widget_name, matching new
    functionality
- 2.15.1

-------------------------------------------------------------------
Fri Dec  8 15:40:38 CET 2006 - jplack@suse.de

- basic implementation for generic bootloader widgets for ELILO
  (Fate#300732)

-------------------------------------------------------------------
Fri Dec  8 12:03:16 CET 2006 - jplack@suse.de

- more zipl changes for Fate#300732
- merge elilo/misc into basic module

-------------------------------------------------------------------
Fri Dec  8 11:25:20 CET 2006 - jplack@suse.de

- basic implementation for generic bootloader widgets for ZIPL
  (Fate#300732)

-------------------------------------------------------------------
Fri Dec  1 16:58:24 CET 2006 - od@suse.de

- use kernel and initrd softlinks in Failsafe entry again, thus
  preventing the removal of the Failsafe entry when the kernel is
  updated (#224481)
- 2.14.15

-------------------------------------------------------------------
Fri Dec  1 11:32:49 CET 2006 - jplack@suse.de

- signal change of boot loader location so that the boot loader can
  be rewritten if needed (#225023)
- 2.14.14

-------------------------------------------------------------------
Fri Nov 24 19:35:33 CET 2006 - aosthof@suse.de

- fixed usage of function remove()
- added FIXME
- fixed typo in comment
- actually use sorted DMTargetMap by adding bios_ids (#223473)
- 2.14.13

-------------------------------------------------------------------
Fri Nov 24 17:03:10 CET 2006 - od@suse.de

- fixed typo in a comment
- added a FIXME in BootCommon
- added kernel and image file link resolve code to
  BootPOWERLILO.ycp (adapted from BootCommon.ycp)
- Fix broken bootloader configuration on ppc: initialize library
  at the appropriate point again (#210535)
- 2.14.12

-------------------------------------------------------------------
Fri Nov 24 14:47:00 CET 2006 - aosthof@suse.de

- Sorted DMTargetMap in lilolike.ycp to match the BIOS order
  (#223473)
- Fixed typos in lilolike.ycp
- 2.14.11

-------------------------------------------------------------------
Wed Nov 22 17:08:09 CET 2006 - ug@suse.de

- schema file fixes (#215263)

-------------------------------------------------------------------
Wed Nov 22 09:33:25 CET 2006 - aosthof@suse.de

- Fixed typo in lilolike.ycp (#223145)
- 2.14.10

-------------------------------------------------------------------
Tue Nov 21 20:59:51 CET 2006 - aosthof@suse.de

- Fixed target map for dmraids (aka FakeRAIDs) in lilolike.ycp
  (#222471)
- 2.14.9

-------------------------------------------------------------------
Tue Nov 21 14:56:00 CET 2006 - od@suse.de

- have a current target map available in the log when we debug
- added y2milestone()s around remapping
- fix forgetting to rewrite some kernel/image entries (ycp really
  should have a for loop, so resetting variables is not forgotten)
  (#214935)
- 2.14.8

-------------------------------------------------------------------
Tue Nov 21 14:29:08 CET 2006 - jplack@suse.de

- UpdateInitrdLine function is old, broken, rotten and completely
  useless now

-------------------------------------------------------------------
Tue Nov 21 11:45:46 CET 2006 - jplack@suse.de

- suppress newline from readlink command, breaks config files
- 2.14.7

-------------------------------------------------------------------
Tue Nov 21 10:16:22 CET 2006 - jplack@suse.de

- "activate" and "generic_mbr" do now get set if newly proposed

-------------------------------------------------------------------
Mon Nov 20 22:57:32 CET 2006 - od@suse.de

- #214935:
  - added more comments
  - only resolve symlinks for linux, xen and failsafe sections,
    type image and xen
  - do not resolve symlinks for files that are not on the default
    boot partition (because they have a grub device name prefix)
  - added more logging
  - actually use the resolved symlinks for kernel and initrd
- moved some comments to the right position in the code
- 2.14.6

-------------------------------------------------------------------
Mon Nov 20 16:10:03 CET 2006 - jplack@suse.de

- quick fix for problems with Xen pattern selection (#208380):
  never use cached_proposal for now

-------------------------------------------------------------------
Mon Nov 20 15:52:07 CET 2006 - od@suse.de

- reverted initrd and kernel names to links for everything but
  Mode::normal() (#214935)
- resolve symlinks for kernel and initrd during inst_finish, so
  that the "real names" are put into the bootloader configuration
  -- this is the plan B solution, plan A (which shows correct
  filenames instead of link names in the proposal) does not
  currently work (#214935)
- 2.14.4

-------------------------------------------------------------------
Mon Nov 20 15:31:58 CET 2006 - jplack@suse.de

- fix format for DefaultKernelParams

-------------------------------------------------------------------
Mon Nov 20 15:29:50 CET 2006 - jplack@suse.de

- fix boot loader location mapping: check boot_root before
  boot_boot (#219409)

-------------------------------------------------------------------
Mon Nov 20 13:12:45 CET 2006 - jplack@suse.de

- fix full adoption to new grub name sceme ((#214935, FATE#300732)

-------------------------------------------------------------------
Fri Nov 17 13:17:50 CET 2006 - od@suse.de

- added comments
- fix finding the correct names for kernel image and initrd (not
  yet fixed for powerlilo) (#214935)
- first part of fix for resetting user changes when going to expert
  settings
- 2.14.3

-------------------------------------------------------------------
Thu Nov 16 13:32:48 CET 2006 - jplack@suse.de

- section type of 'xen' is now handled (FATE#300732)

-------------------------------------------------------------------
Wed Nov 15 16:21:37 CET 2006 - jplack@suse.de

- fixed Summary generation for Grub (#220285), did still consider
  old-style variable loader-device

-------------------------------------------------------------------
Wed Nov 15 11:19:04 CET 2006 - jplack@suse.de

- widget for type selectdevice did not get initialized (#221180)

-------------------------------------------------------------------
Mon Nov 13 16:40:04 CET 2006 - od@suse.de

- add more variables for the new perl-Bootloader interface to the
  autoyast DTD for yast2-bootloader: currently, the user needs to
  specify them if he wants to specify any global variable (which
  probably is the right interface for him)
- reverted BootGRUB to use FixGlobals(), this functionality is not
  a bug
- added comments to FixGlobals() and the call from BootGRUB to it
- move setting of boot_* and activate keys in globals for new
  perl-Bootloader interface from BootCommon::i386LocationProposal()
  in lilolike to the end of BootGRUB::Propose(), so that the need
  to set defaults for the other values in globals is detected and
  these are proposed as well (#219409)
- 2.14.1

-------------------------------------------------------------------
Mon Nov 13 13:19:01 CET 2006 - jplack@suse.de

- remove in ycp has bogus semantics (#220365)

-------------------------------------------------------------------
Mon Nov 13 12:58:18 CET 2006 - jplack@suse.de

- generic MBR not written/activate flag not set due to incomplete
  impl. of FATE#300732

-------------------------------------------------------------------
Mon Nov 13 12:36:50 CET 2006 - ug@suse.de

- schema file for autyast fixed

-------------------------------------------------------------------
Mon Nov 13 11:15:20 CET 2006 - jplack@suse.de

- fix missing proposal of global values during installation
  (#219409), function FixGlobals was inappropriate

-------------------------------------------------------------------
Thu Nov  9 21:54:15 CET 2006 - od@suse.de

- added a few comments to the new code
- fix trashing globals in grub et al.: use remove() to remove
  values from a map (#219409)
- 2.13.86

-------------------------------------------------------------------
Wed Nov  8 20:49:52 CET 2006 - od@suse.de

- moved change_widget_default_value() to BootCommon.ycp
- use change_widget_default_value() to work around "select" widget
  default value bug
- logging variables filled by grub proposal
- using correct variable (globals) for new perl-Bootloader
  interface (#213256)
- 2.13.85

-------------------------------------------------------------------
Wed Nov  8 18:16:57 CET 2006 - od@suse.de

- changed some comments
- move global_options, section_options and exports (new
  perl-Bootloader interface) to BootCommon.ycp
- pass proposal for grub to new perl-Bootloader interface (#213256)
- 2.13.84

-------------------------------------------------------------------
Tue Nov  7 18:25:55 CET 2006 - od@suse.de

- removed unused variable
- changed and added some documentation in comments
- fixed global options filtering for global options widget
  (#213256)
- 2.13.83

-------------------------------------------------------------------
Tue Oct 31 17:08:26 CET 2006 - od@suse.de

- autoyast Relax-NG Compact schema file added (#215263)
- 2.13.82

-------------------------------------------------------------------
Tue Oct 31 02:51:33 CET 2006 - od@suse.de

- fixed exporting the device map to autoyast (#211908)

-------------------------------------------------------------------
Tue Oct 17 00:35:45 CEST 2006 - od@suse.de

- packaged missing grub/help.ycp and generic/help.ycp
- added comments to UpdateGfxMenuContents()
- 2.13.80

-------------------------------------------------------------------
Fri Oct 13 11:45:28 CEST 2006 - sf@suse.de

- Bug #173486: do not display ssh message when installed with ssh 
  and vnc

-------------------------------------------------------------------
Thu Oct 12 09:35:16 CEST 2006 - jplack@suse.de

- implementation of generic password widget (FATE#300732)

-------------------------------------------------------------------
Mon Oct  9 19:09:25 CEST 2006 - jplack@suse.de

- implement generic widget functionality for Grub (FATE#300732)
- 2.13.79

-------------------------------------------------------------------
Tue Sep 26 17:23:23 CEST 2006 - jplack@suse.de

- part of new interface for FATE#300732
- 2.13.78

-------------------------------------------------------------------
Tue Sep 26 14:47:58 CEST 2006 - jplack@suse.de

- implementation for FATE#120026: button to initialize bootloader

-------------------------------------------------------------------
Thu Sep 21 10:19:54 CEST 2006 - od@suse.de

- jplack@suse.de: basic implementation for 'selectdevice' entry
  type which will act as a hook for more sophisticated UI handling
  for device-by-id selection and such.
- 2.13.77

-------------------------------------------------------------------
Fri Sep 15 19:00:21 CEST 2006 - od@suse.de

- added caching of bootloader proposal patch by lslezak@suse.de,
  with some changed variable names and added comments (feature
  #300709)
- 2.13.76

-------------------------------------------------------------------
Wed Sep 13 20:19:07 CEST 2006 - od@suse.de

- reverted last change (in SVN) to bootfloppy.ycp, so the final
  correction to include this change of aosthof again:
  A few corrections had to be done related to wrong pathes (Bug
  #180240)
- using parted for activation of boot partition again (instead of
  /sbin/activate from the lilo package) -- extended partition
  handling was fixed (#167602)
- 2.13.75

-------------------------------------------------------------------
Mon Sep 11 13:45:44 CEST 2006 - mvidner@suse.cz

- Fixed autodocs.

-------------------------------------------------------------------
Mon Sep  4 17:20:15 CEST 2006 - jplack@suse.de

- support new options no_os_chooser and optional (#202069, #202072)

-------------------------------------------------------------------
Tue Aug 22 15:21:30 CEST 2006 - od@suse.de

- jplack: use new device_map format (#198244)
- 2.13.74

-------------------------------------------------------------------
Wed Jun 21 14:28:21 CEST 2006 - uli@suse.de

- zipl: add "TERM=linux console=..." to proposal if booted with 
  TERM=linux (bug #186970)

-------------------------------------------------------------------
Mon Jun 19 15:18:29 CEST 2006 - aosthof@suse.de

- Fixed erroneous pathes in function createFloppyImage() in 
  bootfloppy.ycp (#180240) 

-------------------------------------------------------------------
Fri Jun  9 19:14:30 CEST 2006 - od@suse.de

- when a change somewhere in the proposal causes a new section to
  be created (e.g. for a xen kernel), if the section does not yet
  exist and has not explicitly been deleted, add it to our proposal
  (#170469)
- added lots of commentary to FixSections()
- revert patch that added "powersaved=off" to append line in
  failsafe section - more testing needed (#153345)
- 2.13.73

-------------------------------------------------------------------
Thu Jun  8 17:23:54 CEST 2006 - od@suse.de

- ppc: always initialize board type when making a proposal in an
  autoyast installation (#178831)
- 2.13.72

-------------------------------------------------------------------
Wed Jun  7 18:30:11 CEST 2006 - od@suse.de

- add "powersaved=off" to append line in failsafe section for i386,
  x86_64 and ia64 (#153345)
- filter virtual mountpoints such as swap etc. (#182375)
- use full path to MD device (was broken since ever according to
  documentation)
- 2.13.71

-------------------------------------------------------------------
Fri Jun  2 17:42:57 CEST 2006 - jplack@suse.de

- fixed raid 1 detection in lib_iface.ycp (#178802)

-------------------------------------------------------------------
Wed May 31 16:11:36 CEST 2006 - od@suse.de

- check for RAID1 md arrays as all others will break on reboot
  (#178802)
- 2.13.69

-------------------------------------------------------------------
Wed May 31 13:49:59 CEST 2006 - od@suse.de

- replace occurences of a-z and A-Z with character lists to prevent
  problems in some locales (#177560)
- 2.13.68

-------------------------------------------------------------------
Mon May 29 13:06:10 CEST 2006 - od@suse.de

- iseries: fix proposal for NWSSTG boot device (#167390)
- 2.13.67

-------------------------------------------------------------------
Mon May 22 18:30:52 CEST 2006 - jplack@suse.de

- add initial support for xenpae (#177051)
- 2.13.66

-------------------------------------------------------------------
Fri May 19 16:05:32 CEST 2006 - od@suse.de

- added FIXME note to Bootloader.ycp
- send partitioning info always when Initializer called (#161755)
- 2.13.65

-------------------------------------------------------------------
Fri May 19 12:25:09 CEST 2006 - od@suse.de

- fixed installation of installation kernel (ISERIES64) into slot A
  on iSeries (#165497)
- 2.13.64

-------------------------------------------------------------------
Wed May 17 22:42:52 CEST 2006 - od@suse.de

- fix backwards mapping of "mount by" device names when bl
  configuration is read (#176201)
- revert last change in MountByDev2Dev() and use y2milestone()
  again
- 2.13.63

-------------------------------------------------------------------
Wed May 17 16:52:30 CEST 2006 - od@suse.de

- added bootloader device conversion for mount by ID, UUID etc. to
  BootPOWERLILO (#174349)
- added debug messages to Dev2MountByDev()
- changed 2x y2milestone() -> y2debug() in MountByDev2Dev()
- 2.13.62

-------------------------------------------------------------------
Fri May 12 16:02:34 CEST 2006 - od@suse.de

- during installation/update on ppc iseries, unconditionally
  install the ISERIES64 file from the installation media as rescue
  kernel into slot A (#165497)
- fixed some whitespace
- 2.13.61

-------------------------------------------------------------------
Fri May 12 13:24:19 CEST 2006 - od@suse.de

- adapted to ppc/BootPOWERLILO.ycp: fixed mangled section titles
  after update (#170579)
- 2.13.60

-------------------------------------------------------------------
Wed May 10 19:07:38 CEST 2006 - od@suse.de

- added comments to update code
- fixed mangled section titles after update (#170579)
- 2.13.59

-------------------------------------------------------------------
Wed May 10 15:49:39 CEST 2006 - od@suse.de

- fix broken consistency check for legacy iSeries with DASD only
  (#166378)
- make it possible to manually add a value to selection list
  (needed for work arounds #166378 et. al.)
- fix error typo in lib_iface.ycp
- 2.13.58

-------------------------------------------------------------------
Thu May  4 15:02:21 CEST 2006 - locilka@suse.cz

- merged texts from proofread 
- 2.13.57

-------------------------------------------------------------------
Thu May  4 11:02:00 CEST 2006 - jsrain@suse.cz

- change the message before reboot if performing an SSH
  installation (#160301)

-------------------------------------------------------------------
Tue May  2 18:53:10 CEST 2006 - od@suse.de

- on ppc, never create a "failsafe" section (#170565)
- 2.13.56

-------------------------------------------------------------------
Tue May  2 18:01:17 CEST 2006 - od@suse.de

- in UI, show explanatory message instead of missing UUID (before
  partition is formatted)
- added code readability comment
- 2.13.55

-------------------------------------------------------------------
Fri Apr 28 14:32:22 CEST 2006 - od@suse.de

- fixed elilo section name fix from #170129:
  - getLoaderType() cannot be called from GfxMenu.ycp, so changed
    internal Interface of GfxMenu::translateSectionTitle() to
    accept "loader" parameter instead of "allow_blanks" parameter
  - updated other functions to use/pass through the "loader"
    parameter now:
      GfxMenu::UpdateGfxMenuContents()
      GfxMenu::getTranslationsToDiacritics()
      BootCommon::translateSectionTitle()
      BootCommon::UpdateGfxMenuContents()
- changed some y2milestone() messages: do not mention "lilo" when
  it can be any bootloader type other than "grub"
- added me as co-author to BootCommon.ycp
- 2.13.54

-------------------------------------------------------------------
Thu Apr 27 16:05:59 CEST 2006 - od@suse.de

- examine_mbr.pl needs perl-Compress-Zlib
- 2.13.53

-------------------------------------------------------------------
Thu Apr 27 15:56:18 CEST 2006 - od@suse.de

- on ia64, do not use the short product name in the "second
  level" bootloader elilo -- use "linux" again instead (also
  sidesteps bug #170129)
- added a comment for a future feature that may introduce two "menu
  levels" for grub as well
- 2.13.52

-------------------------------------------------------------------
Mon Apr 24 16:10:54 CEST 2006 - sf@suse.de

- fixed regexp (Bug #168594) 

-------------------------------------------------------------------
Fri Apr 21 19:23:12 CEST 2006 - od@suse.de

- (#148931, #164950), fixes features #300383, #300160, #300358:
  - for root partitions in bootloader config: automatically use mount
    by id, path, uuid and label as set up in yast2-storage
  - also display these as "hints" in the UI
- fixed some comments
- added a y2milestone in getPartitionList()
- fixed some whitespace
- 2.13.50

-------------------------------------------------------------------
Thu Apr 20 13:49:50 CEST 2006 - od@suse.de

- using /sbin/activate again (#167602)
- do not accept fsid 257 (on pmac) anymore, Apple_Bootstrap is now
  reported as fsid 258 (#167934)
- 2.13.49

-------------------------------------------------------------------
Wed Apr 12 18:30:49 CEST 2006 - od@suse.de

- accept fsid 257 (Apple_Bootstrap) as pmac boot partition
  (#165518)
- 2.13.48

-------------------------------------------------------------------
Wed Apr 12 17:37:31 CEST 2006 - od@suse.de

- print-product.ycp:
  - return short name for bootloaders other than grub (#163702)
  - do not attach version to product name (#165466)
- use short product name instead of "linux" as section name for
  bootloaders other than grub (#163702)
- 2.13.47

-------------------------------------------------------------------
Wed Apr 12 14:01:17 CEST 2006 - od@suse.de

- long name uses LABEL from content file everywhere now, so do not
  attach version anymore (#163702)
- fixed typo in message
- 2.13.46

-------------------------------------------------------------------
Tue Apr 11 22:17:59 CEST 2006 - od@suse.de

- on pmac: propose only partitions smaller than 20 cylinders
  (#158543)
- 2.13.45

-------------------------------------------------------------------
Tue Apr 11 20:59:57 CEST 2006 - od@suse.de

- propose bootloader location on pmac systems (#158543)
- changed comment
- 2.13.44

-------------------------------------------------------------------
Tue Apr 11 17:20:56 CEST 2006 - od@suse.de

- clone activate flag and loader_device for AutoYaST (#151501)
- 2.13.43

-------------------------------------------------------------------
Tue Apr 11 01:10:20 CEST 2006 - jplack@suse.de

- write config even if no create_efi_entry has been requested
  (#163260)

-------------------------------------------------------------------
Mon Apr 10 20:35:50 CEST 2006 - od@suse.de

- fixed invalid error on bootloader initialization (#164925)
- 2.13.41

-------------------------------------------------------------------
Mon Apr 10 20:20:08 CEST 2006 - od@suse.de

- fix BootPOWERLILO to return proposal again (introduced with dead
  code elimination a few days ago)
- changed some comments for code around "activate"
- 2.13.40

-------------------------------------------------------------------
Fri Apr  7 12:28:21 CEST 2006 - od@suse.de

- update_gfxmenu: added -f to rm to avoid error message on English
  installs (#163693)
- commented out dead code
- jplack/od: stop work flow for an illegal boot= selection
- 2.13.39

-------------------------------------------------------------------
Wed Apr  5 01:49:23 CEST 2006 - od@suse.de

- changed more prep_boot_partition from "/dev/null" to "" (#163387)
- 2.13.38

-------------------------------------------------------------------
Wed Apr  5 01:21:17 CEST 2006 - od@suse.de

- use empty string when no prep boot or FAT partition is found
  (#163387)
- 2.13.37

-------------------------------------------------------------------
Tue Apr  4 17:00:12 CEST 2006 - jplack@suse.de

- update list of possible selections, each time a generic widget is
  "called" (#161755)

-------------------------------------------------------------------
Mon Apr  3 20:51:38 CEST 2006 - od@suse.de

- do not add kernel option "selinux=0" on any architecture (#155856)
- fixed compilation errors in lib_iface.ycp
- 2.13.36

-------------------------------------------------------------------
Mon Apr  3 20:27:48 CEST 2006 - jplack@suse.de

- ppc: update default name if denoted section has been updated
- ppc: update global clone entry, too, if device names changed
- fix for #161755, send partition/disk info where neccessary
- reorder code so that new function SetDiskInfo is formed and can
  be used in various places to fix #161755 
- add proposed code change for virtual 'boot' mountpoints (#162242)

-------------------------------------------------------------------
Sat Apr  1 23:25:58 CEST 2006 - od@suse.de

- added TESTME comment: test parted partition activation with BSD
  slices
- remove more old-style backticks
- add needed comments
- added parted to Requires (#161316)
- changed a y2internal -> y2milestone
- fixed harmless typos
- 2.13.35

-------------------------------------------------------------------
Wed Mar 29 18:52:24 CEST 2006 - od@suse.de

- using parted for activation of boot partition now (instead of
  /sbin/activate from the lilo package) (#161316)
- fixed a typo
- fixed some whitespace
- added update-alternatives to BuildRequires
- 2.13.34

-------------------------------------------------------------------
Mon Mar 27 15:36:27 CEST 2006 - uli@suse.de

- changed s390* reboot message (bug #160045)

-------------------------------------------------------------------
Sun Mar 26 06:14:08 CEST 2006 - od@suse.de

- removed yast2-devel-packages from BuildRequires
- add replacements for yast2-devel-packages to BuildRequires
- 2.13.33

-------------------------------------------------------------------
Tue Mar 21 17:31:03 CET 2006 - jplack@suse.de

- fix console= handling on update, and some more update fixes (#155397)
- 2.13.32

-------------------------------------------------------------------
Tue Mar 21 15:16:32 CET 2006 - od@suse.de

- cleanup: move UpdateSections function into Update()'s body
- fixed #157939: iseries can boot even if no prep boot partition
  exists and/or is configured
- 2.13.31

-------------------------------------------------------------------
Mon Mar 20 23:49:04 CET 2006 - od@suse.de

- package clients/print-product.ycp
- 2.13.30

-------------------------------------------------------------------
Mon Mar 20 18:46:11 CET 2006 - od@suse.de

- fixes for #155397:
  - major cleanup of Update() code to be able to fix #155397
  - added "return ret" to CreateImageSection()
  - fixed parameters in call to UpdateSections()
  - fixed list element removal: remove() -> filter()
  - also removed translation of section title (GfxMenu) for ppc
    (perl-Bootloader will take care of this)
- print-product.ycp: remove " -- " from arguments to
  CommandLine::Print()
- 2.13.29

-------------------------------------------------------------------
Mon Mar 20 17:20:39 CET 2006 - od@suse.de

- doing the right thing for InitializeLibrary
- fix indentation/code style
- print-product.ycp was wrong in modules, moved to clients
- 2.13.28

-------------------------------------------------------------------
Fri Mar 17 23:37:22 CET 2006 - od@suse.de

- made text widget in error log message popup higher (#159264)
- fix indentation
- 2.13.27

-------------------------------------------------------------------
Fri Mar 17 18:25:03 CET 2006 - od@suse.de

- removed bootloader-theme from Requires: (#158588)
- 2.13.26

-------------------------------------------------------------------
Fri Mar 17 16:06:36 CET 2006 - od@suse.de

- moved CreateLinuxSection() to BootPOWERLILO.ycp and adapted for
  ppc (#144553):
   - kernel -> image 
   - removed code that is not used on ppc
   - added comments
- moved CreateLinuxSection up and using it for installation as well
- 2.13.25

-------------------------------------------------------------------
Wed Mar 15 16:34:50 CET 2006 - od@suse.de

- added debug output for (#156993)
- changed my_sections -> updated_sections
- 2.13.24

-------------------------------------------------------------------
Mon Mar 13 16:48:18 CET 2006 - od@suse.de

- jplack:
  - remove dead/unused code
  - add some FIXME comments
  - more cleanups
- 2.13.23

-------------------------------------------------------------------
Mon Mar 13 16:04:51 CET 2006 - od@suse.de

- changed some whitespace
- corrected fallback kernel to "/boot/vmlinux"
- copied UpdateSections() from lilolike.ycp to BootPOWERLILO.ycp
  and adapted to new interfaces (#144553)
- made read_default_section_name global in BootCommon.ycp (#144553)
- syntax cleanups
- proofread
- 2.13.21

-------------------------------------------------------------------
Wed Mar  8 00:41:02 CET 2006 - od@suse.de

- added proposal for prep and iseries (pmac still missing)
- created new function change_widget_default_value() and moved code
  from Propose() into this function
- proposal for prep and iseries set the default values for their
  widgets using change_widget_default_value()
- added FIXME: for improving the summary function
- fixed comment in chrp.ycp explaining the use of
  prep_same_disk_as_root
- 2.13.20

-------------------------------------------------------------------
Tue Mar  7 22:17:31 CET 2006 - od@suse.de

- #145597:
  - use old working proposal code from BootPPC in BootPOWERLILO
  - add comments where needed to understand the code
  - change lookup, lookup_value and modifySection and use []: instead
  - use search instead of find(string, string)
  - fixed header of BootPOWERLILO
  - fixed LocationProposal to use old BootPPC code
  - fixed some whitespace
  - call old currentBoardInit() from new Propose()
  - set proposed boot partition as default in widget
- add "global void" to jplack's bootloaderError()
- fix y2error format string
- fixed an obsolete FlushCache() -> CommitSettings()
- give an error popoup with log like in SLES9 (#145106)
- use only one log file for all bootloaders (#145106)
- cleanups, mostly indentation to make code readable
- fixed: activate on i386 did not work when p_dev["nr"] == "" (mean 
  whole disk) was one of loader_device or boot_partition
- unify confusing interface names: FlushCache -> CommitSettings
- give an error popoup with log like in SLES9 (#145106)
- fix one update problem on POWER
- use correct path to mkzimage for iSeries bootfile
- 2.13.19

-------------------------------------------------------------------
Fri Mar  3 20:27:17 CET 2006 - jplack@suse.de

- give an error popoup with log like in SLES9 (#145106)
- use only one log file for all bootloaders (#145106)
- fix one update problem on POWER

-------------------------------------------------------------------
Fri Mar  3 18:55:09 CET 2006 - jplack@suse.de

- fixed: activate on i386 did not work when p_dev["nr"] == "" (mean
  whole disk) was one of loader_device or boot_partition

-------------------------------------------------------------------
Wed Mar  1 09:06:08 CET 2006 - olh@suse.de

- use correct path to mkzimage for iSeries bootfile

-------------------------------------------------------------------
Tue Feb 28 12:35:40 CET 2006 - od@suse.de

- olh also fixed a typo in Bootloader.ycp
- 2.13.18

-------------------------------------------------------------------
Wed Feb 22 21:08:10 CET 2006 - olh@suse.de

- do a mount --bind /dev /mnt/dev in bootloader_finish.ycp (#144773)

-------------------------------------------------------------------
Thu Feb 16 19:31:10 CET 2006 - od@suse.de

- translateSectionTitle():
  - handle results properly when regexpsub() is called with a non-matching
    regex
  - fixed comment for ReplaceRegexMatch()
  - fixed execess -> excess in y2milestone()
  - added another y2milestone() for cutting off words
- 2.13.17

-------------------------------------------------------------------
Thu Feb 16 17:18:17 CET 2006 - od@suse.de

- wrote ReplaceRegexMatch() to globally replace matching regexes
- fix filtering of lilo bootloader section name with
  ReplaceRegexMatch()
- 2.13.16

-------------------------------------------------------------------
Thu Feb 16 15:50:30 CET 2006 - od@suse.de

- fixed typo in filtering of forbidden chars for lilo section titles
- added logging for lilo section title adaptation
- 2.13.15

-------------------------------------------------------------------
Wed Feb 15 15:28:00 CET 2006 - od@suse.de

- olh:
  - setting svn:keyword property to 'Author Date Id Revision'
  - typo s/instalaltion/installation/
- od:
  - restrict LILO section names to 11 chars -- use same algorithm
    as in perl-Bootloader, LILO.pm, sub FixSectionName()
- 2.13.14

-------------------------------------------------------------------
Tue Feb 14 13:34:23 CET 2006 - olh@suse.de

- fix typo in board_type_names

-------------------------------------------------------------------
Tue Feb 14 13:30:19 CET 2006 - olh@suse.de

- remove nubus support

-------------------------------------------------------------------
Wed Feb  1 16:31:31 CET 2006 - od@suse.de

- added to package: src/modules/print-product.ycp
- 2.13.13

-------------------------------------------------------------------
Fri Jan 27 09:28:04 CET 2006 - locilka@suse.cz

- merged texts from proofread

-------------------------------------------------------------------
Wed Jan 25 16:10:02 CET 2006 - od@suse.de

- added print-product.ycp, used by update-bootloader from
  perl-Bootloader 
- 2.13.12

-------------------------------------------------------------------
Fri Jan 20 14:24:33 CET 2006 - od@suse.de

- moved BootPOWERLILO initialization code out of constructor again
  -- this unconditionally initialized lib_iface for ppc
- 2.13.11

-------------------------------------------------------------------
Wed Jan 18 21:00:49 CET 2006 - od@suse.de

- remove __exports__ from globals in extract_exports_from_globals()
- delete obsolete function GoodPrepOrFatPartition()
- consider globals empty even if lines_cache_id is present
- fix merging of __exports__ in BootPOWERLILO constructor
- 2.13.10

-------------------------------------------------------------------
Tue Jan 17 19:10:45 CET 2006 - od@suse.de

- actually find and propose root and boot devices

-------------------------------------------------------------------
Tue Jan 17 15:45:18 CET 2006 - od@suse.de

- added comments in bootloader_proposal
- added GoodPrepOrFatPartition() in BootPOWERLILO
- a lot of FIXMEs added
- initial proposal for PPC

-------------------------------------------------------------------
Mon Jan 16 20:23:26 CET 2006 - jplack@suse.de

- moved widget descriptions (labels) to yast2-bootloader
- handle unified type descriptions: now <type>:<desc>:<default>:...
- add arch-specific Summary function

-------------------------------------------------------------------
Thu Dec 22 11:50:08 CET 2005 - uli@suse.de

- declare Write method implemented in BootZIPL.ycp

-------------------------------------------------------------------
Wed Dec 21 10:31:30 CET 2005 - visnov@suse.cz

- merged proofread texts 

-------------------------------------------------------------------
Mon Dec 19 17:58:20 CET 2005 - jplack@suse.de

- always read the config from perl-Bootloader (#140127)
- activate generic help system
- give help messages that make sense
- avoid this i386 LILO bootloader config on ppc (#140127)
- 2.13.6

-------------------------------------------------------------------
Fri Dec 16 15:28:39 CET 2005 - jsrain@suse.cz

- moved bootloader background picture to separate package
- moved /boot/message handling to separate module
- 2.13.5

-------------------------------------------------------------------
Thu Dec 15 15:00:16 CET 2005 - uli@suse.de

- s390: dumped obsolete dump sections and dead code
- 2.13.4

-------------------------------------------------------------------
Tue Dec 13 19:25:12 CET 2005 - mvidner@suse.cz

- Fixed a type mismatch, hopefully fixing the installation (#138328).
- 2.13.3

-------------------------------------------------------------------
Thu Dec  8 18:25:07 CET 2005 - od@suse.de

- changes by jplack@suse.de:
  - use generic dialogs in PowerPC boot loader code
  - new files to build widgets from type information
  - changes for support of all options on POWER - generic stuff
- 2.13.2

-------------------------------------------------------------------
Mon Oct 31 09:44:19 CET 2005 - jsrain@suse.cz

- fixed losing GRUB sections in some cases (#130236)
- 2.13.1

-------------------------------------------------------------------
Wed Oct 26 13:29:26 CEST 2005 - jsrain@suse.cz

- do not create section for XEN if ungrading other bootloader than
  GRUB (#130474)
- fixed clonning a section, it changed also the original one
  (#129511)

-------------------------------------------------------------------
Fri Oct 21 12:36:16 CEST 2005 - jsrain@suse.cz

- do not set dom0_mem option for XEN (#121947)
- fixed selecting the swap partition for suspend to disk in other
  situations than installation (#128702)

-------------------------------------------------------------------
Tue Oct  4 12:43:30 CEST 2005 - jsrain@suse.cz

- fixed password setting help (#119591)

-------------------------------------------------------------------
Mon Oct  3 12:54:10 CEST 2005 - jsrain@suse.cz

- change selected radio button for loader location if loader
  location specified in combo box (#114193)

-------------------------------------------------------------------
Fri Sep 30 11:06:11 CEST 2005 - jsrain@suse.cz

- fixed reproposing configuration in installed system (#119428)
- fixed disappearing initrd lines from configuratiln file (#104048)

-------------------------------------------------------------------
Thu Sep 29 17:00:04 CEST 2005 - jsrain@suse.cz

- fixed importing the global bootloader settings from AutoYaST
  profiles (#118595)

-------------------------------------------------------------------
Tue Sep 27 10:14:08 CEST 2005 - jsrain@suse.cz

- export/import the loader location variable for AutoYaST (#116947)

-------------------------------------------------------------------
Mon Sep 26 15:49:16 CEST 2005 - jsrain@suse.cz

- added bootloader background picture for Alpha1
- do not install bootloader to MBR by default
- 2.13.0

-------------------------------------------------------------------
Fri Sep  9 17:11:10 CEST 2005 - jsrain@suse.cz

- activate the /boot partition if installing to ThinkPad (#116129)
- 2.12.32

-------------------------------------------------------------------
Fri Sep  9 15:16:39 CEST 2005 - jsrain@suse.cz

- propose GRUB's device map if the one which was read from the
  system is empty (#115936)
- 2.12.31

-------------------------------------------------------------------
Thu Sep  8 14:24:25 CEST 2005 - jsrain@suse.cz

- fixed reading GRUB location from configuration file (#115581)
- 2.12.30

-------------------------------------------------------------------
Wed Sep  7 15:30:04 CEST 2005 - jsrain@suse.cz

- load EDD module during proposal (and not during inst_finish, as
  it doesn't work if other than default kernel is used) (#115592)
- 2.12.29

-------------------------------------------------------------------
Wed Sep  7 13:05:32 CEST 2005 - jsrain@suse.cz

- install bootloader to MBR by default (except ThinkPads)
- load EDD module before running fix_chs script (#103031)
- import device map correctly during autoinstallation (#115327)
- 2.12.28

-------------------------------------------------------------------
Tue Sep  6 14:00:52 CEST 2005 - jsrain@suse.cz

- changed the count of boot floppies (#114959)
- run fix_chs on each partition which is marked active (#103031)
- update MBR on ThinkPads correctly (#114429)
- 2.12.27

-------------------------------------------------------------------
Tue Sep  6 10:55:16 CEST 2005 - jsrain@suse.cz

- changed the bootloader background (#115331)
- 2.12.26

-------------------------------------------------------------------
Fri Sep  2 12:00:28 CEST 2005 - jsrain@suse.cz

- added RC1 bootloader background
- 2.12.25

-------------------------------------------------------------------
Wed Aug 31 08:38:41 CEST 2005 - jsrain@suse.cz

- added ELILO support (for IA64)
- added basic ZIPL support (for S/390)
- 2.12.24

-------------------------------------------------------------------
Mon Aug 29 11:49:37 CEST 2005 - jsrain@suse.cz

- updated failsafe kernel parameters for i386/x86_64 (#113600)
- avoid reinitializing limal-bootloader before writing settings
  during update and in installed system (#113683)
- added support for booting on PPC
- 2.12.23

-------------------------------------------------------------------
Thu Aug 25 13:33:37 CEST 2005 - jsrain@suse.cz

- fixed setting the resume kernel parameter during update (#112794)
- do not add 'barrier=off' to failsafe kernel parameters (#112891)
- do not propose to install bootloader on XFS partition (#112810)
- 2.12.22

-------------------------------------------------------------------
Tue Aug 23 13:59:20 CEST 2005 - jsrain@suse.cz

- keep bootloader location during update (#105988)
- moved FixCHS to master-boot-code (#103031)

-------------------------------------------------------------------
Mon Aug 22 10:44:24 CEST 2005 - jsrain@suse.cz

- fixed creating new boot loader sections (#105668)
- 2.12.21

-------------------------------------------------------------------
Fri Aug 19 10:59:54 CEST 2005 - jsrain@suse.cz

- enhanced checking whether merged section is still valid (#74252)
- fix information about disk geometry in MBR if needed (#103031)
- 2.12.20

-------------------------------------------------------------------
Thu Aug 18 15:29:01 CEST 2005 - jsrain@suse.cz

- fixed new created XEN sections (#105171)
- do not install backup of stage1 if /boot is on XFS (#105483)
- 2.12.19

-------------------------------------------------------------------
Wed Aug 17 15:34:30 CEST 2005 - jsrain@suse.cz

- fixed detection whether bootloader can be installed if /boot is
  on MD (#104908)
- fixed comments for ycpdoc
- fixed proposing configuration if /boot is on MD (#104908)
- set correct initrd image for XEN (#105171)
- fixed errors in log while proposing loader type (#105152)
- don't remove initrd from merged loader sections (#104048)

-------------------------------------------------------------------
Mon Aug 15 16:10:00 CEST 2005 - jsrain@suse.cz

- merged texts from proofread
- 2.12.18

-------------------------------------------------------------------
Mon Aug 15 12:43:52 CEST 2005 - jsrain@suse.cz

- fixed section updates durng system update (#103868)
- 2.12.17

-------------------------------------------------------------------
Fri Aug 12 09:28:42 CEST 2005 - jsrain@suse.cz

- fixed several errors in code, added missign shortcuts

-------------------------------------------------------------------
Thu Aug 11 15:24:52 CEST 2005 - jsrain@suse.cz

- set correct parameters to failsafe kernel (#103865)
- fixed removing obsolete sections during update (#104039)

-------------------------------------------------------------------
Wed Aug 10 09:07:24 CEST 2005 - jsrain@suse.cz

- fixed changing the order of disks (#102964)

-------------------------------------------------------------------
Tue Aug  9 15:36:57 CEST 2005 - jsrain@suse.cz

- don't put 'splash=silent' twice to kernel command line (#102706)
- install bootloader to boot sector by default only if /boot
  partition is on the first disk (#100728)
- fixed modification of bootloader sections during installation
  (#102626)
- do not offer to edit sections if user selected not to install
  any bootloader (#102613)
- updated help text for bootloader location (#102626)
- fixed syntax of created lilo.conf (vga= cannot be in append)
  (#102942)
- displaying meaningful information for chainloader sections
  (#103008)
- 2.12.16

-------------------------------------------------------------------
Mon Aug  8 10:37:49 CEST 2005 - jsrain@suse.cz

- fixed importing settings during autoinstallation, avoiding crash
  (#102535)

-------------------------------------------------------------------
Thu Aug  4 15:40:52 CEST 2005 - jsrain@suse.cz

- fixed crash during autoinstallation
- do not offer GRUB and LILO on all architectures (#100219)
- 2.12.15

-------------------------------------------------------------------
Wed Aug  3 13:50:36 CEST 2005 - jsrain@suse.cz

- do not display additional kernel parameters in summary if no boot
  loader is selected to be installed (#100409)
- propose not to install bootloader if the available one is not
  supported (#100406)
- fixed widgets allignment

-------------------------------------------------------------------
Mon Aug  1 16:21:36 CEST 2005 - jsrain@suse.cz

- fixed capitalization in module summary
- added master-boot-code to RPM dependencies on i386/x86_64, as it
  is needed for the default installation
- 2.12.14

-------------------------------------------------------------------
Mon Aug  1 12:29:41 CEST 2005 - jsrain@suse.cz

- do not propose installing bootloader to MBR by default
- 2.12.13

-------------------------------------------------------------------
Thu Jul 28 16:15:45 CEST 2005 - jsrain@suse.cz

- merged texts from proofread
- 2.12.12

-------------------------------------------------------------------
Wed Jul 27 14:28:02 CEST 2005 - jsrain@suse.cz

- added option to enable/disable boot timeout
- fixed boot password setting
- location widget not shown if no loader is to be installed (#97888)
- 2.12.11

-------------------------------------------------------------------
Tue Jul 26 10:16:14 CEST 2005 - jsrain@suse.cz

- fixed GRUB menus merging
- 2.12.10

-------------------------------------------------------------------
Fri Jul 22 15:24:24 CEST 2005 - jsrain@suse.cz

- set correct root device to kernel command line (#97574)
- fixed installation on ThinkPad laptops (select the partition
  correctly) (#86762)
- 2.12.9

-------------------------------------------------------------------
Fri Jul 22 12:18:23 CEST 2005 - jsrain@suse.cz

- added last missing help texts
- several minor fixes
- updated to run correctly in Mode::config
- added autoinstallation support
- 2.12.8

-------------------------------------------------------------------
Thu Jul 21 10:08:27 CEST 2005 - jsrain@suse.cz

- added missing file to package
- added missing helps
- fixed retranslating boot menu during installation
- 2.12.7

-------------------------------------------------------------------
Mon Jul 18 13:26:43 CEST 2005 - jsrain@suse.cz

- fixed proposing and handling device map
- 2.12.6

-------------------------------------------------------------------
Mon Jul 18 08:42:16 CEST 2005 - jsrain@suse.cz

- fixed makefiles in order to pack all needed files
- added some help texts
- 2.12.5

-------------------------------------------------------------------
Fri Jul 15 15:48:47 CEST 2005 - jsrain@suse.cz

- adapted to new partitioner using storage-lib (arvin)
- fixed makefiles and nfb to build against limal-bootloader
- 2.12.4

-------------------------------------------------------------------
Tue Jul 12 13:03:23 CEST 2005 - jsrain@suse.cz

- more code cleanup

-------------------------------------------------------------------
Mon Jul 11 09:14:33 CEST 2005 - jsrain@suse.cz

- merged texts from proofread

-------------------------------------------------------------------
Fri Jul  1 16:52:05 CEST 2005 - jsrain@suse.cz

- created new UI
- accessing perl-Bootloader library through LiMaL instead of SCR

-------------------------------------------------------------------
Tue Jun 14 16:45:20 CEST 2005 - jsrain@suse.cz

- don't change MBR on IBM ThinkPad laptops in order to keep their
  rescue functionality working (#86762)
- 2.12.3

-------------------------------------------------------------------
Tue Jun  7 10:40:08 CEST 2005 - jsrain@suse.cz

- display info of additional kernel parameters from installation
  kernel command line (#83837)

-------------------------------------------------------------------
Mon May 23 17:20:27 CEST 2005 - jsrain@suse.cz

- fixed detection fo PReP partition on CHRP (PPC) (#80204)
- block proposal if bootloader noc configured correctly on PPC
  (#82893)

-------------------------------------------------------------------
Wed May  4 08:02:37 CEST 2005 - jsrain@suse.cz

- more "default" variable renames
- 2.12.2

-------------------------------------------------------------------
Tue May  3 12:35:05 CEST 2005 - jsrain@suse.cz

- select PReP boot partition on CHRP (PPC) if root on LVM (#80204)

-------------------------------------------------------------------
Wed Apr 27 08:27:43 CEST 2005 - jsrain@suse.cz

- allow to remap devices in GRUB section (#77119)
- don not report void error in installation proposal
- added bootloader-related part of inst_finish to extra client
- 2.12.1

-------------------------------------------------------------------
Fri Apr 22 13:17:27 CEST 2005 - mvidner@suse.cz

- Do not use "default" as an identifier.

-------------------------------------------------------------------
Mon Apr 18 16:00:36 CEST 2005 - jsrain@suse.cz

- updated for new interface of ProductFeatures.ycp
- 2.12.0

-------------------------------------------------------------------
Wed Mar 30 14:53:02 CEST 2005 - jsrain@suse.cz

- inform user in proposal if it is not possible to install
  bootloader due to partitioning (#71949)

-------------------------------------------------------------------
Thu Mar 24 13:36:48 CET 2005 - jsrain@suse.cz

- fixed bootfloppy icon description (#71084)

-------------------------------------------------------------------
Tue Mar 15 13:15:55 CET 2005 - jsrain@suse.cz

- fixed modification of bootloader configuration if installation
  fails during update (#72814)

-------------------------------------------------------------------
Mon Mar 14 09:48:35 CET 2005 - jsrain@suse.cz

- fixed manual configuration files editation (#72389)
- recreate grub.conf during update (#72361)

-------------------------------------------------------------------
Mon Mar  7 13:32:23 CET 2005 - jsrain@suse.cz

- added ZIPL installation via perl-Bootloader
- fixed the order of icons in bootfloppy creator

-------------------------------------------------------------------
Fri Mar  4 10:43:29 CET 2005 - jsrain@suse.cz

- propose XEN section if XEN and XEN kernels are installed/selected

-------------------------------------------------------------------
Thu Mar  3 18:20:39 CET 2005 - jsrain@suse.cz

- reverted to older version update_gfxmenu due to recent problems
  (#67288)

-------------------------------------------------------------------
Wed Mar  2 10:15:35 CET 2005 - jsrain@suse.cz

- merged texts from proofread

-------------------------------------------------------------------
Wed Mar  2 09:55:37 CET 2005 - jsrain@suse.cz

- fixed neverending loop in update_gfxmenu

-------------------------------------------------------------------
Tue Mar  1 10:34:51 CET 2005 - jsrain@suse.cz

- provide info about grub.conf to repair module if embedding
  GRUB stage1.5
- display proper list of bootloaders (#66933)
- limit the size of the /boot/message archive (#66878)

-------------------------------------------------------------------
Mon Feb 28 16:07:36 CET 2005 - jsrain@suse.cz

- fixed aborting during inst_finish (was crashing YaST)

-------------------------------------------------------------------
Fri Feb 25 14:43:58 CET 2005 - jsrain@suse.cz

- fixed identifying bootloader sections while reading (#66612)

-------------------------------------------------------------------
Fri Feb 25 09:05:14 CET 2005 - jsrain@suse.cz

- added missed translation mark (#8402)
- fixed testsuites
- enabled the bootfloppy icon also on AMD64
- disabled rescue floppy creation on other archs than i386
- 2.11.15

-------------------------------------------------------------------
Mon Feb 21 10:58:13 CET 2005 - jsrain@suse.cz

- use the new scripts for creating boot floppy (images are no
  longer on installation media)
- 2.11.14

-------------------------------------------------------------------
Thu Feb 17 12:14:22 CET 2005 - jsrain@suse.cz

- prevent from inserting language to the offer of boot menu twice
  (#50930)

-------------------------------------------------------------------
Wed Feb 16 13:54:34 CET 2005 - jsrain@suse.cz

- added support for embedding GRUB's stage 1.5
- 2.11.13

-------------------------------------------------------------------
Mon Feb 14 17:32:02 CET 2005 - jsrain@suse.cz

- by default don't merge whole GRUB menus, but only the default
  entry (#50688)
- fixed errors of the bootloader library if using LVM
- 2.11.12

-------------------------------------------------------------------
Thu Feb 10 14:51:08 CET 2005 - jsrain@suse.cz

- fixed errors when merging GRUB menus (#50643)

-------------------------------------------------------------------
Wed Feb  9 14:53:27 CET 2005 - jsrain@suse.cz

- stopped using multiple variables from ProductFeatures for
  creating kernel command line (#50369)
- 2.11.11

-------------------------------------------------------------------
Tue Feb  8 12:58:56 CET 2005 - jsrain@suse.cz

- fixed warning when removed memtest package after modifying
  memtest section in bootloader menu (#50498)

-------------------------------------------------------------------
Mon Feb  7 14:31:48 CET 2005 - jsrain@suse.cz

- merged texts from proofread
- 2.11.10

-------------------------------------------------------------------
Fri Feb  4 11:07:51 CET 2005 - jsrain@suse.cz

- getting additional kernel parameters as one string (#50369)

-------------------------------------------------------------------
Wed Feb  2 18:22:09 CET 2005 - jsrain@suse.cz

- fixed support for localized boot menu, allowed multiple languages
  to be used at once

-------------------------------------------------------------------
Tue Feb  1 21:39:12 CET 2005 - nashif@suse.de

- Disabled @YAST2-CHECKS-PROGRAM@ to fix build
- 2.11.9

-------------------------------------------------------------------
Mon Jan 31 17:32:32 CET 2005 - jsrain@suse.cz

- removed code obsolete after using the bootloader library
  (including the LILO agent)
- adapted to new filenames in GFX menu
- fixed handling of YaSTi's data in comments in configuration files
- by default merging all found GRUB menus
- clean-up of obsolete code
- 2.11.8

-------------------------------------------------------------------
Fri Jan 28 13:46:53 CET 2005 - jsrain@suse.cz

- export GRUB device map information to AutoYaST profile (#49730)

-------------------------------------------------------------------
Tue Jan 25 13:08:49 CET 2005 - jsrain@suse.cz

- adaptations to install properly on MD arrays
- 2.11.7

-------------------------------------------------------------------
Mon Jan 24 16:08:30 CET 2005 - jsrain@suse.cz

- added agent to interface for the bootloader library
- using the now bootloader library for GRUB and LILO configuration
- 2.11.6

-------------------------------------------------------------------
Tue Jan 11 16:43:52 CET 2005 - jsrain@suse.cz

- do not append 'maxcpus=0' to failsafe kernel command line on
  AMD64 (#49059)

-------------------------------------------------------------------
Thu Jan  6 14:14:23 CET 2005 - jsrain@suse.cz

- propose all present kernels for GRUB

-------------------------------------------------------------------
Wed Jan  5 17:10:56 CET 2005 - jsrain@suse.cz

- adapted to interface change of Kernel.ycp
- 2.11.5

-------------------------------------------------------------------
Wed Dec 15 13:13:58 CET 2004 - jsrain@suse.cz

- using new interface of Progress.ycp
- 2.11.4

-------------------------------------------------------------------
Mon Dec 13 18:15:29 CET 2004 - jsrain@suse.cz

- fixed setting GRUB password (#48999)

-------------------------------------------------------------------
Fri Nov 19 16:52:11 CET 2004 - jsrain@suse.cz

- removed the generic MBR code from the package (moved to
  master-boot-code package) (#46406)
- if user selects MBR of other than booting disk as location for
  GRUB, offer changing the order of the disks (#48051)
- 2.11.3

-------------------------------------------------------------------
Tue Nov  9 10:40:18 CET 2004 - jsrain@suse.cz

- fixed automatical boot partition activating during installation
  (#20329)

-------------------------------------------------------------------
Tue Nov  9 08:16:53 CET 2004 - jsrain@suse.cz

- enhanced memtest handling during installation (#46796)

-------------------------------------------------------------------
Mon Nov  8 13:23:42 CET 2004 - jsrain@suse.cz

- better fix of kernel image name update (#46750)

-------------------------------------------------------------------
Thu Nov  4 14:00:10 CET 2004 - jsrain@suse.cz

- removed select () and lookup () builtins usage
- fixed types for CWM
- 2.11.2

-------------------------------------------------------------------
Wed Oct 27 09:49:59 CEST 2004 - jsrain@suse.cz

- adapted to new Mode/Stage interface
- 2.11.1

-------------------------------------------------------------------
Tue Oct 19 13:59:33 CEST 2004 - jsrain@suse.cz

- use unified messages from Label.ycp
- changed boot floppy creator according to new layout of boot
  floppy disks (#43634)
- 2.11.0

-------------------------------------------------------------------
Wed Oct 13 12:44:42 CEST 2004 - jsrain@suse.cz

- add "thash_entries=2097152" to kernel command line on Altix
  Scalable Node (#44174)

-------------------------------------------------------------------
Mon Oct 11 16:09:03 CEST 2004 - jsrain@suse.cz

- adapted to new Arch:: interface

-------------------------------------------------------------------
Wed Oct  6 10:04:38 CEST 2004 - jsrain@suse.cz

- fixed summary if GRUB section name contains HTML tag (#46792)

-------------------------------------------------------------------
Tue Oct  5 12:55:53 CEST 2004 - jsrain@suse.cz

- replace blank spaces in LILO section name with underscores,
  shorten it if it is longer than 15 chars (#46778)
- 2.10.17

-------------------------------------------------------------------
Mon Oct  4 18:59:27 CEST 2004 - jsrain@suse.cz

- if serial parameter is present in menu.lst, don't add gfxboot
  during update (#46680)
- fixed update if root device name contained 'suse' or 'shipped'
  (#46750)
- 2.10.16

-------------------------------------------------------------------
Wed Sep 29 09:14:29 CEST 2004 - jsrain@suse.cz

- do not show the disks order if there is only one disk (#46346)
- 2.10.15

-------------------------------------------------------------------
Thu Sep 23 13:04:08 CEST 2004 - jsrain@suse.cz

- avoid initalizing GRUB structures earlier than needed data is
  known (#45119)
- fixed redrawing the main dialog if loader type changed (#45877)
- 2.10.14

-------------------------------------------------------------------
Mon Sep 20 16:30:38 CEST 2004 - jsrain@suse.cz

- fixes update if SATA devices are used (#44286)
- 2.10.13

-------------------------------------------------------------------
Mon Sep 13 10:59:50 CEST 2004 - jsrain@suse.cz

- allowed to add wildcard entry to GRUB and LILO boot menu (#44742)
- removed dead code (related to items in GRUB section reordering,
  now it is fully handled by Table/Popup
- initialize package manager callbacks before getting boot floppy
  image (in order to ask for media) (#45049)
- prevent from displaying the target device in the summary
  multiple times (#45119)
- 2.10.12

-------------------------------------------------------------------
Tue Sep  7 10:09:14 CEST 2004 - jsrain@suse.cz

- update the default boot section mark properly if a section was
  removed (eg. because of missing kernel) (#44752)

-------------------------------------------------------------------
Mon Sep  6 13:56:56 CEST 2004 - jsrain@suse.cz

- do not use obsolete include commandline/commandline.ycp

-------------------------------------------------------------------
Mon Sep  6 09:44:33 CEST 2004 - jsrain@suse.cz

- avoid calling constructor of Product:: in testsuite (in order to
  build properly)
- save splash type from installation kernel command line to created
  bootloader configuration files (#44683)
- 2.10.11

-------------------------------------------------------------------
Fri Sep  3 13:16:28 CEST 2004 - jsrain@suse.cz

- update devices in bootloader configuration files (SATA devices
  changed from /dev/hd* to /dev/sd*) (#44286)
- provide general Bootloader::Update function that processes all
  needed tasks
- added SetModified to _auto client
- 2.10.10

-------------------------------------------------------------------
Thu Sep  2 13:03:07 CEST 2004 - jsrain@suse.cz

- check dependencies of bootloader-related packages when selecting
  them for installation (#44615)

-------------------------------------------------------------------
Wed Sep  1 08:59:59 CEST 2004 - jsrain@suse.cz

- fixed proposing /etc/grub.conf if /boot is on /dev/md*

-------------------------------------------------------------------
Tue Aug 31 16:46:46 CEST 2004 - jsrain@suse.cz

- fixed building on other archs than i386
- 2.10.9

-------------------------------------------------------------------
Tue Aug 31 14:43:04 CEST 2004 - jsrain@suse.cz

- branched yast2-bootfloppy package (so that the bootfloppy
  functionality is not present in personal as floppy images are
  not present on the media (#44163)
- 2.10.8

-------------------------------------------------------------------
Mon Aug 30 05:19:51 CEST 2004 - nashif@suse.de

- Added GetModified function to _auto client

-------------------------------------------------------------------
Thu Aug 19 12:40:11 CEST 2004 - jsrain@suse.cz

- translate the "Vendor Diagnostic" section in bootloader menu
- removed some unneeded impmorts
- 2.10.7

-------------------------------------------------------------------
Tue Aug 17 11:27:21 CEST 2004 - jsrain@suse.cz

- fixed signatures of handler functions of Table/Popup options
- call efibootmgr with '-v' instead of '-q' (in order to have more
  verbose output in log) (#43625)

-------------------------------------------------------------------
Mon Aug 16 11:16:44 CEST 2004 - jsrain@suse.cz

- fixed printing of summary if location set to all MBRs of disks
  holding the /boot partition on /dev/md*
- fixed activating partitions and writing generic code to MBR if
  installing on /dev/md*
- work correctly with kernel image names also on other archs than
  i386 when creating the previous kernel section
- 2.10.5

-------------------------------------------------------------------
Fri Aug 13 14:55:49 CEST 2004 - jsrain@suse.cz

- log the output of devmap_mknod.sh and /sbin/vgscan (#43758)

-------------------------------------------------------------------
Wed Aug 11 12:50:06 CEST 2004 - jsrain@suse.cz

- prevent from adding trailing blank space to section name on PPC
  (#43599)

-------------------------------------------------------------------
Tue Aug 10 09:15:42 CEST 2004 - jsrain@suse.cz

- merged texts from proofread

-------------------------------------------------------------------
Mon Aug  9 10:25:27 CEST 2004 - jsrain@suse.cz

- fixed crippling of sections of other distros in case of multiboot
  (#43491)
- add 'd' to GRUB installation command only if 1st and 2nd stage
  are on different disks (#43198)
- 2.10.4

-------------------------------------------------------------------
Fri Aug  6 13:19:45 CEST 2004 - jsrain@suse.cz

- minor fixes that made autoinstallation work

-------------------------------------------------------------------
Wed Aug  4 10:10:40 CEST 2004 - jsrain@suse.cz

- more type information for CWM structures
- fixed testsuite
- 2.10.3

-------------------------------------------------------------------
Mon Jul 26 12:58:55 CEST 2004 - jsrain@suse.cz

- fixed routine of merging detected modules for initrd with those
  present in the AI profile during autoinstallation (#43103)

-------------------------------------------------------------------
Mon Jul 19 12:50:24 CEST 2004 - jsrain@suse.cz

- use PackageSystem.ycp modules instead of Require.ycp
- import "Product.ycp" when it is really needed (in order to build)
- 2.10.2

-------------------------------------------------------------------
Fri Jul 16 15:53:09 CEST 2004 - jsrain@suse.cz

- fixed displaying and changing order of disks for GRUB (#42454)
- displaying GRUB's disks order in the summary

-------------------------------------------------------------------
Mon Jul 12 14:27:25 CEST 2004 - jsrain@suse.cz

- writing product name and version as section label to bootloader
  menu (GRUB both text and graphical, lilo graphical) (#31250)
- fixed error messages of the script for /boot/message recreating
- added general function to recreate /boot/message file on
  relevant architectures
- 2.10.1

-------------------------------------------------------------------
Tue Jun 29 13:45:04 CEST 2004 - jsrain@suse.cz

- added possibility to install GRUB on MD device (the way that if
  any of the disks building MD is removed system still boots)
- update zipl.conf before packages update on S390 (#40629)
- added "barrier=off" to failsafe kernel command line on i386, IA64
  and AMD64 (#42526)

-------------------------------------------------------------------
Fri Jun 25 15:36:31 CEST 2004 - jsrain@suse.cz

- added functionality to add section with previous kernel (#36624)
- fixed confusing labels for the boot floppies (#37094)
- fixed confusing code in Bootloader::Write (#40445)

-------------------------------------------------------------------
Thu Jun 24 13:29:08 CEST 2004 - jsrain@suse.cz

- fixed autoinstallation with empty bootloader-related part of the
  AI profile on PPC and IA64 (#41805)

-------------------------------------------------------------------
Thu Jun 17 15:00:57 CEST 2004 - jsrain@suse.cz

- 2.10.0

-------------------------------------------------------------------
Wed Jun 16 14:11:03 CEST 2004 - jsrain@suse.cz

- prevent the "desktop" parameter from being added to kernel
  command line for server products (#41916)
- 2.9.31

-------------------------------------------------------------------
Thu Jun 10 11:36:30 CEST 2004 - jsrain@suse.cz

- change /dev/hd* to /dev/iseries/vd* in the 'boot' option of
  lilo.conf during update of iSeries (#41545)
- fixed creating a new section on PPC and IA64 (#41550)
- 2.9.30

-------------------------------------------------------------------
Sun Jun  6 01:59:50 CEST 2004 - nashif@suse.de

- in autoinst mode, keep initrd modules list (#41681)

-------------------------------------------------------------------
Thu May 27 16:35:45 CEST 2004 - jsrain@suse.cz

- don't display device name if user selected to activate boot
  loader partition ot replace MBR with generic code when preparing
  AutoYaST  profile, as the device names aren't known (#41258)
- allow to install LILO to MD so that if any of disks bulding MD
  array is removed, system still boots (#34122)
- 2.9.29

-------------------------------------------------------------------
Thu May 27 02:38:48 CEST 2004 - nashif@suse.de

- move conversion functions from bootloader_auto to external
  file (#41227)
- Also parse kernel parameters, moved from autoyast2 (#41227)

-------------------------------------------------------------------
Wed May 26 14:31:44 CEST 2004 - jsrain@suse.cz

- fix autoinstallation on all PPC boards (#38991)
- prefer proposed PReP boot partition to already existing (#41213)

-------------------------------------------------------------------
Tue May 25 14:27:40 CEST 2004 - jsrain@suse.cz

- set the I/O scheduler on the kernel command line (#40688)
- fixed bootloader installation on iSeries (jplack) (#41143)
- 2.9.28

-------------------------------------------------------------------
Mon May 24 12:55:15 CEST 2004 - jsrain@suse.cz

- avoid setting vga kernel parameter on PPC and S390 (#40998)
- fixed messing of /etc/lilo.conf when setting the vga parameter
  (#40998)

-------------------------------------------------------------------
Wed May 19 15:06:52 CEST 2004 - jsrain@suse.cz

- fixed filter for possible PReP boot partitions on iSeries - allow
  /dev/iseries/vd* instead of /dev/hd* (#40825)
- 2.9.27

-------------------------------------------------------------------
Tue May 18 13:30:07 CEST 2004 - jsrain@suse.cz

- init board type during autoinstallation on PPC properly (#38991)

-------------------------------------------------------------------
Thu May 13 17:54:54 CEST 2004 - jsrain@suse.cz

- fixed installation on PPC (#34556)
- 2.9.26

-------------------------------------------------------------------
Wed May 12 08:29:20 CEST 2004 - jsrain@suse.cz

- use ELILO-specific entry for the EFI entry label in the
  autoinstallation profile (#36061)
- fix handling of multiple occurences of a kernel parameter in the
  command line (used eg. for console) (#38177)
- fix lilo.conf update on PPC (#39379)

-------------------------------------------------------------------
Tue May  4 09:02:47 CEST 2004 - jsrain@suse.cz

- merged texts from proofread

-------------------------------------------------------------------
Tue May  4 07:58:45 CEST 2004 - jsrain@suse.cz

- add 'selinux=0' kernel parameter for all archs (#39811)
- add 'TERM=dumb' kernel parameter for S390 (#39386)
- 2.9.25

-------------------------------------------------------------------
Tue Apr 27 09:28:42 CEST 2004 - jsrain@suse.cz

- fixed script for updating /boot layout on IPF (#21644)
- fixed the /boot layout update procedure (#21644)
- do not change the EFI nvram on update (#21644)
- fixed testsuite
- 2.9.24

-------------------------------------------------------------------
Thu Apr  8 14:28:19 CEST 2004 - jsrain@suse.cz

- use 'desktop' kernel parameter on desktop products only
- fixed blank spaces in section name after conversion from GRUB to
  LILO (#38017)
- fixed installing rescue kernel to slot A on iSeries (PPC) during
  installation (#35566)

-------------------------------------------------------------------
Wed Apr  7 18:28:02 CEST 2004 - sh@suse.de

- Fixed excessive whitespace after Module:: - bug #38327 

-------------------------------------------------------------------
Wed Apr  7 00:00:47 CEST 2004 - schwab@suse.de

- Add nohalt to failsafe kernel command line on ia64.

-------------------------------------------------------------------
Tue Apr  6 09:01:01 CEST 2004 - jsrain@suse.de

- updating graphical boot menu to contain proper languages (and 
  be small enough to fit in memory) also when running update from
  YaST control center (#38339)
- added 'noresume' parameter to failsafe kernel command line
  (#38400)
- 2.9.22

-------------------------------------------------------------------
Mon Apr  5 15:23:21 CEST 2004 - jsrain@suse.de

- fixed installation if root is on LVM (initializing device mapper
  and LVM properly) (#37290)
- 2.9.21

-------------------------------------------------------------------
Fri Apr  2 15:59:41 CEST 2004 - jsrain@suse.de

- changed license to GPL
- 2.9.20

-------------------------------------------------------------------
Fri Apr  2 09:39:47 CEST 2004 - jsrain@suse.de

- fixed reading and writing of the 'map' option of sections in the
  GRUB's menu.lst (#37971)
- again fixed PPC post-install script (#37262)
- 2.9.19

-------------------------------------------------------------------
Tue Mar 30 17:44:53 CEST 2004 - schwab@suse.de

- Use dev2majminIfNonStandard instead of dev2majmin in BootELILO.
- 2.9.18

-------------------------------------------------------------------
Mon Mar 29 18:16:56 CEST 2004 - jsrain@suse.de

- do not propose to install any bootloader if installing user-mode
  Linux (#37382)

-------------------------------------------------------------------
Mon Mar 29 10:30:31 CEST 2004 - jsrain@suse.de

- fixed errors in log if root on LVM (#37290)
- adapted to changes in CWM
- include desktop file for boot floppy disk creator on i386 only
  (#37209)
- write "lilo" as bootloader type to sysconfig on PPC (#37263)
- do not report incorrect error of PPC bootloader post-install
  script (#37262)
- label the bootloader section on PPC 'linux' (lowercase 'l')
  (#37264)
- do not ask about aborting if just entered and left (#37099)
- write correct kernel to slot A on iSeries (PPC) when configuring
  installed system (#35566)
- 2.9.17

-------------------------------------------------------------------
Fri Mar 26 10:03:50 CET 2004 - jsrain@suse.de

- check for nil output of runnign bootloader installer (#36927)
- avoid displaying reading progress while updating configuraiton
- 2.9.16

-------------------------------------------------------------------
Thu Mar 25 11:43:52 CET 2004 - jsrain@suse.de

- fixed behavior if installing bootloader to boot sector of
  MD device (#34122)
- do not update graphical boot menu if it is not installed (#36893)
- 2.9.15

-------------------------------------------------------------------
Wed Mar 24 15:33:24 CET 2004 - jsrain@suse.cz

- fixed installation when root is on LVM device
- prepared for EVMS (handle it the same way as LVM)

-------------------------------------------------------------------
Tue Mar 23 12:54:11 CET 2004 - jsrain@suse.cz

- warn user before installing on XFS partition (boot sector doesn't
  have enough free space for containing boot loader) (#36708)

-------------------------------------------------------------------
Mon Mar 22 08:47:51 CET 2004 - jsrain@suse.cz

- logging output of PPC postinstall script (#35833)
- fixed handling of NoPCMCIA kernel parameter (#35674)
- check if language is supported by gfxmenu before setting it as
  default (#36487)
- 2.9.14

-------------------------------------------------------------------
Fri Mar 19 14:55:58 CET 2004 - mvidner@suse.cz

- added AGENT_LIBADD so that agents work from standalone Perl

-------------------------------------------------------------------
Thu Mar 18 10:44:48 CET 2004 - jsrain@suse.cz

- mark settings as changed after bootloader switch (#36269)
- avoid putting /dev/evms to GRUB's device map and allowing it as
  device to install bootloader to
- create only one entry in the language selection in graphical
  boot menu if English selected

-------------------------------------------------------------------
Wed Mar 17 14:27:15 CET 2004 - jsrain@suse.cz

- allowed to select PPC board type when preparing autoinstallation
  (#36109)
- not reading settings from disk in Mode::config if not explicitly
  asked
- correctly assigning default radio button when asking how to
  switch bootloader
- zipl (S390 loader) switched to Table/Popup interface with just
  one entry (loader type) because of autoinstallation

-------------------------------------------------------------------
Tue Mar 16 08:17:09 CET 2004 - jsrain@suse.cz

- allow selecting all boot loaders in autoinstallation
  configuration (#36109)
- correctly display in summary that no EFI entry will be created
  on IA64 (#35346)
- export global settings of the bootloader properly (#32384,
  #36012)
- support for having both /boot/initrd and (hdx,y)/initrd in
  autoinstallation profile (#32384)
- fixed storing of the gfxmenu option

-------------------------------------------------------------------
Mon Mar 15 12:58:34 CET 2004 - jsrain@suse.cz

- correctly check for swap partitions (filter out the partitions
  that are marked for getting deleted) (#35953)
- avoid writing LILO to /dev/md? (use one of devices building the
  array instead) (#33565)
- prevent kernel options from being added multiple times (#32362)
- 2.9.13

-------------------------------------------------------------------
Fri Mar 12 10:14:26 CET 2004 - jsrain@suse.de

- setting the default language of graphical boot loader, adding
  localized texts
- added support for boot loader entries with diacritics in
  graphical bootloader menu
- creating /boot/zipl directory on S390 (#35662)
- 2.9.12

-------------------------------------------------------------------
Wed Mar 10 10:28:41 CET 2004 - jsrain@suse.de

- adapted boot disks creator to new floppy image names (#33675)

-------------------------------------------------------------------
Wed Mar 10 02:06:47 CET 2004 - sh@suse.de

- V 2.9.11
- Migration to new wizard 

-------------------------------------------------------------------
Tue Mar  9 12:44:48 CET 2004 - jsrain@suse.de

- fixed creating floppy from image with size smaller than the disk
  size (#33675)

-------------------------------------------------------------------
Mon Mar  8 08:45:50 CET 2004 - jsrain@suse.de

- fixed post install script on PPC (#35436)
- fixed testsuite
- ask user before aborting
- setting icon
- 2.9.10

-------------------------------------------------------------------
Thu Mar  4 10:30:52 CET 2004 - jsrain@suse.de

- storing vga value determined during installation, using it when
  proposing new configuration in installed system (#33368)
- preserving user's choce not to create EFI entry while running
  through installation proposal (#35346)

-------------------------------------------------------------------
Wed Mar  3 09:27:42 CET 2004 - jsrain@suse.de

- appending text '(MBR)' to bootloader location description if it
  is MBR of a hard disk (#35255)
- fixed exporting settings for autoinstallation (#35232)
- log exit code of command used to install bootloaer in case of
  failure
- fixed incorrectly reported error when installing LILO (#33905)
- made md-only installation of GRUB possible (#34122)

-------------------------------------------------------------------
Tue Mar  2 11:05:50 CET 2004 - jsrain@suse.de

- finished making data types more strictly
- fixed default section name in lilo.conf on PPC (#35229)

-------------------------------------------------------------------
Mon Mar  1 12:48:34 CET 2004 - jsrain@suse.de

- merged texts from proofread
- more strictly data types (still WIP)
- 2.9.8

-------------------------------------------------------------------
Tue Feb 24 08:31:10 CET 2004 - jsrain@suse.de

- removing ide-scsi emulation parameters from kernel command line
  (#34694)
- use PReP boot partition on the same disk as root partition on
  chrp (PPC) (#34891)
- updated ELILO installation, change partitioning layout during
  ELILO update in order to match Intel's EFI specification (#21644)

-------------------------------------------------------------------
Mon Feb 23 12:39:36 CET 2004 - jsrain@suse.de

- fixed used kernel image name on S390 (now using the one from
  Kernel.ycp) (#34735)
- fixed kernel command line on S390 (#34734)
- 2.9.7

-------------------------------------------------------------------
Thu Feb 19 11:27:28 CET 2004 - jsrain@suse.de

- removed yast2-country from neededforbuild
- writing hardware configuration to sysconfig on S390 instead of
  /etc/chandev

-------------------------------------------------------------------
Tue Feb 17 08:50:18 CET 2004 - jsrain@suse.de

- enabled and fixed command line interface
- properly updating proposed sections of LILO after disk
  repartitioning

-------------------------------------------------------------------
Mon Feb 16 15:12:38 CET 2004 - jsrain@suse.de

- fixed behavior during autoinstalation preparation
- fixed selectin PReP boot partition for installation on PPC (#34570)
- fixed return value of Import function
- fixed text of MBR radio button in AI configuration mode
- keeping corrupted sections in lilo.conf on PPC (#34588)
- 2.9.6

-------------------------------------------------------------------
Tue Feb 10 19:56:37 CET 2004 - arvin@suse.de

- fixed testsuite

-------------------------------------------------------------------
Sat Feb 07 20:47:15 CET 2004 - arvin@suse.de

- removed config files (*.y2cc)
- 2.9.4

-------------------------------------------------------------------
Fri Jan 30 08:15:37 CET 2004 - jsrain@suse.de

- dropped SILO support (SILO was dropped as SPARC is dead)
- reenabled (and fixed) testsuite
- 2.9.3

-------------------------------------------------------------------
Fri Jan 16 15:43:46 CET 2004 - jsrain@suse.de

- merged NI changes from branch
- 2.9.2

-------------------------------------------------------------------
Mon Jan  5 11:32:29 CET 2004 - jsrain@suse.de

- adding resume= kernel parameter for GRUB and LILO (#33640)
- writing kernel append parameters to global section of elilo.conf
  (IA64) (#31736)

-------------------------------------------------------------------
Wed Dec 10 14:55:12 CET 2003 - jsrain@suse.de

- translating also section label in the "default" entry in
  elilo.conf (IA64)

-------------------------------------------------------------------
Tue Dec  9 15:36:47 CET 2003 - jsrain@suse.de

- added command line interface support

-------------------------------------------------------------------
Thu Nov 27 17:20:19 CET 2003 - jsrain@suse.de

- fixes for the new interpreter
- 2.9.1

-------------------------------------------------------------------
Mon Nov 24 18:24:47 CET 2003 - jsrain@suse.de

- fixed changing of GRUB location (#33297)
- updated support of ELILO, several fixes

-------------------------------------------------------------------
Tue Nov 18 13:45:02 CET 2003 - jsrain@suse.de

- switched from kdoc to doxygen

-------------------------------------------------------------------
Thu Oct 30 17:49:22 CET 2003 - jsrain@suse.de

- fixed handling of disks reorder dialog for GRUB configuration
- fixed modifying configuration data according to changed GRUB's
  device map (#32667)

-------------------------------------------------------------------
Wed Oct 29 10:07:20 CET 2003 - jsrain@suse.de

- fixed ensuring that required packages are installed when
  switching bootloader
- fixed sorting of lines in table
- 2.9.0

-------------------------------------------------------------------
Thu Oct 23 18:16:32 CEST 2003 - schwab@suse.de

- Fix quoting in efibootmgr command line.

-------------------------------------------------------------------
Thu Oct 23 12:50:39 CEST 2003 - jsrain@suse.de

- fixed routines used to modify parameters of specified kernel

-------------------------------------------------------------------
Fri Oct 17 11:13:36 CEST 2003 - jsrain@suse.de

- not proceeding with creating boot floppy if image not found
  (#32428)

-------------------------------------------------------------------
Wed Oct 15 16:27:26 CEST 2003 - jsrain@suse.de

- fixed option type for relocatable in elilo.conf (IA64) (#32210)
- fixed option type of "activate" option on PPC
- fixed handling of doublieclick on sections list table
- updated support of IA64 bootloader

-------------------------------------------------------------------
Tue Oct 14 18:08:02 CEST 2003 - jsrain@suse.de

- updated support of S390 bootloader

-------------------------------------------------------------------
Mon Oct 13 10:45:18 CEST 2003 - jsrain@suse.de

- updated support of PPC bootloader

-------------------------------------------------------------------
Mon Oct  6 16:53:52 CEST 2003 - jsrain@suse.de

- added separate fillup templates for different architectures

-------------------------------------------------------------------
Fri Oct  3 14:59:17 CEST 2003 - jsrain@suse.de

- changed internals so that bootloader module now uses CWM

-------------------------------------------------------------------
Mon Sep 22 13:54:59 CEST 2003 - jsrain@suse.de

- fixed assigning of default section when changed default secion's
  label in LILO (#30122)
- 2.8.22

-------------------------------------------------------------------
Fri Sep 19 16:47:07 CEST 2003 - jsrain@suse.de

- fixed testsuite (again)
- 2.8.21

-------------------------------------------------------------------
Thu Sep 18 23:08:24 CEST 2003 - nashif@suse.de

- Fixed testsuite
- 2.8.20

-------------------------------------------------------------------
Thu Sep 18 10:29:15 CEST 2003 - jsrain@suse.de

- again adding maxcpus=0 to failsafe bootloader entry on AMD64
  (#30519)
- fixed possibily missing "splash=silent" in default kernel's
  command line (#31256)
- 2.8.19

-------------------------------------------------------------------
Tue Sep 16 16:51:28 CEST 2003 - jsrain@suse.de

- fixed merging of other GRUB menus (#30757)
- fixed translating of menubutton entry during installation (#31054)
- 2.8.18

-------------------------------------------------------------------
Mon Sep 15 17:44:56 CEST 2003 - jsrain@suse.de

- fixed popup reporting error when creating initrd (#30714)
- fixed detection if root kernel parameter is specified via major
  and minor number (#30842)
- adding only one "splash=silent" to kernel command line (#30860)
- adding "splash=silent desktop" to kernel command line during
  update (#28780)
- propose "floppy" entry to bootloader menu only if floppy drive
  is present (#30772)
- don't install bootloader packages in repair mode (#30272)
- 2.8.17

-------------------------------------------------------------------
Sun Sep 14 21:02:56 CEST 2003 - adrian@suse.de

- make it working in kcontrol

-------------------------------------------------------------------
Fri Sep 12 08:17:22 CEST 2003 - jsrain@suse.de

- not adding maxcpus=0 to failsafe kernel parameters on AMD64
  (#30519)
- fixed updating of kernel image name in bootloader configuration
  files (#30627)
- fixed original bootloader configuration reading during update
  (#30625)

-------------------------------------------------------------------
Thu Sep 11 12:46:41 CEST 2003 - jsrain@suse.de

- removed forgotten debug code (#30396)

-------------------------------------------------------------------
Wed Sep 10 08:13:04 CEST 2003 - jsrain@suse.de

- fixed update of metadata for sysconfig variable LOADER_TYPE
  (#30352)

-------------------------------------------------------------------
Mon Sep  8 09:18:48 CEST 2003 - jsrain@suse.de

- fixed bootloader menu entry - windows -> Windows (like other
  entries) (#29600)
- use device file name when specifying root device for LVM and MD
  instead of using major and minor number (#28028)
- prefix 0x should be added to major/minor number identifying root
  device only for LILO (#29776)
- 2.8.15

-------------------------------------------------------------------
Fri Sep  5 15:10:35 CEST 2003 - jsrain@suse.de

- merged texts from proofread
- fixed configuration proposal when root or boot partition is on md
  (#30122)
- 2.8.14

-------------------------------------------------------------------
Thu Sep  4 12:37:04 CEST 2003 - jsrain@suse.de

- if variable with list of initrd modules in sysconfig doesn't
  exist, set default value to empty (#30020)

-------------------------------------------------------------------
Wed Sep  3 13:34:51 CEST 2003 - jsrain@suse.de

- don't write 'single' to slot A kernel command line on IBM iSeries
  (arch. PPC) (#27984) (olh@suse.de)

-------------------------------------------------------------------
Mon Sep  1 10:04:55 CEST 2003 - jsrain@suse.de

- fixed bootloader installation with numeric (major-minor) root
  device specification (#29776)
- not proposing booting from floppy if /boot is beyond 1024 cylinder
  as it doesn't solve anything (#29524)
- 2.8.13

-------------------------------------------------------------------
Thu Aug 28 14:20:10 CEST 2003 - jsrain@suse.de

- fixed displayed section type in sections summary dialog for
  "other" sections (#29472)
- don't ask for abort confirmation during installation if settings
  were changed in previous run of component from proposal (#29496)
- 2.8.12

-------------------------------------------------------------------
Mon Aug 25 10:00:10 CEST 2003 - jsrain@suse.de

- fixed inconsistence of floppy size (1440kB -> 1.44 MB) (#29142)
- reporting segmentation fault when running bootloader binary
  (#29199)
- added correct help for configuration writing dialog
- improved help text for rescue floppy (#29143)
- 2.8.11

-------------------------------------------------------------------
Mon Aug 18 09:20:32 CEST 2003 - jsrain@suse.de

- fixed creating of boot floppy (#28994)
- updated comments in susconfig fillup (#28845)
- moved dir for backup MBR to /var/lib/YaST2, in /boot leaving just
  last MBR (this way it can be inserted to GRUB menu) (#28802)
- backup-ing areas really affected when saving bootloader
  configuration (MBR of first disk and sector bootloader is
  installed to) (#28803)
- 2.8.10

-------------------------------------------------------------------
Wed Aug 13 14:07:32 CEST 2003 - jsrain@suse.de

- fixed bootloader update
- better comments around YaST2 metadata in generated cfg. files
- 2.8.9

-------------------------------------------------------------------
Tue Aug 12 13:29:35 CEST 2003 - jsrain@suse.de

- added support for not installing any bootloader
- recreate reset menubutton after bootloader switch
- updated update functionality (replace vmlinuz.shipped images with
  vmlinuz, dtto for initrd)

-------------------------------------------------------------------
Mon Aug 11 09:33:26 CEST 2003 - jsrain@suse.de

- not using .shipped image any more (kernel package doesn't contain
  it)
- merged texts from proofread
- added more verbose logging of proposing configuration
- 2.8.8

-------------------------------------------------------------------
Thu Aug  7 15:46:44 CEST 2003 - jsrain@suse.de

- fixed lost sections when changhing bootloader location (#28552)
- not offering to replace partition booting from HDD with partition
  for booting from floppy when changed GRUB location to other disk
  partition if entry for booting from HDD doesn't exist
- fixed proposing of LILO configuration (put multiple times into
  quotes, some options weren't displayed correctly in summary table)
- fixed lost sections in many other cases
- removed popup informing about changed disk partitioning although
  it was unchanged during installation proposal
- 2.8.7

-------------------------------------------------------------------
Mon Aug  4 15:56:18 CEST 2003 - jsrain@suse.de

- added .desktop files
- 2.8.6

-------------------------------------------------------------------
Thu Jul 31 09:29:28 CEST 2003 - jsrain@suse.de

- don't offer extra /boot and / partition as bootloader location
  if they are the same

-------------------------------------------------------------------
Tue Jul 29 08:28:53 CEST 2003 - jsrain@suse.de

- added possibility to clone selected bootloader section (#26458)
- fixed creation of lilo.conf - quotes were missing
- entries to bootloader are to be translated (#26800)

-------------------------------------------------------------------
Wed Jul 23 09:04:04 CEST 2003 - jsrain@suse.de

- Using major/minor number for unusual devices instead of device
  node name in root kernel parameter (#28028)

-------------------------------------------------------------------
Mon Jul 21 17:00:59 CEST 2003 - jsrain@suse.de

- double click on tables now triggers Edit (#25156)
- fixed testuite and building
- 2.8.5

-------------------------------------------------------------------
Tue Jul  8 16:35:47 CEST 2003 - jsrain@suse.de

- fixed question popup if canceling configuration (#27479)
- installing additional copy of bootloader bootsector to bootsector
  of /boot partition for LILO and GRUB (#27389)
- not activating any partition by default if some already active
  (#26278)
- 2.8.4

-------------------------------------------------------------------
Wed Jun 25 10:11:41 CEST 2003 - jsrain@suse.de

- fixed several minor bugs
- 2.8.3

-------------------------------------------------------------------
Mon Jun 23 14:09:14 CEST 2003 - jsrain@suse.de

- fixed common_popups, common_messages -> YCP modules
- fixed missing imports
- 2.8.2

-------------------------------------------------------------------
Thu Jun 12 13:03:52 CEST 2003 - jsrain@suse.de

- fixed file list
- fixed user interface
- 2.8.1

-------------------------------------------------------------------
Wed May 28 15:00:47 CEST 2003 - jsrain@suse.de

- updated PPC bootloader support

-------------------------------------------------------------------
Fri May 16 09:09:46 CEST 2003 - jsrain@suse.de

- fixed collision with driver update (#26717)

-------------------------------------------------------------------
Thu May 15 14:27:25 CEST 2003 - jsrain@suse.de

- updated ELILO (IA64 bootloader) support

-------------------------------------------------------------------
Mon May  5 16:38:39 CEST 2003 - jsrain@suse.de

- updated and optimized some internal structures and related
  functions

-------------------------------------------------------------------
Thu Apr 24 11:19:57 CEST 2003 - jsrain@suse.de

- updated doaboot script (ro@suse.de)

-------------------------------------------------------------------
Wed Apr 23 13:12:31 CEST 2003 - jsrain@suse.de

- updated widget handling functions interface
- updated documentation

-------------------------------------------------------------------
Tue Apr 22 09:57:55 CEST 2003 - jsrain@suse.de

- added possibility to download boot floppy image via FTP/HTTP
  (#26175)
- added possibility to restore last MBR saved during isntallation
  or bootloader configuration (#16338)

-------------------------------------------------------------------
Fri Apr 18 13:18:24 CEST 2003 - jsrain@suse.de

- no more retaking current kernel parameters to bootloader
  configuration file when configuring installed system (#26304)
- fixed devices for MBR/boot partition/root/partition when
  installing on md (#26287)
- not activating any partition during update (#26323)
- better checkign of bootloader-on-floppy installation (#26323)
- in case of inconsistence between sysconfig and bootlaoder cfg.
  file bootloader cfg.file is prefered (#26323)
- fixed possible tmp filename security problem of installation
  on AXP (#26357)
- displaying partition that will be activated and MBR device that
  will be replaced with generic code (partial fix of #26278)
- added possibility to save MBR before bootloader installation and
  insert saved MBR image to GRUB menu (#16338)
- 2.8.0

-------------------------------------------------------------------
Tue Apr  8 09:12:41 CEST 2003 - jsrain@suse.de

- added possibility to save all settings and reinstall bootloader
  although nothing was changed (#24346)

-------------------------------------------------------------------
Fri Apr  4 16:27:36 CEST 2003 - jsrain@suse.de

- code cleanup and optimalization
- added bootloader parameters support, made routines more universal
- documentation update

-------------------------------------------------------------------
Thu Apr  3 17:50:50 CEST 2003 - jsrain@suse.de

- allowed bootfloppy to format floppy disk and select device
- allowed bootfloppy to use custom image (22376)
- other minor bootfloppy updates and code cleanup

-------------------------------------------------------------------
Mon Mar 24 12:07:34 CET 2003 - jsrain@suse.de

- removed reading of initrd modules from install_inf (#24709)

-------------------------------------------------------------------
Fri Mar 21 14:44:31 CET 2003 - jsrain@suse.de

- updated documentation
- updated testsuite
- several minor updates and optimalizations

-------------------------------------------------------------------
Tue Mar 18 13:09:02 CET 2003 - jsrain@suse.de

- fixed undeclared variable title (#25560)
- 2.7.19

-------------------------------------------------------------------
Mon Mar 17 14:24:01 CET 2003 - jsrain@suse.de

- fixed displaying of logs on bootloader errors (#25470)
- 2.7.18

-------------------------------------------------------------------
Mon Mar 17 09:41:07 CET 2003 - jsrain@suse.de

- fixed updating GRUB configuration if entry with other system was
  present and set as default (#25418)
- 2.7.17

-------------------------------------------------------------------
Fri Mar 14 13:26:39 CET 2003 - jsrain@suse.de

- fixed behaviour when iditing empty section, when creating new
  section, add most common keys (#25305)
- fixed initrd modules cloning (#25351)
- 2.7.16

-------------------------------------------------------------------
Tue Mar 11 12:55:43 CET 2003 - jsrain@suse.de

- using activate instead of sfdisk to activate bootloader
  partition, because sfdisk has unwanted side effects (#24740)
- 2.7.15

-------------------------------------------------------------------
Mon Mar 10 11:05:07 CET 2003 - jsrain@suse.de

- fixed filtering of modules added to initrd (#24709)
- fixed partition activation if bootloader in logical disk (#24740)
- 2.7.14

-------------------------------------------------------------------
Fri Mar  7 10:16:51 CET 2003 - jsrain@suse.de

- fixed update from version without sysconfig variables specifying
  used bootloader (#24783)
- fixed reading configuration, not using agent's cache (#24821)
- 2.7.13

-------------------------------------------------------------------
Wed Mar  5 13:48:29 CET 2003 - jsrain@suse.de

- fixed multiple occurences of map option in one GRUB section
  (#24627)
- not adding automatically the apic kernel option (#24668)
- fixed error message in log during saving (#24705)

-------------------------------------------------------------------
Mon Mar  3 12:51:51 CET 2003 - jsrain@suse.de

- added possibility to force complete bootloader save (not save
  only if settings have changed - no UI change, only for other
  modules that need it)
- merged texts from final proofreading
- 2.7.12

-------------------------------------------------------------------
Fri Feb 28 11:04:26 CET 2003 - jsrain@suse.de

- updated the detection of changes of settings (#24422)
- 2.7.11

-------------------------------------------------------------------
Thu Feb 27 12:33:24 CET 2003 - jsrain@suse.de

- fixed ordering of bootloader options (#24420)

-------------------------------------------------------------------
Mon Feb 24 09:20:59 CET 2003 - jsrain@suse.de

- updated confirmation popup after bootloader is isntalled to
  floppy (#23903)
- fixed forgotten saving of cfg. files in some cases (#24073)
- in repair mode reading bootloader type from sysconfig, no probing
  (#24062)
- 2.7.10

-------------------------------------------------------------------
Fri Feb 21 13:11:08 CET 2003 - jsrain@suse.de

- fixed adding of memtest to bootloader menu (#23924)
- fixed help text and behaviour of password option popup (#23954)
- added support for easy updating initrd contents during system
  update (#23976)
- fixed setting focus in popups (#24050)

-------------------------------------------------------------------
Thu Feb 20 09:50:57 CET 2003 - jsrain@suse.de

- changed executing /sbin/mk_initrd -> /sbin/mkinitrd
- reorganized kernel parameters when using GRUB (#23829)
- fixed capitalization of YCC labels (#23848)
- 2.7.9

-------------------------------------------------------------------
Wed Feb 19 14:17:58 CET 2003 - jsrain@suse.de

- changed color of text-mode LILO menu - now is blue
- removed unwanted reseting of "disk" LILO option when reproposing
  configuraition - some systems could be unbootable with LILO
  without possibility to prevent it at installation time
- updated ydoc comments
- fixed conversion between GRUB and LILO (#23826)

-------------------------------------------------------------------
Mon Feb 17 15:57:17 CET 2003 - jsrain@suse.de

- added popup when bootloader saved to floppy (#23571)
- added extra stage in progress bar for reading disks partitioning
  (#23712)
- 2.7.8

-------------------------------------------------------------------
Fri Feb 14 09:33:09 CET 2003 - jsrain@suse.de

- added splash-screen's size parameter when calling mk_initrd
  (#23579)

-------------------------------------------------------------------
Thu Feb 13 10:41:08 CET 2003 - jsrain@suse.de

- fixed floppy entry in bootloader menu behaviour - if installing
  to floppy, hard disk is used instead (#23572)

-------------------------------------------------------------------
Mon Feb 10 16:06:25 CET 2003 - jsrain@suse.de

- fixed proposing with merging GRUB menus, resulted in doubled
  items (#23346)
- merged proofread texts from second and third round
- 2.7.7

-------------------------------------------------------------------
Wed Feb  5 13:36:05 CET 2003 - jsrain@suse.de

- fixed bootloader changing during installation (#20759)
- fixed list of locations to hold bootloader bootsector (#17320)

-------------------------------------------------------------------
Tue Feb  4 13:50:29 CET 2003 - jsrain@suse.de

- updates of autoinstallation

-------------------------------------------------------------------
Mon Feb  3 16:59:29 CET 2003 - jsrain@suse.de

- fixed NCurses usability - focus setting
- 2.7.6

-------------------------------------------------------------------
Fri Jan 31 11:59:29 CET 2003 - jsrain@suse.de

- not adding lvm groups and md disks to device map (#23217)

-------------------------------------------------------------------
Thu Jan 30 09:15:45 CET 2003 - jsrain@suse.cz

- fixed setting of vga= kernel parameter (#23188)

-------------------------------------------------------------------
Wed Jan 29 13:23:45 CET 2003 - jsrain@suse.de

- patched proofread texts

-------------------------------------------------------------------
Tue Jan 28 13:43:45 CET 2003 - jsrain@suse.de

- fixed compilation of MBR only on selected platforms
- 2.7.5

-------------------------------------------------------------------
Mon Jan 27 17:48:21 CET 2003 - jsrain@suse.de

- added new testsuites
- added missing translators comments
- added missing functions comments
- made Replace code in MBR function running
- 2.7.4

-------------------------------------------------------------------
Fri Jan 24 13:04:19 CET 2003 - jsrain@suse.de

- fixed too often blinking floppy
- fixed Changed column modifying

-------------------------------------------------------------------
Thu Jan 23 13:44:33 CET 2003 - jsrain@suse.de

- fixed fillup-template usage
- changed symbols in export map to strings because of
  autoinstallation
- 2.7.3

-------------------------------------------------------------------
Wed Jan 22 14:30:26 CET 2003 - jsrain@suse.de

- fixed meaningless log messages (#23025)

-------------------------------------------------------------------
Fri Jan 17 15:00:17 CET 2003 - jsrain@suse.de

- fixed detection of disks configuration changes that may decide to
  use other bootloader (#22918)
- updated S390 installation
- 2.7.2

-------------------------------------------------------------------
Fri Jan 10 17:25:38 CET 2003 - jsrain@suse.de

- fixed failsafe kernel parameters on i386 (#22539)

-------------------------------------------------------------------
Fri Dec 20 16:37:56 CET 2002 - jsrain@suse.de

- added documentation files

-------------------------------------------------------------------
Thu Dec 19 16:27:40 CET 2002 - jsrain@suse.de

- fixed path to elilo.conf (IA64 only affected) (#22502)

-------------------------------------------------------------------
Tue Dec 17 14:53:24 CET 2002 - jsrain@suse.de

- now using fillup-template for sysconfig/bootloader

-------------------------------------------------------------------
Fri Dec 13 08:48:41 CET 2002 - jsrain@suse.de

- fixed ordering of modules in initrd
- added function for changing write process settings

-------------------------------------------------------------------
Wed Dec 11 11:14:58 CET 2002 - jsrain@suse.de

- if something goes wrong during bootloader installation saving, it
  is now possible to fix configuration (#21076)
- possible to change section type an easy way (#19451)
- dialogs updates
- other updates and fixes
- adding sysconfig metadata
- 2.7.1

-------------------------------------------------------------------
Wed Dec  4 17:46:46 CET 2002 - jsrain@suse.cz

- Removed global variables from Liloagent, now able to be used at
  once for more bootloaders
- Added GRUB option types to LiloAgent
- Removed test mode and possible security problem from bootfloppy
  (#20962)
- Fixed several problems of LiloAgent
- Fixed ask for floppy popup (#10485)
- If no initrd created, GRUB's menu.lst doesn't contain it now
  (#21469)
- 2.7.0

-------------------------------------------------------------------
Tue Nov 19 15:19:59 CET 2002 - schwab@suse.de

- Use product name for EFI boot manager entry (#21879).
- Report error when boot loader installation fails.

-------------------------------------------------------------------
Wed Nov 13 09:08:12 CET 2002 - jsrain@suse.cz

- again fixed installing a kernel to *NWSSTG when root is on RAID
  on PPC (#21368)
- creating syntactically correct menu.lst file for GRUB, contents
  may be still incorrect on some servers (#20637)
- 2.6.66

-------------------------------------------------------------------
Tue Nov  5 09:41:05 CET 2002 - jsrain@suse.cz

- Bugfix - LTC1394 - FTP installation to root on LVM didn't install
  a kernel on PPC (#20933)
- 2.6.65

-------------------------------------------------------------------
Wed Oct 30 21:44:47 CET 2002 - kukuk@suse.de

- fix log path in dosilo script
- update_silo_conf: modify version number in /boot/message
- BootSILO.ycp: Don't show popup on success when installing silo

-------------------------------------------------------------------
Wed Oct 30 21:39:20 CET 2002 - kukuk@suse.de

- fix log path in dosilo script
- update_silo_conf: modify version number in /boot/message
- BootSILO.ycp: Don't show popup on success when installing silo

-------------------------------------------------------------------
Tue Oct 29 10:13:28 CET 2002 - jsrain@suse.cz

- fixed target dialog for x86-64 (#21258)
- fixed selecting a prep boot partition on the root drive on PPC
  (#21315)
- fixed installing a kernel to *NWSSTG when root is on RAID on PPC
  (#21368)
- 2.6.64

-------------------------------------------------------------------
Fri Oct 25 14:38:02 CEST 2002 - arvin@suse.de

- log output of mk_initrd also on S390 (bug #21273)
- 2.6.63

-------------------------------------------------------------------
Mon Oct 14 16:50:46 CEST 2002 - jsrain@suse.cz

- fixed activating of boot partition if not instaling bootloader
  (#20874)
- 2.6.62

-------------------------------------------------------------------
Fri Oct 11 11:10:43 CEST 2002 - jsrain@suse.cz

- fixed security problem with permissions of /boot/grub/menu.lst
  (#20803)
- activating /boot partition if grub installed to mbr (part of
  #20637)
- 2.6.61

-------------------------------------------------------------------
Thu Oct 10 17:32:15 CEST 2002 - jsrain@suse.cz

- if bootloader which should be used is not selected for
  installation, backup one is installed on i386 and x86-64
  (grub instead of lilo and lilo instead of grub) (#20759)

-------------------------------------------------------------------
Wed Oct  9 09:22:09 CEST 2002 - jsrain@suse.cz

- now not enabling 2 gettys on same serial line on p690 (#19788)

-------------------------------------------------------------------
Tue Oct  8 14:16:06 CEST 2002 - jsrain@suse.cz

- fixed type in initrd modules ignore list for PPC (#20684)
- 2.6.59

-------------------------------------------------------------------
Mon Oct  7 08:23:36 CEST 2002 - jsrain@suse.cz

- fixed activating boot method on PPC (#20407)
- fixed helptexts on PPC (#20605)
- fixed translating of PPC-specific strings
- 2.6.58

-------------------------------------------------------------------
Fri Oct  4 10:38:02 CEST 2002 - jsrain@suse.cz

- added more comments to bootloader in sysconfig/bootloader (#20385)
- fixed restoring original configuration - could caused unbootable
  system (#20391)
- 2.6.57

-------------------------------------------------------------------
Wed Oct  2 14:01:36 CEST 2002 - jsrain@suse.cz

- fixed update of lilo, resulted in corrupted lilo.conf (#20320)
- fixed errors reporting during bootloader update (#20321)
- fixed activating of initrd at update (#19643)

-------------------------------------------------------------------
Tue Oct  1 15:34:28 CEST 2002 - jsrain@suse.cz

- fixed nasty trap in bootloader installation (now not reseting
  configuration without question) (#20073)

-------------------------------------------------------------------
Fri Sep 27 16:45:01 CEST 2002 - jsrain@suse.cz

- applied patches for PPC (#20178 and #20205 - initrd modules list)

-------------------------------------------------------------------
Fri Sep 27 08:45:51 CEST 2002 - lslezak@suse.cz

- fixed configuration reset at installation proposal
  if partitioning was changed (#20073)
- fixed failsafe options on x86-64 (removed disableapic,
  added iommu=noforce) (#19903)

-------------------------------------------------------------------
Tue Sep 24 11:23:39 CEST 2002 - lslezak@suse.cz

- check if label already exists (in section edit),
  allow labels longer than 15 chars for grub (#19874)
- removed 'nosmp' from failsafe options on x86-64 (#19903)
- don't add rewritten other section to menu (#19990)
- version 2.6.56

-------------------------------------------------------------------
Tue Sep 17 17:13:23 CEST 2002 - lslezak@suse.de

- fixed obsoleted help text in y2cc (#19466)
- version 2.6.55

-------------------------------------------------------------------
Fri Sep 13 13:52:12 CEST 2002 - mvidner@suse.cz

- bootfloppy: enable asking the user for the CD (#19628).
- 2.6.54

-------------------------------------------------------------------
Fri Sep 13 13:25:06 CEST 2002 - fehr@suse.de

- make supression of certain modules (cdrom and usb) work
- version 2.6.53

-------------------------------------------------------------------
Thu Sep 12 19:58:13 CEST 2002 - lslezak@suse.cz

- do not regenerate device.map file at update (part of #19555)
- version 2.6.52

-------------------------------------------------------------------
Thu Sep 12 18:17:11 CEST 2002 - fehr@suse.de

- fix to use lilo on update if there is no /etc/sysconfig/bootloader
  (#19558)

-------------------------------------------------------------------
Thu Sep 12 16:12:56 CEST 2002 - lslezak@suse.cz

- add current kernel parameters to lilo.conf at update (#19415)
- added missing function DisplayLogFile to BootSILO.ycp, BootELILO.ycp
- version 2.6.51

-------------------------------------------------------------------
Thu Sep 12 16:02:49 CEST 2002 - kkaempf@suse.de

- run mkinitrd on PPC if needed (#18276)
- 2.6.50

-------------------------------------------------------------------
Thu Sep 12 11:23:17 CEST 2002 - kkaempf@suse.de

- exclude usb modules from initrd (#19432)
- 2.6.49

-------------------------------------------------------------------
Wed Sep 11 14:02:12 CEST 2002 - lslezak@suse.cz

- don't change configuration if partitioning was changed
  and bootloader location is floppy (at installation proposal) (#19388)
- allow installation on extended partition (at installation) (#19184)
- version 2.6.48

-------------------------------------------------------------------
Tue Sep 10 18:30:26 CEST 2002 - kkaempf@suse.de

- ppc bugfix #18849
- 2.6.47

-------------------------------------------------------------------
Tue Sep 10 17:32:18 CEST 2002 - lslezak@suse.cz

- use lilo instead grub at update
- version 2.6.46

-------------------------------------------------------------------
Tue Sep 10 12:15:10 CEST 2002 - fehr@suse.de

- fix root device detection of mk_lilo_conf
- change default mbr detection in Boot.ycp (#19117)
- prevent blanks in label in BootLILO.ycp (#19181)
- version 2.6.45

-------------------------------------------------------------------
Mon Sep  9 17:59:48 CEST 2002 - lslezak@suse.cz

- allow installation on extended partion (#19184)
- version 2.6.44

-------------------------------------------------------------------
Mon Sep  9 13:40:09 CEST 2002 - mvidner@suse.cz

- Replace whitespace (and nonprintable characters)
  in lilo section labels by an underscore (#19181).
- Properly use / or /boot/ in /boot/grub/menu.lst during upgrade (#19125).
- 2.6.43

-------------------------------------------------------------------
Sun Sep  8 19:47:38 CEST 2002 - mvidner@suse.cz

- Fixed the testsuite.
- 2.6.42

-------------------------------------------------------------------
Sun Sep  8 13:30:47 CEST 2002 - kkaempf@suse.de

- drop "make check" for the moment.

-------------------------------------------------------------------
Fri Sep  6 21:34:54 CEST 2002 - kkaempf@suse.de

- workaround for hwinfo bug (#19071)
- 2.6.41

-------------------------------------------------------------------
Fri Sep  6 17:16:13 CEST 2002 - jsrain@suse.cz

- fixed provides/obsoletes
- 2.6.40

-------------------------------------------------------------------
Fri Sep  6 12:45:21 CEST 2002 - jsrain@suse.cz

- fixed deletion of cfg. file entries wjen using GRUB (Bug #18962)
- fixed rendering GRUB menu on installed system (Bug #18973)
- fixed handling of errors during bootlaoder installation
  (Bug #19020)
- 2.6.39

-------------------------------------------------------------------
Thu Sep  5 21:14:47 CEST 2002 - kkaempf@suse.de

- properly check for update when determing boot type
- 2.6.38

-------------------------------------------------------------------
Thu Sep  5 11:49:23 CEST 2002 - jsrain@suse.cz

- not calling Storage::UseLilo () in Boot module constructor
- 2.6.37

-------------------------------------------------------------------
Thu Sep  5 10:36:55 CEST 2002 - schwab@suse.de

- Move elilo.conf to /boot/efi/SuSE.

-------------------------------------------------------------------
Wed Sep  4 12:35:39 CEST 2002 - jsrain@suse.cz

- fixed bootfloppy function (Bug #17430)
- fixed checking for need to set active partition (Bug #18835)
- fixed reseting bootloader type after partitioning change
- fixed label of sections dialog (Bug #18877)
- 2.6.36

-------------------------------------------------------------------
Tue Sep  3 20:37:36 CEST 2002 - kukuk@suse.de

- installation/src/silo/agents/update_silo_conf: New
  file, modifies silo.conf and boot/message if an update is done.
- installation/src/silo/BootSILO.ycp: Implement calling "dosilo"
  script.
- prom.cc: Add reg string if prom name exists at least once.

-------------------------------------------------------------------
Tue Sep  3 17:05:39 CEST 2002 - jsrain@suse.cz

- fixed usage of Pkg::SourceProvideFile function

-------------------------------------------------------------------
Tue Sep  3 10:28:02 CEST 2002 - jsrain@suse.cz

- if partitioning changes, resets bootloader location to MBR, only
  meaningful partitions possible as bootloader bootsector locations
  (Bug #18744)
- 2.6.35

-------------------------------------------------------------------
Mon Sep  2 17:33:54 CEST 2002 - jsrain@suse.cz

- added reset function (for calling after partitioning changes
  during installation) (Bug #18744)

-------------------------------------------------------------------
Mon Sep  2 10:55:24 CEST 2002 - jsrain@suse.cz

- updating prep boot partition during installation on PPC
  (Bug #18689)
- 2.6.34

-------------------------------------------------------------------
Fri Aug 30 15:54:15 CEST 2002 - jsrain@suse.cz

- fixed bootfloppy creation (not yet tested) (Bug #17430)
- building fixed
- removed shadowed symbols (Bug #18622)
- 2.6.33

-------------------------------------------------------------------
Wed Aug 28 12:13:05 CEST 2002 - kkaempf@suse.de

- fix checking for splashscreen
- 2.6.31

-------------------------------------------------------------------
Wed Aug 28 11:57:22 CEST 2002 - jsrain@suse.cz

- fixed building on SPARC
- removed unneeded files from GRUB installation
- fixed boot floppies location
- fixed logging
- 2.6.32

-------------------------------------------------------------------
Tue Aug 27 16:19:25 CEST 2002 - jsrain@suse.cz

- if no boot message exists not including in menu.lst (Bug #18381)
- fixed ordering of list of kernel images / other partitions
- 2.6.30

-------------------------------------------------------------------
Mon Aug 26 23:39:13 EDT 2002 - nashif@suse.de

- do not reset location value in autoinst mode
- if location is not empty, configure boot device in autoinst
  mode (Avoid calling ConfigureLocation)
- 2.6.29

-------------------------------------------------------------------
Mon Aug 26 17:12:14 CEST 2002 - jsrain@suse.cz

- removed icons from control center on S390 (Bugs #18371 and #18367)
- fixed curses UI buttons (Bug #18333)
- fixed handling of nonwritable floppy (Bug #18312)
- fixed PPC installation (Bug #18140)
- 2.6.28

-------------------------------------------------------------------
Fri Aug 23 18:34:27 CEST 2002 - jsrain@suse.cz

- fixed lists of devices (Bug #18269)
- fixed installation on compaq disk array (Bug #18134)
- 2.6.27

-------------------------------------------------------------------
Tue Aug 20 17:05:05 CEST 2002 - arvin@suse.de

- correctly handle hvc console on ppc
- 2.6.26

-------------------------------------------------------------------
Tue Aug 20 14:48:13 CEST 2002 - jsrain@suse.cz

- fixed original configuration restore when using GRUB
- fixed partition list reading
- 2.6.25

-------------------------------------------------------------------
Mon Aug 19 14:10:01 CEST 2002 - jsrain@suse.cz

- modified failsafe kernel image name for update of lilo
- fixed GRUB save after configuration
- not deleting old device map during installation
- /sbin/elilo now not running after configuration change
- 2.6.24

-------------------------------------------------------------------
Fri Aug 16 14:13:01 CEST 2002 - jsrain@suse.cz

- added universal functions for accessing kernel parameters
  independent on bootloader
- modified failsafe kernel image name
- fixed kdoc comments
- merged proofread texts
- now building initrd on S390
- 2.6.23

-------------------------------------------------------------------
Tue Aug 13 06:49:05 CEST 2002 - jsrain@suse.cz

- fixed handling different BIOS Ids (Bug #17594)
- added disableapic to failsafe kernel command
- 2.6.22

-------------------------------------------------------------------
Fri Aug  9 16:10:37 CEST 2002 - jsrain@suse.de

- fixed installation on S390 (Bug #17244)
- 2.6.21

-------------------------------------------------------------------
Fri Aug  9 09:24:57 CEST 2002 - jsrain@suse.de

- now setting framebuffer vga mode (Bug #17537)
- 2.6.20

-------------------------------------------------------------------
Thu Aug  8 09:59:38 CEST 2002 - jsrain@suse.de

- fixed device name translation for GRUB during installation for
  other systems
- 2.6.19

-------------------------------------------------------------------
Wed Aug  7 15:04:52 CEST 2002 - jsrain@suse.de

- Fix adaptation for multiple 'other' partitions for booting
  for GRUB (#17458)
- 2.6.18

-------------------------------------------------------------------
Wed Aug  7 12:39:25 CEST 2002 - kkaempf@suse.de

- Allow for multiple 'other' partitions for booting (#17458)

-------------------------------------------------------------------
Wed Aug  7 08:45:44 CEST 2002 - jsrain@suse.de

- added support for changing kernel command line for other modules
  when using GRUB easily
- 2.6.17

-------------------------------------------------------------------
Tue Aug  6 16:43:24 CEST 2002 - jsrain@suse.de

- fixed abort button behaviour
- 2.6.16

-------------------------------------------------------------------
Tue Aug  6 15:07:04 CEST 2002 - jsrain@suse.de

- fixed ordering of GRUB commands in menu.lst
- added expert configuration of /etc/grub.conf
- 2.6.15

-------------------------------------------------------------------
Mon Aug  5 18:00:24 CEST 2002 - jsrain@suse.cz

- fixed lilo update problem (Bug #15819)
- fixed bootloader loaction dialog contents (Bug #17320)

-------------------------------------------------------------------
Mon Aug 05 13:11:26 CEST 2002 - arvin@suse.de

- changes for new /etc/install.inf agent

-------------------------------------------------------------------
Mon Aug  5 12:55:29 CEST 2002 - fehr@suse.de

- make BootS390.ycp work again (was broken after 8.0 changes)
- 2.6.13

-------------------------------------------------------------------
Thu Aug  1 15:15:24 CEST 2002 - jsrain@suse.cz

- minor updates and fixes
- 2.6.12

-------------------------------------------------------------------
Tue Jul 30 16:15:24 CEST 2002 - jsrain@suse.cz

- added comments for translators

-------------------------------------------------------------------
Tue Jul 30 15:27:45 CEST 2002 - arvin@suse.de

- fixed configuration of grub

-------------------------------------------------------------------
Mon Jul 29 11:26:24 CEST 2002 - jsrain@suse.cz

- added basic expert dialogs for GRUB
- several fixes
- 2.6.10

-------------------------------------------------------------------
Fri Jul 26 15:44:32 CEST 2002 - jsrain@suse.cz

- fixed configuration of installed system for GRUB
- added password support for GRUB
- added boot from floppy support for GRUB
- 2.6.9

-------------------------------------------------------------------
Fri Jul 26 09:34:02 CEST 2002 - jsrain@suse.cz

- added bootloader graphical screen support for GRUB
- added other OS during installation support for GRUB
- 2.6.8

-------------------------------------------------------------------
Thu Jul 25 15:54:25 CEST 2002 - schwab@suse.de

- Fix doelilo script.

-------------------------------------------------------------------
Thu Jul 25 13:28:41 CEST 2002 - jsrain@suse.cz

- added support for GRUB configuration on running system
- added support for installing GRUB during installation process
- fixed for lilo startup (#17142)
- 2.6.7

-------------------------------------------------------------------
Mon Jul 22 12:20:57 CEST 2002 - kkaempf@suse.de

- prepare for GRUB support

-------------------------------------------------------------------
Wed Jul 17 11:28:44 CEST 2002 - arvin@suse.de

- fixed file list for i386 (use %ix86 macro)

-------------------------------------------------------------------
Fri Jul 12 12:33:34 CEST 2002 - arvin@suse.de

- use proper namespace for Args and CallFunction (#16776)

-------------------------------------------------------------------
Mon Jul  8 16:01:04 CEST 2002 - mvidner@suse.cz

- fixed Provides/Obsoletes (yast2-agent-liloconf)

-------------------------------------------------------------------
Thu Jul 04 20:50:02 CEST 2002 - arvin@suse.de

- moved non binary files to /usr/share/YaST2

-------------------------------------------------------------------
Wed Jul  3 10:38:58 CEST 2002 - lslezak@suse.cz

- fixed installation/src/ppc/agents/Makefile.am (ppc build bug)
- version 2.6.2

-------------------------------------------------------------------
Tue Jul  2 15:31:29 CEST 2002 - lslezak@suse.cz

- merged with yast2-agent-lilo, yast2-agent-prom,
  yast2-config-bootfloppy and yast2 lilo installation part
- renamed to yast2-bootloader
- version 2.6.1

-------------------------------------------------------------------
Tue Jun 25 16:57:19 CEST 2002 - lslezak@suse.cz

- addded editor for expert user
- changed ABC::`abc -> ABC::abc
- version 2.6.0

-------------------------------------------------------------------
Thu Apr 11 11:01:31 CEST 2002 - lslezak@suse.cz

- SuSE-8_0-Branch merged to the head

-------------------------------------------------------------------
Thu Mar 21 15:04:50 CET 2002 - mvidner@suse.cz

- Obsoletes yast2-config-bootloader. (#15135)
- 2.5.13

-------------------------------------------------------------------
Fri Mar 15 12:01:57 CET 2002 - dmeszar@suse.cz

- fixed #14935 (can't close with WM)

-------------------------------------------------------------------
Mon Mar  4 12:12:49 CET 2002 - dmeszar@suse.cz

- fixed bug #14100 (main dialog not hiden when exiting)
- screenshot mode implemented

-------------------------------------------------------------------
Mon Feb 18 19:29:06 CET 2002 - dmeszar@suse.cz

- fixed bug #13505 (incomplete label "Uninstall boot loader from"->
  device name is missing)
- fixed bug #13524 (broken writing of special lilo options
  (like change-rules, disk, map-drive...)

-------------------------------------------------------------------
Mon Feb 11 15:19:24 CET 2002 - dmeszar@suse.cz

- fixed restoring original settings from installation

-------------------------------------------------------------------
Tue Feb  5 13:24:57 CET 2002 - dmeszar@suse.cz

- implemented section order changing

-------------------------------------------------------------------
Mon Jan 28 17:04:55 CET 2002 - dmeszar@suse.cz

- don't read 'user_settings'

-------------------------------------------------------------------
Wed Jan 23 17:44:13 CET 2002 - dmeszar@suse.cz

- fixed rpm dependencied

-------------------------------------------------------------------
Fri Jan 11 19:38:30 CET 2002 - dmeszar@suse.cz

- fixed original lilo.conf restoring

-------------------------------------------------------------------
Sat Dec 22 18:45:31 CET 2001 - dmeszar@suse.cz

- autoinstallation adaptation
- installed linux's scanner
- 3rd param for 'select', fixed specfile

-------------------------------------------------------------------
Fri Nov  9 13:21:52 CET 2001 - dmeszar@suse.cz

- major ui changes- new startup dialog, sequence changed
- addaptation for installation

-------------------------------------------------------------------
Thu Sep 20 19:08:32 CEST 2001 - dmeszar@suse.cz

- module icon changed to 'boot.png' ;)

-------------------------------------------------------------------
Tue Sep 18 15:36:00 CEST 2001 - dmeszar@suse.cz

- module icon changed to 'lilo.png' (#10656)

-------------------------------------------------------------------
Mon Sep 17 14:01:01 CEST 2001 - dmeszar@suse.cz

- bug #10661 fixed (lilo configuration written without change !!)
- bug #10667 fixed (No section is marked as default, if there is the
    keyword 'default' missing in the lilo.conf.)

-------------------------------------------------------------------
Thu Sep 13 16:51:28 CEST 2001 - kendy@suse.cz

- Write the lilo.conf first and then run lilo (not in the reverse
  order...)
- Some unused code removed, lilo_write.ycp is not distributed.

-------------------------------------------------------------------
Mon Sep 10 14:47:28 CEST 2001 - dmeszar@suse.cz

- use Arch:: instead of user_settings

-------------------------------------------------------------------
Tue Sep  4 15:02:23 CEST 2001 - dmeszar@suse.cz

- fix #10062
- fixed the qt-IntField update bug (after creation of
  dialog the intfield doesn't show its actual value
  but shows 0 under qt)

-------------------------------------------------------------------
Fri Aug 31 13:49:03 CEST 2001 - dmeszar@suse.cz

- use 'Add other section' radio button instead of 'add windows/os2 section'
  for sparcs
- removed debug logging

-------------------------------------------------------------------
Mon Aug 27 12:54:32 CEST 2001 - dmeszar@suse.cz

- removed 'uninstall silo', 'install to boot/root' for sparcs
- sparc: if kernel image's path is /'kernel', add '/boot' as prefix
  when checking the kernel existence and description

-------------------------------------------------------------------
Mon Aug 20 16:58:35 CEST 2001 - dmeszar@suse.cz

- fixed section label displaying in summary table ("section label" - > section label)

-------------------------------------------------------------------
Mon Aug 13 17:14:39 CEST 2001 - dmeszar@suse.cz

- fixed description for other sections in summary table

-------------------------------------------------------------------
Wed Aug  8 15:09:04 CEST 2001 - dmeszar@suse.cz

- correct handling od '\' '"' chars when reading ui input fields
- fixed 'other' section removing
- section quota set to 16

-------------------------------------------------------------------
Tue Jul 31 19:07:59 CEST 2001 - dmeszar@suse.cz

- uninstall ability implemnted
- section removing fixed
- don't show 'image' option in options list of image/other section
- help text for options stripped to minimal acceptable extent
- options dialog layout changes
- option editing dialog added

-------------------------------------------------------------------
Mon Jul 30 16:49:14 CEST 2001 - dmeszar@suse.cz

- save confirm dialog added

-------------------------------------------------------------------
Thu Jul 26 18:59:25 CEST 2001 - dmeszar@suse.cz

- proof-read texts, platform dependent code added

-------------------------------------------------------------------
Thu Mar 22 09:27:24 CET 2001 - dmeszar@suse.cz

- initial version<|MERGE_RESOLUTION|>--- conflicted
+++ resolved
@@ -1,16 +1,15 @@
 -------------------------------------------------------------------
-<<<<<<< HEAD
+Wed Jan 25 12:57:38 UTC 2017 - mvidner@suse.com
+
+- Implement simple_mode -> label_proposal (FATE#322328)
+- 3.2.15
+
+-------------------------------------------------------------------
 Fri Jan  6 13:22:36 UTC 2017 - jreidinger@suse.com
 
 - do not crash when switching from no bootloader to grub2 when
   grub2 package is not installed (bsc#1018280)
 - 3.2.14
-=======
-Wed Jan 25 12:57:38 UTC 2017 - mvidner@suse.com
-
-- Implement simple_mode -> label_proposal (FATE#322328)
-- 3.1.208
->>>>>>> efe91fba
 
 -------------------------------------------------------------------
 Tue Jan  3 09:36:01 UTC 2017 - jreidinger@suse.com

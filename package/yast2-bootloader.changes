-------------------------------------------------------------------
<<<<<<< HEAD
Fri Apr 11 14:38:17 UTC 2014 - jreidinger@suse.com

- cleaning up deprecated code to improve stability and maintenance
  of code
- 3.1.22
=======
Tue Apr 15 08:33:29 UTC 2014 - mchang@suse.com

- remove error if boot directory on xfs file system (bnc#864370)
- 3.1.22 
>>>>>>> b2c7e31b

-------------------------------------------------------------------
Thu Apr 10 11:18:51 UTC 2014 - jreidinger@suse.com

- drop not-supported bootloaders except grub1
- 3.1.21

-------------------------------------------------------------------
Tue Apr  8 11:27:42 UTC 2014 - jreidinger@suse.com

- modify proposal to work also during upgrade and propose upgrade
  to grub2 (bnc#872081)
- 3.1.20

-------------------------------------------------------------------
Mon Apr  7 14:57:38 UTC 2014 - jreidinger@suse.com

- return back installation details for tweaking device map
  (bnc#872300)
- 3.1.19

-------------------------------------------------------------------
Fri Apr  4 13:05:55 CEST 2014 - snwint@suse.de

- install mokutil along with shim (bnc #808852)
- fix regular expessions (ported from bnc #743805)
- 3.1.18

-------------------------------------------------------------------
Wed Apr  2 11:26:23 UTC 2014 - jreidinger@suse.com

- fix crash on s390 (bnc#871597)
- 3.1.17

-------------------------------------------------------------------
Wed Apr  2 06:57:01 UTC 2014 - jreidinger@suse.com

- fix autoyast location proposal (bnc#869083)
- 3.1.16

-------------------------------------------------------------------
Wed Apr  2 08:36:41 CEST 2014 - snwint@suse.de

- don't question device mapping passed to us explicitly by autoyast
  (bnc #717978, bnc #870494)

-------------------------------------------------------------------
Fri Mar 28 10:17:07 UTC 2014 - jreidinger@suse.com

- improve support grub2 on non-pc architectures 
  (bnc#866912,bnc#868909)
- 3.1.15

-------------------------------------------------------------------
Fri Mar 28 04:03:54 UTC 2014 - mchang@suse.com

- fix wrong console regexp match (bnc#870514)
- 3.1.14

-------------------------------------------------------------------
Fri Mar 21 10:10:45 CET 2014 - snwint@suse.de

- fix minor typo (bnc #869324)

-------------------------------------------------------------------
Wed Mar 12 09:15:33 UTC 2014 - mchang@suse.com

- fix grub2-*-efi package not installed (bnc#867380) 
- 3.1.13

-------------------------------------------------------------------
Mon Mar 10 12:07:17 UTC 2014 - jreidinger@suse.com

- do not crash if there is no swap partition (bnc#867435)
- 3.1.12

-------------------------------------------------------------------
Mon Mar 10 08:30:40 UTC 2014 - mchang@suse.com

- fix some serial console issues (bnc#862388) (bnc#866710)
- 3.1.11

-------------------------------------------------------------------
Wed Mar  5 10:02:23 CET 2014 - snwint@suse.de

- always allow grub2 (bnc #866863)
- 3.1.10

-------------------------------------------------------------------
Tue Mar  4 16:27:11 CET 2014 - snwint@suse.de

- switch to grub2 on s390x
- support both grub2 & zipl
- drop grub & elilo support from x86
- 3.1.9

-------------------------------------------------------------------
Tue Mar  4 12:03:05 UTC 2014 - jreidinger@suse.com

- fix typo in proposal screen(bnc#866607)
- 3.1.8

-------------------------------------------------------------------
Mon Mar  3 10:06:19 UTC 2014 - jreidinger@suse.com

- fix permissions on file which contain encrypted password to be
  readable only by root(BNC#864544)(CVE#2013-4577)
- 3.1.7

-------------------------------------------------------------------
Thu Feb 27 08:32:24 UTC 2014 - jreidinger@suse.com

- Add support for password in GRUB2 (FATE#315404)
- restructure details dialog in GRUB2 to have better UX
- fix crash of GRUB2 module
- 3.1.6

-------------------------------------------------------------------
Wed Feb 12 10:18:39 UTC 2014 - jreidinger@suse.com

- rephrase bootloader proposal on summary screen (BNC#853058)
- 3.1.5

-------------------------------------------------------------------
Mon Feb 10 10:56:36 CET 2014 - snwint@suse.de

- don't ask to run yast.ssh in second stage as there's no second stage
  anymore (bnc 861537)

-------------------------------------------------------------------
Tue Jan 28 09:56:33 UTC 2014 - jreidinger@suse.com

- Fix examining MBR
- 3.1.4

-------------------------------------------------------------------
Tue Jan 14 10:37:06 UTC 2014 - jreidinger@suse.com

- handle problematic conversion of perl undef in perl-json
  (bnc#858461)
- fix "undefined method `split' for true:TrueClass" with grub2-efi
  (bnc#855568) ( thanks lpechacek )
- always use local parted. It allows to have target system without parted.
- 3.1.3

-------------------------------------------------------------------
Tue Nov  5 13:55:05 CET 2013 - locilka@suse.com

- Using 'Kernel' Yast library for handling modules loaded on boot
  (bnc#838185)
- 3.1.2

-------------------------------------------------------------------
Tue Nov  5 11:05:12 CET 2013 - snwint@suse.de

- use pbl-yaml script to communicate with perl-Bootloader
- 3.1.1

-------------------------------------------------------------------
Wed Sep 18 12:27:52 UTC 2013 - lslezak@suse.cz

- do not use *.spec.in template, use *.spec file with RPM macros
  instead
- 3.1.0

-------------------------------------------------------------------
Fri Aug 23 13:37:42 CEST 2013 - snwint@suse.de

- desktop files now also for s390
- 3.0.3

-------------------------------------------------------------------
Tue Aug  6 19:50:43 UTC 2013 - lslezak@suse.cz

- removed obsolete BuildRequires: yast2 and yast2-core
- 3.0.2

-------------------------------------------------------------------
Thu Aug  1 14:52:09 UTC 2013 - lslezak@suse.cz

- move the development documentation to devel-doc subpackage
- removed obsolete BuildRequires, not needed anymore:
  docbook-xsl-stylesheets doxygen gcc-c++ libxslt perl-Bootloader
  perl-gettext perl-XML-Writer sgml-skel swig update-alternatives
  libtool yast2-installation yast2-packager yast2-perl-bindings
  yast2-pkg-bindings yast2-storage yast2-testsuite
- 3.0.1

-------------------------------------------------------------------
Wed Jul 31 08:27:20 UTC 2013 - yast-devel@opensuse.org

- converted from YCP to Ruby by YCP Killer
  (https://github.com/yast/ycp-killer)
- version 3.0.0

-------------------------------------------------------------------
Fri Jun 14 11:55:44 CEST 2013 - snwint@suse.de

- remove limal reference
- 2.24.1

-------------------------------------------------------------------
Wed Mar  6 17:21:06 CET 2013 - snwint@suse.de

- set secureboot default to firmware status
- 2.23.12

-------------------------------------------------------------------
Mon Feb 25 16:33:16 CET 2013 - snwint@suse.de

- support uefi secureboot
- Propose grub2 theme path
- 2.23.11

-------------------------------------------------------------------
Mon Feb  4 15:05:47 CET 2013 - snwint@suse.de

- write gpt bootcode on gpt disks (fate #313880)
- fix initrd selection due to initrd-*-kdump in our new kernel packages
- take boot code from syslinux instead of master-boot-code package
- 2.23.10

-------------------------------------------------------------------
Mon Feb  4 13:42:36 CET 2013 - snwint@suse.de

- fix automake file
- 2.23.9

-------------------------------------------------------------------
Fri Jan 11 17:17:18 CET 2013 - snwint@suse.de

- jsuchome: /sbin/SuSEconfig call removed
- mchang: some bug fixing and improve grub2's summary
- 2.23.8

-------------------------------------------------------------------
Thu Aug 30 12:13:29 CEST 2012 - mchang@suse.com

- remove vga=ask
- add option to disable os-prober

-------------------------------------------------------------------
Fri Jul 13 15:40:46 CEST 2012 - mchang@suse.com

- support failsafe kernel parameters
- use product name in distributor
- rearrange widgets in dialog
- fix redundant kernel append
- 2.23.7

-------------------------------------------------------------------
Mon Jul  9 13:08:29 CEST 2012 - ug@suse.de

- fixed rnc schema file (bnc#752450)
- 2.23.6

-------------------------------------------------------------------
Wed Jul  4 09:44:00 CEST 2012 - mchang@suse.de

- set leagcy grub as default for xen pv guest
- use 'auto' for default gfxmode
- replace background with theme
- support editing GRUB_DISTRIBUTOR
- make vgamode widget wider
- 2.23.5

-------------------------------------------------------------------
Mon Jun  4 15:51:19 CEST 2012 - mchang@suse.com

- support console related global options gfxterm, serial, gfxbackground
  and gfxmode
- 2.23.4

-------------------------------------------------------------------
Tue Apr 24 15:06:19 CEST 2012 - snwint@suse.de

- don't do kexec on hyper-v (bnc#732693)
- 2.23.3

-------------------------------------------------------------------
Mon Apr 23 12:40:24 CEST 2012 - mchang@suse.com

- add "Boot Loader Options" dialog for grub2-efi that provides widgets for
  manipulating global options. These options include timeout, vgamode,
  append and default.
- add widgets for enabling serial console and specify it's arguments on
  "Boot Loader Options" dialog.
- add "Boot Loader Options" dialog for grub2 that provides widgets for
  manipulating global options. These options include activate, generic_mbr,
  timeout, vgamode, append and default.
- 2.23.2

-------------------------------------------------------------------
Mon Apr 23 11:35:06 CEST 2012 - snwint@suse.de

- adapted ssh command for 2nd stage ssh installation (bnc#745340)

-------------------------------------------------------------------
Thu Mar 22 10:56:28 UTC 2012 - mchang@suse.com

- add kernel parameters (detected necessary and user specfied one during
  installation) to grub2's config file (bnc#752939)
- 2.23.1

-------------------------------------------------------------------
Thu Mar 22 10:56:28 UTC 2012 - mchang@suse.com

- add new grub2-efi module to support booting on UEFI firmware.

-------------------------------------------------------------------
Wed Mar 14 15:43:44 CET 2012 - aschnell@suse.de

- adapted ssh command for 2nd stage ssh installation (bnc#745340)

-------------------------------------------------------------------
Mon Mar  5 14:42:10 CET 2012 - mchang@suse.com

- add basic grub2 support that only handles installs
- 2.23.0

-------------------------------------------------------------------
Fri Jan 13 11:31:51 CET 2012 - jsuchome@suse.cz

- added GfxMenu::Update to the client, so calling does not require
  package dependency (bnc#730391)
- 2.22.0

-------------------------------------------------------------------
Fri Nov 25 12:17:41 UTC 2011 - coolo@suse.com

- add libtool as buildrequire to avoid implicit dependency

-------------------------------------------------------------------
Fri Oct 21 15:34:43 CEST 2011 - snwint@suse.de

- yast2-storage uses fake uuids for btrfs handling; adjust our
  code (bnc #707450)
- 2.21.2

-------------------------------------------------------------------
Tue Oct 18 13:44:46 CEST 2011 - snwint@suse.de

- fix bootloader package handling (bnc #716404)
- 2.21.1

-------------------------------------------------------------------
Tue Oct  4 10:06:56 UTC 2011 - cfarrell@suse.com

- license update: GPL-2.0+
  SPDX format

-------------------------------------------------------------------
Mon Sep 26 12:54:57 CEST 2011 - visnov@suse.cz

- set dialog title
- 2.21.0 

-------------------------------------------------------------------
Wed Sep 21 12:37:32 CEST 2011 - snwint@suse.de

- revert kernel-*-base change
- 2.20.5

-------------------------------------------------------------------
Wed Sep 21 11:55:12 CEST 2011 - snwint@suse.de

- enable resume for s390x (bnc #692606)
- kernel images are in kernel-*-base package
- 2.20.4

-------------------------------------------------------------------
Mon Sep 19 17:14:01 CEST 2011 - snwint@suse.de

- s390x: add hvc_iucv=8 to boot options (bnc #718089)
- 2.20.3

-------------------------------------------------------------------
Fri Sep 16 15:27:09 CEST 2011 - snwint@suse.de

- fix typo
- 2.20.2

-------------------------------------------------------------------
Fri Aug  5 12:30:54 CEST 2011 - tgoettlicher@suse.de

- fixed .desktop file (bnc #681249)

-------------------------------------------------------------------
Mon Mar 21 14:26:51 CET 2011 - jreidinger@suse.de

- fix detection of other linux partitions (BNC#675224)

-------------------------------------------------------------------
Tue Feb 22 11:30:20 UTC 2011 - jreidinger@novell.com

- during probe of partitions don't try to mount encrypted one
  (bnc#673906)
- 2.20.1

-------------------------------------------------------------------
Mon Jan 10 12:56:07 UTC 2011 - jreidinger@novell.com

- add missing file to tarball

-------------------------------------------------------------------
Thu Dec 30 08:52:36 UTC 2010 - jreidinger@novell.com

- allow to not specify vga mode for boot (bnc#643984)
- improve help text for menu section (bnc#621290)
- explicitelly  mention variables to compare to avoid problems with nil
  value (consider nil as false)
- number of partition can be integer so always convert it to string
- more explanation for warning messages with hint how to solve it
- 2.19.16

-------------------------------------------------------------------
Wed Jun  2 17:06:53 CEST 2010 - juhliarik@suse.cz

- added update of fix for (bnc#604401)
- 2.19.15 

-------------------------------------------------------------------
Wed May 19 09:57:34 CEST 2010 - juhliarik@suse.cz

- added xen boot section as default during installation on 
  PV guest (bnc#604401)
- 2.19.14

-------------------------------------------------------------------
Thu May  6 13:15:18 CEST 2010 - juhliarik@suse.cz

- added patch for (bug#448883)
- 2.19.13

-------------------------------------------------------------------
Tue Apr 13 14:15:33 CEST 2010 - juhliarik@suse.cz

- added fix for troubles with using uuid names (bnc#594482)
- 2.19.12

-------------------------------------------------------------------
Thu Apr  8 15:55:40 CEST 2010 - juhliarik@suse.cz

- added patch for enable/disable SELinux (fate#309275)
- 2.19.11

-------------------------------------------------------------------
Wed Mar 31 12:09:27 CEST 2010 - juhliarik@suse.cz

- added fix for sending empty "boot_custom" (bnc#589433)
- 2.19.10

-------------------------------------------------------------------
Tue Mar 23 11:00:00 CET 2010 - juhliarik@suse.cz

- added fix for checking custom boot partition (bnc#588770)
- 2.19.9 

-------------------------------------------------------------------
Tue Mar 16 17:35:52 CET 2010 - juhliarik@suse.cz

- added fix for adding XEN section on IA64 (bnc#588609) 

-------------------------------------------------------------------
Tue Mar  9 16:17:10 CET 2010 - juhliarik@suse.cz

- added fix for using device map in autoyast profile (bnc#585824)
- 2.19.8 

-------------------------------------------------------------------
Fri Feb 26 10:20:10 CET 2010 - juhliarik@suse.cz

- added fix for creating sysconfig directory file (bnc#583088)
- 2.19.7

-------------------------------------------------------------------
Mon Feb 22 12:10:48 CET 2010 - juhliarik@suse.cz

- added fix for detection of UEFI (bnc#581213)
- 2.19.6 

-------------------------------------------------------------------
Thu Feb 11 16:16:12 CET 2010 - juhliarik@suse.cz

- added fix for calling mkinitrd if vga is "normal" (bnc#292013)
- 2.19.5 

-------------------------------------------------------------------
Thu Feb 11 13:36:28 CET 2010 - juhliarik@suse.cz

- added fix for using persistent device names (bnc#533782) 

-------------------------------------------------------------------
Thu Feb 11 12:13:19 CET 2010 - juhliarik@suse.cz

- added fix for using encrypted swap partition (bnc#577127)
- 2.19.4

-------------------------------------------------------------------
Thu Feb 11 10:55:21 CET 2010 - juhliarik@suse.cz

- added fix for detection of QEMU (bnc#571850)
- 2.19.3 

-------------------------------------------------------------------
Wed Feb 10 13:49:32 CET 2010 - juhliarik@suse.cz

- added fix for adding crashkernel option to XEN kernel 
  (bnc#578545)

-------------------------------------------------------------------
Tue Feb  9 16:30:04 CET 2010 - juhliarik@suse.cz

- solved problem with wrtting to floppy (bnc#539774) 

-------------------------------------------------------------------
Tue Feb  9 16:03:31 CET 2010 - juhliarik@suse.cz

- added fix for deleting Custom Boot Partition (bnc#544809)
- 2.19.2 

-------------------------------------------------------------------
Thu Jan 28 16:08:30 CET 2010 - juhliarik@suse.cz

- added commnets for using options in /etc/sysconfig/bootloader
  (bnc#511319)
- 2.19.1

-------------------------------------------------------------------
Wed Jan 13 18:56:03 CET 2010 - kmachalkova@suse.cz

- Adjusted .desktop file(s) to wrap /sbin/yast2/ calls in xdg-su
  where root privileges are needed, removed X-KDE-SubstituteUID key 
  (bnc#540627)

-------------------------------------------------------------------
Tue Jan 12 13:07:25 CET 2010 - juhliarik@suse.cz

- added fix for data in device.map if MD RAID from Intel is used
  (bnc#568837) 
- 2.19.0

-------------------------------------------------------------------
Wed Dec  9 11:39:18 CET 2009 - juhliarik@suse.cz

- added patch for KMS (bnc#561566) 

-------------------------------------------------------------------
Mon Dec  7 14:26:19 CET 2009 - juhliarik@suse.cz

- added fix for problem with characters in name (bnc#558542) 

-------------------------------------------------------------------
Fri Dec  4 16:14:07 CET 2009 - juhliarik@suse.cz

- added fix for section name mismatch in lilo.conf for PPC
  (bnc#441051)

-------------------------------------------------------------------
Tue Oct 13 15:41:07 CEST 2009 - juhliarik@suse.cz

- deleted handling of luks_root and updating initrd for encrypted
  "/" (bnc#528474)
- 2.18.17 

-------------------------------------------------------------------
Mon Sep 21 10:40:13 CEST 2009 - juhliarik@suse.cz

- added fix for missing persistent device names in mapping for
  perl-Bootloader (bnc#534905A)
- 2.18.16 

-------------------------------------------------------------------
Thu Sep 17 12:43:53 CEST 2009 - juhliarik@suse.cz

- added fix for typy in help (bnc#532904) 

-------------------------------------------------------------------
Fri Sep  4 17:50:39 CEST 2009 - juhliarik@suse.cz

- fixed type (bnc#535442) 

-------------------------------------------------------------------
Thu Sep  3 13:27:09 CEST 2009 - juhliarik@suse.cz

- added fixed in help text convert "XEN" to "Xen" (bnc#532512)

-------------------------------------------------------------------
Thu Sep  3 13:10:07 CEST 2009 - juhliarik@suse.cz

- added fix for editing boot section (bnc#535739) 
- 2.18.15

-------------------------------------------------------------------
Thu Aug  6 10:31:03 CEST 2009 - juhliarik@suse.cz

- added support for enable SELinux (fate#305557)
- 2.18.14 

-------------------------------------------------------------------
Tue Aug  4 16:52:57 CEST 2009 - juhliarik@suse.cz

- added support for redundancy md array (fate#305008)
- 2.18.13

-------------------------------------------------------------------
Fri Jul 31 11:55:40 CEST 2009 - aschnell@suse.de

- adapted to changes in yast2-storage
- 2.18.12

-------------------------------------------------------------------
Tue Jul 28 13:21:34 CEST 2009 - juhliarik@suse.cz

- added support for luks_root also to xen sections with kernel-xen 

-------------------------------------------------------------------
Tue Jul 28 10:29:13 CEST 2009 - juhliarik@suse.cz

- reorganize UI widgets in GRUB global options 

-------------------------------------------------------------------
Mon Jul 27 15:48:32 CEST 2009 - juhliarik@suse.cz

- added support for enable/disable acoustinc signals (fate#305403)
- 2.18.11 

-------------------------------------------------------------------
Fri Jul 24 14:54:16 CEST 2009 - juhliarik@suse.cz

- added support for encrypted disk (fate#305633)
- 2.18.10 

-------------------------------------------------------------------
Mon Jul 20 16:51:05 CEST 2009 - juhliarik@suse.cz

- added client bootloader_preupdate it takes care about calling 
  Storage::Update() (bnc#414490)
- added fix for using iscsi disk (bnc#393928)
- updated help text (bnc#511007)
- enabled change bootloader settings via one-click in installation
  summary (fate#303643)
- deleted warning message about using ext4
- updated proposal and using checkboxes Boot from Boot Partition
  and Boot from Extended Partition
- 2.18.9

-------------------------------------------------------------------
Mon Jun  8 10:37:27 CEST 2009 - jsrain@suse.cz

- do not add 'ide=nodma' to failsafe kernel parameter (bnc#510784)

-------------------------------------------------------------------
Mon May 25 16:23:55 CEST 2009 - jreidinger@suse.cz

- refactor Update code (update between products)

-------------------------------------------------------------------
Wed May 20 14:20:57 CEST 2009 - juhliarik@suse.cz

- fixed additional options for memory test section (bnc#396150)
- fixed problems with empty settings in autoyast profile for 
  memory test section (bnc#390659)
- fixed problem with custom (disable) gfxmenu option in autoyast
  profile (bnc#380509) 
- fixed deleting gfxmenu option if there is defined serial console
  (bnc#346576)
- added support check for ext4 (fate#305691)
- 2.18.8

-------------------------------------------------------------------
Mon May 18 17:45:52 CEST 2009 - juhliarik@suse.cz

- added fix for changing device map in y2-bootloader (bnc#497944)
- added warning message if there is not valid configuration for
  soft-raid (bnc#501043) 

-------------------------------------------------------------------
Thu May  7 10:05:02 CEST 2009 - juhliarik@suse.cz

- added fix for checking soft-raid devices in device.map
  (bnc#494630)
- added fix for changing device map in y2-bootloader (bnc#497944)
- 2.18.7

-------------------------------------------------------------------
Tue Apr 28 16:48:12 CEST 2009 - juhliarik@suse.cz

- added updated patch from IBM and reipl (bnc#471522) 

-------------------------------------------------------------------
Tue Apr 28 16:37:43 CEST 2009 - juhliarik@suse.cz

- disable checking thinkpad sequence in MBR also save content of 
  MBR (bnc#464485) 

-------------------------------------------------------------------
Wed Apr 22 15:47:26 CEST 2009 - jreidinger@suse.cz

- code clean
- add interface for new perl-Bootloader MBR tools 
- add missing short-cuts for widgets

-------------------------------------------------------------------
Thu Apr 16 14:52:23 CEST 2009 - juhliarik@suse.cz

- added fix for commandline interface (bnc#479069) 

-------------------------------------------------------------------
Wed Apr 15 11:31:40 CEST 2009 - juhliarik@suse.cz

- added back function setKernelParam (bnc#495048)
- 2.18.6 

-------------------------------------------------------------------
Tue Apr 14 13:25:52 CEST 2009 - juhliarik@suse.cz

- updated timeout for ppc and elilo both to seconds
- 2.18.5 

-------------------------------------------------------------------
Tue Apr 14 11:44:43 CEST 2009 - juhliarik@suse.cz

- added fix for troubles with analyse of MBR on soft riad 
  (bnc#483797) 

-------------------------------------------------------------------
Fri Apr 10 15:18:33 CEST 2009 - juhliarik@suse.cz

- added fix for problem with special chars in menu.lst (bnc#456362) 

-------------------------------------------------------------------
Fri Apr 10 14:15:02 CEST 2009 - juhliarik@suse.cz

- added fix for troubles with help in boot menu (bnc#384768) 

-------------------------------------------------------------------
Tue Apr  7 15:50:12 CEST 2009 - juhliarik@suse.cz

- refactoring UI is done (fate#305268)
- fixed problem with providing vga modes list in grub(bnc#362517)
- fixed troubles with short input field for devices (bnc#396387)
- fixed problem with setup of password for grub 
  (bnc#407887,#433854,#450470)
- fixed problem with keyboard shortcuts (bnc#414989)
- setup for console in grub was rewritten (bnc#431515)
- 2.18.4 

-------------------------------------------------------------------
Mon Feb 16 14:42:56 CET 2009 - juhliarik@suse.de

- added fix for problem with wrong init for storage library 
  (bnc#464090)
- updated fix for increase performance on huge machine (bnc#468922)
- added fix for checking GPT and using the 4th partition for 
  booting (bnc#474854)
- added quit booting "splash=silent quiet" (bnc#475194)
- updated change log for using convention (bnc#no,fate#no etc.)
- 2.18.3

-------------------------------------------------------------------
Mon Feb  9 15:42:12 CET 2009 - juhliarik@suse.de

- added fix for using buttons (bnc#440553)
- added fix for checking boot device on mac machines (bnc#343670)
- 2.18.2 

-------------------------------------------------------------------
Wed Feb  4 14:50:21 CET 2009 - juhliarik@suse.cz

- added fix for problem with unnecessary popup mesage for writting
  bootloader to floppy (bnc#333459)
- added fix meesage about writting bootloader to floppy includes 
  "Cancel" button (bnc#433348)
- changed text about using XFS there is used "may not" insted of 
  "will not" (bug#449823)  
- updated help text
- 2.18.1

-------------------------------------------------------------------
Wed Feb  4 12:15:21 CET 2009 - juhliarik@suse.cz

- added fix for finding the smallest partition on pmac machine
  (bnc#459860)
- updated function Dev2MountByDev() which can run long time if
  machine included huge number of disks (bnc#468922)
- added fix for problem with adding boot entry to EFI if
  installation run on different disk but with same boot partition
  (bnc#450682)
- added fix for using translated text in bootloader e.g. Image,
  Other (bug#445999)
- 2.18.0

-------------------------------------------------------------------
Tue Jan 20 14:11:38 CET 2009 - juhliarik@suse.cz

- added fix for problem with calling parted each time when
  yast2-bootloader is called (bnc#461613,#357290) 

-------------------------------------------------------------------
Thu Jan 15 15:28:38 CET 2009 - juhliarik@suse.cz

- added fix for problem with lines_cache_id == "" -it is cause of
  error output from perl-Bootloader (bnc#464098) 

-------------------------------------------------------------------
Wed Jan 14 13:59:14 CET 2009 - juhliarik@suse.cz

- added fix for changing EFI label in running system (bnc#269198)
- added fix for problem with primary language in GRUB (bnc#447053) 

-------------------------------------------------------------------
Thu Dec 11 17:43:40 CET 2008 - juhliarik@suse.cz

- added fix for problem with autoinstallation and powerlilo 
  (bnc#439674)
- added fix for (bnc#450506) root=kernelname
- added fix for problem with adding kernel to proposal (SLERT)
  (bnc#450153) 
- 2.17.46

-------------------------------------------------------------------
Mon Dec  8 15:41:43 CET 2008 - juhliarik@suse.cz

- added fix for problem with installation if boot device is NFS
  (bnc#440183) 

-------------------------------------------------------------------
Sun Dec  7 14:45:22 CET 2008 - juhliarik@suse.cz

- deleted support of detail settings for trustedgrub because it is
  not supporeted by trustedgrub package 

-------------------------------------------------------------------
Thu Dec  4 09:34:22 CET 2008 - juhliarik@suse.cz

- 2.17.45 

-------------------------------------------------------------------
Tue Dec  2 16:28:27 CET 2008 - juhliarik@suse.cz

- added fix for onetime boot if default is windows (bnc#339024) 

-------------------------------------------------------------------
Tue Dec  2 15:35:30 CET 2008 - juhliarik@suse.cz

- updated heuristic for adding other OS to menu.lst for GRUB 
  (bnc#448010) 

-------------------------------------------------------------------
Mon Dec  1 16:07:54 CET 2008 - juhliarik@suse.cz

- added fix for proposal if MBR include Vista code and "/" is on
  logical partition (bnc#450137)
- added update of handling serial console (bnc#449726)
- 2.17.44

-------------------------------------------------------------------
Mon Dec  1 14:32:09 CET 2008 - juhliarik@suse.cz

- added fix for problem with multipath (bnc#448110)
- added fix for problem with cloning boot sections (bnc#450190) 

-------------------------------------------------------------------
Thu Nov 27 18:55:11 CET 2008 - juhliarik@suse.cz

- added fix for problem with missing "console" (bnc#449726) 
- 2.17.43

-------------------------------------------------------------------
Thu Nov 27 16:46:21 CET 2008 - juhliarik@suse.cz

- deleted fix for (bnc#439674) - it fix problem with proposal of 
  globals on PPC (bnc#449747)
- 2.17.42

-------------------------------------------------------------------
Wed Nov 26 16:58:21 CET 2008 - juhliarik@suse.cz

- 2.17.41 

-------------------------------------------------------------------
Wed Nov 26 13:26:21 CET 2008 - juhliarik@suse.cz

- added fix for problem with "boot" in lilo.conf (bnc#449062) 

-------------------------------------------------------------------
Tue Nov 25 15:37:01 CET 2008 - juhliarik@suse.cz

- added fix for problem with changed default section (bnc#446555) 

-------------------------------------------------------------------
Tue Nov 25 10:51:12 CET 2008 - jsrain@suse.cz

- write correct language list in /boot/message (bnc#447053)

-------------------------------------------------------------------
Tue Nov 25 10:05:30 CET 2008 - juhliarik@suse.cz

- added fix for recreating device map (bnc#438243)
- updated proposal if boot device is on logical partition 
  (bnc#279837#c53) 

-------------------------------------------------------------------
Mon Nov 24 15:54:41 CET 2008 - juhliarik@suse.cz

- updated proposal of bootloader (bnc#279837#c53)
- added fix for recreating device map if storage change settings
  (bnc#438243)

-------------------------------------------------------------------
Fri Nov 21 12:11:27 CET 2008 - juhliarik@suse.cz

- updated fix for checking if boot entry exist in EFI (bnc#438215)
- 2.17.40 

-------------------------------------------------------------------
Wed Nov 19 13:50:35 CET 2008 - juhliarik@suse.cz

- added fix for problem with writing default kernel args to 
  /etc/sysconfig/bootloader (bnc#440125) 
-2.17.39 

-------------------------------------------------------------------
Wed Nov 12 12:26:47 CET 2008 - juhliarik@suse.cz

- deleted adding beep for booting (bnc#439328) 
- 2.17.38

-------------------------------------------------------------------
Wed Nov 12 10:55:10 CET 2008 - juhliarik@suse.cz

- added fix for problem with missing boot_* in globals (bnc#439674)

-------------------------------------------------------------------
Mon Nov 10 14:46:36 CET 2008 - juhliarik@suse.cz

- added fix for problem with disabled button for detail settings of
  trusted GRUB (bnc#442706)
- added calling function Pkg::SourceProvideFile() (bnc#409927)
- 2.17.37  

-------------------------------------------------------------------
Fri Nov  7 10:29:26 CET 2008 - juhliarik@suse.cz

- added fix for writing crashkernel to bootloader from kdump on ppc
  (bnc#441547)
- added fix for double boot entry twice by efibootmgr (bnc#438215)
- added fix for using fix_chs (bnc#367304)
- 2.17.36 

-------------------------------------------------------------------
Fri Oct 31 12:49:14 CET 2008 - juhliarik@suse.cz

- added better proposal checking elilo ,lilo
- added fix for typo (bnc#439030)
- added fix for selectinf "none" bootloader (bnc#438976)
- 2.17.35 

-------------------------------------------------------------------
Mon Oct 27 12:45:44 CET 2008 - juhliarik@suse.cz

- updated checking of boot device s not on XFS (bnc#438757)
- added fix for problem with generic boot code (bnc#438752) 
- 2.17.34

-------------------------------------------------------------------
Mon Oct 27 10:39:37 CET 2008 - jsrain@suse.cz

- updated method of ThinkPad MBR detection
- 2.17.33

-------------------------------------------------------------------
Mon Oct 27 10:21:57 CET 2008 - juhliarik@suse.cz

- added fix for using persistent device name in lilo (bnc#437764)
- 2.17.32

-------------------------------------------------------------------
Fri Oct 24 14:25:23 CEST 2008 - juhliarik@suse.cz

- added fix for problem with converting lilo to grub during update
  system
- added fix - deleting read-only option for elilo (bnc#438276) 

-------------------------------------------------------------------
Thu Oct 23 14:25:18 CEST 2008 - juhliarik@suse.cz

- added fix for broken titles in lilo (bnc#437693)  

-------------------------------------------------------------------
Tue Oct 21 18:35:31 CEST 2008 - juhliarik@suse.cz

- update for bug with deleting boot section (bnc#436890)
- 2.17.31

-------------------------------------------------------------------
Tue Oct 21 12:01:31 CEST 2008 - juhliarik@suse.cz

- added fix for problem with deleting all boot section for elilo
  (bnc#436890)
- added fox for problem with XEN boot section in domU (bnc#436899)
- 2.17.30

-------------------------------------------------------------------
Fri Oct 17 14:58:02 CEST 2008 - juhliarik@suse.cz

- added fix for adding language to GRUB (bnc#429287)
- 2.17.29

-------------------------------------------------------------------
Thu Oct 16 15:24:21 CEST 2008 - juhliarik@suse.cz

- added fix for using autoyast profil from SLES9 (bnc#344659)

-------------------------------------------------------------------
Thu Oct 16 10:05:03 CEST 2008 - juhliarik@suse.cz

- added fix for handling mounpoints (bnc#431977)

-------------------------------------------------------------------
Wed Oct 15 12:51:29 CEST 2008 - juhliarik@suse.cz

- added fix to proposal with "/" on logical partition (bnc#259050)

-------------------------------------------------------------------
Wed Oct 15 12:21:51 CEST 2008 - jsrain@suse.cz

- handle multipath devices properly when creating device map
  (bnc#433092)
- 2.17.28

-------------------------------------------------------------------
Mon Oct 13 16:40:11 CEST 2008 - juhliarik@suse.cz

- added fix for translation labes for ELILO (bnc#151486)
- added fix for typo in help text (bnc#433424)
- added fix for problem with device names in live CD installation
  (bnc#432699) 
- 2.17.27

-------------------------------------------------------------------
Fri Oct 10 14:50:31 CEST 2008 - jsrain@suse.cz

- fixed bootloader proposal in mixed standalone disk and BIOS-RAID
  environments (bnc#433092)
- issue a warning if /boot directory is on XFS on x86 boot
  architecture (bnc#429042)

-------------------------------------------------------------------
Wed Oct  8 15:32:09 CEST 2008 - juhliarik@suse.cz

- added fix for handling nil from function InitializeBootloader()

-------------------------------------------------------------------
Wed Oct  8 10:39:12 CEST 2008 - juhliarik@suse.cz

- added fix for adding crashkernel from y2-kdump (bnc#432651)
- added fix for writing proposal (bnc#433344)
- added fix for checking if boot device is on raid0 (bnc#156800)
- 2.17.26 

-------------------------------------------------------------------
Fri Oct  3 17:28:27 CEST 2008 - juhliarik@suse.cz

- added fix for installing packages (bnc#431580)
- added fix for 2 identical section in powerLILO (bnc#427730)
- added fix for mapping disk by label for powerLILO (bnc#41497)
- 2.17.25

-------------------------------------------------------------------
Tue Sep 30 13:37:44 CEST 2008 - juhliarik@suse.cz

- updated fix for converting LILO to GRUB (bnc#430579)
- 2.17.24

-------------------------------------------------------------------
Mon Sep 29 17:10:36 CEST 2008 - juhliarik@suse.cz

- added new dialog for updating from lilo to grub (bnc#430579)
- 2.17.23

-------------------------------------------------------------------
Mon Sep 29 15:45:41 CEST 2008 - jsrain@suse.cz

- fixed no scrren contents after changing loader type (bnc#427622)
- avoid mixing options of different bootloader after loaded type
  change

-------------------------------------------------------------------
Thu Sep 25 17:44:24 CEST 2008 - juhliarik@suse.cz

- added fix for problem with changed default name (bnc#169062)
- added fix for problem with editing custom boot  (bnc#395009)
- added fix for problem with timeout update (bnc#395851)
- 2.17.22

-------------------------------------------------------------------
Thu Sep 18 17:39:43 CEST 2008 - juhliarik@suse.cz

- added fix for initialise yast2-stroage (bnc#419197)
- help update (bnc#220283)
- 2.17.21

-------------------------------------------------------------------
Thu Sep 16 16:35:43 CEST 2008 - juhliarik@suse.cz

- added fix for deleting fake xen boot section (bnc#408346)
- added fix for failsafe options for kernel (bnc#419464)
- 2.17.20

-------------------------------------------------------------------
Thu Sep 16 16:35:43 CEST 2008 - juhliarik@suse.cz

- added fix for getDefaultSection() for zipl (bnc#364904)
- added fix for deleting gfxmenu from menu.lst (bnc#398806)
- 2.17.19

-------------------------------------------------------------------
Thu Sep 16 10:54:43 CEST 2008 - juhliarik@suse.cz

- added fix for problem with rnc file - syntax error (bnc#426522)
- 2.17.18

-------------------------------------------------------------------
Thu Sep 12 14:24:43 CEST 2008 - juhliarik@suse.cz

- added support of trusted grub (fate#303784), (fate#303672), 
  (fate#303891), (fate#303983)
- added warning that lilo is not supported (fate#305006)
- 2.17.17

-------------------------------------------------------------------
Thu Sep 11 15:27:43 CEST 2008 - locilka@suse.cz

- Calling new reipl_bootloader_finish client from yast2-reipl
  in bootloader_finish (fate#304960).
- 2.17.16

-------------------------------------------------------------------
Thu Sep 11 08:22:53 CEST 2008 - jsrain@suse.cz

- merged texts from proofread

-------------------------------------------------------------------
Wed Sep  3 12:00:58 CEST 2008 - jsrain@suse.cz

- added detection of EFI, proposing ELILO in that case 
 (fate#301882)
- 2.17.15

-------------------------------------------------------------------
Wed Aug 20 15:34:22 CEST 2008 - jsrain@suse.cz

- added skeleton for checking whether scenario is supported, not
  yet actually used (fate#304499)

-------------------------------------------------------------------
Mon Aug 18 12:34:35 CEST 2008 - jsrain@suse.cz

- store bootloader type before installing packages, fixed check
  for undefined product name (bnc#417383)
- 2.17.14 

-------------------------------------------------------------------
Thu Aug 14 15:16:04 CEST 2008 - juhliarik@suse.cz

- added support for creating console for kernel args (fate#110038)
- 2.17.13 

-------------------------------------------------------------------
Wed Aug 13 14:36:59 CEST 2008 - juhliarik@suse.cz

- added changes for pesistent device names (fate#302219)
- 2.17.12

-------------------------------------------------------------------
Wed Aug  6 15:42:28 CEST 2008 - juhliarik@suse.cz

- added better detection of NFS boot device (bnc#408912) 
- added better detection of EVMS - do not install bootloader 
  (fate#305007)
- 2.17.11

-------------------------------------------------------------------
Wed Aug  6 12:55:17 CEST 2008 - juhliarik@suse.cz

- added support for acoustic signals (fate#303481)
- added checkbox for enabling remapping in chainloader section
- 2.17.10

-------------------------------------------------------------------
Tue Aug  5 12:05:04 CEST 2008 - juhliarik@suse.cz

- added/enabled support for ordering disks in device.map for GRUB
  (fate#303964)
- 2.17.9 

-------------------------------------------------------------------
Mon Aug  4 13:29:01 CEST 2008 - juhliarik@suse.cz

- added support for reducing devices from device.map to 8 devices
  (fate#303548)
- 2.17.8  

-------------------------------------------------------------------
Thu Jul 31 10:27:42 CEST 2008 - juhliarik@suse.cz

- added support for remaping windows chainloader boot section
  (fate#301994)
- 2.17.7 

-------------------------------------------------------------------
Tue Jul 29 18:18:38 CEST 2008 - juhliarik@suse.cz

- update solution for saving kernel args to 
  /etc/sysconfig/bootloader (fate#302245)
- 2.17.6

------------------------------------------------------------------
Sun Jul 27 17:52:58 CEST 2008 - juhliarik@suse.cz

- added powersaved=off to boot section for failsave (bnc#153345)

-------------------------------------------------------------------
Wed Jul 23 15:16:58 CEST 2008 - juhliarik@suse.cz

- added support for persistent device names (fate#302219)  
- 2.17.5

-------------------------------------------------------------------
Wed Jul 21 09:20:13 CEST 2008 - juhliarik@suse.cz

- 2.17.4

-------------------------------------------------------------------
Wed Jul 16 14:27:23 CEST 2008 - jsrain@suse.cz

- store kernel parameters to sysconfig during installation
  (fate#302245)

-------------------------------------------------------------------
Fri Jul 11 13:18:05 CEST 2008 - ug@suse.de

- rnc file fixed (bnc#407615)

-------------------------------------------------------------------
Thu Jul 10 17:29:00 CEST 2008 - juhliarik@suse.cz

- enable installing GRUB to XEN  (bnc#380982)
- 2.17.3

-------------------------------------------------------------------
Thu Jun 27 17:24:00 CEST 2008 - juhliarik@suse.cz

- correct labels for buttons  (bnc#398492)

-------------------------------------------------------------------
Thu Jun 26 17:24:00 CEST 2008 - juhliarik@suse.cz

- deleted support xenpae (bnc#400526)
- 2.17.2

-------------------------------------------------------------------
Thu Jun 26 16:51:00 CEST 2008 - juhliarik@suse.cz

- added support for better detection Vista in MBR
- added fix for installing generic code if MBR is uknown (bnc#400062)
- added fix for detection MBR if sw-raid is used (bnc#398356)
- 2.17.1

-------------------------------------------------------------------
Mon Jun  9 13:35:26 CEST 2008 - juhliarik@suse.cz

- added fix for problem with booting Vista bnc #396444
- 2.16.20

-------------------------------------------------------------------
Wed Jun  4 13:39:59 CEST 2008 - juhliarik@suse.cz

- added fix for problem with deleting boot sections bnc #396810
- 2.16.19 

-------------------------------------------------------------------
Wed Jun  4 10:06:01 CEST 2008 - juhliarik@suse.cz

- added fix for problem with liveCD and simlinks for initrd and 
  kernel (bnc# 393030)
- 2.16.18

-------------------------------------------------------------------
Mon May 26 18:34:43 CEST 2008 - juhliarik@suse.cz

- added fix for problem with editing boot section for LILO 
  (bnc# 340732)
- added fix for cloning boot section (bnc# 390719)
- 2.16.17 

-------------------------------------------------------------------
Fri May 16 16:40:22 CEST 2008 - jsrain@suse.cz

- added categories Settings and System into desktop file
  (bnc #382778)

-------------------------------------------------------------------
Thu May 15 17:51:28 CEST 2008 - juhliarik@suse.cz

- added fix for bnc# 164884 - disabled Back button during 
  installation
- added missing strings bnc# 386527
- 2.16.16 

-------------------------------------------------------------------
Wed May  7 14:54:16 CEST 2008 - juhliarik@suse.cz

- added fix for bnc#335526 - problem with adding "resume" into 
  boot section for memtest
- 2.16.15

-------------------------------------------------------------------
Mon Apr 28 14:16:26 CEST 2008 - juhliarik@suse.cz

- added fix for bnc#232424 - problem with propose new config.
- 2.16.14 

-------------------------------------------------------------------
Tue Apr 22 13:09:57 CEST 2008 - juhliarik@suse.cz

- added fix for bnc#363254
- added fix for UI problem with ComboBoxes and "Browse..." button
- 2.16.13 

-------------------------------------------------------------------
Fri Apr 18 15:52:47 CEST 2008 - juhliarik@suse.cz

- added fix for (bnc#381192) bootloader uses grubonce _and_ kexec
- added detecting VirtualBox - cancel using kexec
- 2.16.12 

-------------------------------------------------------------------
Thu Apr 17 20:19:04 CEST 2008 - juhliarik@suse.cz

- new version
- 2.16.11 

-------------------------------------------------------------------
Thu Apr 17 20:02:19 CEST 2008 - locilka@suse.cz, juhliarik@suse.cz

- fixed initializing of combo-box widgets in dialogs, ComboBox
  in Qt does not accept `Value, using `Items instead (bnc #380781).
- using `InputField as a replacement for obsolete `TextEntry.

-------------------------------------------------------------------
Wed Apr 16 15:20:15 CEST 2008 - juhliarik@suse.cz

- added fix for activating DM-RAID boot partition (bnc #337742)
- added fix for lilo and raid version (bnc #357897)
- 2.16.10 

-------------------------------------------------------------------
Fri Apr 11 15:53:19 CEST 2008 - juhliarik@suse.cz

- added handling of option for calling kexec instead of reboot
  (fate#303395)
- 2.16.9 

-------------------------------------------------------------------
Tue Apr  1 12:24:12 CEST 2008 - jsrain@suse.cz

- adapted to changed handling of inst_finish steps during live
  installation

-------------------------------------------------------------------
Thu Mar 27 09:32:41 CET 2008 - juhliarik@suse.cz

- added deleting of duplicated sections after installation
- 2.16.8 

-------------------------------------------------------------------
Thu Mar 20 12:45:20 CET 2008 - jsrain@suse.cz

- updated the way section list is displayed in the installation
  proposal (fate#120376)
- 2.16.7

-------------------------------------------------------------------
Tue Mar 18 10:07:57 CET 2008 - jsrain@suse.cz

- keep the 'linux' section name if product name is empty 
  (bnc#371741)

-------------------------------------------------------------------
Mon Mar 17 12:43:32 CET 2008 - jsrain@suse.cz

- added 'StartupNotify=true' to the desktop file (bnc #304964)

-------------------------------------------------------------------
Fri Mar 14 14:57:17 CET 2008 - juhliarik@suse.cz

- added inst_bootloader for saving config file before installing 
  kernel (F #302660) 
- 2.16.6

-------------------------------------------------------------------
Thu Jan 31 13:03:52 CET 2008 - locilka@suse.cz

- Update::*version were moved to Installation::*version.
- 2.16.5

-------------------------------------------------------------------
Thu Jan 24 09:01:01 CET 2008 - juhliarik@suse.cz

- added patch for Bug#352020 - Graphical failsafe mode
- added support for Fate#300779: Install diskless client (NFS-root) 
- 2.16.4

-------------------------------------------------------------------
Tue Dec 11 16:12:09 CET 2007 - jsrain@suse.cz

- do not translate boot menu to unsupported language (#310459)
- 2.16.3

-------------------------------------------------------------------
Wed Dec  5 12:36:32 CET 2007 - jsrain@suse.cz

- fixed the device map proposal if USB stick is present (F#302075)

-------------------------------------------------------------------
Wed Oct 31 14:32:59 CET 2007 - dfiser@suse.cz

- Adapted to change of StorageDevices API.
- v2.16.2

-------------------------------------------------------------------
Wed Oct 31 14:08:59 CET 2007 - locilka@suse.cz

- installedVersion and updateVersion moved from 'Update' to
  'Installation' YCP module to remove dependencies.

-------------------------------------------------------------------
Thu Oct 11 15:22:27 CEST 2007 - od@suse.de

- migrate SLES9 persistent device ("...p1") names to SLES10
  persistent device names ("...-part1") (#162216)
- 2.16.1

-------------------------------------------------------------------
Wed Sep 26 21:22:58 CEST 2007 - od@suse.de

- added flag avoid_reading_device_map to blRead(), all internal
  Read()s and ReadSettings() interface to perl-Bootloader: used by
  BootLILO and BootGRUB during update to migrate device names in
  the device_map and then re-read the config files with correct
  device name translation (#328448)
- do not install bootloader in XEN paravirtualized DomU (#308451)
- 2.15.29

-------------------------------------------------------------------
Tue Sep 25 13:53:18 CEST 2007 - od@suse.de

- re-read bootloader config from system after the delayed run of
  perl-Bootloader updates, then call FlagOnetimeBoot() based on
  current setup (#328078)
- 2.15.28

-------------------------------------------------------------------
Tue Sep 25 11:09:55 CEST 2007 - od@suse.de

- added logging to find problem in #328078
- minor addition of whitespace
- 2.15.27

-------------------------------------------------------------------
Mon Sep 24 21:25:37 CEST 2007 - od@suse.de

- Storage::GetTranslatedDevices() called often and uneccesarily
  (related to #304269):
  - added more logging to UpdateSections()
  - added comments and FIXMEs
  - disabled calling device name update again for "linux",
    "failsafe" and "initrd" sections: this is not needed and would
    reverse device name updates when forwards and backwards device
    name update mappings exist
  - enabled device name updates for "other" sections (booting other
    installations)
- (related to #326372, see comment #12)
  - fix "Interpreter" error: also activates persistent device
    translation for device.map in yast2-bootloader (but no disk
    device mappings are defined in yast2-storage, so devices remain
    untranslated as of now)
- 2.15.26

-------------------------------------------------------------------
Fri Sep 21 16:19:02 CEST 2007 - od@suse.de

- run delayed bootloader_entry at the very end of the update, when
  the migrated bootloader configuration (including device mapping)
  has already been written (#309837)
- added some comments
- 2.15.25

-------------------------------------------------------------------
Thu Sep 20 21:00:14 CEST 2007 - od@suse.de

- log the contents of the perl-BL_delayed_exec script (#309837)
- 2.15.24

-------------------------------------------------------------------
Thu Sep 20 18:44:06 CEST 2007 - od@suse.de

- ckornacker@suse.de: added PREFIX to Makefile.cvs
- when bootloader_entry saved (during kernel postuninstall) a
  command in /boot/perl-BL_delayed_exec for delayed execution in
  the target system, run that script to remove old sections
  (#309837)
- 2.15.23

-------------------------------------------------------------------
Tue Sep 18 10:03:53 CEST 2007 - od@suse.de

- update the default entry during update when the comment with the
  former default exists, even if the current default is valid
  (#309837)
- 2.15.22

-------------------------------------------------------------------
Mon Sep 17 19:31:03 CEST 2007 - od@suse.de

- #309837:
  - fix setting the default section at the end of an update,
    according to saved previous default kernel image flavor
  - use fallback flavors if previous flavor is unavailable
- 2.15.21

-------------------------------------------------------------------
Thu Sep 13 05:41:00 CEST 2007 - od@suse.de

- specify blockoffset as string, rather than number
- added a FIXME comment
- fixed conversion of obsolete filenames in kernel and initrd keys
- fixed conversion of device names in root and chainloader keys
  (#309837)
- 2.15.20

-------------------------------------------------------------------
Tue Aug 28 18:35:52 CEST 2007 - pth@suse.de

- Fix the code in bootloader_finish so that the one-time-boot code
  is actually called.
- Redo the logic and structure of the one-time booting code.
  * Global Write uses Bootloader::getDefaultSection() to determine the
    section name.
  * New function BootCommon::Section2Index that determines the
    index # for a given section, currently only used by 
    BootGRUB::FlagOnetimeBoot.

-------------------------------------------------------------------
Wed Aug 15 20:34:07 CEST 2007 - od@suse.de

- forgot to use changed sections (feature #302302)
- added logging with y2milestone()s for last change
- 2.15.17

-------------------------------------------------------------------
Mon Aug 13 22:32:26 CEST 2007 - od@suse.de

- grub: feature #302302:
  - added code to UpdateSections() to update old sections for
    "other" installations to chainloader/configfile sections
  - moved PBR-examination code to function IsPartitionBootable(),
    used by BootGRUB::CreateSections() and
    BootCommon::UpdateSections() now
  - always use a "root" command for "other" installations: added
    a "root" command to chainloader entries
  - also use "noverifyroot" and "blockoffset" in chainloader
    entries
  - added a FIXME comment
- 2.15.16

-------------------------------------------------------------------
Fri Aug 10 20:11:24 CEST 2007 - od@suse.de

- part of feature #301313:
  - added front-end function and infrastructure in switcher.ycp for
    FlagOnetimeBoot()
  - added FlagOnetimeBoot() implementation for POWERLILO
- fixed return codes of examine_mbr.pl: do not overlap error codes
  with "bootloader stage1 needs to be (re)-installed here" return
  code
- evaluate new return code in yast2-bootloader
- added documentation comment to examine_mbr.pl
- changed documentation comments where yast2-bootloader calls
  examine_mbr.pl
- fixed error in autoinstall client that prevented importing legacy
  global keys
- added/fixed some comments
- added documentation comments to BootGRUB::CreateSections()
- changed two y2debug() into y2milestone()
- fixed: a chainloader entry may have been produced that pointed to
  the boot partition of our current installation
- grub: implemented booting other Linux installations on the system
  via chainloader/configfile entries (feature #302302)
- fixed: if-block contained no statement, uncommented y2debug() in
  there
- 2.15.15

-------------------------------------------------------------------
Thu Jul 26 07:26:05 CEST 2007 - jsrain@suse.cz

- removed unneeded yast2-devel from BuildRequires
- 2.15.14

-------------------------------------------------------------------
Fri Jul 20 18:21:03 CEST 2007 - od@suse.de

- preventing cyclic dependency in autobuild with a BuildIgnore on
  autoyast2-installation
- 2.15.13

-------------------------------------------------------------------
Fri Jul 13 18:25:18 CEST 2007 - od@suse.de

- converting old key "kernel" to new key "image" when converting
  autoyast configuration to export map (#285790)
- re-added lost y2milestone() to BootELILO.ycp
- creating "image" section instead of "kernel" section now in
  CreateLinuxSection()
- 2.15.11

-------------------------------------------------------------------
Wed Jul 11 00:25:18 CEST 2007 - od@suse.de

- Merge from SLES10-SP1 branch:
- let "SLES 9 style" autoyast xml files configure bootloader
  timeout (#214468, #183051)
- added help texts and widget descriptions to grub and elilo
  (#221737)
- Fixed type of passed arguments in function Import() (in
  modules/Bootloader.ycp & modules/BootELILO.ycp) (#236163)
- bootloader.rnc fixed for autoyast schema check
- set __auto key to false when user clones sections (#241158)
- added log message when FixSections() silently discards a section
  (#241158)
- fixed some whitespace
- fixed myToInteger(): return 0 if string cannot be converted to
  integer
- bootloader.rnc fixed for autoyast schema check (#211014)
- always log the target map when Propose() is called (not only when
  we debug)
- convert custom boot device names to the names indicated by the
  mountby setting; this is one part of a change to use persistent
  device names for the bootloader boot device, the rest requires
  simultaneously changing perl-Bootloader because of an
  incompatible interface change
  (#248162)
- #214468:
  - fixed autoyast schema
  - fixed import of autoyast data: do not remove the "default" option
- GRUB only: integrated the new boot_*, generic_mbr and activate
  keys (found in the "globals" map) from the new
  widget/perl-Bootloader interface into the internal workings of
  the grub code
  - for grub, this obsoletes the global variables loader_device,
    selected_location (aka loader_location), repl_mbr and activate
  - fixes loosing the information of multiple selected bootloader
    installation devices (#245680)
  - fixes faulty detection of user-changes to the "/boot" and "/"
    devices from yast2-storage (#247852)
  - decided that boot_mbr_md key is unneeded, because the decision
    to write to the MBRs of all underlying devices of a soft-RAID
    is automatic (kept commented-out sample code for boot_mbr_md)
  - decided that boot_extended is unneeded, because the decision to
    write the bootloader to the extended partition instead of to an
    un-activatable "/boot" or "/" partition is automatic (kept
    commented-out sample code for boot_extended)
  - removed wrapper code for variable translation from
    BootGRUB::Propose()
  - made private copies of functions in grub/misc.ycp and changed
    the code to use the new interface variables only (this is also
    wanted for better code separation between bootloaders, to
    reduce amount of special-case handling (to be worked on)):

      * from routines/misc.ycp:
          grub_getPartitionToActivate ()
          grub_getPartitionsToActivate ()
          grub_getMbrsToRewrite ()
          grub_getFileChangeDate ()
          grub_saveMBR ()
          grub_updateMBR ()
          grub_DetectDisks ()

      * from routines/lilolike.ycp:
          grub_ProposeDeviceMap ()
            ( ^^ really needed? no changes here, it just "belongs"
            to grub...)
          grub_ConfigureLocation()
          grub_DetectDisks ()
          grub_DisksChanged ()
          grub_LocationProposal ()

  - added helper functions:
      grub/misc.ycp:          SetBootloaderDevice()
      routines/misc.ycp:      GetBootloaderDevices()

  - added note to to-be-phased-out functions:
      routines/misc.ycp:      GetBootloaderDevice()

  - made some functions globally accessible:
      routines/popup.ycp:     askLocationResetPopup ()
      routines/misc.ycp:      myToInteger ()
      routines/lilolike.ycp:  FindMBRDisk ()

  - fixed bug with the detection of MD-RAID devices (both in
    grub_getPartitionToActivate and getPartitionToActivate): BIOS
    ID was assumed to be less than 128, but it starts at 128

  - commented out some obsolete and broken code that would activate
    the "/boot" device on installation of the bootloader to MBR;
    the code was cancelled out by program logic ("activate" flag)
    though;
    this also simplified the interface to getPartitionToActivate ()

  - added conditionals to Bootloader.ycp and BootCommon.ycp: do not
    handle obsolete variables for grub

  - commented out probably obsolete code in BootGRUB::Read() to
    determine old_style loader_device from read devices (including
    old-style "mbr_md")

  - added several FIXME:s
  - changed a fixed FIXME to FIXED

- when reading settings from the system: convert custom boot device
  names in globals to the kernel device names (#248162)
- corrected whitespace in grub/helps.ycp and ppc/helps.ycp
- fix faulty detection of user-changes to the "/boot" and "/"
  devices from yast2-storage: rewrote grub_DisksChanged() to work
  properly with boot_* variables (previous fix did not work
  correctly) (#247852)
- grub_DisksChanged() now returns a message summarizing all changes
  for selected bootloader devices; this message is now used in the
  popup that ask the user if he wants to repropose after a
  partitioning change (in askLocationResetPopup()) (#247852)
- rewrote check for disk changes to work with multiple selected
  bootloader locations in grub_DetectDisks() and
  grub_LocationProposal() (#247852)
- the summary message for GRUB now includes a short string ("/",
  "/boot", MBR) that gives the reason why each device has been
  selected for bootloader stage 1 installation
- changed comment for GetBootloaderDevices()
- GRUB only: accept old-style autoyast keys "repl_mbr" "activate" and
  "location" when importing an autoyast profile; "loader_device" is
  ignored (which may be fixable if we can make sure a target map is
  available) (#245680)
- grub:
  - if autoyast profile does not specify a bootloader location,
    propose one (#263305)
  - if autoyast profile does not specify a key for the default keys
    set by a yast-bootloader proposal, add these missing
    keys/values
- enabled translation of the kernel image name from the symlink to
  the real kernel file for the "failsafe" section; perl-Bootloader
  can handle this now
- convert device names in the grub device map to and from the
  "mount_by" device names as well (#248162)
- Changed location of EFI Bootloader Label widget in YaST2 gui (#242985)
- make installation of bootloader to the extended partition work
  with new design (#246161, #259050)
- enabled extended device handling in GetBootloaderDevices as well
- make persistent device names work with boot= directive for i386
  lilo (#248162)
- log conversion of old-style global keys from autoyast profile to
  new-style keys
- during update, update value of "default" directive for lilo and grub
  (#266534)
- do not show popup for changed MBR position when it did not
  change: use correct function for MBR detection (#267276)
- fixed autoyast logging change
- Fix for removal of wrong efiboot entries (#269130)
- fix for update-mode: fix updating of kernel-image and initrd
  filenames to the resolved symlinks (image-version and
  initrd-version) (#268731, helps not to trigger #267582 and
  #244033)
- #270202:
  - grub: fix erroneously added section "Hard Disk" on systems
    without a floppy drive: use new style variables for detecting
    that we install stage1 to a floppy disk
  - for bootloaders that still use the old style variables, check
    for undefined loader_device before comparing to floppy device
- 2.15.10

-------------------------------------------------------------------
Sat Jul  7 00:25:57 CEST 2007 - od@suse.de

- Remove limal-devel from BuildRequires again
- 2.15.9

-------------------------------------------------------------------
Wed Jul  4 09:25:00 CEST 2007 - aj@suse.de

- Add limal-perl to Requires as well.

-------------------------------------------------------------------
Wed Jul  4 08:33:40 CEST 2007 - aj@suse.de

- Fix BuildRequires so that package builds again.

-------------------------------------------------------------------
Tue Jul  3 17:27:50 CEST 2007 - od@suse.de

- re-added limal-devel to BuildRequires

-------------------------------------------------------------------
Tue Jul  3 16:34:02 CEST 2007 - od@suse.de

- moved Bootloader_API.pm from limal-bootloader to yast2-bootloader

-------------------------------------------------------------------
Thu Jun 21 17:36:59 CEST 2007 - adrian@suse.de

- fix changelog entry order

-------------------------------------------------------------------
Fri May 25 13:30:04 CEST 2007 - jsrain@suse.cz

- removed outdated translations from .desktop-files (#271209)

-------------------------------------------------------------------
Wed Apr 11 19:14:30 CEST 2007 - aosthof@suse.de

- Fixed erroneous EFI Bootloader Label (#242985) in BootELILO.ycp
- Fixed removal of obsolete entries in EFI Boot Menu in
  BootELILO.ycp (#237873)
- 2.15.8

-------------------------------------------------------------------
Thu Mar  1 10:04:44 CET 2007 - aosthof@suse.de

- Reverted to make Xen kernel default boot kernel if Xen pattern
  or Xen RPMs are installed. (Fate #301384)
- 2.15.7

-------------------------------------------------------------------
Tue Feb 27 16:33:32 CET 2007 - od@suse.de

- include yast2-storage in BuildRequires
- 2.15.6

-------------------------------------------------------------------
Mon Feb 26 18:44:18 CET 2007 - od@suse.de

- safeguard against mount-by device that does not exist (yet): fall  
  back to kernel name (#239473, #223608)
- fix entry for memtest86, it is named memtest86+ meanwhile
- collecting device information for perl-Bootloader now works with
  persistent device names; this caused a bug in the grub
  configuration where the gfxmenu entry was discarded because the
  device name could not be translated, as well as unbootable system
  (#244566, #247775)
- 2.15.5

-------------------------------------------------------------------
Tue Jan 23 12:58:51 CET 2007 - aosthof@suse.de

- Forgot to delete "src/clients/bootfloppy.ycp" and
  "src/config/bootfloppy.desktop" from SVN (#218437)

-------------------------------------------------------------------
Tue Jan 23 10:56:42 CET 2007 - aosthof@suse.de

- Removed bootfloppy module due to malfunction (#218437)
- 2.15.4

-------------------------------------------------------------------
Wed Jan 17 13:09:10 CET 2007 - jplack@suse.de

- revise efi boot manager entry handling (#233537)

-------------------------------------------------------------------
Tue Jan 16 23:46:27 CET 2007 - jplack@suse.de

- fix various zipl configuration problems (#235486)

-------------------------------------------------------------------
Mon Jan 15 15:03:49 CET 2007 - jplack@suse.de

- more stream lining in help messages

-------------------------------------------------------------------
Mon Jan 15 14:44:26 CET 2007 - jplack@suse.de

- handle efi boot manager entries properly (#233537)

-------------------------------------------------------------------
Mon Jan 15 13:33:00 CET 2007 - jplack@suse.de

- add label text snippets for grub so that they can get translated

-------------------------------------------------------------------
Thu Jan 11 14:10:31 CET 2007 - jplack@suse.de

- make xen section the first entry which will get the default
  though (FATE#301384)

-------------------------------------------------------------------
Wed Jan 10 18:06:26 CET 2007 - jplack@suse.de

- mostly complete fix for #228833, wrong elilo configurator

-------------------------------------------------------------------
Fri Jan  5 19:01:07 CET 2007 - jplack@suse.de

- fixed message handling, proposal, dialog handling for zipl, etc.
  (#228841, Fate#300732)

-------------------------------------------------------------------
Fri Dec 22 16:45:54 CET 2006 - jplack@suse.de

- do map "kernel" tag to "image" tag for now, so that proposal gets
  interpreted right.

-------------------------------------------------------------------
Fri Dec 22 09:57:53 CET 2006 - aosthof@suse.de

- Fixed "Propose New Configuration" in Bootloader Settings in YaST
  - Part 1 (#230230)
- Fixed "Propose New Configuration" in Bootloader Settings in YaST
  - Part 2 (#230230)
- 2.15.2

-------------------------------------------------------------------
Thu Dec 14 13:56:26 CET 2006 - jplack@suse.de

- code review and cleanup: eliminate dead code, eliminate simple
  functions used once, keep local functions local (part2)

-------------------------------------------------------------------
Mon Dec 11 18:38:35 CET 2006 - jplack@suse.de

- code review and cleanup: eliminate dead code, eliminate simple
  functions used once, keep local functions local (part1)

-------------------------------------------------------------------
Mon Dec 11 17:05:58 CET 2006 - jplack@suse.de

- replace Kernel::GetFinalKernel function which is broken by design
  by Kernel::ComputePackage.

-------------------------------------------------------------------
Mon Dec 11 16:27:16 CET 2006 - jplack@suse.de

- move CheckAdditionalKernels from misc to Grub and fix that crappy
  stuff

-------------------------------------------------------------------
Fri Dec  8 19:14:25 CET 2006 - od@suse.de

- related to help_messages and descriptions:
  - added comments to generic_Description() and the descriptions
    variable
  - corrected one warning and one debug message
  - renamed arch_widget_name to loader_widget_name, matching new
    functionality
- 2.15.1

-------------------------------------------------------------------
Fri Dec  8 15:40:38 CET 2006 - jplack@suse.de

- basic implementation for generic bootloader widgets for ELILO
  (Fate#300732)

-------------------------------------------------------------------
Fri Dec  8 12:03:16 CET 2006 - jplack@suse.de

- more zipl changes for Fate#300732
- merge elilo/misc into basic module

-------------------------------------------------------------------
Fri Dec  8 11:25:20 CET 2006 - jplack@suse.de

- basic implementation for generic bootloader widgets for ZIPL
  (Fate#300732)

-------------------------------------------------------------------
Fri Dec  1 16:58:24 CET 2006 - od@suse.de

- use kernel and initrd softlinks in Failsafe entry again, thus
  preventing the removal of the Failsafe entry when the kernel is
  updated (#224481)
- 2.14.15

-------------------------------------------------------------------
Fri Dec  1 11:32:49 CET 2006 - jplack@suse.de

- signal change of boot loader location so that the boot loader can
  be rewritten if needed (#225023)
- 2.14.14

-------------------------------------------------------------------
Fri Nov 24 19:35:33 CET 2006 - aosthof@suse.de

- fixed usage of function remove()
- added FIXME
- fixed typo in comment
- actually use sorted DMTargetMap by adding bios_ids (#223473)
- 2.14.13

-------------------------------------------------------------------
Fri Nov 24 17:03:10 CET 2006 - od@suse.de

- fixed typo in a comment
- added a FIXME in BootCommon
- added kernel and image file link resolve code to
  BootPOWERLILO.ycp (adapted from BootCommon.ycp)
- Fix broken bootloader configuration on ppc: initialize library
  at the appropriate point again (#210535)
- 2.14.12

-------------------------------------------------------------------
Fri Nov 24 14:47:00 CET 2006 - aosthof@suse.de

- Sorted DMTargetMap in lilolike.ycp to match the BIOS order
  (#223473)
- Fixed typos in lilolike.ycp
- 2.14.11

-------------------------------------------------------------------
Wed Nov 22 17:08:09 CET 2006 - ug@suse.de

- schema file fixes (#215263)

-------------------------------------------------------------------
Wed Nov 22 09:33:25 CET 2006 - aosthof@suse.de

- Fixed typo in lilolike.ycp (#223145)
- 2.14.10

-------------------------------------------------------------------
Tue Nov 21 20:59:51 CET 2006 - aosthof@suse.de

- Fixed target map for dmraids (aka FakeRAIDs) in lilolike.ycp
  (#222471)
- 2.14.9

-------------------------------------------------------------------
Tue Nov 21 14:56:00 CET 2006 - od@suse.de

- have a current target map available in the log when we debug
- added y2milestone()s around remapping
- fix forgetting to rewrite some kernel/image entries (ycp really
  should have a for loop, so resetting variables is not forgotten)
  (#214935)
- 2.14.8

-------------------------------------------------------------------
Tue Nov 21 14:29:08 CET 2006 - jplack@suse.de

- UpdateInitrdLine function is old, broken, rotten and completely
  useless now

-------------------------------------------------------------------
Tue Nov 21 11:45:46 CET 2006 - jplack@suse.de

- suppress newline from readlink command, breaks config files
- 2.14.7

-------------------------------------------------------------------
Tue Nov 21 10:16:22 CET 2006 - jplack@suse.de

- "activate" and "generic_mbr" do now get set if newly proposed

-------------------------------------------------------------------
Mon Nov 20 22:57:32 CET 2006 - od@suse.de

- #214935:
  - added more comments
  - only resolve symlinks for linux, xen and failsafe sections,
    type image and xen
  - do not resolve symlinks for files that are not on the default
    boot partition (because they have a grub device name prefix)
  - added more logging
  - actually use the resolved symlinks for kernel and initrd
- moved some comments to the right position in the code
- 2.14.6

-------------------------------------------------------------------
Mon Nov 20 16:10:03 CET 2006 - jplack@suse.de

- quick fix for problems with Xen pattern selection (#208380):
  never use cached_proposal for now

-------------------------------------------------------------------
Mon Nov 20 15:52:07 CET 2006 - od@suse.de

- reverted initrd and kernel names to links for everything but
  Mode::normal() (#214935)
- resolve symlinks for kernel and initrd during inst_finish, so
  that the "real names" are put into the bootloader configuration
  -- this is the plan B solution, plan A (which shows correct
  filenames instead of link names in the proposal) does not
  currently work (#214935)
- 2.14.4

-------------------------------------------------------------------
Mon Nov 20 15:31:58 CET 2006 - jplack@suse.de

- fix format for DefaultKernelParams

-------------------------------------------------------------------
Mon Nov 20 15:29:50 CET 2006 - jplack@suse.de

- fix boot loader location mapping: check boot_root before
  boot_boot (#219409)

-------------------------------------------------------------------
Mon Nov 20 13:12:45 CET 2006 - jplack@suse.de

- fix full adoption to new grub name sceme ((#214935, FATE#300732)

-------------------------------------------------------------------
Fri Nov 17 13:17:50 CET 2006 - od@suse.de

- added comments
- fix finding the correct names for kernel image and initrd (not
  yet fixed for powerlilo) (#214935)
- first part of fix for resetting user changes when going to expert
  settings
- 2.14.3

-------------------------------------------------------------------
Thu Nov 16 13:32:48 CET 2006 - jplack@suse.de

- section type of 'xen' is now handled (FATE#300732)

-------------------------------------------------------------------
Wed Nov 15 16:21:37 CET 2006 - jplack@suse.de

- fixed Summary generation for Grub (#220285), did still consider
  old-style variable loader-device

-------------------------------------------------------------------
Wed Nov 15 11:19:04 CET 2006 - jplack@suse.de

- widget for type selectdevice did not get initialized (#221180)

-------------------------------------------------------------------
Mon Nov 13 16:40:04 CET 2006 - od@suse.de

- add more variables for the new perl-Bootloader interface to the
  autoyast DTD for yast2-bootloader: currently, the user needs to
  specify them if he wants to specify any global variable (which
  probably is the right interface for him)
- reverted BootGRUB to use FixGlobals(), this functionality is not
  a bug
- added comments to FixGlobals() and the call from BootGRUB to it
- move setting of boot_* and activate keys in globals for new
  perl-Bootloader interface from BootCommon::i386LocationProposal()
  in lilolike to the end of BootGRUB::Propose(), so that the need
  to set defaults for the other values in globals is detected and
  these are proposed as well (#219409)
- 2.14.1

-------------------------------------------------------------------
Mon Nov 13 13:19:01 CET 2006 - jplack@suse.de

- remove in ycp has bogus semantics (#220365)

-------------------------------------------------------------------
Mon Nov 13 12:58:18 CET 2006 - jplack@suse.de

- generic MBR not written/activate flag not set due to incomplete
  impl. of FATE#300732

-------------------------------------------------------------------
Mon Nov 13 12:36:50 CET 2006 - ug@suse.de

- schema file for autyast fixed

-------------------------------------------------------------------
Mon Nov 13 11:15:20 CET 2006 - jplack@suse.de

- fix missing proposal of global values during installation
  (#219409), function FixGlobals was inappropriate

-------------------------------------------------------------------
Thu Nov  9 21:54:15 CET 2006 - od@suse.de

- added a few comments to the new code
- fix trashing globals in grub et al.: use remove() to remove
  values from a map (#219409)
- 2.13.86

-------------------------------------------------------------------
Wed Nov  8 20:49:52 CET 2006 - od@suse.de

- moved change_widget_default_value() to BootCommon.ycp
- use change_widget_default_value() to work around "select" widget
  default value bug
- logging variables filled by grub proposal
- using correct variable (globals) for new perl-Bootloader
  interface (#213256)
- 2.13.85

-------------------------------------------------------------------
Wed Nov  8 18:16:57 CET 2006 - od@suse.de

- changed some comments
- move global_options, section_options and exports (new
  perl-Bootloader interface) to BootCommon.ycp
- pass proposal for grub to new perl-Bootloader interface (#213256)
- 2.13.84

-------------------------------------------------------------------
Tue Nov  7 18:25:55 CET 2006 - od@suse.de

- removed unused variable
- changed and added some documentation in comments
- fixed global options filtering for global options widget
  (#213256)
- 2.13.83

-------------------------------------------------------------------
Tue Oct 31 17:08:26 CET 2006 - od@suse.de

- autoyast Relax-NG Compact schema file added (#215263)
- 2.13.82

-------------------------------------------------------------------
Tue Oct 31 02:51:33 CET 2006 - od@suse.de

- fixed exporting the device map to autoyast (#211908)

-------------------------------------------------------------------
Tue Oct 17 00:35:45 CEST 2006 - od@suse.de

- packaged missing grub/help.ycp and generic/help.ycp
- added comments to UpdateGfxMenuContents()
- 2.13.80

-------------------------------------------------------------------
Fri Oct 13 11:45:28 CEST 2006 - sf@suse.de

- Bug #173486: do not display ssh message when installed with ssh 
  and vnc

-------------------------------------------------------------------
Thu Oct 12 09:35:16 CEST 2006 - jplack@suse.de

- implementation of generic password widget (FATE#300732)

-------------------------------------------------------------------
Mon Oct  9 19:09:25 CEST 2006 - jplack@suse.de

- implement generic widget functionality for Grub (FATE#300732)
- 2.13.79

-------------------------------------------------------------------
Tue Sep 26 17:23:23 CEST 2006 - jplack@suse.de

- part of new interface for FATE#300732
- 2.13.78

-------------------------------------------------------------------
Tue Sep 26 14:47:58 CEST 2006 - jplack@suse.de

- implementation for FATE#120026: button to initialize bootloader

-------------------------------------------------------------------
Thu Sep 21 10:19:54 CEST 2006 - od@suse.de

- jplack@suse.de: basic implementation for 'selectdevice' entry
  type which will act as a hook for more sophisticated UI handling
  for device-by-id selection and such.
- 2.13.77

-------------------------------------------------------------------
Fri Sep 15 19:00:21 CEST 2006 - od@suse.de

- added caching of bootloader proposal patch by lslezak@suse.de,
  with some changed variable names and added comments (feature
  #300709)
- 2.13.76

-------------------------------------------------------------------
Wed Sep 13 20:19:07 CEST 2006 - od@suse.de

- reverted last change (in SVN) to bootfloppy.ycp, so the final
  correction to include this change of aosthof again:
  A few corrections had to be done related to wrong pathes (Bug
  #180240)
- using parted for activation of boot partition again (instead of
  /sbin/activate from the lilo package) -- extended partition
  handling was fixed (#167602)
- 2.13.75

-------------------------------------------------------------------
Mon Sep 11 13:45:44 CEST 2006 - mvidner@suse.cz

- Fixed autodocs.

-------------------------------------------------------------------
Mon Sep  4 17:20:15 CEST 2006 - jplack@suse.de

- support new options no_os_chooser and optional (#202069, #202072)

-------------------------------------------------------------------
Tue Aug 22 15:21:30 CEST 2006 - od@suse.de

- jplack: use new device_map format (#198244)
- 2.13.74

-------------------------------------------------------------------
Wed Jun 21 14:28:21 CEST 2006 - uli@suse.de

- zipl: add "TERM=linux console=..." to proposal if booted with 
  TERM=linux (bug #186970)

-------------------------------------------------------------------
Mon Jun 19 15:18:29 CEST 2006 - aosthof@suse.de

- Fixed erroneous pathes in function createFloppyImage() in 
  bootfloppy.ycp (#180240) 

-------------------------------------------------------------------
Fri Jun  9 19:14:30 CEST 2006 - od@suse.de

- when a change somewhere in the proposal causes a new section to
  be created (e.g. for a xen kernel), if the section does not yet
  exist and has not explicitly been deleted, add it to our proposal
  (#170469)
- added lots of commentary to FixSections()
- revert patch that added "powersaved=off" to append line in
  failsafe section - more testing needed (#153345)
- 2.13.73

-------------------------------------------------------------------
Thu Jun  8 17:23:54 CEST 2006 - od@suse.de

- ppc: always initialize board type when making a proposal in an
  autoyast installation (#178831)
- 2.13.72

-------------------------------------------------------------------
Wed Jun  7 18:30:11 CEST 2006 - od@suse.de

- add "powersaved=off" to append line in failsafe section for i386,
  x86_64 and ia64 (#153345)
- filter virtual mountpoints such as swap etc. (#182375)
- use full path to MD device (was broken since ever according to
  documentation)
- 2.13.71

-------------------------------------------------------------------
Fri Jun  2 17:42:57 CEST 2006 - jplack@suse.de

- fixed raid 1 detection in lib_iface.ycp (#178802)

-------------------------------------------------------------------
Wed May 31 16:11:36 CEST 2006 - od@suse.de

- check for RAID1 md arrays as all others will break on reboot
  (#178802)
- 2.13.69

-------------------------------------------------------------------
Wed May 31 13:49:59 CEST 2006 - od@suse.de

- replace occurences of a-z and A-Z with character lists to prevent
  problems in some locales (#177560)
- 2.13.68

-------------------------------------------------------------------
Mon May 29 13:06:10 CEST 2006 - od@suse.de

- iseries: fix proposal for NWSSTG boot device (#167390)
- 2.13.67

-------------------------------------------------------------------
Mon May 22 18:30:52 CEST 2006 - jplack@suse.de

- add initial support for xenpae (#177051)
- 2.13.66

-------------------------------------------------------------------
Fri May 19 16:05:32 CEST 2006 - od@suse.de

- added FIXME note to Bootloader.ycp
- send partitioning info always when Initializer called (#161755)
- 2.13.65

-------------------------------------------------------------------
Fri May 19 12:25:09 CEST 2006 - od@suse.de

- fixed installation of installation kernel (ISERIES64) into slot A
  on iSeries (#165497)
- 2.13.64

-------------------------------------------------------------------
Wed May 17 22:42:52 CEST 2006 - od@suse.de

- fix backwards mapping of "mount by" device names when bl
  configuration is read (#176201)
- revert last change in MountByDev2Dev() and use y2milestone()
  again
- 2.13.63

-------------------------------------------------------------------
Wed May 17 16:52:30 CEST 2006 - od@suse.de

- added bootloader device conversion for mount by ID, UUID etc. to
  BootPOWERLILO (#174349)
- added debug messages to Dev2MountByDev()
- changed 2x y2milestone() -> y2debug() in MountByDev2Dev()
- 2.13.62

-------------------------------------------------------------------
Fri May 12 16:02:34 CEST 2006 - od@suse.de

- during installation/update on ppc iseries, unconditionally
  install the ISERIES64 file from the installation media as rescue
  kernel into slot A (#165497)
- fixed some whitespace
- 2.13.61

-------------------------------------------------------------------
Fri May 12 13:24:19 CEST 2006 - od@suse.de

- adapted to ppc/BootPOWERLILO.ycp: fixed mangled section titles
  after update (#170579)
- 2.13.60

-------------------------------------------------------------------
Wed May 10 19:07:38 CEST 2006 - od@suse.de

- added comments to update code
- fixed mangled section titles after update (#170579)
- 2.13.59

-------------------------------------------------------------------
Wed May 10 15:49:39 CEST 2006 - od@suse.de

- fix broken consistency check for legacy iSeries with DASD only
  (#166378)
- make it possible to manually add a value to selection list
  (needed for work arounds #166378 et. al.)
- fix error typo in lib_iface.ycp
- 2.13.58

-------------------------------------------------------------------
Thu May  4 15:02:21 CEST 2006 - locilka@suse.cz

- merged texts from proofread 
- 2.13.57

-------------------------------------------------------------------
Thu May  4 11:02:00 CEST 2006 - jsrain@suse.cz

- change the message before reboot if performing an SSH
  installation (#160301)

-------------------------------------------------------------------
Tue May  2 18:53:10 CEST 2006 - od@suse.de

- on ppc, never create a "failsafe" section (#170565)
- 2.13.56

-------------------------------------------------------------------
Tue May  2 18:01:17 CEST 2006 - od@suse.de

- in UI, show explanatory message instead of missing UUID (before
  partition is formatted)
- added code readability comment
- 2.13.55

-------------------------------------------------------------------
Fri Apr 28 14:32:22 CEST 2006 - od@suse.de

- fixed elilo section name fix from #170129:
  - getLoaderType() cannot be called from GfxMenu.ycp, so changed
    internal Interface of GfxMenu::translateSectionTitle() to
    accept "loader" parameter instead of "allow_blanks" parameter
  - updated other functions to use/pass through the "loader"
    parameter now:
      GfxMenu::UpdateGfxMenuContents()
      GfxMenu::getTranslationsToDiacritics()
      BootCommon::translateSectionTitle()
      BootCommon::UpdateGfxMenuContents()
- changed some y2milestone() messages: do not mention "lilo" when
  it can be any bootloader type other than "grub"
- added me as co-author to BootCommon.ycp
- 2.13.54

-------------------------------------------------------------------
Thu Apr 27 16:05:59 CEST 2006 - od@suse.de

- examine_mbr.pl needs perl-Compress-Zlib
- 2.13.53

-------------------------------------------------------------------
Thu Apr 27 15:56:18 CEST 2006 - od@suse.de

- on ia64, do not use the short product name in the "second
  level" bootloader elilo -- use "linux" again instead (also
  sidesteps bug #170129)
- added a comment for a future feature that may introduce two "menu
  levels" for grub as well
- 2.13.52

-------------------------------------------------------------------
Mon Apr 24 16:10:54 CEST 2006 - sf@suse.de

- fixed regexp (Bug #168594) 

-------------------------------------------------------------------
Fri Apr 21 19:23:12 CEST 2006 - od@suse.de

- (#148931, #164950), fixes features #300383, #300160, #300358:
  - for root partitions in bootloader config: automatically use mount
    by id, path, uuid and label as set up in yast2-storage
  - also display these as "hints" in the UI
- fixed some comments
- added a y2milestone in getPartitionList()
- fixed some whitespace
- 2.13.50

-------------------------------------------------------------------
Thu Apr 20 13:49:50 CEST 2006 - od@suse.de

- using /sbin/activate again (#167602)
- do not accept fsid 257 (on pmac) anymore, Apple_Bootstrap is now
  reported as fsid 258 (#167934)
- 2.13.49

-------------------------------------------------------------------
Wed Apr 12 18:30:49 CEST 2006 - od@suse.de

- accept fsid 257 (Apple_Bootstrap) as pmac boot partition
  (#165518)
- 2.13.48

-------------------------------------------------------------------
Wed Apr 12 17:37:31 CEST 2006 - od@suse.de

- print-product.ycp:
  - return short name for bootloaders other than grub (#163702)
  - do not attach version to product name (#165466)
- use short product name instead of "linux" as section name for
  bootloaders other than grub (#163702)
- 2.13.47

-------------------------------------------------------------------
Wed Apr 12 14:01:17 CEST 2006 - od@suse.de

- long name uses LABEL from content file everywhere now, so do not
  attach version anymore (#163702)
- fixed typo in message
- 2.13.46

-------------------------------------------------------------------
Tue Apr 11 22:17:59 CEST 2006 - od@suse.de

- on pmac: propose only partitions smaller than 20 cylinders
  (#158543)
- 2.13.45

-------------------------------------------------------------------
Tue Apr 11 20:59:57 CEST 2006 - od@suse.de

- propose bootloader location on pmac systems (#158543)
- changed comment
- 2.13.44

-------------------------------------------------------------------
Tue Apr 11 17:20:56 CEST 2006 - od@suse.de

- clone activate flag and loader_device for AutoYaST (#151501)
- 2.13.43

-------------------------------------------------------------------
Tue Apr 11 01:10:20 CEST 2006 - jplack@suse.de

- write config even if no create_efi_entry has been requested
  (#163260)

-------------------------------------------------------------------
Mon Apr 10 20:35:50 CEST 2006 - od@suse.de

- fixed invalid error on bootloader initialization (#164925)
- 2.13.41

-------------------------------------------------------------------
Mon Apr 10 20:20:08 CEST 2006 - od@suse.de

- fix BootPOWERLILO to return proposal again (introduced with dead
  code elimination a few days ago)
- changed some comments for code around "activate"
- 2.13.40

-------------------------------------------------------------------
Fri Apr  7 12:28:21 CEST 2006 - od@suse.de

- update_gfxmenu: added -f to rm to avoid error message on English
  installs (#163693)
- commented out dead code
- jplack/od: stop work flow for an illegal boot= selection
- 2.13.39

-------------------------------------------------------------------
Wed Apr  5 01:49:23 CEST 2006 - od@suse.de

- changed more prep_boot_partition from "/dev/null" to "" (#163387)
- 2.13.38

-------------------------------------------------------------------
Wed Apr  5 01:21:17 CEST 2006 - od@suse.de

- use empty string when no prep boot or FAT partition is found
  (#163387)
- 2.13.37

-------------------------------------------------------------------
Tue Apr  4 17:00:12 CEST 2006 - jplack@suse.de

- update list of possible selections, each time a generic widget is
  "called" (#161755)

-------------------------------------------------------------------
Mon Apr  3 20:51:38 CEST 2006 - od@suse.de

- do not add kernel option "selinux=0" on any architecture (#155856)
- fixed compilation errors in lib_iface.ycp
- 2.13.36

-------------------------------------------------------------------
Mon Apr  3 20:27:48 CEST 2006 - jplack@suse.de

- ppc: update default name if denoted section has been updated
- ppc: update global clone entry, too, if device names changed
- fix for #161755, send partition/disk info where neccessary
- reorder code so that new function SetDiskInfo is formed and can
  be used in various places to fix #161755 
- add proposed code change for virtual 'boot' mountpoints (#162242)

-------------------------------------------------------------------
Sat Apr  1 23:25:58 CEST 2006 - od@suse.de

- added TESTME comment: test parted partition activation with BSD
  slices
- remove more old-style backticks
- add needed comments
- added parted to Requires (#161316)
- changed a y2internal -> y2milestone
- fixed harmless typos
- 2.13.35

-------------------------------------------------------------------
Wed Mar 29 18:52:24 CEST 2006 - od@suse.de

- using parted for activation of boot partition now (instead of
  /sbin/activate from the lilo package) (#161316)
- fixed a typo
- fixed some whitespace
- added update-alternatives to BuildRequires
- 2.13.34

-------------------------------------------------------------------
Mon Mar 27 15:36:27 CEST 2006 - uli@suse.de

- changed s390* reboot message (bug #160045)

-------------------------------------------------------------------
Sun Mar 26 06:14:08 CEST 2006 - od@suse.de

- removed yast2-devel-packages from BuildRequires
- add replacements for yast2-devel-packages to BuildRequires
- 2.13.33

-------------------------------------------------------------------
Tue Mar 21 17:31:03 CET 2006 - jplack@suse.de

- fix console= handling on update, and some more update fixes (#155397)
- 2.13.32

-------------------------------------------------------------------
Tue Mar 21 15:16:32 CET 2006 - od@suse.de

- cleanup: move UpdateSections function into Update()'s body
- fixed #157939: iseries can boot even if no prep boot partition
  exists and/or is configured
- 2.13.31

-------------------------------------------------------------------
Mon Mar 20 23:49:04 CET 2006 - od@suse.de

- package clients/print-product.ycp
- 2.13.30

-------------------------------------------------------------------
Mon Mar 20 18:46:11 CET 2006 - od@suse.de

- fixes for #155397:
  - major cleanup of Update() code to be able to fix #155397
  - added "return ret" to CreateImageSection()
  - fixed parameters in call to UpdateSections()
  - fixed list element removal: remove() -> filter()
  - also removed translation of section title (GfxMenu) for ppc
    (perl-Bootloader will take care of this)
- print-product.ycp: remove " -- " from arguments to
  CommandLine::Print()
- 2.13.29

-------------------------------------------------------------------
Mon Mar 20 17:20:39 CET 2006 - od@suse.de

- doing the right thing for InitializeLibrary
- fix indentation/code style
- print-product.ycp was wrong in modules, moved to clients
- 2.13.28

-------------------------------------------------------------------
Fri Mar 17 23:37:22 CET 2006 - od@suse.de

- made text widget in error log message popup higher (#159264)
- fix indentation
- 2.13.27

-------------------------------------------------------------------
Fri Mar 17 18:25:03 CET 2006 - od@suse.de

- removed bootloader-theme from Requires: (#158588)
- 2.13.26

-------------------------------------------------------------------
Fri Mar 17 16:06:36 CET 2006 - od@suse.de

- moved CreateLinuxSection() to BootPOWERLILO.ycp and adapted for
  ppc (#144553):
   - kernel -> image 
   - removed code that is not used on ppc
   - added comments
- moved CreateLinuxSection up and using it for installation as well
- 2.13.25

-------------------------------------------------------------------
Wed Mar 15 16:34:50 CET 2006 - od@suse.de

- added debug output for (#156993)
- changed my_sections -> updated_sections
- 2.13.24

-------------------------------------------------------------------
Mon Mar 13 16:48:18 CET 2006 - od@suse.de

- jplack:
  - remove dead/unused code
  - add some FIXME comments
  - more cleanups
- 2.13.23

-------------------------------------------------------------------
Mon Mar 13 16:04:51 CET 2006 - od@suse.de

- changed some whitespace
- corrected fallback kernel to "/boot/vmlinux"
- copied UpdateSections() from lilolike.ycp to BootPOWERLILO.ycp
  and adapted to new interfaces (#144553)
- made read_default_section_name global in BootCommon.ycp (#144553)
- syntax cleanups
- proofread
- 2.13.21

-------------------------------------------------------------------
Wed Mar  8 00:41:02 CET 2006 - od@suse.de

- added proposal for prep and iseries (pmac still missing)
- created new function change_widget_default_value() and moved code
  from Propose() into this function
- proposal for prep and iseries set the default values for their
  widgets using change_widget_default_value()
- added FIXME: for improving the summary function
- fixed comment in chrp.ycp explaining the use of
  prep_same_disk_as_root
- 2.13.20

-------------------------------------------------------------------
Tue Mar  7 22:17:31 CET 2006 - od@suse.de

- #145597:
  - use old working proposal code from BootPPC in BootPOWERLILO
  - add comments where needed to understand the code
  - change lookup, lookup_value and modifySection and use []: instead
  - use search instead of find(string, string)
  - fixed header of BootPOWERLILO
  - fixed LocationProposal to use old BootPPC code
  - fixed some whitespace
  - call old currentBoardInit() from new Propose()
  - set proposed boot partition as default in widget
- add "global void" to jplack's bootloaderError()
- fix y2error format string
- fixed an obsolete FlushCache() -> CommitSettings()
- give an error popoup with log like in SLES9 (#145106)
- use only one log file for all bootloaders (#145106)
- cleanups, mostly indentation to make code readable
- fixed: activate on i386 did not work when p_dev["nr"] == "" (mean 
  whole disk) was one of loader_device or boot_partition
- unify confusing interface names: FlushCache -> CommitSettings
- give an error popoup with log like in SLES9 (#145106)
- fix one update problem on POWER
- use correct path to mkzimage for iSeries bootfile
- 2.13.19

-------------------------------------------------------------------
Fri Mar  3 20:27:17 CET 2006 - jplack@suse.de

- give an error popoup with log like in SLES9 (#145106)
- use only one log file for all bootloaders (#145106)
- fix one update problem on POWER

-------------------------------------------------------------------
Fri Mar  3 18:55:09 CET 2006 - jplack@suse.de

- fixed: activate on i386 did not work when p_dev["nr"] == "" (mean
  whole disk) was one of loader_device or boot_partition

-------------------------------------------------------------------
Wed Mar  1 09:06:08 CET 2006 - olh@suse.de

- use correct path to mkzimage for iSeries bootfile

-------------------------------------------------------------------
Tue Feb 28 12:35:40 CET 2006 - od@suse.de

- olh also fixed a typo in Bootloader.ycp
- 2.13.18

-------------------------------------------------------------------
Wed Feb 22 21:08:10 CET 2006 - olh@suse.de

- do a mount --bind /dev /mnt/dev in bootloader_finish.ycp (#144773)

-------------------------------------------------------------------
Thu Feb 16 19:31:10 CET 2006 - od@suse.de

- translateSectionTitle():
  - handle results properly when regexpsub() is called with a non-matching
    regex
  - fixed comment for ReplaceRegexMatch()
  - fixed execess -> excess in y2milestone()
  - added another y2milestone() for cutting off words
- 2.13.17

-------------------------------------------------------------------
Thu Feb 16 17:18:17 CET 2006 - od@suse.de

- wrote ReplaceRegexMatch() to globally replace matching regexes
- fix filtering of lilo bootloader section name with
  ReplaceRegexMatch()
- 2.13.16

-------------------------------------------------------------------
Thu Feb 16 15:50:30 CET 2006 - od@suse.de

- fixed typo in filtering of forbidden chars for lilo section titles
- added logging for lilo section title adaptation
- 2.13.15

-------------------------------------------------------------------
Wed Feb 15 15:28:00 CET 2006 - od@suse.de

- olh:
  - setting svn:keyword property to 'Author Date Id Revision'
  - typo s/instalaltion/installation/
- od:
  - restrict LILO section names to 11 chars -- use same algorithm
    as in perl-Bootloader, LILO.pm, sub FixSectionName()
- 2.13.14

-------------------------------------------------------------------
Tue Feb 14 13:34:23 CET 2006 - olh@suse.de

- fix typo in board_type_names

-------------------------------------------------------------------
Tue Feb 14 13:30:19 CET 2006 - olh@suse.de

- remove nubus support

-------------------------------------------------------------------
Wed Feb  1 16:31:31 CET 2006 - od@suse.de

- added to package: src/modules/print-product.ycp
- 2.13.13

-------------------------------------------------------------------
Fri Jan 27 09:28:04 CET 2006 - locilka@suse.cz

- merged texts from proofread

-------------------------------------------------------------------
Wed Jan 25 16:10:02 CET 2006 - od@suse.de

- added print-product.ycp, used by update-bootloader from
  perl-Bootloader 
- 2.13.12

-------------------------------------------------------------------
Fri Jan 20 14:24:33 CET 2006 - od@suse.de

- moved BootPOWERLILO initialization code out of constructor again
  -- this unconditionally initialized lib_iface for ppc
- 2.13.11

-------------------------------------------------------------------
Wed Jan 18 21:00:49 CET 2006 - od@suse.de

- remove __exports__ from globals in extract_exports_from_globals()
- delete obsolete function GoodPrepOrFatPartition()
- consider globals empty even if lines_cache_id is present
- fix merging of __exports__ in BootPOWERLILO constructor
- 2.13.10

-------------------------------------------------------------------
Tue Jan 17 19:10:45 CET 2006 - od@suse.de

- actually find and propose root and boot devices

-------------------------------------------------------------------
Tue Jan 17 15:45:18 CET 2006 - od@suse.de

- added comments in bootloader_proposal
- added GoodPrepOrFatPartition() in BootPOWERLILO
- a lot of FIXMEs added
- initial proposal for PPC

-------------------------------------------------------------------
Mon Jan 16 20:23:26 CET 2006 - jplack@suse.de

- moved widget descriptions (labels) to yast2-bootloader
- handle unified type descriptions: now <type>:<desc>:<default>:...
- add arch-specific Summary function

-------------------------------------------------------------------
Thu Dec 22 11:50:08 CET 2005 - uli@suse.de

- declare Write method implemented in BootZIPL.ycp

-------------------------------------------------------------------
Wed Dec 21 10:31:30 CET 2005 - visnov@suse.cz

- merged proofread texts 

-------------------------------------------------------------------
Mon Dec 19 17:58:20 CET 2005 - jplack@suse.de

- always read the config from perl-Bootloader (#140127)
- activate generic help system
- give help messages that make sense
- avoid this i386 LILO bootloader config on ppc (#140127)
- 2.13.6

-------------------------------------------------------------------
Fri Dec 16 15:28:39 CET 2005 - jsrain@suse.cz

- moved bootloader background picture to separate package
- moved /boot/message handling to separate module
- 2.13.5

-------------------------------------------------------------------
Thu Dec 15 15:00:16 CET 2005 - uli@suse.de

- s390: dumped obsolete dump sections and dead code
- 2.13.4

-------------------------------------------------------------------
Tue Dec 13 19:25:12 CET 2005 - mvidner@suse.cz

- Fixed a type mismatch, hopefully fixing the installation (#138328).
- 2.13.3

-------------------------------------------------------------------
Thu Dec  8 18:25:07 CET 2005 - od@suse.de

- changes by jplack@suse.de:
  - use generic dialogs in PowerPC boot loader code
  - new files to build widgets from type information
  - changes for support of all options on POWER - generic stuff
- 2.13.2

-------------------------------------------------------------------
Mon Oct 31 09:44:19 CET 2005 - jsrain@suse.cz

- fixed losing GRUB sections in some cases (#130236)
- 2.13.1

-------------------------------------------------------------------
Wed Oct 26 13:29:26 CEST 2005 - jsrain@suse.cz

- do not create section for XEN if ungrading other bootloader than
  GRUB (#130474)
- fixed clonning a section, it changed also the original one
  (#129511)

-------------------------------------------------------------------
Fri Oct 21 12:36:16 CEST 2005 - jsrain@suse.cz

- do not set dom0_mem option for XEN (#121947)
- fixed selecting the swap partition for suspend to disk in other
  situations than installation (#128702)

-------------------------------------------------------------------
Tue Oct  4 12:43:30 CEST 2005 - jsrain@suse.cz

- fixed password setting help (#119591)

-------------------------------------------------------------------
Mon Oct  3 12:54:10 CEST 2005 - jsrain@suse.cz

- change selected radio button for loader location if loader
  location specified in combo box (#114193)

-------------------------------------------------------------------
Fri Sep 30 11:06:11 CEST 2005 - jsrain@suse.cz

- fixed reproposing configuration in installed system (#119428)
- fixed disappearing initrd lines from configuratiln file (#104048)

-------------------------------------------------------------------
Thu Sep 29 17:00:04 CEST 2005 - jsrain@suse.cz

- fixed importing the global bootloader settings from AutoYaST
  profiles (#118595)

-------------------------------------------------------------------
Tue Sep 27 10:14:08 CEST 2005 - jsrain@suse.cz

- export/import the loader location variable for AutoYaST (#116947)

-------------------------------------------------------------------
Mon Sep 26 15:49:16 CEST 2005 - jsrain@suse.cz

- added bootloader background picture for Alpha1
- do not install bootloader to MBR by default
- 2.13.0

-------------------------------------------------------------------
Fri Sep  9 17:11:10 CEST 2005 - jsrain@suse.cz

- activate the /boot partition if installing to ThinkPad (#116129)
- 2.12.32

-------------------------------------------------------------------
Fri Sep  9 15:16:39 CEST 2005 - jsrain@suse.cz

- propose GRUB's device map if the one which was read from the
  system is empty (#115936)
- 2.12.31

-------------------------------------------------------------------
Thu Sep  8 14:24:25 CEST 2005 - jsrain@suse.cz

- fixed reading GRUB location from configuration file (#115581)
- 2.12.30

-------------------------------------------------------------------
Wed Sep  7 15:30:04 CEST 2005 - jsrain@suse.cz

- load EDD module during proposal (and not during inst_finish, as
  it doesn't work if other than default kernel is used) (#115592)
- 2.12.29

-------------------------------------------------------------------
Wed Sep  7 13:05:32 CEST 2005 - jsrain@suse.cz

- install bootloader to MBR by default (except ThinkPads)
- load EDD module before running fix_chs script (#103031)
- import device map correctly during autoinstallation (#115327)
- 2.12.28

-------------------------------------------------------------------
Tue Sep  6 14:00:52 CEST 2005 - jsrain@suse.cz

- changed the count of boot floppies (#114959)
- run fix_chs on each partition which is marked active (#103031)
- update MBR on ThinkPads correctly (#114429)
- 2.12.27

-------------------------------------------------------------------
Tue Sep  6 10:55:16 CEST 2005 - jsrain@suse.cz

- changed the bootloader background (#115331)
- 2.12.26

-------------------------------------------------------------------
Fri Sep  2 12:00:28 CEST 2005 - jsrain@suse.cz

- added RC1 bootloader background
- 2.12.25

-------------------------------------------------------------------
Wed Aug 31 08:38:41 CEST 2005 - jsrain@suse.cz

- added ELILO support (for IA64)
- added basic ZIPL support (for S/390)
- 2.12.24

-------------------------------------------------------------------
Mon Aug 29 11:49:37 CEST 2005 - jsrain@suse.cz

- updated failsafe kernel parameters for i386/x86_64 (#113600)
- avoid reinitializing limal-bootloader before writing settings
  during update and in installed system (#113683)
- added support for booting on PPC
- 2.12.23

-------------------------------------------------------------------
Thu Aug 25 13:33:37 CEST 2005 - jsrain@suse.cz

- fixed setting the resume kernel parameter during update (#112794)
- do not add 'barrier=off' to failsafe kernel parameters (#112891)
- do not propose to install bootloader on XFS partition (#112810)
- 2.12.22

-------------------------------------------------------------------
Tue Aug 23 13:59:20 CEST 2005 - jsrain@suse.cz

- keep bootloader location during update (#105988)
- moved FixCHS to master-boot-code (#103031)

-------------------------------------------------------------------
Mon Aug 22 10:44:24 CEST 2005 - jsrain@suse.cz

- fixed creating new boot loader sections (#105668)
- 2.12.21

-------------------------------------------------------------------
Fri Aug 19 10:59:54 CEST 2005 - jsrain@suse.cz

- enhanced checking whether merged section is still valid (#74252)
- fix information about disk geometry in MBR if needed (#103031)
- 2.12.20

-------------------------------------------------------------------
Thu Aug 18 15:29:01 CEST 2005 - jsrain@suse.cz

- fixed new created XEN sections (#105171)
- do not install backup of stage1 if /boot is on XFS (#105483)
- 2.12.19

-------------------------------------------------------------------
Wed Aug 17 15:34:30 CEST 2005 - jsrain@suse.cz

- fixed detection whether bootloader can be installed if /boot is
  on MD (#104908)
- fixed comments for ycpdoc
- fixed proposing configuration if /boot is on MD (#104908)
- set correct initrd image for XEN (#105171)
- fixed errors in log while proposing loader type (#105152)
- don't remove initrd from merged loader sections (#104048)

-------------------------------------------------------------------
Mon Aug 15 16:10:00 CEST 2005 - jsrain@suse.cz

- merged texts from proofread
- 2.12.18

-------------------------------------------------------------------
Mon Aug 15 12:43:52 CEST 2005 - jsrain@suse.cz

- fixed section updates durng system update (#103868)
- 2.12.17

-------------------------------------------------------------------
Fri Aug 12 09:28:42 CEST 2005 - jsrain@suse.cz

- fixed several errors in code, added missign shortcuts

-------------------------------------------------------------------
Thu Aug 11 15:24:52 CEST 2005 - jsrain@suse.cz

- set correct parameters to failsafe kernel (#103865)
- fixed removing obsolete sections during update (#104039)

-------------------------------------------------------------------
Wed Aug 10 09:07:24 CEST 2005 - jsrain@suse.cz

- fixed changing the order of disks (#102964)

-------------------------------------------------------------------
Tue Aug  9 15:36:57 CEST 2005 - jsrain@suse.cz

- don't put 'splash=silent' twice to kernel command line (#102706)
- install bootloader to boot sector by default only if /boot
  partition is on the first disk (#100728)
- fixed modification of bootloader sections during installation
  (#102626)
- do not offer to edit sections if user selected not to install
  any bootloader (#102613)
- updated help text for bootloader location (#102626)
- fixed syntax of created lilo.conf (vga= cannot be in append)
  (#102942)
- displaying meaningful information for chainloader sections
  (#103008)
- 2.12.16

-------------------------------------------------------------------
Mon Aug  8 10:37:49 CEST 2005 - jsrain@suse.cz

- fixed importing settings during autoinstallation, avoiding crash
  (#102535)

-------------------------------------------------------------------
Thu Aug  4 15:40:52 CEST 2005 - jsrain@suse.cz

- fixed crash during autoinstallation
- do not offer GRUB and LILO on all architectures (#100219)
- 2.12.15

-------------------------------------------------------------------
Wed Aug  3 13:50:36 CEST 2005 - jsrain@suse.cz

- do not display additional kernel parameters in summary if no boot
  loader is selected to be installed (#100409)
- propose not to install bootloader if the available one is not
  supported (#100406)
- fixed widgets allignment

-------------------------------------------------------------------
Mon Aug  1 16:21:36 CEST 2005 - jsrain@suse.cz

- fixed capitalization in module summary
- added master-boot-code to RPM dependencies on i386/x86_64, as it
  is needed for the default installation
- 2.12.14

-------------------------------------------------------------------
Mon Aug  1 12:29:41 CEST 2005 - jsrain@suse.cz

- do not propose installing bootloader to MBR by default
- 2.12.13

-------------------------------------------------------------------
Thu Jul 28 16:15:45 CEST 2005 - jsrain@suse.cz

- merged texts from proofread
- 2.12.12

-------------------------------------------------------------------
Wed Jul 27 14:28:02 CEST 2005 - jsrain@suse.cz

- added option to enable/disable boot timeout
- fixed boot password setting
- location widget not shown if no loader is to be installed (#97888)
- 2.12.11

-------------------------------------------------------------------
Tue Jul 26 10:16:14 CEST 2005 - jsrain@suse.cz

- fixed GRUB menus merging
- 2.12.10

-------------------------------------------------------------------
Fri Jul 22 15:24:24 CEST 2005 - jsrain@suse.cz

- set correct root device to kernel command line (#97574)
- fixed installation on ThinkPad laptops (select the partition
  correctly) (#86762)
- 2.12.9

-------------------------------------------------------------------
Fri Jul 22 12:18:23 CEST 2005 - jsrain@suse.cz

- added last missing help texts
- several minor fixes
- updated to run correctly in Mode::config
- added autoinstallation support
- 2.12.8

-------------------------------------------------------------------
Thu Jul 21 10:08:27 CEST 2005 - jsrain@suse.cz

- added missing file to package
- added missing helps
- fixed retranslating boot menu during installation
- 2.12.7

-------------------------------------------------------------------
Mon Jul 18 13:26:43 CEST 2005 - jsrain@suse.cz

- fixed proposing and handling device map
- 2.12.6

-------------------------------------------------------------------
Mon Jul 18 08:42:16 CEST 2005 - jsrain@suse.cz

- fixed makefiles in order to pack all needed files
- added some help texts
- 2.12.5

-------------------------------------------------------------------
Fri Jul 15 15:48:47 CEST 2005 - jsrain@suse.cz

- adapted to new partitioner using storage-lib (arvin)
- fixed makefiles and nfb to build against limal-bootloader
- 2.12.4

-------------------------------------------------------------------
Tue Jul 12 13:03:23 CEST 2005 - jsrain@suse.cz

- more code cleanup

-------------------------------------------------------------------
Mon Jul 11 09:14:33 CEST 2005 - jsrain@suse.cz

- merged texts from proofread

-------------------------------------------------------------------
Fri Jul  1 16:52:05 CEST 2005 - jsrain@suse.cz

- created new UI
- accessing perl-Bootloader library through LiMaL instead of SCR

-------------------------------------------------------------------
Tue Jun 14 16:45:20 CEST 2005 - jsrain@suse.cz

- don't change MBR on IBM ThinkPad laptops in order to keep their
  rescue functionality working (#86762)
- 2.12.3

-------------------------------------------------------------------
Tue Jun  7 10:40:08 CEST 2005 - jsrain@suse.cz

- display info of additional kernel parameters from installation
  kernel command line (#83837)

-------------------------------------------------------------------
Mon May 23 17:20:27 CEST 2005 - jsrain@suse.cz

- fixed detection fo PReP partition on CHRP (PPC) (#80204)
- block proposal if bootloader noc configured correctly on PPC
  (#82893)

-------------------------------------------------------------------
Wed May  4 08:02:37 CEST 2005 - jsrain@suse.cz

- more "default" variable renames
- 2.12.2

-------------------------------------------------------------------
Tue May  3 12:35:05 CEST 2005 - jsrain@suse.cz

- select PReP boot partition on CHRP (PPC) if root on LVM (#80204)

-------------------------------------------------------------------
Wed Apr 27 08:27:43 CEST 2005 - jsrain@suse.cz

- allow to remap devices in GRUB section (#77119)
- don not report void error in installation proposal
- added bootloader-related part of inst_finish to extra client
- 2.12.1

-------------------------------------------------------------------
Fri Apr 22 13:17:27 CEST 2005 - mvidner@suse.cz

- Do not use "default" as an identifier.

-------------------------------------------------------------------
Mon Apr 18 16:00:36 CEST 2005 - jsrain@suse.cz

- updated for new interface of ProductFeatures.ycp
- 2.12.0

-------------------------------------------------------------------
Wed Mar 30 14:53:02 CEST 2005 - jsrain@suse.cz

- inform user in proposal if it is not possible to install
  bootloader due to partitioning (#71949)

-------------------------------------------------------------------
Thu Mar 24 13:36:48 CET 2005 - jsrain@suse.cz

- fixed bootfloppy icon description (#71084)

-------------------------------------------------------------------
Tue Mar 15 13:15:55 CET 2005 - jsrain@suse.cz

- fixed modification of bootloader configuration if installation
  fails during update (#72814)

-------------------------------------------------------------------
Mon Mar 14 09:48:35 CET 2005 - jsrain@suse.cz

- fixed manual configuration files editation (#72389)
- recreate grub.conf during update (#72361)

-------------------------------------------------------------------
Mon Mar  7 13:32:23 CET 2005 - jsrain@suse.cz

- added ZIPL installation via perl-Bootloader
- fixed the order of icons in bootfloppy creator

-------------------------------------------------------------------
Fri Mar  4 10:43:29 CET 2005 - jsrain@suse.cz

- propose XEN section if XEN and XEN kernels are installed/selected

-------------------------------------------------------------------
Thu Mar  3 18:20:39 CET 2005 - jsrain@suse.cz

- reverted to older version update_gfxmenu due to recent problems
  (#67288)

-------------------------------------------------------------------
Wed Mar  2 10:15:35 CET 2005 - jsrain@suse.cz

- merged texts from proofread

-------------------------------------------------------------------
Wed Mar  2 09:55:37 CET 2005 - jsrain@suse.cz

- fixed neverending loop in update_gfxmenu

-------------------------------------------------------------------
Tue Mar  1 10:34:51 CET 2005 - jsrain@suse.cz

- provide info about grub.conf to repair module if embedding
  GRUB stage1.5
- display proper list of bootloaders (#66933)
- limit the size of the /boot/message archive (#66878)

-------------------------------------------------------------------
Mon Feb 28 16:07:36 CET 2005 - jsrain@suse.cz

- fixed aborting during inst_finish (was crashing YaST)

-------------------------------------------------------------------
Fri Feb 25 14:43:58 CET 2005 - jsrain@suse.cz

- fixed identifying bootloader sections while reading (#66612)

-------------------------------------------------------------------
Fri Feb 25 09:05:14 CET 2005 - jsrain@suse.cz

- added missed translation mark (#8402)
- fixed testsuites
- enabled the bootfloppy icon also on AMD64
- disabled rescue floppy creation on other archs than i386
- 2.11.15

-------------------------------------------------------------------
Mon Feb 21 10:58:13 CET 2005 - jsrain@suse.cz

- use the new scripts for creating boot floppy (images are no
  longer on installation media)
- 2.11.14

-------------------------------------------------------------------
Thu Feb 17 12:14:22 CET 2005 - jsrain@suse.cz

- prevent from inserting language to the offer of boot menu twice
  (#50930)

-------------------------------------------------------------------
Wed Feb 16 13:54:34 CET 2005 - jsrain@suse.cz

- added support for embedding GRUB's stage 1.5
- 2.11.13

-------------------------------------------------------------------
Mon Feb 14 17:32:02 CET 2005 - jsrain@suse.cz

- by default don't merge whole GRUB menus, but only the default
  entry (#50688)
- fixed errors of the bootloader library if using LVM
- 2.11.12

-------------------------------------------------------------------
Thu Feb 10 14:51:08 CET 2005 - jsrain@suse.cz

- fixed errors when merging GRUB menus (#50643)

-------------------------------------------------------------------
Wed Feb  9 14:53:27 CET 2005 - jsrain@suse.cz

- stopped using multiple variables from ProductFeatures for
  creating kernel command line (#50369)
- 2.11.11

-------------------------------------------------------------------
Tue Feb  8 12:58:56 CET 2005 - jsrain@suse.cz

- fixed warning when removed memtest package after modifying
  memtest section in bootloader menu (#50498)

-------------------------------------------------------------------
Mon Feb  7 14:31:48 CET 2005 - jsrain@suse.cz

- merged texts from proofread
- 2.11.10

-------------------------------------------------------------------
Fri Feb  4 11:07:51 CET 2005 - jsrain@suse.cz

- getting additional kernel parameters as one string (#50369)

-------------------------------------------------------------------
Wed Feb  2 18:22:09 CET 2005 - jsrain@suse.cz

- fixed support for localized boot menu, allowed multiple languages
  to be used at once

-------------------------------------------------------------------
Tue Feb  1 21:39:12 CET 2005 - nashif@suse.de

- Disabled @YAST2-CHECKS-PROGRAM@ to fix build
- 2.11.9

-------------------------------------------------------------------
Mon Jan 31 17:32:32 CET 2005 - jsrain@suse.cz

- removed code obsolete after using the bootloader library
  (including the LILO agent)
- adapted to new filenames in GFX menu
- fixed handling of YaSTi's data in comments in configuration files
- by default merging all found GRUB menus
- clean-up of obsolete code
- 2.11.8

-------------------------------------------------------------------
Fri Jan 28 13:46:53 CET 2005 - jsrain@suse.cz

- export GRUB device map information to AutoYaST profile (#49730)

-------------------------------------------------------------------
Tue Jan 25 13:08:49 CET 2005 - jsrain@suse.cz

- adaptations to install properly on MD arrays
- 2.11.7

-------------------------------------------------------------------
Mon Jan 24 16:08:30 CET 2005 - jsrain@suse.cz

- added agent to interface for the bootloader library
- using the now bootloader library for GRUB and LILO configuration
- 2.11.6

-------------------------------------------------------------------
Tue Jan 11 16:43:52 CET 2005 - jsrain@suse.cz

- do not append 'maxcpus=0' to failsafe kernel command line on
  AMD64 (#49059)

-------------------------------------------------------------------
Thu Jan  6 14:14:23 CET 2005 - jsrain@suse.cz

- propose all present kernels for GRUB

-------------------------------------------------------------------
Wed Jan  5 17:10:56 CET 2005 - jsrain@suse.cz

- adapted to interface change of Kernel.ycp
- 2.11.5

-------------------------------------------------------------------
Wed Dec 15 13:13:58 CET 2004 - jsrain@suse.cz

- using new interface of Progress.ycp
- 2.11.4

-------------------------------------------------------------------
Mon Dec 13 18:15:29 CET 2004 - jsrain@suse.cz

- fixed setting GRUB password (#48999)

-------------------------------------------------------------------
Fri Nov 19 16:52:11 CET 2004 - jsrain@suse.cz

- removed the generic MBR code from the package (moved to
  master-boot-code package) (#46406)
- if user selects MBR of other than booting disk as location for
  GRUB, offer changing the order of the disks (#48051)
- 2.11.3

-------------------------------------------------------------------
Tue Nov  9 10:40:18 CET 2004 - jsrain@suse.cz

- fixed automatical boot partition activating during installation
  (#20329)

-------------------------------------------------------------------
Tue Nov  9 08:16:53 CET 2004 - jsrain@suse.cz

- enhanced memtest handling during installation (#46796)

-------------------------------------------------------------------
Mon Nov  8 13:23:42 CET 2004 - jsrain@suse.cz

- better fix of kernel image name update (#46750)

-------------------------------------------------------------------
Thu Nov  4 14:00:10 CET 2004 - jsrain@suse.cz

- removed select () and lookup () builtins usage
- fixed types for CWM
- 2.11.2

-------------------------------------------------------------------
Wed Oct 27 09:49:59 CEST 2004 - jsrain@suse.cz

- adapted to new Mode/Stage interface
- 2.11.1

-------------------------------------------------------------------
Tue Oct 19 13:59:33 CEST 2004 - jsrain@suse.cz

- use unified messages from Label.ycp
- changed boot floppy creator according to new layout of boot
  floppy disks (#43634)
- 2.11.0

-------------------------------------------------------------------
Wed Oct 13 12:44:42 CEST 2004 - jsrain@suse.cz

- add "thash_entries=2097152" to kernel command line on Altix
  Scalable Node (#44174)

-------------------------------------------------------------------
Mon Oct 11 16:09:03 CEST 2004 - jsrain@suse.cz

- adapted to new Arch:: interface

-------------------------------------------------------------------
Wed Oct  6 10:04:38 CEST 2004 - jsrain@suse.cz

- fixed summary if GRUB section name contains HTML tag (#46792)

-------------------------------------------------------------------
Tue Oct  5 12:55:53 CEST 2004 - jsrain@suse.cz

- replace blank spaces in LILO section name with underscores,
  shorten it if it is longer than 15 chars (#46778)
- 2.10.17

-------------------------------------------------------------------
Mon Oct  4 18:59:27 CEST 2004 - jsrain@suse.cz

- if serial parameter is present in menu.lst, don't add gfxboot
  during update (#46680)
- fixed update if root device name contained 'suse' or 'shipped'
  (#46750)
- 2.10.16

-------------------------------------------------------------------
Wed Sep 29 09:14:29 CEST 2004 - jsrain@suse.cz

- do not show the disks order if there is only one disk (#46346)
- 2.10.15

-------------------------------------------------------------------
Thu Sep 23 13:04:08 CEST 2004 - jsrain@suse.cz

- avoid initalizing GRUB structures earlier than needed data is
  known (#45119)
- fixed redrawing the main dialog if loader type changed (#45877)
- 2.10.14

-------------------------------------------------------------------
Mon Sep 20 16:30:38 CEST 2004 - jsrain@suse.cz

- fixes update if SATA devices are used (#44286)
- 2.10.13

-------------------------------------------------------------------
Mon Sep 13 10:59:50 CEST 2004 - jsrain@suse.cz

- allowed to add wildcard entry to GRUB and LILO boot menu (#44742)
- removed dead code (related to items in GRUB section reordering,
  now it is fully handled by Table/Popup
- initialize package manager callbacks before getting boot floppy
  image (in order to ask for media) (#45049)
- prevent from displaying the target device in the summary
  multiple times (#45119)
- 2.10.12

-------------------------------------------------------------------
Tue Sep  7 10:09:14 CEST 2004 - jsrain@suse.cz

- update the default boot section mark properly if a section was
  removed (eg. because of missing kernel) (#44752)

-------------------------------------------------------------------
Mon Sep  6 13:56:56 CEST 2004 - jsrain@suse.cz

- do not use obsolete include commandline/commandline.ycp

-------------------------------------------------------------------
Mon Sep  6 09:44:33 CEST 2004 - jsrain@suse.cz

- avoid calling constructor of Product:: in testsuite (in order to
  build properly)
- save splash type from installation kernel command line to created
  bootloader configuration files (#44683)
- 2.10.11

-------------------------------------------------------------------
Fri Sep  3 13:16:28 CEST 2004 - jsrain@suse.cz

- update devices in bootloader configuration files (SATA devices
  changed from /dev/hd* to /dev/sd*) (#44286)
- provide general Bootloader::Update function that processes all
  needed tasks
- added SetModified to _auto client
- 2.10.10

-------------------------------------------------------------------
Thu Sep  2 13:03:07 CEST 2004 - jsrain@suse.cz

- check dependencies of bootloader-related packages when selecting
  them for installation (#44615)

-------------------------------------------------------------------
Wed Sep  1 08:59:59 CEST 2004 - jsrain@suse.cz

- fixed proposing /etc/grub.conf if /boot is on /dev/md*

-------------------------------------------------------------------
Tue Aug 31 16:46:46 CEST 2004 - jsrain@suse.cz

- fixed building on other archs than i386
- 2.10.9

-------------------------------------------------------------------
Tue Aug 31 14:43:04 CEST 2004 - jsrain@suse.cz

- branched yast2-bootfloppy package (so that the bootfloppy
  functionality is not present in personal as floppy images are
  not present on the media (#44163)
- 2.10.8

-------------------------------------------------------------------
Mon Aug 30 05:19:51 CEST 2004 - nashif@suse.de

- Added GetModified function to _auto client

-------------------------------------------------------------------
Thu Aug 19 12:40:11 CEST 2004 - jsrain@suse.cz

- translate the "Vendor Diagnostic" section in bootloader menu
- removed some unneeded impmorts
- 2.10.7

-------------------------------------------------------------------
Tue Aug 17 11:27:21 CEST 2004 - jsrain@suse.cz

- fixed signatures of handler functions of Table/Popup options
- call efibootmgr with '-v' instead of '-q' (in order to have more
  verbose output in log) (#43625)

-------------------------------------------------------------------
Mon Aug 16 11:16:44 CEST 2004 - jsrain@suse.cz

- fixed printing of summary if location set to all MBRs of disks
  holding the /boot partition on /dev/md*
- fixed activating partitions and writing generic code to MBR if
  installing on /dev/md*
- work correctly with kernel image names also on other archs than
  i386 when creating the previous kernel section
- 2.10.5

-------------------------------------------------------------------
Fri Aug 13 14:55:49 CEST 2004 - jsrain@suse.cz

- log the output of devmap_mknod.sh and /sbin/vgscan (#43758)

-------------------------------------------------------------------
Wed Aug 11 12:50:06 CEST 2004 - jsrain@suse.cz

- prevent from adding trailing blank space to section name on PPC
  (#43599)

-------------------------------------------------------------------
Tue Aug 10 09:15:42 CEST 2004 - jsrain@suse.cz

- merged texts from proofread

-------------------------------------------------------------------
Mon Aug  9 10:25:27 CEST 2004 - jsrain@suse.cz

- fixed crippling of sections of other distros in case of multiboot
  (#43491)
- add 'd' to GRUB installation command only if 1st and 2nd stage
  are on different disks (#43198)
- 2.10.4

-------------------------------------------------------------------
Fri Aug  6 13:19:45 CEST 2004 - jsrain@suse.cz

- minor fixes that made autoinstallation work

-------------------------------------------------------------------
Wed Aug  4 10:10:40 CEST 2004 - jsrain@suse.cz

- more type information for CWM structures
- fixed testsuite
- 2.10.3

-------------------------------------------------------------------
Mon Jul 26 12:58:55 CEST 2004 - jsrain@suse.cz

- fixed routine of merging detected modules for initrd with those
  present in the AI profile during autoinstallation (#43103)

-------------------------------------------------------------------
Mon Jul 19 12:50:24 CEST 2004 - jsrain@suse.cz

- use PackageSystem.ycp modules instead of Require.ycp
- import "Product.ycp" when it is really needed (in order to build)
- 2.10.2

-------------------------------------------------------------------
Fri Jul 16 15:53:09 CEST 2004 - jsrain@suse.cz

- fixed displaying and changing order of disks for GRUB (#42454)
- displaying GRUB's disks order in the summary

-------------------------------------------------------------------
Mon Jul 12 14:27:25 CEST 2004 - jsrain@suse.cz

- writing product name and version as section label to bootloader
  menu (GRUB both text and graphical, lilo graphical) (#31250)
- fixed error messages of the script for /boot/message recreating
- added general function to recreate /boot/message file on
  relevant architectures
- 2.10.1

-------------------------------------------------------------------
Tue Jun 29 13:45:04 CEST 2004 - jsrain@suse.cz

- added possibility to install GRUB on MD device (the way that if
  any of the disks building MD is removed system still boots)
- update zipl.conf before packages update on S390 (#40629)
- added "barrier=off" to failsafe kernel command line on i386, IA64
  and AMD64 (#42526)

-------------------------------------------------------------------
Fri Jun 25 15:36:31 CEST 2004 - jsrain@suse.cz

- added functionality to add section with previous kernel (#36624)
- fixed confusing labels for the boot floppies (#37094)
- fixed confusing code in Bootloader::Write (#40445)

-------------------------------------------------------------------
Thu Jun 24 13:29:08 CEST 2004 - jsrain@suse.cz

- fixed autoinstallation with empty bootloader-related part of the
  AI profile on PPC and IA64 (#41805)

-------------------------------------------------------------------
Thu Jun 17 15:00:57 CEST 2004 - jsrain@suse.cz

- 2.10.0

-------------------------------------------------------------------
Wed Jun 16 14:11:03 CEST 2004 - jsrain@suse.cz

- prevent the "desktop" parameter from being added to kernel
  command line for server products (#41916)
- 2.9.31

-------------------------------------------------------------------
Thu Jun 10 11:36:30 CEST 2004 - jsrain@suse.cz

- change /dev/hd* to /dev/iseries/vd* in the 'boot' option of
  lilo.conf during update of iSeries (#41545)
- fixed creating a new section on PPC and IA64 (#41550)
- 2.9.30

-------------------------------------------------------------------
Sun Jun  6 01:59:50 CEST 2004 - nashif@suse.de

- in autoinst mode, keep initrd modules list (#41681)

-------------------------------------------------------------------
Thu May 27 16:35:45 CEST 2004 - jsrain@suse.cz

- don't display device name if user selected to activate boot
  loader partition ot replace MBR with generic code when preparing
  AutoYaST  profile, as the device names aren't known (#41258)
- allow to install LILO to MD so that if any of disks bulding MD
  array is removed, system still boots (#34122)
- 2.9.29

-------------------------------------------------------------------
Thu May 27 02:38:48 CEST 2004 - nashif@suse.de

- move conversion functions from bootloader_auto to external
  file (#41227)
- Also parse kernel parameters, moved from autoyast2 (#41227)

-------------------------------------------------------------------
Wed May 26 14:31:44 CEST 2004 - jsrain@suse.cz

- fix autoinstallation on all PPC boards (#38991)
- prefer proposed PReP boot partition to already existing (#41213)

-------------------------------------------------------------------
Tue May 25 14:27:40 CEST 2004 - jsrain@suse.cz

- set the I/O scheduler on the kernel command line (#40688)
- fixed bootloader installation on iSeries (jplack) (#41143)
- 2.9.28

-------------------------------------------------------------------
Mon May 24 12:55:15 CEST 2004 - jsrain@suse.cz

- avoid setting vga kernel parameter on PPC and S390 (#40998)
- fixed messing of /etc/lilo.conf when setting the vga parameter
  (#40998)

-------------------------------------------------------------------
Wed May 19 15:06:52 CEST 2004 - jsrain@suse.cz

- fixed filter for possible PReP boot partitions on iSeries - allow
  /dev/iseries/vd* instead of /dev/hd* (#40825)
- 2.9.27

-------------------------------------------------------------------
Tue May 18 13:30:07 CEST 2004 - jsrain@suse.cz

- init board type during autoinstallation on PPC properly (#38991)

-------------------------------------------------------------------
Thu May 13 17:54:54 CEST 2004 - jsrain@suse.cz

- fixed installation on PPC (#34556)
- 2.9.26

-------------------------------------------------------------------
Wed May 12 08:29:20 CEST 2004 - jsrain@suse.cz

- use ELILO-specific entry for the EFI entry label in the
  autoinstallation profile (#36061)
- fix handling of multiple occurences of a kernel parameter in the
  command line (used eg. for console) (#38177)
- fix lilo.conf update on PPC (#39379)

-------------------------------------------------------------------
Tue May  4 09:02:47 CEST 2004 - jsrain@suse.cz

- merged texts from proofread

-------------------------------------------------------------------
Tue May  4 07:58:45 CEST 2004 - jsrain@suse.cz

- add 'selinux=0' kernel parameter for all archs (#39811)
- add 'TERM=dumb' kernel parameter for S390 (#39386)
- 2.9.25

-------------------------------------------------------------------
Tue Apr 27 09:28:42 CEST 2004 - jsrain@suse.cz

- fixed script for updating /boot layout on IPF (#21644)
- fixed the /boot layout update procedure (#21644)
- do not change the EFI nvram on update (#21644)
- fixed testsuite
- 2.9.24

-------------------------------------------------------------------
Thu Apr  8 14:28:19 CEST 2004 - jsrain@suse.cz

- use 'desktop' kernel parameter on desktop products only
- fixed blank spaces in section name after conversion from GRUB to
  LILO (#38017)
- fixed installing rescue kernel to slot A on iSeries (PPC) during
  installation (#35566)

-------------------------------------------------------------------
Wed Apr  7 18:28:02 CEST 2004 - sh@suse.de

- Fixed excessive whitespace after Module:: - bug #38327 

-------------------------------------------------------------------
Wed Apr  7 00:00:47 CEST 2004 - schwab@suse.de

- Add nohalt to failsafe kernel command line on ia64.

-------------------------------------------------------------------
Tue Apr  6 09:01:01 CEST 2004 - jsrain@suse.de

- updating graphical boot menu to contain proper languages (and 
  be small enough to fit in memory) also when running update from
  YaST control center (#38339)
- added 'noresume' parameter to failsafe kernel command line
  (#38400)
- 2.9.22

-------------------------------------------------------------------
Mon Apr  5 15:23:21 CEST 2004 - jsrain@suse.de

- fixed installation if root is on LVM (initializing device mapper
  and LVM properly) (#37290)
- 2.9.21

-------------------------------------------------------------------
Fri Apr  2 15:59:41 CEST 2004 - jsrain@suse.de

- changed license to GPL
- 2.9.20

-------------------------------------------------------------------
Fri Apr  2 09:39:47 CEST 2004 - jsrain@suse.de

- fixed reading and writing of the 'map' option of sections in the
  GRUB's menu.lst (#37971)
- again fixed PPC post-install script (#37262)
- 2.9.19

-------------------------------------------------------------------
Tue Mar 30 17:44:53 CEST 2004 - schwab@suse.de

- Use dev2majminIfNonStandard instead of dev2majmin in BootELILO.
- 2.9.18

-------------------------------------------------------------------
Mon Mar 29 18:16:56 CEST 2004 - jsrain@suse.de

- do not propose to install any bootloader if installing user-mode
  Linux (#37382)

-------------------------------------------------------------------
Mon Mar 29 10:30:31 CEST 2004 - jsrain@suse.de

- fixed errors in log if root on LVM (#37290)
- adapted to changes in CWM
- include desktop file for boot floppy disk creator on i386 only
  (#37209)
- write "lilo" as bootloader type to sysconfig on PPC (#37263)
- do not report incorrect error of PPC bootloader post-install
  script (#37262)
- label the bootloader section on PPC 'linux' (lowercase 'l')
  (#37264)
- do not ask about aborting if just entered and left (#37099)
- write correct kernel to slot A on iSeries (PPC) when configuring
  installed system (#35566)
- 2.9.17

-------------------------------------------------------------------
Fri Mar 26 10:03:50 CET 2004 - jsrain@suse.de

- check for nil output of runnign bootloader installer (#36927)
- avoid displaying reading progress while updating configuraiton
- 2.9.16

-------------------------------------------------------------------
Thu Mar 25 11:43:52 CET 2004 - jsrain@suse.de

- fixed behavior if installing bootloader to boot sector of
  MD device (#34122)
- do not update graphical boot menu if it is not installed (#36893)
- 2.9.15

-------------------------------------------------------------------
Wed Mar 24 15:33:24 CET 2004 - jsrain@suse.cz

- fixed installation when root is on LVM device
- prepared for EVMS (handle it the same way as LVM)

-------------------------------------------------------------------
Tue Mar 23 12:54:11 CET 2004 - jsrain@suse.cz

- warn user before installing on XFS partition (boot sector doesn't
  have enough free space for containing boot loader) (#36708)

-------------------------------------------------------------------
Mon Mar 22 08:47:51 CET 2004 - jsrain@suse.cz

- logging output of PPC postinstall script (#35833)
- fixed handling of NoPCMCIA kernel parameter (#35674)
- check if language is supported by gfxmenu before setting it as
  default (#36487)
- 2.9.14

-------------------------------------------------------------------
Fri Mar 19 14:55:58 CET 2004 - mvidner@suse.cz

- added AGENT_LIBADD so that agents work from standalone Perl

-------------------------------------------------------------------
Thu Mar 18 10:44:48 CET 2004 - jsrain@suse.cz

- mark settings as changed after bootloader switch (#36269)
- avoid putting /dev/evms to GRUB's device map and allowing it as
  device to install bootloader to
- create only one entry in the language selection in graphical
  boot menu if English selected

-------------------------------------------------------------------
Wed Mar 17 14:27:15 CET 2004 - jsrain@suse.cz

- allowed to select PPC board type when preparing autoinstallation
  (#36109)
- not reading settings from disk in Mode::config if not explicitly
  asked
- correctly assigning default radio button when asking how to
  switch bootloader
- zipl (S390 loader) switched to Table/Popup interface with just
  one entry (loader type) because of autoinstallation

-------------------------------------------------------------------
Tue Mar 16 08:17:09 CET 2004 - jsrain@suse.cz

- allow selecting all boot loaders in autoinstallation
  configuration (#36109)
- correctly display in summary that no EFI entry will be created
  on IA64 (#35346)
- export global settings of the bootloader properly (#32384,
  #36012)
- support for having both /boot/initrd and (hdx,y)/initrd in
  autoinstallation profile (#32384)
- fixed storing of the gfxmenu option

-------------------------------------------------------------------
Mon Mar 15 12:58:34 CET 2004 - jsrain@suse.cz

- correctly check for swap partitions (filter out the partitions
  that are marked for getting deleted) (#35953)
- avoid writing LILO to /dev/md? (use one of devices building the
  array instead) (#33565)
- prevent kernel options from being added multiple times (#32362)
- 2.9.13

-------------------------------------------------------------------
Fri Mar 12 10:14:26 CET 2004 - jsrain@suse.de

- setting the default language of graphical boot loader, adding
  localized texts
- added support for boot loader entries with diacritics in
  graphical bootloader menu
- creating /boot/zipl directory on S390 (#35662)
- 2.9.12

-------------------------------------------------------------------
Wed Mar 10 10:28:41 CET 2004 - jsrain@suse.de

- adapted boot disks creator to new floppy image names (#33675)

-------------------------------------------------------------------
Wed Mar 10 02:06:47 CET 2004 - sh@suse.de

- V 2.9.11
- Migration to new wizard 

-------------------------------------------------------------------
Tue Mar  9 12:44:48 CET 2004 - jsrain@suse.de

- fixed creating floppy from image with size smaller than the disk
  size (#33675)

-------------------------------------------------------------------
Mon Mar  8 08:45:50 CET 2004 - jsrain@suse.de

- fixed post install script on PPC (#35436)
- fixed testsuite
- ask user before aborting
- setting icon
- 2.9.10

-------------------------------------------------------------------
Thu Mar  4 10:30:52 CET 2004 - jsrain@suse.de

- storing vga value determined during installation, using it when
  proposing new configuration in installed system (#33368)
- preserving user's choce not to create EFI entry while running
  through installation proposal (#35346)

-------------------------------------------------------------------
Wed Mar  3 09:27:42 CET 2004 - jsrain@suse.de

- appending text '(MBR)' to bootloader location description if it
  is MBR of a hard disk (#35255)
- fixed exporting settings for autoinstallation (#35232)
- log exit code of command used to install bootloaer in case of
  failure
- fixed incorrectly reported error when installing LILO (#33905)
- made md-only installation of GRUB possible (#34122)

-------------------------------------------------------------------
Tue Mar  2 11:05:50 CET 2004 - jsrain@suse.de

- finished making data types more strictly
- fixed default section name in lilo.conf on PPC (#35229)

-------------------------------------------------------------------
Mon Mar  1 12:48:34 CET 2004 - jsrain@suse.de

- merged texts from proofread
- more strictly data types (still WIP)
- 2.9.8

-------------------------------------------------------------------
Tue Feb 24 08:31:10 CET 2004 - jsrain@suse.de

- removing ide-scsi emulation parameters from kernel command line
  (#34694)
- use PReP boot partition on the same disk as root partition on
  chrp (PPC) (#34891)
- updated ELILO installation, change partitioning layout during
  ELILO update in order to match Intel's EFI specification (#21644)

-------------------------------------------------------------------
Mon Feb 23 12:39:36 CET 2004 - jsrain@suse.de

- fixed used kernel image name on S390 (now using the one from
  Kernel.ycp) (#34735)
- fixed kernel command line on S390 (#34734)
- 2.9.7

-------------------------------------------------------------------
Thu Feb 19 11:27:28 CET 2004 - jsrain@suse.de

- removed yast2-country from neededforbuild
- writing hardware configuration to sysconfig on S390 instead of
  /etc/chandev

-------------------------------------------------------------------
Tue Feb 17 08:50:18 CET 2004 - jsrain@suse.de

- enabled and fixed command line interface
- properly updating proposed sections of LILO after disk
  repartitioning

-------------------------------------------------------------------
Mon Feb 16 15:12:38 CET 2004 - jsrain@suse.de

- fixed behavior during autoinstalation preparation
- fixed selectin PReP boot partition for installation on PPC (#34570)
- fixed return value of Import function
- fixed text of MBR radio button in AI configuration mode
- keeping corrupted sections in lilo.conf on PPC (#34588)
- 2.9.6

-------------------------------------------------------------------
Tue Feb 10 19:56:37 CET 2004 - arvin@suse.de

- fixed testsuite

-------------------------------------------------------------------
Sat Feb 07 20:47:15 CET 2004 - arvin@suse.de

- removed config files (*.y2cc)
- 2.9.4

-------------------------------------------------------------------
Fri Jan 30 08:15:37 CET 2004 - jsrain@suse.de

- dropped SILO support (SILO was dropped as SPARC is dead)
- reenabled (and fixed) testsuite
- 2.9.3

-------------------------------------------------------------------
Fri Jan 16 15:43:46 CET 2004 - jsrain@suse.de

- merged NI changes from branch
- 2.9.2

-------------------------------------------------------------------
Mon Jan  5 11:32:29 CET 2004 - jsrain@suse.de

- adding resume= kernel parameter for GRUB and LILO (#33640)
- writing kernel append parameters to global section of elilo.conf
  (IA64) (#31736)

-------------------------------------------------------------------
Wed Dec 10 14:55:12 CET 2003 - jsrain@suse.de

- translating also section label in the "default" entry in
  elilo.conf (IA64)

-------------------------------------------------------------------
Tue Dec  9 15:36:47 CET 2003 - jsrain@suse.de

- added command line interface support

-------------------------------------------------------------------
Thu Nov 27 17:20:19 CET 2003 - jsrain@suse.de

- fixes for the new interpreter
- 2.9.1

-------------------------------------------------------------------
Mon Nov 24 18:24:47 CET 2003 - jsrain@suse.de

- fixed changing of GRUB location (#33297)
- updated support of ELILO, several fixes

-------------------------------------------------------------------
Tue Nov 18 13:45:02 CET 2003 - jsrain@suse.de

- switched from kdoc to doxygen

-------------------------------------------------------------------
Thu Oct 30 17:49:22 CET 2003 - jsrain@suse.de

- fixed handling of disks reorder dialog for GRUB configuration
- fixed modifying configuration data according to changed GRUB's
  device map (#32667)

-------------------------------------------------------------------
Wed Oct 29 10:07:20 CET 2003 - jsrain@suse.de

- fixed ensuring that required packages are installed when
  switching bootloader
- fixed sorting of lines in table
- 2.9.0

-------------------------------------------------------------------
Thu Oct 23 18:16:32 CEST 2003 - schwab@suse.de

- Fix quoting in efibootmgr command line.

-------------------------------------------------------------------
Thu Oct 23 12:50:39 CEST 2003 - jsrain@suse.de

- fixed routines used to modify parameters of specified kernel

-------------------------------------------------------------------
Fri Oct 17 11:13:36 CEST 2003 - jsrain@suse.de

- not proceeding with creating boot floppy if image not found
  (#32428)

-------------------------------------------------------------------
Wed Oct 15 16:27:26 CEST 2003 - jsrain@suse.de

- fixed option type for relocatable in elilo.conf (IA64) (#32210)
- fixed option type of "activate" option on PPC
- fixed handling of doublieclick on sections list table
- updated support of IA64 bootloader

-------------------------------------------------------------------
Tue Oct 14 18:08:02 CEST 2003 - jsrain@suse.de

- updated support of S390 bootloader

-------------------------------------------------------------------
Mon Oct 13 10:45:18 CEST 2003 - jsrain@suse.de

- updated support of PPC bootloader

-------------------------------------------------------------------
Mon Oct  6 16:53:52 CEST 2003 - jsrain@suse.de

- added separate fillup templates for different architectures

-------------------------------------------------------------------
Fri Oct  3 14:59:17 CEST 2003 - jsrain@suse.de

- changed internals so that bootloader module now uses CWM

-------------------------------------------------------------------
Mon Sep 22 13:54:59 CEST 2003 - jsrain@suse.de

- fixed assigning of default section when changed default secion's
  label in LILO (#30122)
- 2.8.22

-------------------------------------------------------------------
Fri Sep 19 16:47:07 CEST 2003 - jsrain@suse.de

- fixed testsuite (again)
- 2.8.21

-------------------------------------------------------------------
Thu Sep 18 23:08:24 CEST 2003 - nashif@suse.de

- Fixed testsuite
- 2.8.20

-------------------------------------------------------------------
Thu Sep 18 10:29:15 CEST 2003 - jsrain@suse.de

- again adding maxcpus=0 to failsafe bootloader entry on AMD64
  (#30519)
- fixed possibily missing "splash=silent" in default kernel's
  command line (#31256)
- 2.8.19

-------------------------------------------------------------------
Tue Sep 16 16:51:28 CEST 2003 - jsrain@suse.de

- fixed merging of other GRUB menus (#30757)
- fixed translating of menubutton entry during installation (#31054)
- 2.8.18

-------------------------------------------------------------------
Mon Sep 15 17:44:56 CEST 2003 - jsrain@suse.de

- fixed popup reporting error when creating initrd (#30714)
- fixed detection if root kernel parameter is specified via major
  and minor number (#30842)
- adding only one "splash=silent" to kernel command line (#30860)
- adding "splash=silent desktop" to kernel command line during
  update (#28780)
- propose "floppy" entry to bootloader menu only if floppy drive
  is present (#30772)
- don't install bootloader packages in repair mode (#30272)
- 2.8.17

-------------------------------------------------------------------
Sun Sep 14 21:02:56 CEST 2003 - adrian@suse.de

- make it working in kcontrol

-------------------------------------------------------------------
Fri Sep 12 08:17:22 CEST 2003 - jsrain@suse.de

- not adding maxcpus=0 to failsafe kernel parameters on AMD64
  (#30519)
- fixed updating of kernel image name in bootloader configuration
  files (#30627)
- fixed original bootloader configuration reading during update
  (#30625)

-------------------------------------------------------------------
Thu Sep 11 12:46:41 CEST 2003 - jsrain@suse.de

- removed forgotten debug code (#30396)

-------------------------------------------------------------------
Wed Sep 10 08:13:04 CEST 2003 - jsrain@suse.de

- fixed update of metadata for sysconfig variable LOADER_TYPE
  (#30352)

-------------------------------------------------------------------
Mon Sep  8 09:18:48 CEST 2003 - jsrain@suse.de

- fixed bootloader menu entry - windows -> Windows (like other
  entries) (#29600)
- use device file name when specifying root device for LVM and MD
  instead of using major and minor number (#28028)
- prefix 0x should be added to major/minor number identifying root
  device only for LILO (#29776)
- 2.8.15

-------------------------------------------------------------------
Fri Sep  5 15:10:35 CEST 2003 - jsrain@suse.de

- merged texts from proofread
- fixed configuration proposal when root or boot partition is on md
  (#30122)
- 2.8.14

-------------------------------------------------------------------
Thu Sep  4 12:37:04 CEST 2003 - jsrain@suse.de

- if variable with list of initrd modules in sysconfig doesn't
  exist, set default value to empty (#30020)

-------------------------------------------------------------------
Wed Sep  3 13:34:51 CEST 2003 - jsrain@suse.de

- don't write 'single' to slot A kernel command line on IBM iSeries
  (arch. PPC) (#27984) (olh@suse.de)

-------------------------------------------------------------------
Mon Sep  1 10:04:55 CEST 2003 - jsrain@suse.de

- fixed bootloader installation with numeric (major-minor) root
  device specification (#29776)
- not proposing booting from floppy if /boot is beyond 1024 cylinder
  as it doesn't solve anything (#29524)
- 2.8.13

-------------------------------------------------------------------
Thu Aug 28 14:20:10 CEST 2003 - jsrain@suse.de

- fixed displayed section type in sections summary dialog for
  "other" sections (#29472)
- don't ask for abort confirmation during installation if settings
  were changed in previous run of component from proposal (#29496)
- 2.8.12

-------------------------------------------------------------------
Mon Aug 25 10:00:10 CEST 2003 - jsrain@suse.de

- fixed inconsistence of floppy size (1440kB -> 1.44 MB) (#29142)
- reporting segmentation fault when running bootloader binary
  (#29199)
- added correct help for configuration writing dialog
- improved help text for rescue floppy (#29143)
- 2.8.11

-------------------------------------------------------------------
Mon Aug 18 09:20:32 CEST 2003 - jsrain@suse.de

- fixed creating of boot floppy (#28994)
- updated comments in susconfig fillup (#28845)
- moved dir for backup MBR to /var/lib/YaST2, in /boot leaving just
  last MBR (this way it can be inserted to GRUB menu) (#28802)
- backup-ing areas really affected when saving bootloader
  configuration (MBR of first disk and sector bootloader is
  installed to) (#28803)
- 2.8.10

-------------------------------------------------------------------
Wed Aug 13 14:07:32 CEST 2003 - jsrain@suse.de

- fixed bootloader update
- better comments around YaST2 metadata in generated cfg. files
- 2.8.9

-------------------------------------------------------------------
Tue Aug 12 13:29:35 CEST 2003 - jsrain@suse.de

- added support for not installing any bootloader
- recreate reset menubutton after bootloader switch
- updated update functionality (replace vmlinuz.shipped images with
  vmlinuz, dtto for initrd)

-------------------------------------------------------------------
Mon Aug 11 09:33:26 CEST 2003 - jsrain@suse.de

- not using .shipped image any more (kernel package doesn't contain
  it)
- merged texts from proofread
- added more verbose logging of proposing configuration
- 2.8.8

-------------------------------------------------------------------
Thu Aug  7 15:46:44 CEST 2003 - jsrain@suse.de

- fixed lost sections when changhing bootloader location (#28552)
- not offering to replace partition booting from HDD with partition
  for booting from floppy when changed GRUB location to other disk
  partition if entry for booting from HDD doesn't exist
- fixed proposing of LILO configuration (put multiple times into
  quotes, some options weren't displayed correctly in summary table)
- fixed lost sections in many other cases
- removed popup informing about changed disk partitioning although
  it was unchanged during installation proposal
- 2.8.7

-------------------------------------------------------------------
Mon Aug  4 15:56:18 CEST 2003 - jsrain@suse.de

- added .desktop files
- 2.8.6

-------------------------------------------------------------------
Thu Jul 31 09:29:28 CEST 2003 - jsrain@suse.de

- don't offer extra /boot and / partition as bootloader location
  if they are the same

-------------------------------------------------------------------
Tue Jul 29 08:28:53 CEST 2003 - jsrain@suse.de

- added possibility to clone selected bootloader section (#26458)
- fixed creation of lilo.conf - quotes were missing
- entries to bootloader are to be translated (#26800)

-------------------------------------------------------------------
Wed Jul 23 09:04:04 CEST 2003 - jsrain@suse.de

- Using major/minor number for unusual devices instead of device
  node name in root kernel parameter (#28028)

-------------------------------------------------------------------
Mon Jul 21 17:00:59 CEST 2003 - jsrain@suse.de

- double click on tables now triggers Edit (#25156)
- fixed testuite and building
- 2.8.5

-------------------------------------------------------------------
Tue Jul  8 16:35:47 CEST 2003 - jsrain@suse.de

- fixed question popup if canceling configuration (#27479)
- installing additional copy of bootloader bootsector to bootsector
  of /boot partition for LILO and GRUB (#27389)
- not activating any partition by default if some already active
  (#26278)
- 2.8.4

-------------------------------------------------------------------
Wed Jun 25 10:11:41 CEST 2003 - jsrain@suse.de

- fixed several minor bugs
- 2.8.3

-------------------------------------------------------------------
Mon Jun 23 14:09:14 CEST 2003 - jsrain@suse.de

- fixed common_popups, common_messages -> YCP modules
- fixed missing imports
- 2.8.2

-------------------------------------------------------------------
Thu Jun 12 13:03:52 CEST 2003 - jsrain@suse.de

- fixed file list
- fixed user interface
- 2.8.1

-------------------------------------------------------------------
Wed May 28 15:00:47 CEST 2003 - jsrain@suse.de

- updated PPC bootloader support

-------------------------------------------------------------------
Fri May 16 09:09:46 CEST 2003 - jsrain@suse.de

- fixed collision with driver update (#26717)

-------------------------------------------------------------------
Thu May 15 14:27:25 CEST 2003 - jsrain@suse.de

- updated ELILO (IA64 bootloader) support

-------------------------------------------------------------------
Mon May  5 16:38:39 CEST 2003 - jsrain@suse.de

- updated and optimized some internal structures and related
  functions

-------------------------------------------------------------------
Thu Apr 24 11:19:57 CEST 2003 - jsrain@suse.de

- updated doaboot script (ro@suse.de)

-------------------------------------------------------------------
Wed Apr 23 13:12:31 CEST 2003 - jsrain@suse.de

- updated widget handling functions interface
- updated documentation

-------------------------------------------------------------------
Tue Apr 22 09:57:55 CEST 2003 - jsrain@suse.de

- added possibility to download boot floppy image via FTP/HTTP
  (#26175)
- added possibility to restore last MBR saved during isntallation
  or bootloader configuration (#16338)

-------------------------------------------------------------------
Fri Apr 18 13:18:24 CEST 2003 - jsrain@suse.de

- no more retaking current kernel parameters to bootloader
  configuration file when configuring installed system (#26304)
- fixed devices for MBR/boot partition/root/partition when
  installing on md (#26287)
- not activating any partition during update (#26323)
- better checkign of bootloader-on-floppy installation (#26323)
- in case of inconsistence between sysconfig and bootlaoder cfg.
  file bootloader cfg.file is prefered (#26323)
- fixed possible tmp filename security problem of installation
  on AXP (#26357)
- displaying partition that will be activated and MBR device that
  will be replaced with generic code (partial fix of #26278)
- added possibility to save MBR before bootloader installation and
  insert saved MBR image to GRUB menu (#16338)
- 2.8.0

-------------------------------------------------------------------
Tue Apr  8 09:12:41 CEST 2003 - jsrain@suse.de

- added possibility to save all settings and reinstall bootloader
  although nothing was changed (#24346)

-------------------------------------------------------------------
Fri Apr  4 16:27:36 CEST 2003 - jsrain@suse.de

- code cleanup and optimalization
- added bootloader parameters support, made routines more universal
- documentation update

-------------------------------------------------------------------
Thu Apr  3 17:50:50 CEST 2003 - jsrain@suse.de

- allowed bootfloppy to format floppy disk and select device
- allowed bootfloppy to use custom image (22376)
- other minor bootfloppy updates and code cleanup

-------------------------------------------------------------------
Mon Mar 24 12:07:34 CET 2003 - jsrain@suse.de

- removed reading of initrd modules from install_inf (#24709)

-------------------------------------------------------------------
Fri Mar 21 14:44:31 CET 2003 - jsrain@suse.de

- updated documentation
- updated testsuite
- several minor updates and optimalizations

-------------------------------------------------------------------
Tue Mar 18 13:09:02 CET 2003 - jsrain@suse.de

- fixed undeclared variable title (#25560)
- 2.7.19

-------------------------------------------------------------------
Mon Mar 17 14:24:01 CET 2003 - jsrain@suse.de

- fixed displaying of logs on bootloader errors (#25470)
- 2.7.18

-------------------------------------------------------------------
Mon Mar 17 09:41:07 CET 2003 - jsrain@suse.de

- fixed updating GRUB configuration if entry with other system was
  present and set as default (#25418)
- 2.7.17

-------------------------------------------------------------------
Fri Mar 14 13:26:39 CET 2003 - jsrain@suse.de

- fixed behaviour when iditing empty section, when creating new
  section, add most common keys (#25305)
- fixed initrd modules cloning (#25351)
- 2.7.16

-------------------------------------------------------------------
Tue Mar 11 12:55:43 CET 2003 - jsrain@suse.de

- using activate instead of sfdisk to activate bootloader
  partition, because sfdisk has unwanted side effects (#24740)
- 2.7.15

-------------------------------------------------------------------
Mon Mar 10 11:05:07 CET 2003 - jsrain@suse.de

- fixed filtering of modules added to initrd (#24709)
- fixed partition activation if bootloader in logical disk (#24740)
- 2.7.14

-------------------------------------------------------------------
Fri Mar  7 10:16:51 CET 2003 - jsrain@suse.de

- fixed update from version without sysconfig variables specifying
  used bootloader (#24783)
- fixed reading configuration, not using agent's cache (#24821)
- 2.7.13

-------------------------------------------------------------------
Wed Mar  5 13:48:29 CET 2003 - jsrain@suse.de

- fixed multiple occurences of map option in one GRUB section
  (#24627)
- not adding automatically the apic kernel option (#24668)
- fixed error message in log during saving (#24705)

-------------------------------------------------------------------
Mon Mar  3 12:51:51 CET 2003 - jsrain@suse.de

- added possibility to force complete bootloader save (not save
  only if settings have changed - no UI change, only for other
  modules that need it)
- merged texts from final proofreading
- 2.7.12

-------------------------------------------------------------------
Fri Feb 28 11:04:26 CET 2003 - jsrain@suse.de

- updated the detection of changes of settings (#24422)
- 2.7.11

-------------------------------------------------------------------
Thu Feb 27 12:33:24 CET 2003 - jsrain@suse.de

- fixed ordering of bootloader options (#24420)

-------------------------------------------------------------------
Mon Feb 24 09:20:59 CET 2003 - jsrain@suse.de

- updated confirmation popup after bootloader is isntalled to
  floppy (#23903)
- fixed forgotten saving of cfg. files in some cases (#24073)
- in repair mode reading bootloader type from sysconfig, no probing
  (#24062)
- 2.7.10

-------------------------------------------------------------------
Fri Feb 21 13:11:08 CET 2003 - jsrain@suse.de

- fixed adding of memtest to bootloader menu (#23924)
- fixed help text and behaviour of password option popup (#23954)
- added support for easy updating initrd contents during system
  update (#23976)
- fixed setting focus in popups (#24050)

-------------------------------------------------------------------
Thu Feb 20 09:50:57 CET 2003 - jsrain@suse.de

- changed executing /sbin/mk_initrd -> /sbin/mkinitrd
- reorganized kernel parameters when using GRUB (#23829)
- fixed capitalization of YCC labels (#23848)
- 2.7.9

-------------------------------------------------------------------
Wed Feb 19 14:17:58 CET 2003 - jsrain@suse.de

- changed color of text-mode LILO menu - now is blue
- removed unwanted reseting of "disk" LILO option when reproposing
  configuraition - some systems could be unbootable with LILO
  without possibility to prevent it at installation time
- updated ydoc comments
- fixed conversion between GRUB and LILO (#23826)

-------------------------------------------------------------------
Mon Feb 17 15:57:17 CET 2003 - jsrain@suse.de

- added popup when bootloader saved to floppy (#23571)
- added extra stage in progress bar for reading disks partitioning
  (#23712)
- 2.7.8

-------------------------------------------------------------------
Fri Feb 14 09:33:09 CET 2003 - jsrain@suse.de

- added splash-screen's size parameter when calling mk_initrd
  (#23579)

-------------------------------------------------------------------
Thu Feb 13 10:41:08 CET 2003 - jsrain@suse.de

- fixed floppy entry in bootloader menu behaviour - if installing
  to floppy, hard disk is used instead (#23572)

-------------------------------------------------------------------
Mon Feb 10 16:06:25 CET 2003 - jsrain@suse.de

- fixed proposing with merging GRUB menus, resulted in doubled
  items (#23346)
- merged proofread texts from second and third round
- 2.7.7

-------------------------------------------------------------------
Wed Feb  5 13:36:05 CET 2003 - jsrain@suse.de

- fixed bootloader changing during installation (#20759)
- fixed list of locations to hold bootloader bootsector (#17320)

-------------------------------------------------------------------
Tue Feb  4 13:50:29 CET 2003 - jsrain@suse.de

- updates of autoinstallation

-------------------------------------------------------------------
Mon Feb  3 16:59:29 CET 2003 - jsrain@suse.de

- fixed NCurses usability - focus setting
- 2.7.6

-------------------------------------------------------------------
Fri Jan 31 11:59:29 CET 2003 - jsrain@suse.de

- not adding lvm groups and md disks to device map (#23217)

-------------------------------------------------------------------
Thu Jan 30 09:15:45 CET 2003 - jsrain@suse.cz

- fixed setting of vga= kernel parameter (#23188)

-------------------------------------------------------------------
Wed Jan 29 13:23:45 CET 2003 - jsrain@suse.de

- patched proofread texts

-------------------------------------------------------------------
Tue Jan 28 13:43:45 CET 2003 - jsrain@suse.de

- fixed compilation of MBR only on selected platforms
- 2.7.5

-------------------------------------------------------------------
Mon Jan 27 17:48:21 CET 2003 - jsrain@suse.de

- added new testsuites
- added missing translators comments
- added missing functions comments
- made Replace code in MBR function running
- 2.7.4

-------------------------------------------------------------------
Fri Jan 24 13:04:19 CET 2003 - jsrain@suse.de

- fixed too often blinking floppy
- fixed Changed column modifying

-------------------------------------------------------------------
Thu Jan 23 13:44:33 CET 2003 - jsrain@suse.de

- fixed fillup-template usage
- changed symbols in export map to strings because of
  autoinstallation
- 2.7.3

-------------------------------------------------------------------
Wed Jan 22 14:30:26 CET 2003 - jsrain@suse.de

- fixed meaningless log messages (#23025)

-------------------------------------------------------------------
Fri Jan 17 15:00:17 CET 2003 - jsrain@suse.de

- fixed detection of disks configuration changes that may decide to
  use other bootloader (#22918)
- updated S390 installation
- 2.7.2

-------------------------------------------------------------------
Fri Jan 10 17:25:38 CET 2003 - jsrain@suse.de

- fixed failsafe kernel parameters on i386 (#22539)

-------------------------------------------------------------------
Fri Dec 20 16:37:56 CET 2002 - jsrain@suse.de

- added documentation files

-------------------------------------------------------------------
Thu Dec 19 16:27:40 CET 2002 - jsrain@suse.de

- fixed path to elilo.conf (IA64 only affected) (#22502)

-------------------------------------------------------------------
Tue Dec 17 14:53:24 CET 2002 - jsrain@suse.de

- now using fillup-template for sysconfig/bootloader

-------------------------------------------------------------------
Fri Dec 13 08:48:41 CET 2002 - jsrain@suse.de

- fixed ordering of modules in initrd
- added function for changing write process settings

-------------------------------------------------------------------
Wed Dec 11 11:14:58 CET 2002 - jsrain@suse.de

- if something goes wrong during bootloader installation saving, it
  is now possible to fix configuration (#21076)
- possible to change section type an easy way (#19451)
- dialogs updates
- other updates and fixes
- adding sysconfig metadata
- 2.7.1

-------------------------------------------------------------------
Wed Dec  4 17:46:46 CET 2002 - jsrain@suse.cz

- Removed global variables from Liloagent, now able to be used at
  once for more bootloaders
- Added GRUB option types to LiloAgent
- Removed test mode and possible security problem from bootfloppy
  (#20962)
- Fixed several problems of LiloAgent
- Fixed ask for floppy popup (#10485)
- If no initrd created, GRUB's menu.lst doesn't contain it now
  (#21469)
- 2.7.0

-------------------------------------------------------------------
Tue Nov 19 15:19:59 CET 2002 - schwab@suse.de

- Use product name for EFI boot manager entry (#21879).
- Report error when boot loader installation fails.

-------------------------------------------------------------------
Wed Nov 13 09:08:12 CET 2002 - jsrain@suse.cz

- again fixed installing a kernel to *NWSSTG when root is on RAID
  on PPC (#21368)
- creating syntactically correct menu.lst file for GRUB, contents
  may be still incorrect on some servers (#20637)
- 2.6.66

-------------------------------------------------------------------
Tue Nov  5 09:41:05 CET 2002 - jsrain@suse.cz

- Bugfix - LTC1394 - FTP installation to root on LVM didn't install
  a kernel on PPC (#20933)
- 2.6.65

-------------------------------------------------------------------
Wed Oct 30 21:44:47 CET 2002 - kukuk@suse.de

- fix log path in dosilo script
- update_silo_conf: modify version number in /boot/message
- BootSILO.ycp: Don't show popup on success when installing silo

-------------------------------------------------------------------
Wed Oct 30 21:39:20 CET 2002 - kukuk@suse.de

- fix log path in dosilo script
- update_silo_conf: modify version number in /boot/message
- BootSILO.ycp: Don't show popup on success when installing silo

-------------------------------------------------------------------
Tue Oct 29 10:13:28 CET 2002 - jsrain@suse.cz

- fixed target dialog for x86-64 (#21258)
- fixed selecting a prep boot partition on the root drive on PPC
  (#21315)
- fixed installing a kernel to *NWSSTG when root is on RAID on PPC
  (#21368)
- 2.6.64

-------------------------------------------------------------------
Fri Oct 25 14:38:02 CEST 2002 - arvin@suse.de

- log output of mk_initrd also on S390 (bug #21273)
- 2.6.63

-------------------------------------------------------------------
Mon Oct 14 16:50:46 CEST 2002 - jsrain@suse.cz

- fixed activating of boot partition if not instaling bootloader
  (#20874)
- 2.6.62

-------------------------------------------------------------------
Fri Oct 11 11:10:43 CEST 2002 - jsrain@suse.cz

- fixed security problem with permissions of /boot/grub/menu.lst
  (#20803)
- activating /boot partition if grub installed to mbr (part of
  #20637)
- 2.6.61

-------------------------------------------------------------------
Thu Oct 10 17:32:15 CEST 2002 - jsrain@suse.cz

- if bootloader which should be used is not selected for
  installation, backup one is installed on i386 and x86-64
  (grub instead of lilo and lilo instead of grub) (#20759)

-------------------------------------------------------------------
Wed Oct  9 09:22:09 CEST 2002 - jsrain@suse.cz

- now not enabling 2 gettys on same serial line on p690 (#19788)

-------------------------------------------------------------------
Tue Oct  8 14:16:06 CEST 2002 - jsrain@suse.cz

- fixed type in initrd modules ignore list for PPC (#20684)
- 2.6.59

-------------------------------------------------------------------
Mon Oct  7 08:23:36 CEST 2002 - jsrain@suse.cz

- fixed activating boot method on PPC (#20407)
- fixed helptexts on PPC (#20605)
- fixed translating of PPC-specific strings
- 2.6.58

-------------------------------------------------------------------
Fri Oct  4 10:38:02 CEST 2002 - jsrain@suse.cz

- added more comments to bootloader in sysconfig/bootloader (#20385)
- fixed restoring original configuration - could caused unbootable
  system (#20391)
- 2.6.57

-------------------------------------------------------------------
Wed Oct  2 14:01:36 CEST 2002 - jsrain@suse.cz

- fixed update of lilo, resulted in corrupted lilo.conf (#20320)
- fixed errors reporting during bootloader update (#20321)
- fixed activating of initrd at update (#19643)

-------------------------------------------------------------------
Tue Oct  1 15:34:28 CEST 2002 - jsrain@suse.cz

- fixed nasty trap in bootloader installation (now not reseting
  configuration without question) (#20073)

-------------------------------------------------------------------
Fri Sep 27 16:45:01 CEST 2002 - jsrain@suse.cz

- applied patches for PPC (#20178 and #20205 - initrd modules list)

-------------------------------------------------------------------
Fri Sep 27 08:45:51 CEST 2002 - lslezak@suse.cz

- fixed configuration reset at installation proposal
  if partitioning was changed (#20073)
- fixed failsafe options on x86-64 (removed disableapic,
  added iommu=noforce) (#19903)

-------------------------------------------------------------------
Tue Sep 24 11:23:39 CEST 2002 - lslezak@suse.cz

- check if label already exists (in section edit),
  allow labels longer than 15 chars for grub (#19874)
- removed 'nosmp' from failsafe options on x86-64 (#19903)
- don't add rewritten other section to menu (#19990)
- version 2.6.56

-------------------------------------------------------------------
Tue Sep 17 17:13:23 CEST 2002 - lslezak@suse.de

- fixed obsoleted help text in y2cc (#19466)
- version 2.6.55

-------------------------------------------------------------------
Fri Sep 13 13:52:12 CEST 2002 - mvidner@suse.cz

- bootfloppy: enable asking the user for the CD (#19628).
- 2.6.54

-------------------------------------------------------------------
Fri Sep 13 13:25:06 CEST 2002 - fehr@suse.de

- make supression of certain modules (cdrom and usb) work
- version 2.6.53

-------------------------------------------------------------------
Thu Sep 12 19:58:13 CEST 2002 - lslezak@suse.cz

- do not regenerate device.map file at update (part of #19555)
- version 2.6.52

-------------------------------------------------------------------
Thu Sep 12 18:17:11 CEST 2002 - fehr@suse.de

- fix to use lilo on update if there is no /etc/sysconfig/bootloader
  (#19558)

-------------------------------------------------------------------
Thu Sep 12 16:12:56 CEST 2002 - lslezak@suse.cz

- add current kernel parameters to lilo.conf at update (#19415)
- added missing function DisplayLogFile to BootSILO.ycp, BootELILO.ycp
- version 2.6.51

-------------------------------------------------------------------
Thu Sep 12 16:02:49 CEST 2002 - kkaempf@suse.de

- run mkinitrd on PPC if needed (#18276)
- 2.6.50

-------------------------------------------------------------------
Thu Sep 12 11:23:17 CEST 2002 - kkaempf@suse.de

- exclude usb modules from initrd (#19432)
- 2.6.49

-------------------------------------------------------------------
Wed Sep 11 14:02:12 CEST 2002 - lslezak@suse.cz

- don't change configuration if partitioning was changed
  and bootloader location is floppy (at installation proposal) (#19388)
- allow installation on extended partition (at installation) (#19184)
- version 2.6.48

-------------------------------------------------------------------
Tue Sep 10 18:30:26 CEST 2002 - kkaempf@suse.de

- ppc bugfix #18849
- 2.6.47

-------------------------------------------------------------------
Tue Sep 10 17:32:18 CEST 2002 - lslezak@suse.cz

- use lilo instead grub at update
- version 2.6.46

-------------------------------------------------------------------
Tue Sep 10 12:15:10 CEST 2002 - fehr@suse.de

- fix root device detection of mk_lilo_conf
- change default mbr detection in Boot.ycp (#19117)
- prevent blanks in label in BootLILO.ycp (#19181)
- version 2.6.45

-------------------------------------------------------------------
Mon Sep  9 17:59:48 CEST 2002 - lslezak@suse.cz

- allow installation on extended partion (#19184)
- version 2.6.44

-------------------------------------------------------------------
Mon Sep  9 13:40:09 CEST 2002 - mvidner@suse.cz

- Replace whitespace (and nonprintable characters)
  in lilo section labels by an underscore (#19181).
- Properly use / or /boot/ in /boot/grub/menu.lst during upgrade (#19125).
- 2.6.43

-------------------------------------------------------------------
Sun Sep  8 19:47:38 CEST 2002 - mvidner@suse.cz

- Fixed the testsuite.
- 2.6.42

-------------------------------------------------------------------
Sun Sep  8 13:30:47 CEST 2002 - kkaempf@suse.de

- drop "make check" for the moment.

-------------------------------------------------------------------
Fri Sep  6 21:34:54 CEST 2002 - kkaempf@suse.de

- workaround for hwinfo bug (#19071)
- 2.6.41

-------------------------------------------------------------------
Fri Sep  6 17:16:13 CEST 2002 - jsrain@suse.cz

- fixed provides/obsoletes
- 2.6.40

-------------------------------------------------------------------
Fri Sep  6 12:45:21 CEST 2002 - jsrain@suse.cz

- fixed deletion of cfg. file entries wjen using GRUB (Bug #18962)
- fixed rendering GRUB menu on installed system (Bug #18973)
- fixed handling of errors during bootlaoder installation
  (Bug #19020)
- 2.6.39

-------------------------------------------------------------------
Thu Sep  5 21:14:47 CEST 2002 - kkaempf@suse.de

- properly check for update when determing boot type
- 2.6.38

-------------------------------------------------------------------
Thu Sep  5 11:49:23 CEST 2002 - jsrain@suse.cz

- not calling Storage::UseLilo () in Boot module constructor
- 2.6.37

-------------------------------------------------------------------
Thu Sep  5 10:36:55 CEST 2002 - schwab@suse.de

- Move elilo.conf to /boot/efi/SuSE.

-------------------------------------------------------------------
Wed Sep  4 12:35:39 CEST 2002 - jsrain@suse.cz

- fixed bootfloppy function (Bug #17430)
- fixed checking for need to set active partition (Bug #18835)
- fixed reseting bootloader type after partitioning change
- fixed label of sections dialog (Bug #18877)
- 2.6.36

-------------------------------------------------------------------
Tue Sep  3 20:37:36 CEST 2002 - kukuk@suse.de

- installation/src/silo/agents/update_silo_conf: New
  file, modifies silo.conf and boot/message if an update is done.
- installation/src/silo/BootSILO.ycp: Implement calling "dosilo"
  script.
- prom.cc: Add reg string if prom name exists at least once.

-------------------------------------------------------------------
Tue Sep  3 17:05:39 CEST 2002 - jsrain@suse.cz

- fixed usage of Pkg::SourceProvideFile function

-------------------------------------------------------------------
Tue Sep  3 10:28:02 CEST 2002 - jsrain@suse.cz

- if partitioning changes, resets bootloader location to MBR, only
  meaningful partitions possible as bootloader bootsector locations
  (Bug #18744)
- 2.6.35

-------------------------------------------------------------------
Mon Sep  2 17:33:54 CEST 2002 - jsrain@suse.cz

- added reset function (for calling after partitioning changes
  during installation) (Bug #18744)

-------------------------------------------------------------------
Mon Sep  2 10:55:24 CEST 2002 - jsrain@suse.cz

- updating prep boot partition during installation on PPC
  (Bug #18689)
- 2.6.34

-------------------------------------------------------------------
Fri Aug 30 15:54:15 CEST 2002 - jsrain@suse.cz

- fixed bootfloppy creation (not yet tested) (Bug #17430)
- building fixed
- removed shadowed symbols (Bug #18622)
- 2.6.33

-------------------------------------------------------------------
Wed Aug 28 12:13:05 CEST 2002 - kkaempf@suse.de

- fix checking for splashscreen
- 2.6.31

-------------------------------------------------------------------
Wed Aug 28 11:57:22 CEST 2002 - jsrain@suse.cz

- fixed building on SPARC
- removed unneeded files from GRUB installation
- fixed boot floppies location
- fixed logging
- 2.6.32

-------------------------------------------------------------------
Tue Aug 27 16:19:25 CEST 2002 - jsrain@suse.cz

- if no boot message exists not including in menu.lst (Bug #18381)
- fixed ordering of list of kernel images / other partitions
- 2.6.30

-------------------------------------------------------------------
Mon Aug 26 23:39:13 EDT 2002 - nashif@suse.de

- do not reset location value in autoinst mode
- if location is not empty, configure boot device in autoinst
  mode (Avoid calling ConfigureLocation)
- 2.6.29

-------------------------------------------------------------------
Mon Aug 26 17:12:14 CEST 2002 - jsrain@suse.cz

- removed icons from control center on S390 (Bugs #18371 and #18367)
- fixed curses UI buttons (Bug #18333)
- fixed handling of nonwritable floppy (Bug #18312)
- fixed PPC installation (Bug #18140)
- 2.6.28

-------------------------------------------------------------------
Fri Aug 23 18:34:27 CEST 2002 - jsrain@suse.cz

- fixed lists of devices (Bug #18269)
- fixed installation on compaq disk array (Bug #18134)
- 2.6.27

-------------------------------------------------------------------
Tue Aug 20 17:05:05 CEST 2002 - arvin@suse.de

- correctly handle hvc console on ppc
- 2.6.26

-------------------------------------------------------------------
Tue Aug 20 14:48:13 CEST 2002 - jsrain@suse.cz

- fixed original configuration restore when using GRUB
- fixed partition list reading
- 2.6.25

-------------------------------------------------------------------
Mon Aug 19 14:10:01 CEST 2002 - jsrain@suse.cz

- modified failsafe kernel image name for update of lilo
- fixed GRUB save after configuration
- not deleting old device map during installation
- /sbin/elilo now not running after configuration change
- 2.6.24

-------------------------------------------------------------------
Fri Aug 16 14:13:01 CEST 2002 - jsrain@suse.cz

- added universal functions for accessing kernel parameters
  independent on bootloader
- modified failsafe kernel image name
- fixed kdoc comments
- merged proofread texts
- now building initrd on S390
- 2.6.23

-------------------------------------------------------------------
Tue Aug 13 06:49:05 CEST 2002 - jsrain@suse.cz

- fixed handling different BIOS Ids (Bug #17594)
- added disableapic to failsafe kernel command
- 2.6.22

-------------------------------------------------------------------
Fri Aug  9 16:10:37 CEST 2002 - jsrain@suse.de

- fixed installation on S390 (Bug #17244)
- 2.6.21

-------------------------------------------------------------------
Fri Aug  9 09:24:57 CEST 2002 - jsrain@suse.de

- now setting framebuffer vga mode (Bug #17537)
- 2.6.20

-------------------------------------------------------------------
Thu Aug  8 09:59:38 CEST 2002 - jsrain@suse.de

- fixed device name translation for GRUB during installation for
  other systems
- 2.6.19

-------------------------------------------------------------------
Wed Aug  7 15:04:52 CEST 2002 - jsrain@suse.de

- Fix adaptation for multiple 'other' partitions for booting
  for GRUB (#17458)
- 2.6.18

-------------------------------------------------------------------
Wed Aug  7 12:39:25 CEST 2002 - kkaempf@suse.de

- Allow for multiple 'other' partitions for booting (#17458)

-------------------------------------------------------------------
Wed Aug  7 08:45:44 CEST 2002 - jsrain@suse.de

- added support for changing kernel command line for other modules
  when using GRUB easily
- 2.6.17

-------------------------------------------------------------------
Tue Aug  6 16:43:24 CEST 2002 - jsrain@suse.de

- fixed abort button behaviour
- 2.6.16

-------------------------------------------------------------------
Tue Aug  6 15:07:04 CEST 2002 - jsrain@suse.de

- fixed ordering of GRUB commands in menu.lst
- added expert configuration of /etc/grub.conf
- 2.6.15

-------------------------------------------------------------------
Mon Aug  5 18:00:24 CEST 2002 - jsrain@suse.cz

- fixed lilo update problem (Bug #15819)
- fixed bootloader loaction dialog contents (Bug #17320)

-------------------------------------------------------------------
Mon Aug 05 13:11:26 CEST 2002 - arvin@suse.de

- changes for new /etc/install.inf agent

-------------------------------------------------------------------
Mon Aug  5 12:55:29 CEST 2002 - fehr@suse.de

- make BootS390.ycp work again (was broken after 8.0 changes)
- 2.6.13

-------------------------------------------------------------------
Thu Aug  1 15:15:24 CEST 2002 - jsrain@suse.cz

- minor updates and fixes
- 2.6.12

-------------------------------------------------------------------
Tue Jul 30 16:15:24 CEST 2002 - jsrain@suse.cz

- added comments for translators

-------------------------------------------------------------------
Tue Jul 30 15:27:45 CEST 2002 - arvin@suse.de

- fixed configuration of grub

-------------------------------------------------------------------
Mon Jul 29 11:26:24 CEST 2002 - jsrain@suse.cz

- added basic expert dialogs for GRUB
- several fixes
- 2.6.10

-------------------------------------------------------------------
Fri Jul 26 15:44:32 CEST 2002 - jsrain@suse.cz

- fixed configuration of installed system for GRUB
- added password support for GRUB
- added boot from floppy support for GRUB
- 2.6.9

-------------------------------------------------------------------
Fri Jul 26 09:34:02 CEST 2002 - jsrain@suse.cz

- added bootloader graphical screen support for GRUB
- added other OS during installation support for GRUB
- 2.6.8

-------------------------------------------------------------------
Thu Jul 25 15:54:25 CEST 2002 - schwab@suse.de

- Fix doelilo script.

-------------------------------------------------------------------
Thu Jul 25 13:28:41 CEST 2002 - jsrain@suse.cz

- added support for GRUB configuration on running system
- added support for installing GRUB during installation process
- fixed for lilo startup (#17142)
- 2.6.7

-------------------------------------------------------------------
Mon Jul 22 12:20:57 CEST 2002 - kkaempf@suse.de

- prepare for GRUB support

-------------------------------------------------------------------
Wed Jul 17 11:28:44 CEST 2002 - arvin@suse.de

- fixed file list for i386 (use %ix86 macro)

-------------------------------------------------------------------
Fri Jul 12 12:33:34 CEST 2002 - arvin@suse.de

- use proper namespace for Args and CallFunction (#16776)

-------------------------------------------------------------------
Mon Jul  8 16:01:04 CEST 2002 - mvidner@suse.cz

- fixed Provides/Obsoletes (yast2-agent-liloconf)

-------------------------------------------------------------------
Thu Jul 04 20:50:02 CEST 2002 - arvin@suse.de

- moved non binary files to /usr/share/YaST2

-------------------------------------------------------------------
Wed Jul  3 10:38:58 CEST 2002 - lslezak@suse.cz

- fixed installation/src/ppc/agents/Makefile.am (ppc build bug)
- version 2.6.2

-------------------------------------------------------------------
Tue Jul  2 15:31:29 CEST 2002 - lslezak@suse.cz

- merged with yast2-agent-lilo, yast2-agent-prom,
  yast2-config-bootfloppy and yast2 lilo installation part
- renamed to yast2-bootloader
- version 2.6.1

-------------------------------------------------------------------
Tue Jun 25 16:57:19 CEST 2002 - lslezak@suse.cz

- addded editor for expert user
- changed ABC::`abc -> ABC::abc
- version 2.6.0

-------------------------------------------------------------------
Thu Apr 11 11:01:31 CEST 2002 - lslezak@suse.cz

- SuSE-8_0-Branch merged to the head

-------------------------------------------------------------------
Thu Mar 21 15:04:50 CET 2002 - mvidner@suse.cz

- Obsoletes yast2-config-bootloader. (#15135)
- 2.5.13

-------------------------------------------------------------------
Fri Mar 15 12:01:57 CET 2002 - dmeszar@suse.cz

- fixed #14935 (can't close with WM)

-------------------------------------------------------------------
Mon Mar  4 12:12:49 CET 2002 - dmeszar@suse.cz

- fixed bug #14100 (main dialog not hiden when exiting)
- screenshot mode implemented

-------------------------------------------------------------------
Mon Feb 18 19:29:06 CET 2002 - dmeszar@suse.cz

- fixed bug #13505 (incomplete label "Uninstall boot loader from"->
  device name is missing)
- fixed bug #13524 (broken writing of special lilo options
  (like change-rules, disk, map-drive...)

-------------------------------------------------------------------
Mon Feb 11 15:19:24 CET 2002 - dmeszar@suse.cz

- fixed restoring original settings from installation

-------------------------------------------------------------------
Tue Feb  5 13:24:57 CET 2002 - dmeszar@suse.cz

- implemented section order changing

-------------------------------------------------------------------
Mon Jan 28 17:04:55 CET 2002 - dmeszar@suse.cz

- don't read 'user_settings'

-------------------------------------------------------------------
Wed Jan 23 17:44:13 CET 2002 - dmeszar@suse.cz

- fixed rpm dependencied

-------------------------------------------------------------------
Fri Jan 11 19:38:30 CET 2002 - dmeszar@suse.cz

- fixed original lilo.conf restoring

-------------------------------------------------------------------
Sat Dec 22 18:45:31 CET 2001 - dmeszar@suse.cz

- autoinstallation adaptation
- installed linux's scanner
- 3rd param for 'select', fixed specfile

-------------------------------------------------------------------
Fri Nov  9 13:21:52 CET 2001 - dmeszar@suse.cz

- major ui changes- new startup dialog, sequence changed
- addaptation for installation

-------------------------------------------------------------------
Thu Sep 20 19:08:32 CEST 2001 - dmeszar@suse.cz

- module icon changed to 'boot.png' ;)

-------------------------------------------------------------------
Tue Sep 18 15:36:00 CEST 2001 - dmeszar@suse.cz

- module icon changed to 'lilo.png' (#10656)

-------------------------------------------------------------------
Mon Sep 17 14:01:01 CEST 2001 - dmeszar@suse.cz

- bug #10661 fixed (lilo configuration written without change !!)
- bug #10667 fixed (No section is marked as default, if there is the
    keyword 'default' missing in the lilo.conf.)

-------------------------------------------------------------------
Thu Sep 13 16:51:28 CEST 2001 - kendy@suse.cz

- Write the lilo.conf first and then run lilo (not in the reverse
  order...)
- Some unused code removed, lilo_write.ycp is not distributed.

-------------------------------------------------------------------
Mon Sep 10 14:47:28 CEST 2001 - dmeszar@suse.cz

- use Arch:: instead of user_settings

-------------------------------------------------------------------
Tue Sep  4 15:02:23 CEST 2001 - dmeszar@suse.cz

- fix #10062
- fixed the qt-IntField update bug (after creation of
  dialog the intfield doesn't show its actual value
  but shows 0 under qt)

-------------------------------------------------------------------
Fri Aug 31 13:49:03 CEST 2001 - dmeszar@suse.cz

- use 'Add other section' radio button instead of 'add windows/os2 section'
  for sparcs
- removed debug logging

-------------------------------------------------------------------
Mon Aug 27 12:54:32 CEST 2001 - dmeszar@suse.cz

- removed 'uninstall silo', 'install to boot/root' for sparcs
- sparc: if kernel image's path is /'kernel', add '/boot' as prefix
  when checking the kernel existence and description

-------------------------------------------------------------------
Mon Aug 20 16:58:35 CEST 2001 - dmeszar@suse.cz

- fixed section label displaying in summary table ("section label" - > section label)

-------------------------------------------------------------------
Mon Aug 13 17:14:39 CEST 2001 - dmeszar@suse.cz

- fixed description for other sections in summary table

-------------------------------------------------------------------
Wed Aug  8 15:09:04 CEST 2001 - dmeszar@suse.cz

- correct handling od '\' '"' chars when reading ui input fields
- fixed 'other' section removing
- section quota set to 16

-------------------------------------------------------------------
Tue Jul 31 19:07:59 CEST 2001 - dmeszar@suse.cz

- uninstall ability implemnted
- section removing fixed
- don't show 'image' option in options list of image/other section
- help text for options stripped to minimal acceptable extent
- options dialog layout changes
- option editing dialog added

-------------------------------------------------------------------
Mon Jul 30 16:49:14 CEST 2001 - dmeszar@suse.cz

- save confirm dialog added

-------------------------------------------------------------------
Thu Jul 26 18:59:25 CEST 2001 - dmeszar@suse.cz

- proof-read texts, platform dependent code added

-------------------------------------------------------------------
Thu Mar 22 09:27:24 CET 2001 - dmeszar@suse.cz

- initial version<|MERGE_RESOLUTION|>--- conflicted
+++ resolved
@@ -1,16 +1,15 @@
 -------------------------------------------------------------------
-<<<<<<< HEAD
-Fri Apr 11 14:38:17 UTC 2014 - jreidinger@suse.com
+Tue Apr 15 10:38:17 UTC 2014 - jreidinger@suse.com
 
 - cleaning up deprecated code to improve stability and maintenance
   of code
-- 3.1.22
-=======
+- 3.1.23
+
+-------------------------------------------------------------------
 Tue Apr 15 08:33:29 UTC 2014 - mchang@suse.com
 
 - remove error if boot directory on xfs file system (bnc#864370)
 - 3.1.22 
->>>>>>> b2c7e31b
 
 -------------------------------------------------------------------
 Thu Apr 10 11:18:51 UTC 2014 - jreidinger@suse.com

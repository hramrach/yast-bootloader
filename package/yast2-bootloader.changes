-------------------------------------------------------------------
<<<<<<< HEAD
Fri Oct 28 13:48:40 CEST 2016 - aschnell@suse.com

- make simple EFI proposal work with storage-ng

-------------------------------------------------------------------
Fri Oct 28 11:34:10 CEST 2016 - aschnell@suse.com

- storage-ng: removed dependency from (old) yast2-storage, even
  if it breaks some functionality.
- 3.3.0
=======
Mon Nov 14 14:21:16 UTC 2016 - lslezak@suse.cz

- Revert the package deselection check (from 3.2.3), there is
  a new generic solution in yast2-packager-3.2.6 for all YaST
  modules (bsc#885496)
- 3.2.7

-------------------------------------------------------------------
Wed Nov  2 14:14:21 UTC 2016 - jreidinger@suse.com

- set pmbr flag only on GPT disks (bsc#1008092)
- 3.2.6

-------------------------------------------------------------------
Tue Nov  1 11:49:05 UTC 2016 - jreidinger@suse.com

- Use the system-wide locale (/etc/sysconfig/language:RC_LANG) when
  generating the GRUB2 menu (bsc#998152)
- 3.2.5
>>>>>>> d812331b

-------------------------------------------------------------------
Thu Oct 13 12:26:53 UTC 2016 - jreidinger@suse.com

- Do not require syslinux on target system during installation
  (bsc#1004229)
- fix installation on dm raids to not use mapper device and instead
  use underlaying device (bsc#1004921)
- 3.2.4

-------------------------------------------------------------------
Fri Oct  7 12:46:18 UTC 2016 - jreidinger@suse.com

- Warn user if the packages needed for booting are deselected
  (bsc#885496)
- 3.2.3

-------------------------------------------------------------------
Thu Oct  6 08:24:51 UTC 2016 - jreidinger@suse.com

- allow user to repropose configuration if unknown udev link found
  (bnc#931291)
- 3.2.2

-------------------------------------------------------------------
Tue Oct  4 12:51:04 UTC 2016 - ancor@suse.com

- Do not crash when the user tries to enable serial console with
  blank arguments (bsc#1000629)
- 3.2.1

-------------------------------------------------------------------
Fri Sep 30 15:25:29 UTC 2016 - jreidinger@suse.com

- show popup when unsupported bootloader used on system, allowing
  user to exit yast2-bootloader or propose supported bootloader
  there (bnc#923458)
- Version bumped to 3.2.X to ease coordination of Tumbleweed,
  Leap 42.2 and SLE-12-SP2 development.
- 3.2.0

-------------------------------------------------------------------
Tue Aug 30 13:31:14 UTC 2016 - jreidinger@suse.com

- import properly device map in autoyast profile (found during
  debugging bnc#995627)
- log device map entries before written them, to allow easier
  debugging of augeas lenses failure (bnc#995627)
- 3.1.203

-------------------------------------------------------------------
Tue Aug 30 08:42:25 UTC 2016 - jreidinger@suse.com

- fix crash when activating partition on md raid (bnc#995627)
- 3.1.202

-------------------------------------------------------------------
Fri Aug 26 09:25:49 UTC 2016 - jsrain@suse.cz

- warn user if enabling TPM when not available (bsc#994556)
- 3.1.201

-------------------------------------------------------------------
Tue Aug 23 14:20:15 UTC 2016 - jreidinger@suse.com

- fix proposing generic mbr if proposed to boot from MBR
  ( found during debugging bnc#994348 )
- 3.1.200

-------------------------------------------------------------------
Mon Jul 18 14:56:27 UTC 2016 - jreidinger@suse.com

- do not fail tests when run in environment connected by serial
  console (bnc#989405)
- 3.1.199

-------------------------------------------------------------------
Wed Jul 13 08:49:50 UTC 2016 - jreidinger@suse.com

- fix writing default boot entry when it is located in grub2
  submenu (bnc#986005)
- 3.1.198

-------------------------------------------------------------------
Mon Jul 11 12:18:29 UTC 2016 - jreidinger@suse.com

- do not crash after configuration in autoyast bootloader section
  without previous cloning (bnc#985007)
- 3.1.197

-------------------------------------------------------------------
Thu Jul  7 07:51:12 UTC 2016 - jreidinger@suse.com

- set by default SECURE_BOOT to false on architectures that do not
  support it to avoid call of shim there (bnc#984895)
- 3.1.196

-------------------------------------------------------------------
Fri Jul  1 15:10:53 UTC 2016 - jreidinger@suse.com

- Optimize code for quicker run (bnc#986649)
- 3.1.195

-------------------------------------------------------------------
Wed Jun 15 12:42:08 UTC 2016 - jreidinger@suse.com

- do not activate partition on gpt disks on ppc (bnc#983194)
- 3.1.194

-------------------------------------------------------------------
Mon Jun 13 13:36:51 UTC 2016 - jreidinger@suse.com

- fix unknown method extended_partition (bnc#983062)
- 3.1.193

-------------------------------------------------------------------
Wed Jun  1 13:31:57 UTC 2016 - igonzalezsosa@suse.com

- Drop yast2-bootloader-devel-doc package (fate#320356)
- 3.1.192

-------------------------------------------------------------------
Mon May 30 08:23:24 UTC 2016 - jreidinger@suse.com

- fix unknown method error ( caused by fix for bnc#980529)
- 3.1.191

-------------------------------------------------------------------
Fri May 27 12:13:54 UTC 2016 - jreidinger@suse.com

- use proper device to setup pmbr for grub2efi (bnc#981997)
- 3.1.190

-------------------------------------------------------------------
Wed May 25 11:59:53 UTC 2016 - jreidinger@suse.com

- do not try to install grub2 on lvm on partition-less disk
  (bnc#980529)
- 3.1.189

-------------------------------------------------------------------
Tue May 24 09:00:13 UTC 2016 - jreidinger@suse.com

- run mkinitrd at the end of installation to ensure proper initrd
  even for image based installation or live install
  (bnc#977656,bnc#979719)
- 3.1.188

-------------------------------------------------------------------
Tue May 17 07:42:46 UTC 2016 - jreidinger@suse.com

- do not skip grub2 install during installation on s390
  (bnc#980250)
- 3.1.187

-------------------------------------------------------------------
Mon May 16 12:21:09 UTC 2016 - jreidinger@suse.com

- Fix storing default boot section (bnc#978366)
- Fix showing default boot section name with spaces inside
  (found during testing fix for bnc#978366)
- 3.1.186

-------------------------------------------------------------------
Mon May 16 11:41:05 UTC 2016 - jreidinger@suse.com

- do not install grub2 with --no-nvram on non-EFI systems
  (bnc#980108)
- 3.1.185

-------------------------------------------------------------------
Mon May 16 09:36:28 UTC 2016 - mvidner@suse.com

- Reintroduce Trusted Boot (FATE#316553).
- 3.1.184

-------------------------------------------------------------------
Thu May 12 15:46:49 CEST 2016 - snwint@suse.de

- fix grub2 settings for lvm encrypted boot partition (bsc#976315)
- 3.1.183

-------------------------------------------------------------------
Wed May 11 11:03:09 UTC 2016 - jreidinger@suse.com

- do not crash when stage1 is set to extended partition (thanks to
  mvidner for catch, also fix bnc#978284)
- 3.1.182

-------------------------------------------------------------------
Tue May 10 15:10:43 UTC 2016 - jreidinger@suse.com

- do not crash with uninitialized variable 'extended' (bnc#978284)
- 3.1.181

-------------------------------------------------------------------
Mon May  9 09:28:55 UTC 2016 - agraf@suse.com

- Disable secure boot on AArch64 (bsc#978157)
- Generate grub2 as removable on non-nvram efi systems (bsc#978593)
- 3.1.180

-------------------------------------------------------------------
Mon May  2 10:24:17 CEST 2016 - schubi@suse.de

- Fixed nil in custom_devices. Compact! is returning nil if no
  changes were made.
  Removed empty reject, because it is not needed anymore.
  (bnc#977945)
- 3.1.179

-------------------------------------------------------------------
Wed Apr 27 10:43:14 CEST 2016 - schubi@suse.de

- Adapted new version of bootloader to the AutoYaST configuration
  module.
  (related to FATE#317701)
- 3.1.178

-------------------------------------------------------------------
Tue Apr 26 10:27:20 CEST 2016 - schubi@suse.de

- Added requirement in proposal. (bnc#977004)
- 3.1.177

-------------------------------------------------------------------
Fri Apr 22 08:55:08 UTC 2016 - jreidinger@suse.com

- smarter prep partition proposal (bnc#970152)
- fix exception when grub.cfg is not yet generated (bnc#976534)
- 3.1.176

-------------------------------------------------------------------
Wed Apr 20 15:18:46 UTC 2016 - jreidinger@suse.com

- fix installing grub2 to underlaying devices (bnc#976315)
- 3.1.175

-------------------------------------------------------------------
Tue Apr 19 09:01:33 UTC 2016 - jreidinger@suse.com

- Improve misleading label for GRUB2 password (bnc#952633)
- 3.1.174

-------------------------------------------------------------------
Mon Apr 18 13:20:34 UTC 2016 - jreidinger@suse.com

- fix regression in installation on md raid
  (related to FATE#317701 found by openqa)
- 3.1.173

-------------------------------------------------------------------
Mon Apr 18 06:53:06 UTC 2016 - jreidinger@suse.com

- fix regression in serial console handling and cover it with
  automatic tests
  (bnc#870514 appears again)
- 3.1.172

-------------------------------------------------------------------
Thu Apr 14 15:52:10 UTC 2016 - igonzalezsosa@suse.com

- Fix error when showing order of hard disks (bsc#975514)
- 3.1.171

-------------------------------------------------------------------
Thu Apr 14 12:21:20 CEST 2016 - schubi@suse.de

- Fix: Taking modulename "Bootloader" instead of class.
  (related to FATE#317701)
- 3.1.170

-------------------------------------------------------------------
Wed Apr 13 14:14:14 UTC 2016 - jreidinger@suse.com

- Clean pending TODOs and implement bootloader API calls with new
  architecture (related to FATE#317701)
- 3.1.169

-------------------------------------------------------------------
Wed Apr 13 13:14:30 UTC 2016 - jreidinger@suse.com

- Drop preparing storage data for perl-Bootloader as it is no
  longer needed (related to FATE#317701)
- 3.1.168

-------------------------------------------------------------------
Wed Apr 13 11:14:11 UTC 2016 - jreidinger@suse.com

- Fix import of integer timeout and export of terminal symbol
  (found during testing of FATE#317701)
- 3.1.167

-------------------------------------------------------------------
Tue Apr 12 13:29:54 UTC 2016 - jreidinger@suse.com

- do not propose nor running grub2-install on bare metal POWER
  (bnc#970582)
- do not use perl-Bootloader in yast2-bootloader (FATE#317701)
- 3.1.166

-------------------------------------------------------------------
Fri Mar 23 18:09:10 UTC 2016 - dvaleev@suse.com

- Set gfxterm to console on POWER
  (bsc#911682)
- 3.1.165

-------------------------------------------------------------------
Fri Mar 11 15:22:10 UTC 2016 - dvaleev@suse.com

- include quiet in default kernel boot parameters for POWER
  (bsc#965347)
- 3.1.164

-------------------------------------------------------------------
Thu Feb 25 19:27:10 UTC 2016 - dmueller@suse.com

- include quiet in default kernel boot parameters for aarch64
- 3.1.163

-------------------------------------------------------------------
Fri Nov 27 14:46:57 CET 2015 - snwint@suse.de

- updated boot doc for prep partitions
- 3.1.162

-------------------------------------------------------------------
Fri Nov 20 07:19:26 UTC 2015 - igonzalezsosa@suse.com

- Fix AutoYaST schema to allow specification of 'vgamode',
  'xen_kernel_append' and 'failsafe_disabled' in globals section
  (bsc#954412)

-------------------------------------------------------------------
Wed Nov 18 12:10:10 UTC 2015 - mvidner@suse.com

- Fix validation of AutoYaST profiles (bsc#954412)

-------------------------------------------------------------------
Tue Nov 17 13:59:40 CET 2015 - shundhammer@suse.de

- Fixed crash in bootloader proposal if previous installation was
  on software RAID (bsc#955216)
- 3.1.161

-------------------------------------------------------------------
Wed Nov 11 11:36:29 UTC 2015 - jreidinger@suse.com

- Do not show raid0 warning for /boot on s390 and ppc architectures
  (bnc#952823)
- 3.1.160

-------------------------------------------------------------------
Fri Oct 23 13:16:59 UTC 2015 - jreidinger@suse.com

- respect original grub2 configuration when upgrade from grub2
  to grub2 (bnc#951731)
- 3.1.159

-------------------------------------------------------------------
Mon Oct 19 16:10:34 UTC 2015 - jreidinger@suse.com

- do not modify bootloader configuration during offline upgrade
  from grub2 to grub2 (bnc#950695,bnc#950162)
- 3.1.158

-------------------------------------------------------------------
Fri Oct 16 14:27:17 CEST 2015 - schubi@suse.de

- Set StorageDevices flag disks_valid to true while cloning system
  in AutoYaST. (bnc#950105)
- 3.1.157

-------------------------------------------------------------------
Thu Oct  1 12:21:31 UTC 2015 - jreidinger@suse.com

- Fix proposing stage1 location in autoyast (bnc#948258)
- 3.1.156

-------------------------------------------------------------------
Tue Sep 29 10:28:42 UTC 2015 - jreidinger@suse.com

- fix device map handling if there's no 'hd0' entry in it
  (bsc#947730) by snwint
- 3.1.155

-------------------------------------------------------------------
Mon Sep 28 15:41:45 CEST 2015 - schubi@suse.de

- Including a needed file. This is an additional fix for
  bnc#930341.
- 3.1.154

-------------------------------------------------------------------
Fri Sep 25 15:22:17 UTC 2015 - jreidinger@suse.com

- fix booting on ppc with /boot on software raid (bnc#940542)
- 3.1.153

-------------------------------------------------------------------
Thu Sep 24 08:53:00 UTC 2015 - jreidinger@suse.com

- fix one click proposal change to behave reasonable
- add warnings for missing generic_mbr or activate when really
  missing (bnc#930341)
- 3.1.152

-------------------------------------------------------------------
Wed Sep 16 08:12:28 UTC 2015 - jreidinger@suse.com

- support custom names for raids (bnc#944041)
- 3.1.151

-------------------------------------------------------------------
Tue Sep 15 12:05:28 UTC 2015 - jreidinger@suse.com

- make default distributor value empty to use default one in grub2
  (bnc#942519)
- remove distributor entry from ui. Support only changes in text
  file
- 3.1.150

-------------------------------------------------------------------
Tue Sep 15 12:04:28 UTC 2015 - jreidinger@suse.com

- fix typo when invalid architecture is used (bnc#945764)
- Do not propose bootloader stage1 location for grub2 on EFI
  (bnc#945764)
- 3.1.149

-------------------------------------------------------------------
Fri Sep 11 16:46:11 UTC 2015 - ancor@suse.com

- Empty kernel command lines are now properly written (bnc#945479)
- 3.1.148

-------------------------------------------------------------------
Thu Sep 10 14:45:51 CEST 2015 - schubi@suse.de

- AutoYaST configuration: Initialize libstorage and do not regard
  the installed system.
  (bnc#942360)
- 3.1.147

-------------------------------------------------------------------
Fri Sep  4 15:17:27 CEST 2015 - snwint@suse.de

- ensure device map has really been proposed (bsc#943749)
- when we switch to custom boot, turn off the other boot locations
  (bsc#943749)
- 3.1.146

-------------------------------------------------------------------
Thu Aug 27 13:21:25 UTC 2015 - jreidinger@suse.com

- use extended partition to boot even for non software raids
  (bnc#940765)
- for separate boot partition with btrfs prefer MBR bootloader
  location (bnc#940797)
- 3.1.145

-------------------------------------------------------------------
Tue Aug 25 07:31:56 UTC 2015 - igonzalezsosa@suse.com

- Add support for kernel parameter with multiple values
  (bsc#882082)
- 3.1.144

-------------------------------------------------------------------
Mon Aug 24 12:44:51 UTC 2015 - jreidinger@suse.com

- fix removing password protection (bnc#942867)
- 3.1.143

-------------------------------------------------------------------
Wed Aug 19 12:42:41 UTC 2015 - jreidinger@suse.com

- do not require parted on target system (bnc#937066)
- 3.1.142

-------------------------------------------------------------------
Mon Aug 17 07:44:21 UTC 2015 - jreidinger@suse.com

- avoid bootloader module stuck caused by parted prompt
  (bnc#941510)
- 3.1.141

-------------------------------------------------------------------
Fri Aug 14 15:17:16 CEST 2015 - snwint@suse.de

- as SCR hasn't been setup yet, use some trickery to read boot config (bsc #940486)
- 3.1.140

-------------------------------------------------------------------
Wed Aug  5 11:37:12 UTC 2015 - jsrain@suse.cz

- always run mkinitrd at the end of S/390 installation (bsc#933177)
- 3.1.139

-------------------------------------------------------------------
Thu Jul  9 08:54:10 UTC 2015 - jreidinger@suse.com

- fix crash when aborting during initial screen (bnc#910343)
- 3.1.138

-------------------------------------------------------------------
Tue Jul  7 12:20:21 UTC 2015 - jreidinger@suse.com

- skip MBR update on s390 (bnc#937015)
- 3.1.137

-------------------------------------------------------------------
Mon Jun 29 12:46:58 UTC 2015 - jreidinger@suse.com

- set only proper boot flags ("boot" for DOS partition table and
  legacy_boot for GPT partition table), otherwise it can confuse
  some firmware and cause booting problems (bnc#930903)
- 3.1.136

-------------------------------------------------------------------
Mon Jun 22 11:01:16 UTC 2015 - jreidinger@suse.com

- Let password protection be configurable between a restricted mode
  (cannot boot at all without password, default GRUB2 behavior)
  and an unrestricted mode (can boot but cannot edit entries, GRUB1
  behavior) (FATE#318574).
- 3.1.135

-------------------------------------------------------------------
Tue Jun 16 15:13:10 UTC 2015 - jreidinger@suse.com

- Stop adding 'Failsafe' entry to bootloader menu unless user
  manually add it (fate#317016)
- 3.1.134

-------------------------------------------------------------------
Wed Jun  3 14:42:59 UTC 2015 - jreidinger@suse.com

- do not crash in offline update in bootloader proposal(bnc#931021)
- 3.1.133

-------------------------------------------------------------------
Wed Jun  3 12:37:08 UTC 2015 - jreidinger@suse.com

- Fix cleaning of tmp file for init bootloader (bnc#926843)
- 3.1.132

-------------------------------------------------------------------
Wed Jun  3 11:44:23 UTC 2015 - jreidinger@suse.com

- Fix ignoring bootloader settings after changing them in proposal
  screen (bnc#925987)
- 3.1.131

-------------------------------------------------------------------
Tue Jun  2 12:40:05 UTC 2015 - jreidinger@suse.com

- Do not crash if system contain unpartitioned disk (bnc#930091)
- allow negative timeout to cancel automatic boot (bnc#812618)
- fix typo in help text (bnc#702664)
- 3.1.130

-------------------------------------------------------------------
Mon Jun  1 14:20:30 UTC 2015 - jreidinger@suse.com

- Don't crash when reconfiguring from grub1 to grub2 (bnc#923458)
- 3.1.129

-------------------------------------------------------------------
Wed May 20 13:35:23 CEST 2015 - dvaleev@suse.com

- Disable os-prober for Power boo#931653
- 3.1.128
-------------------------------------------------------------------
Tue Apr 14 14:50:43 CEST 2015 - schubi@suse.de

- While calling AutoYaST clone_system libStorage has to be set
  to "normal" mode in order to read mountpoints correctly.
- 3.1.127

-------------------------------------------------------------------
Thu Apr  9 13:15:02 UTC 2015 - jreidinger@suse.com

- fix abort when importing bootloader values in autoyast
  (bnc#914812)
- 3.1.126

-------------------------------------------------------------------
Wed Mar 25 08:15:01 UTC 2015 - schwab@suse.de

- Propose secure_boot by default only on x86, aarch64 is not ready yet
- 3.1.125

-------------------------------------------------------------------
Wed Feb 25 21:48:10 UTC 2015 - jreidinger@suse.com

- Fixed creation of a multipath device map
- 3.1.124

-------------------------------------------------------------------
Wed Feb 18 16:22:05 UTC 2015 - jreidinger@suse.com

- fix crash on ppc(bnc#917833)
- 3.1.123

-------------------------------------------------------------------
Tue Feb 17 13:24:26 UTC 2015 - jreidinger@suse.com

- reset flags before set new ones(bnc#848609)
- 3.1.122

-------------------------------------------------------------------
Mon Feb 16 13:57:27 UTC 2015 - jreidinger@suse.com

- ensure that there is only limited amount of disks in device map
  (bnc#917640)
- 3.1.121

-------------------------------------------------------------------
Thu Feb 12 12:45:50 UTC 2015 - jreidinger@suse.com

- fix redundancy boot proposal if there are more devices
  (bnc#917025)
- 3.1.120

-------------------------------------------------------------------
Tue Feb 10 15:24:53 UTC 2015 - ancor@suse.com

- Fixed detection for encrypted partitions (bnc#913540)
- 3.1.119

-------------------------------------------------------------------
Fri Feb  6 12:46:48 UTC 2015 - ancor@suse.com

- The unit tests are now compatible with RSpec 3 (bnc#916364)
- 3.1.118

-------------------------------------------------------------------
Wed Feb  4 13:56:13 UTC 2015 - jsrain@suse.cz

- initialize bootloader during update if proposed from scratch
  (bnc#899743)
- 3.1.117

-------------------------------------------------------------------
Tue Feb  3 15:08:09 UTC 2015 - schwab@suse.de

- Use ttyAMA instead of ttyS on aarch64
- 3.1.116

-------------------------------------------------------------------
Tue Jan 20 10:54:52 UTC 2015 - schwab@suse.de

- Use grub2-efi on aarch64
- 3.1.115

-------------------------------------------------------------------
Tue Jan 13 08:48:38 UTC 2015 - jreidinger@suse.com

- Do not crash with unsupported bootloader when resetting
  bootloader to repropose during update (bnc#912595)
- 3.1.113

-------------------------------------------------------------------
Thu Dec  4 09:47:42 UTC 2014 - jreidinger@suse.com

- remove X-KDE-Library from desktop file (bnc#899104)

-------------------------------------------------------------------
Tue Dec  2 14:52:29 UTC 2014 - jreidinger@suse.com

- fix crash when not using separate boot (found by openqa)
- 3.1.112

-------------------------------------------------------------------
Fri Nov 21 11:56:38 UTC 2014 - jsrain@suse.cz

- detect EFI directly from sysfs during live installation
  (bnc#829256)

-------------------------------------------------------------------
Tue Nov 18 12:12:59 UTC 2014 - jreidinger@suse.com

- run password encryption always locally to ensure that
  grub2-mkpasswd is there (bnc#900039)
- 3.1.111

-------------------------------------------------------------------
Tue Nov 11 08:43:27 UTC 2014 - jreidinger@suse.com

- properly align checkboxes and improve spacing (bnc#900023)
- 3.1.110

-------------------------------------------------------------------
Fri Oct 31 06:36:13 UTC 2014 - jreidinger@suse.com

- do not show useless widgets when user decided to not install
  bootloader (bnc#901060)
- 3.1.109

-------------------------------------------------------------------
Wed Oct 29 14:13:52 UTC 2014 - jreidinger@suse.com

- do not return /dev/null if cannot detect bootloader devices as it
  cause errors later

-------------------------------------------------------------------
Wed Oct 29 13:18:10 UTC 2014 - jreidinger@suse.com

- do not show warning if boot from extended partition (bnc#898023)
- 3.1.108

-------------------------------------------------------------------
Wed Oct 29 07:16:22 UTC 2014 - jreidinger@suse.com

- fix branding activation on live CD and also with kexec enabled
  (bnc#897847)
- 3.1.107

-------------------------------------------------------------------
Fri Oct 24 14:30:20 UTC 2014 - jreidinger@suse.com

- fix crash during installation if kernel parameter is not
  pre-proposed (bnc#902397)
- 3.1.106

-------------------------------------------------------------------
Wed Oct 15 11:50:20 UTC 2014 - jreidinger@suse.com

- improve usability of device map editor (bnc#900807)
- 3.1.105

-------------------------------------------------------------------
Wed Oct 15 09:43:11 UTC 2014 - jreidinger@suse.com

- ensure branding is used also during common install (bnc#901003)
- 3.1.104

-------------------------------------------------------------------
Wed Oct 15 08:54:35 UTC 2014 - jreidinger@suse.com

- fix missing widgets log entries(bnc#889169)
- 3.1.103

-------------------------------------------------------------------
Wed Oct 15 08:02:24 UTC 2014 - jreidinger@suse.com

- do not refer to info page of grub1 (bnc#878796)
- fixed an Internal Error when using password for grub2 with
  non-english locale (bnc#900358)
- 3.1.102

-------------------------------------------------------------------
Tue Oct  7 09:08:07 UTC 2014 - jreidinger@suse.com

- keep user selection for password (bnc#900026)
- fix build on ppc
- 3.1.101

-------------------------------------------------------------------
Tue Sep 30 09:30:52 UTC 2014 - jreidinger@suse.com

- use short product name to avoid truncated text on small
  resolution (bnc#873675)
- Avoid crash in clone_system on s390 (bnc#897399)
- propose missing attributes also during automatic upgrade which
  propose grub2 configuratin (bnc#897058)
- 3.1.100

-------------------------------------------------------------------
Tue Sep 30 09:15:52 UTC 2014 - jreidinger@suse.com

- move boot record backup functionality to own class to make code
  easier to understand and better tested
- 3.1.99

-------------------------------------------------------------------
Mon Sep 29 07:42:06 UTC 2014 - jreidinger@suse.com

- fix crash in lib_iface caused by typo (found by openQA and
  bnc#898878)
- fix crash when using tmpfs
- fix crash when device have explicit mount by device name
- 3.1.98

-------------------------------------------------------------------
Thu Sep 18 07:28:13 UTC 2014 - jreidinger@suse.com

- move udev mapping functionality to own class to make code easier
  to understand and better tested
- 3.1.97

-------------------------------------------------------------------
Wed Sep 17 07:42:12 UTC 2014 - jreidinger@suse.com

- pass vga mode if specified during installation
  (bnc#896300,bnc#891060)

-------------------------------------------------------------------
Mon Sep 15 14:18:20 UTC 2014 - jreidinger@suse.com

- Fix API to remove or add kernel parameter for bootloader
  (bnc#894603)

-------------------------------------------------------------------
Tue Sep  9 15:38:15 UTC 2014 - jreidinger@suse.com

- cleaning of section related code because we no longer support
  any bootloader which allows direct write of sections

-------------------------------------------------------------------
Mon Sep  8 14:03:36 UTC 2014 - jreidinger@suse.com

- switch build tool from autotools to rake
- 3.1.96

-------------------------------------------------------------------
Mon Sep  8 13:26:45 UTC 2014 - jreidinger@suse.com

- Drop remaining support for GRUB1 (fate#317700)
- 3.1.95

-------------------------------------------------------------------
Mon Sep  8 07:56:29 UTC 2014 - jreidinger@suse.com

- Avoid configuration where to MBR we want grub2 and also
  generic_mbr which can lead to unbootable configuration
  (bnc#893626)
- 3.1.94

-------------------------------------------------------------------
Thu Sep  4 12:04:09 UTC 2014 - mvidner@suse.com

- Use a more flexible rubygem requirement syntax (bnc#895069)
- 3.1.93

-------------------------------------------------------------------
Thu Sep  4 07:49:57 UTC 2014 - jreidinger@suse.com

- Do not overwrite bios_boot partition flag by boot flag leading
  to error in writing boot code (Bnc#894040)
- 3.1.92

-------------------------------------------------------------------
Wed Aug 27 07:53:45 UTC 2014 - jreidinger@suse.com

- do not reset secure boot to false at the end of installation in
  case of incapable device (bnc#892032)
- 3.1.91

-------------------------------------------------------------------
Tue Aug 26 11:37:17 UTC 2014 - jreidinger@suse.com

- fix partition activation on LVM (bnc#893449)
- fix activation device when md raid devices do not have
  recognizable bios id
- 3.1.90

-------------------------------------------------------------------
Fri Aug 15 12:27:58 CEST 2014 - snwint@suse.de

- remove nonsense check (bnc #768538)
- 3.1.89

-------------------------------------------------------------------
Fri Aug 15 10:15:49 UTC 2014 - jreidinger@suse.com

- read properly secure boot status when used from other modules
  like yast2-vm, so it adds new entry as secure boot (bnc#892032)
- 3.1.88

-------------------------------------------------------------------
Thu Aug 14 13:11:29 CEST 2014 - schubi@suse.de

- AutoYaST clone_system: Not using "next" in a ruby "reduce" call.
  (bnc#891079)
- 3.1.87

-------------------------------------------------------------------
Tue Aug 12 13:46:17 UTC 2014 - jreidinger@suse.com

- Fixed adding a crashkernel parameter to xen_append if the latter
  is missing. kdump.service would fail then (bnc#886843)
- 3.1.86

-------------------------------------------------------------------
Fri Aug  8 13:55:23 UTC 2014 - jreidinger@suse.com

- do not crash in some condition in combination of LVM and GPT
  (bnc#891070)
- 3.1.85

-------------------------------------------------------------------
Thu Aug  7 13:39:09 UTC 2014 - jreidinger@suse.com

- fix assigning priority disks to device map for LVM (bnc#890364)
- 3.1.84

-------------------------------------------------------------------
Thu Aug  7 08:32:39 UTC 2014 - jreidinger@suse.com

- workaround initrd recreation if some packages forgot during
  upgrade (bnc#889616)
- 3.1.83

-------------------------------------------------------------------
Wed Aug  6 08:59:52 UTC 2014 - jreidinger@suse.com

- ignore unknown priority device to avoid problems in corner case
  scenarios (bnc#890364)
- 3.1.82

-------------------------------------------------------------------
Tue Aug  5 09:17:20 UTC 2014 - jreidinger@suse.com

- fix assigning priority disks to device map for md raid
  (bnc#890246)
- fix choosing priority device causing bootloader crash
  (bnc#890204)
- 3.1.81

-------------------------------------------------------------------
Fri Aug  1 07:37:50 UTC 2014 - jsrain@suse.cz

- fixed bootloader installation (bnc#889770)
- 3.1.80

-------------------------------------------------------------------
Thu Jul 31 14:01:43 UTC 2014 - jreidinger@suse.com

- Disk order dialog:
  - fix non-working up button (bnc#885867)
  - fix enabling/disabling up/down buttons in various situations
  - when adding new device set focus to input field to better UX
- 3.1.79

-------------------------------------------------------------------
Thu Jul 31 12:40:37 UTC 2014 - jreidinger@suse.com

- reinit branding in upgrade of SLE-12 as it is overwritten
  (bnc#879686)
- 3.1.78

-------------------------------------------------------------------
Thu Jul 31 06:48:59 UTC 2014 - jreidinger@suse.com

- fix crash in bootloader caused by wrong device in device map
  (bnc#889670)
- 3.1.77

-------------------------------------------------------------------
Wed Jul 30 14:03:18 CEST 2014 - schubi@suse.de

- Fixed error popup for unsupported bootloader in autoyast.
  (bnc#889538)
- 3.1.76

-------------------------------------------------------------------
Wed Jul 30 08:20:59 UTC 2014 - ancor@suse.com

- Added a missing call to i18n for a string (bnc#887553)
- 3.1.75

-------------------------------------------------------------------
Wed Jul 30 06:30:40 UTC 2014 - jreidinger@suse.com

- Fix crash if during proposal some device map value is nil
  ( found by openQA )
- 3.1.74

-------------------------------------------------------------------
Tue Jul 29 09:23:34 UTC 2014 - jreidinger@suse.com

- Always use device with /boot as first device in device map to
  avoid problems with other MBRs (bnc#887808, bnc#880439)
- 3.1.73

-------------------------------------------------------------------

Mon Jul 28 07:18:47 UTC 2014 - jreidinger@suse.com

- fix proposing disabledos prober on certain products (SLES is
  affected) (bnc#884007)
- 3.1.72

-------------------------------------------------------------------
Mon Jul 28 09:14:18 CEST 2014 - snwint@suse.de

- enable secure boot by default (bnc #879486)
- 3.1.71

-------------------------------------------------------------------
Fri Jul 25 16:11:37 UTC 2014 - jreidinger@suse.com

- allow change of bootloader proposal during upgrade (bnc#887015)
- 3.1.70

-------------------------------------------------------------------
Fri Jul 25 11:48:35 UTC 2014 - jsrain@suse.cz

- code de-duplication of recent AUtoYaST fixes (bnc#885634)
- 3.1.69

-------------------------------------------------------------------
Tue Jul 22 09:00:56 UTC 2014 - jsrain@suse.cz

- initialize bootloader location configuration on AutoYaST ugprade
  (bnc#885634)
- 3.1.68

-------------------------------------------------------------------
Wed Jul 16 11:46:38 UTC 2014 - jsrain@suse.cz

- don't check dedicated /boot/zipl partition on upgrade
  (bnc#886604)
- 3.1.67

-------------------------------------------------------------------
Fri Jul 11 08:17:54 UTC 2014 - jreidinger@suse.com

- fix writing sysconfig for grub1 (bnc#885634)
- 3.1.66

-------------------------------------------------------------------
Fri Jul 11 07:11:41 UTC 2014 - mchang@suse.com

- fix secure boot widget did not function from installed system
  because bootloader not get re-installed (bnc#882124)
- 3.1.65

-------------------------------------------------------------------
Wed Jul  9 09:49:21 UTC 2014 - jreidinger@suse.com

- add check for combination of MBR, GPT, btrfs and missing
  bios_grub partitition (bnc#886143)
- 3.1.64

-------------------------------------------------------------------
Tue Jul  8 11:08:06 UTC 2014 - jreidinger@suse.com

- warn user if no location chosen for stage 1 (bnc#885208)
- 3.1.63

-------------------------------------------------------------------
Mon Jul  7 13:33:19 UTC 2014 - jreidinger@suse.com

- use only simple device map on s390 (bnc#884798, bnc#885984)
- 3.1.62

-------------------------------------------------------------------
Thu Jul  3 07:33:51 UTC 2014 - jreidinger@suse.com

- add perl-Bootloader-YAML to needed packages (BNC#885496)
- 3.1.61

-------------------------------------------------------------------
Fri Jun 27 13:31:01 UTC 2014 - jreidinger@suse.com

- do not allow to install to partition with xfs otherwise fs can be
  broken due to missing reserved space in xfs(bnc#884255)
- 3.1.60

-------------------------------------------------------------------
Fri Jun 27 12:27:05 UTC 2014 - jreidinger@suse.com

- properly install needed packages in autoinstallation
- 3.1.59

-------------------------------------------------------------------
Thu Jun 26 10:50:28 UTC 2014 - jreidinger@suse.com

- add help and translation for grub2 distributor description and
  other small localization improvements (bnc#884344)
- fix crash during propose of EFI during upgrade (bnc#884397)
- 3.1.58

-------------------------------------------------------------------
Tue Jun 24 15:10:21 UTC 2014 - jreidinger@suse.com

- respect product default configuration for os-prober enablement
  (bnc#884007)
- 3.1.57

-------------------------------------------------------------------
Wed Jun 18 14:25:19 CEST 2014 - schubi@suse.de

- Initialize variable correctly for supported bootloaders
  (bnc#883040)
- 3.1.56

-------------------------------------------------------------------
Mon Jun 16 09:22:43 UTC 2014 - jreidinger@suse.com

- Allow in autoyast only supported bootloaders (bnc#882210)
- 3.1.55

-------------------------------------------------------------------
Fri Jun 13 12:03:40 UTC 2014 - jreidinger@suse.com

- fix crash with invalid partition to activate (bnc#882592)
- 3.1.54

-------------------------------------------------------------------
Fri Jun 13 11:46:09 UTC 2014 - jsrain@suse.cz

- don't prevent installation because of BIOS IDs not detected if
  disks order reviewed by user (bnc#880439)
- 3.1.53

-------------------------------------------------------------------
Wed Jun 11 14:24:22 UTC 2014 - jreidinger@suse.com

- do not crash in autoyast (bnc#882210)
- 3.1.52

-------------------------------------------------------------------
Mon Jun  9 08:32:44 UTC 2014 - jreidinger@suse.com

- Fix reinstallation of secure boot stage 1 (bnc#875235)
- 3.1.51

-------------------------------------------------------------------
Thu Jun  5 11:00:35 UTC 2014 - jsrain@suse.cz

- adjusted wording if disk order could not be detected (bnc#880439)
- 3.1.50

-------------------------------------------------------------------
Wed Jun  4 09:10:42 UTC 2014 - jreidinger@suse.com

- remove translation of section as it is generated in GRUB2 and
  never work reliably fro GRUB1 (bnc#875819)
- 3.1.49

-------------------------------------------------------------------
Mon Jun  3 18:13:05 UTC 2014 - dvaleev@suse.com

- Setting boot flag on GPT PReP resets prep flag which leads to
   grub2-install unable to install a bootloader (bnc#880094)
- 3.1.48

-------------------------------------------------------------------
Mon Jun  2 09:07:14 UTC 2014 - jreidinger@suse.com

-  fix typo causing crash when writing pmbr flag (bnc#880893)
- 3.1.47

-------------------------------------------------------------------
Thu May 29 13:47:40 UTC 2014 - jreidinger@suse.com

- Fix crash in upgrade from SLE11
- 3.1.46

-------------------------------------------------------------------
Wed May 28 14:19:36 UTC 2014 - jreidinger@suse.com

- Remove check for iscsi boot partition (bnc#880328)
- 3.1.45

-------------------------------------------------------------------
Wed May 28 13:23:19 UTC 2014 - jreidinger@suse.com

- fix crash in summary page of installation for grub2 (bnc#880324)
- 3.1.44

-------------------------------------------------------------------
Tue May 27 11:43:45 UTC 2014 - jreidinger@suse.com

- fix crash in summary page of installation
- 3.1.43

-------------------------------------------------------------------
Tue May 27 11:06:47 UTC 2014 - mchang@suse.com

- reinstall bootloader if the settings requires it
- 3.1.42

-------------------------------------------------------------------
Tue May 27 07:48:09 UTC 2014 - jreidinger@suse.com

- Fix detection if bootloader installation failed (bnc#879883)
- 3.1.41

-------------------------------------------------------------------
Mon May 26 15:31:16 UTC 2014 - jreidinger@suse.com

- add support to set Protective MBR and use reasonable proposal
  (bnc#872054)
- 3.1.40

-------------------------------------------------------------------
Fri May 23 14:32:07 UTC 2014 - jreidinger@suse.com

- Installation Summary: do not allow change location for grub2
  on ppc and s390 (bnc#879107)
- 3.1.39

-------------------------------------------------------------------
Thu May 22 13:06:25 UTC 2014 - jreidinger@suse.com

- Report if grub2-install failed so user see quickly, that he
  cannot boot(bnc#878664)
- 3.1.38

-------------------------------------------------------------------
Fri May 16 17:10:26 CEST 2014 - snwint@suse.de

- get rid of grub in loader type selection
- 3.1.37

-------------------------------------------------------------------
Fri May 16 13:44:48 UTC 2014 - jreidinger@suse.com

- fix progress report to not show 100% and waiting to write
  bootloader (bnc#878007)
- 3.1.36

-------------------------------------------------------------------
Wed May 14 09:22:15 UTC 2014 - jreidinger@suse.com

- add new API call to work nice with grub2 kernel parameter
  configuration (bnc#869608)
- 3.1.35

-------------------------------------------------------------------
Mon May 12 12:35:51 UTC 2014 - jreidinger@suse.com

- extended sysconfig options only for grub1 to prevent confusion
  (bnc#870890)
- 3.1.34

-------------------------------------------------------------------
Tue May  6 11:20:06 UTC 2014 - jreidinger@suse.com

- reinit perl-bootloader library in update mode to force write
  configuration (bnc#876359,876355)
- 3.1.33

-------------------------------------------------------------------
Fri May  2 08:31:32 UTC 2014 - jreidinger@suse.com

- fix activating partitions with number bigger then 4 on GPT disks
  with legacy x86 boot (bnc#875757)
- 3.1.32

-------------------------------------------------------------------
Wed Apr 30 16:23:57 UTC 2014 - jreidinger@suse.com

- handle diskless nfs setup for ppc (bnc#874466)
- 3.1.31

-------------------------------------------------------------------
Tue Apr 29 19:47:03 UTC 2014 - jreidinger@suse.com

- fix reading of previous bootloader (bnc#874646)
- 3.1.30

-------------------------------------------------------------------
Tue Apr 22 08:44:57 UTC 2014 - jreidinger@suse.com

- Use correct check for partition setup for grub2 on s390
  (bnc#873951)
- 3.1.29

-------------------------------------------------------------------
Thu Apr 17 14:46:17 UTC 2014 - jreidinger@suse.com

- do not complain for missing bios order on s390(bnc#874106)
- 3.1.28

-------------------------------------------------------------------
Thu Apr 17 11:18:31 UTC 2014 - jreidinger@suse.com

- improve logging if setting kernel paramater failed to help with
  bnc#873996
- remove graphic adapter configuration on s390 (bnc#874010)
- 3.1.27

-------------------------------------------------------------------
Wed Apr 16 19:49:56 UTC 2014 - jreidinger@suse.com

- allow switching to grub2 also on ppc
- Do not raise exception for grub2efi on non-pc architectures
  (bnc#873861)
- 3.1.26

-------------------------------------------------------------------
Wed Apr 16 12:11:53 UTC 2014 - jreidinger@suse.com

- fix crash on s390 due to missing loader widget(bnc#873911)
- 3.1.25

-------------------------------------------------------------------
Tue Apr 15 10:52:27 UTC 2014 - jreidinger@suse.com

- fix proposing when proposal do not change (bnc#873620)
- 3.1.24

-------------------------------------------------------------------
Tue Apr 15 10:38:17 UTC 2014 - jreidinger@suse.com

- cleaning up deprecated code to improve stability and maintenance
  of code
- 3.1.23

-------------------------------------------------------------------
Tue Apr 15 08:33:29 UTC 2014 - mchang@suse.com

- remove error if boot directory on xfs file system (bnc#864370)
- 3.1.22

-------------------------------------------------------------------
Thu Apr 10 11:18:51 UTC 2014 - jreidinger@suse.com

- drop not-supported bootloaders except grub1
- 3.1.21

-------------------------------------------------------------------
Tue Apr  8 11:27:42 UTC 2014 - jreidinger@suse.com

- modify proposal to work also during upgrade and propose upgrade
  to grub2 (bnc#872081)
- 3.1.20

-------------------------------------------------------------------
Mon Apr  7 14:57:38 UTC 2014 - jreidinger@suse.com

- return back installation details for tweaking device map
  (bnc#872300)
- 3.1.19

-------------------------------------------------------------------
Fri Apr  4 13:05:55 CEST 2014 - snwint@suse.de

- install mokutil along with shim (bnc #808852)
- fix regular expessions (ported from bnc #743805)
- 3.1.18

-------------------------------------------------------------------
Wed Apr  2 11:26:23 UTC 2014 - jreidinger@suse.com

- fix crash on s390 (bnc#871597)
- 3.1.17

-------------------------------------------------------------------
Wed Apr  2 06:57:01 UTC 2014 - jreidinger@suse.com

- fix autoyast location proposal (bnc#869083)
- 3.1.16

-------------------------------------------------------------------
Wed Apr  2 08:36:41 CEST 2014 - snwint@suse.de

- don't question device mapping passed to us explicitly by autoyast
  (bnc #717978, bnc #870494)

-------------------------------------------------------------------
Fri Mar 28 10:17:07 UTC 2014 - jreidinger@suse.com

- improve support grub2 on non-pc architectures 
  (bnc#866912,bnc#868909)
- 3.1.15

-------------------------------------------------------------------
Fri Mar 28 04:03:54 UTC 2014 - mchang@suse.com

- fix wrong console regexp match (bnc#870514)
- 3.1.14

-------------------------------------------------------------------
Fri Mar 21 10:10:45 CET 2014 - snwint@suse.de

- fix minor typo (bnc #869324)

-------------------------------------------------------------------
Wed Mar 12 09:15:33 UTC 2014 - mchang@suse.com

- fix grub2-*-efi package not installed (bnc#867380) 
- 3.1.13

-------------------------------------------------------------------
Mon Mar 10 12:07:17 UTC 2014 - jreidinger@suse.com

- do not crash if there is no swap partition (bnc#867435)
- 3.1.12

-------------------------------------------------------------------
Mon Mar 10 08:30:40 UTC 2014 - mchang@suse.com

- fix some serial console issues (bnc#862388) (bnc#866710)
- 3.1.11

-------------------------------------------------------------------
Wed Mar  5 10:02:23 CET 2014 - snwint@suse.de

- always allow grub2 (bnc #866863)
- 3.1.10

-------------------------------------------------------------------
Tue Mar  4 16:27:11 CET 2014 - snwint@suse.de

- switch to grub2 on s390x
- support both grub2 & zipl
- drop grub & elilo support from x86
- 3.1.9

-------------------------------------------------------------------
Tue Mar  4 12:03:05 UTC 2014 - jreidinger@suse.com

- fix typo in proposal screen(bnc#866607)
- 3.1.8

-------------------------------------------------------------------
Mon Mar  3 10:06:19 UTC 2014 - jreidinger@suse.com

- fix permissions on file which contain encrypted password to be
  readable only by root(BNC#864544)(CVE#2013-4577)
- 3.1.7

-------------------------------------------------------------------
Thu Feb 27 08:32:24 UTC 2014 - jreidinger@suse.com

- Add support for password in GRUB2 (FATE#315404)
- restructure details dialog in GRUB2 to have better UX
- fix crash of GRUB2 module
- 3.1.6

-------------------------------------------------------------------
Wed Feb 12 10:18:39 UTC 2014 - jreidinger@suse.com

- rephrase bootloader proposal on summary screen (BNC#853058)
- 3.1.5

-------------------------------------------------------------------
Mon Feb 10 10:56:36 CET 2014 - snwint@suse.de

- don't ask to run yast.ssh in second stage as there's no second stage
  anymore (bnc 861537)

-------------------------------------------------------------------
Tue Jan 28 09:56:33 UTC 2014 - jreidinger@suse.com

- Fix examining MBR
- 3.1.4

-------------------------------------------------------------------
Tue Jan 14 10:37:06 UTC 2014 - jreidinger@suse.com

- handle problematic conversion of perl undef in perl-json
  (bnc#858461)
- fix "undefined method `split' for true:TrueClass" with grub2-efi
  (bnc#855568) ( thanks lpechacek )
- always use local parted. It allows to have target system without parted.
- 3.1.3

-------------------------------------------------------------------
Tue Nov  5 13:55:05 CET 2013 - locilka@suse.com

- Using 'Kernel' Yast library for handling modules loaded on boot
  (bnc#838185)
- 3.1.2

-------------------------------------------------------------------
Tue Nov  5 11:05:12 CET 2013 - snwint@suse.de

- use pbl-yaml script to communicate with perl-Bootloader
- 3.1.1

-------------------------------------------------------------------
Wed Sep 18 12:27:52 UTC 2013 - lslezak@suse.cz

- do not use *.spec.in template, use *.spec file with RPM macros
  instead
- 3.1.0

-------------------------------------------------------------------
Fri Aug 23 13:37:42 CEST 2013 - snwint@suse.de

- desktop files now also for s390
- 3.0.3

-------------------------------------------------------------------
Tue Aug  6 19:50:43 UTC 2013 - lslezak@suse.cz

- removed obsolete BuildRequires: yast2 and yast2-core
- 3.0.2

-------------------------------------------------------------------
Thu Aug  1 14:52:09 UTC 2013 - lslezak@suse.cz

- move the development documentation to devel-doc subpackage
- removed obsolete BuildRequires, not needed anymore:
  docbook-xsl-stylesheets doxygen gcc-c++ libxslt perl-Bootloader
  perl-gettext perl-XML-Writer sgml-skel swig update-alternatives
  libtool yast2-installation yast2-packager yast2-perl-bindings
  yast2-pkg-bindings yast2-storage yast2-testsuite
- 3.0.1

-------------------------------------------------------------------
Wed Jul 31 08:27:20 UTC 2013 - yast-devel@opensuse.org

- converted from YCP to Ruby by YCP Killer
  (https://github.com/yast/ycp-killer)
- version 3.0.0

-------------------------------------------------------------------
Fri Jun 14 11:55:44 CEST 2013 - snwint@suse.de

- remove limal reference
- 2.24.1

-------------------------------------------------------------------
Wed Mar  6 17:21:06 CET 2013 - snwint@suse.de

- set secureboot default to firmware status
- 2.23.12

-------------------------------------------------------------------
Mon Feb 25 16:33:16 CET 2013 - snwint@suse.de

- support uefi secureboot
- Propose grub2 theme path
- 2.23.11

-------------------------------------------------------------------
Mon Feb  4 15:05:47 CET 2013 - snwint@suse.de

- write gpt bootcode on gpt disks (fate #313880)
- fix initrd selection due to initrd-*-kdump in our new kernel packages
- take boot code from syslinux instead of master-boot-code package
- 2.23.10

-------------------------------------------------------------------
Mon Feb  4 13:42:36 CET 2013 - snwint@suse.de

- fix automake file
- 2.23.9

-------------------------------------------------------------------
Fri Jan 11 17:17:18 CET 2013 - snwint@suse.de

- jsuchome: /sbin/SuSEconfig call removed
- mchang: some bug fixing and improve grub2's summary
- 2.23.8

-------------------------------------------------------------------
Thu Aug 30 12:13:29 CEST 2012 - mchang@suse.com

- remove vga=ask
- add option to disable os-prober

-------------------------------------------------------------------
Fri Jul 13 15:40:46 CEST 2012 - mchang@suse.com

- support failsafe kernel parameters
- use product name in distributor
- rearrange widgets in dialog
- fix redundant kernel append
- 2.23.7

-------------------------------------------------------------------
Mon Jul  9 13:08:29 CEST 2012 - ug@suse.de

- fixed rnc schema file (bnc#752450)
- 2.23.6

-------------------------------------------------------------------
Wed Jul  4 09:44:00 CEST 2012 - mchang@suse.de

- set leagcy grub as default for xen pv guest
- use 'auto' for default gfxmode
- replace background with theme
- support editing GRUB_DISTRIBUTOR
- make vgamode widget wider
- 2.23.5

-------------------------------------------------------------------
Mon Jun  4 15:51:19 CEST 2012 - mchang@suse.com

- support console related global options gfxterm, serial, gfxbackground
  and gfxmode
- 2.23.4

-------------------------------------------------------------------
Tue Apr 24 15:06:19 CEST 2012 - snwint@suse.de

- don't do kexec on hyper-v (bnc#732693)
- 2.23.3

-------------------------------------------------------------------
Mon Apr 23 12:40:24 CEST 2012 - mchang@suse.com

- add "Boot Loader Options" dialog for grub2-efi that provides widgets for
  manipulating global options. These options include timeout, vgamode,
  append and default.
- add widgets for enabling serial console and specify it's arguments on
  "Boot Loader Options" dialog.
- add "Boot Loader Options" dialog for grub2 that provides widgets for
  manipulating global options. These options include activate, generic_mbr,
  timeout, vgamode, append and default.
- 2.23.2

-------------------------------------------------------------------
Mon Apr 23 11:35:06 CEST 2012 - snwint@suse.de

- adapted ssh command for 2nd stage ssh installation (bnc#745340)

-------------------------------------------------------------------
Thu Mar 22 10:56:28 UTC 2012 - mchang@suse.com

- add kernel parameters (detected necessary and user specfied one during
  installation) to grub2's config file (bnc#752939)
- 2.23.1

-------------------------------------------------------------------
Thu Mar 22 10:56:28 UTC 2012 - mchang@suse.com

- add new grub2-efi module to support booting on UEFI firmware.

-------------------------------------------------------------------
Wed Mar 14 15:43:44 CET 2012 - aschnell@suse.de

- adapted ssh command for 2nd stage ssh installation (bnc#745340)

-------------------------------------------------------------------
Mon Mar  5 14:42:10 CET 2012 - mchang@suse.com

- add basic grub2 support that only handles installs
- 2.23.0

-------------------------------------------------------------------
Fri Jan 13 11:31:51 CET 2012 - jsuchome@suse.cz

- added GfxMenu::Update to the client, so calling does not require
  package dependency (bnc#730391)
- 2.22.0

-------------------------------------------------------------------
Fri Nov 25 12:17:41 UTC 2011 - coolo@suse.com

- add libtool as buildrequire to avoid implicit dependency

-------------------------------------------------------------------
Fri Oct 21 15:34:43 CEST 2011 - snwint@suse.de

- yast2-storage uses fake uuids for btrfs handling; adjust our
  code (bnc #707450)
- 2.21.2

-------------------------------------------------------------------
Tue Oct 18 13:44:46 CEST 2011 - snwint@suse.de

- fix bootloader package handling (bnc #716404)
- 2.21.1

-------------------------------------------------------------------
Tue Oct  4 10:06:56 UTC 2011 - cfarrell@suse.com

- license update: GPL-2.0+
  SPDX format

-------------------------------------------------------------------
Mon Sep 26 12:54:57 CEST 2011 - visnov@suse.cz

- set dialog title
- 2.21.0 

-------------------------------------------------------------------
Wed Sep 21 12:37:32 CEST 2011 - snwint@suse.de

- revert kernel-*-base change
- 2.20.5

-------------------------------------------------------------------
Wed Sep 21 11:55:12 CEST 2011 - snwint@suse.de

- enable resume for s390x (bnc #692606)
- kernel images are in kernel-*-base package
- 2.20.4

-------------------------------------------------------------------
Mon Sep 19 17:14:01 CEST 2011 - snwint@suse.de

- s390x: add hvc_iucv=8 to boot options (bnc #718089)
- 2.20.3

-------------------------------------------------------------------
Fri Sep 16 15:27:09 CEST 2011 - snwint@suse.de

- fix typo
- 2.20.2

-------------------------------------------------------------------
Fri Aug  5 12:30:54 CEST 2011 - tgoettlicher@suse.de

- fixed .desktop file (bnc #681249)

-------------------------------------------------------------------
Mon Mar 21 14:26:51 CET 2011 - jreidinger@suse.de

- fix detection of other linux partitions (BNC#675224)

-------------------------------------------------------------------
Tue Feb 22 11:30:20 UTC 2011 - jreidinger@novell.com

- during probe of partitions don't try to mount encrypted one
  (bnc#673906)
- 2.20.1

-------------------------------------------------------------------
Mon Jan 10 12:56:07 UTC 2011 - jreidinger@novell.com

- add missing file to tarball

-------------------------------------------------------------------
Thu Dec 30 08:52:36 UTC 2010 - jreidinger@novell.com

- allow to not specify vga mode for boot (bnc#643984)
- improve help text for menu section (bnc#621290)
- explicitelly  mention variables to compare to avoid problems with nil
  value (consider nil as false)
- number of partition can be integer so always convert it to string
- more explanation for warning messages with hint how to solve it
- 2.19.16

-------------------------------------------------------------------
Wed Jun  2 17:06:53 CEST 2010 - juhliarik@suse.cz

- added update of fix for (bnc#604401)
- 2.19.15 

-------------------------------------------------------------------
Wed May 19 09:57:34 CEST 2010 - juhliarik@suse.cz

- added xen boot section as default during installation on 
  PV guest (bnc#604401)
- 2.19.14

-------------------------------------------------------------------
Thu May  6 13:15:18 CEST 2010 - juhliarik@suse.cz

- added patch for (bug#448883)
- 2.19.13

-------------------------------------------------------------------
Tue Apr 13 14:15:33 CEST 2010 - juhliarik@suse.cz

- added fix for troubles with using uuid names (bnc#594482)
- 2.19.12

-------------------------------------------------------------------
Thu Apr  8 15:55:40 CEST 2010 - juhliarik@suse.cz

- added patch for enable/disable SELinux (fate#309275)
- 2.19.11

-------------------------------------------------------------------
Wed Mar 31 12:09:27 CEST 2010 - juhliarik@suse.cz

- added fix for sending empty "boot_custom" (bnc#589433)
- 2.19.10

-------------------------------------------------------------------
Tue Mar 23 11:00:00 CET 2010 - juhliarik@suse.cz

- added fix for checking custom boot partition (bnc#588770)
- 2.19.9 

-------------------------------------------------------------------
Tue Mar 16 17:35:52 CET 2010 - juhliarik@suse.cz

- added fix for adding XEN section on IA64 (bnc#588609) 

-------------------------------------------------------------------
Tue Mar  9 16:17:10 CET 2010 - juhliarik@suse.cz

- added fix for using device map in autoyast profile (bnc#585824)
- 2.19.8 

-------------------------------------------------------------------
Fri Feb 26 10:20:10 CET 2010 - juhliarik@suse.cz

- added fix for creating sysconfig directory file (bnc#583088)
- 2.19.7

-------------------------------------------------------------------
Mon Feb 22 12:10:48 CET 2010 - juhliarik@suse.cz

- added fix for detection of UEFI (bnc#581213)
- 2.19.6 

-------------------------------------------------------------------
Thu Feb 11 16:16:12 CET 2010 - juhliarik@suse.cz

- added fix for calling mkinitrd if vga is "normal" (bnc#292013)
- 2.19.5 

-------------------------------------------------------------------
Thu Feb 11 13:36:28 CET 2010 - juhliarik@suse.cz

- added fix for using persistent device names (bnc#533782) 

-------------------------------------------------------------------
Thu Feb 11 12:13:19 CET 2010 - juhliarik@suse.cz

- added fix for using encrypted swap partition (bnc#577127)
- 2.19.4

-------------------------------------------------------------------
Thu Feb 11 10:55:21 CET 2010 - juhliarik@suse.cz

- added fix for detection of QEMU (bnc#571850)
- 2.19.3 

-------------------------------------------------------------------
Wed Feb 10 13:49:32 CET 2010 - juhliarik@suse.cz

- added fix for adding crashkernel option to XEN kernel 
  (bnc#578545)

-------------------------------------------------------------------
Tue Feb  9 16:30:04 CET 2010 - juhliarik@suse.cz

- solved problem with wrtting to floppy (bnc#539774) 

-------------------------------------------------------------------
Tue Feb  9 16:03:31 CET 2010 - juhliarik@suse.cz

- added fix for deleting Custom Boot Partition (bnc#544809)
- 2.19.2 

-------------------------------------------------------------------
Thu Jan 28 16:08:30 CET 2010 - juhliarik@suse.cz

- added commnets for using options in /etc/sysconfig/bootloader
  (bnc#511319)
- 2.19.1

-------------------------------------------------------------------
Wed Jan 13 18:56:03 CET 2010 - kmachalkova@suse.cz

- Adjusted .desktop file(s) to wrap /sbin/yast2/ calls in xdg-su
  where root privileges are needed, removed X-KDE-SubstituteUID key 
  (bnc#540627)

-------------------------------------------------------------------
Tue Jan 12 13:07:25 CET 2010 - juhliarik@suse.cz

- added fix for data in device.map if MD RAID from Intel is used
  (bnc#568837) 
- 2.19.0

-------------------------------------------------------------------
Wed Dec  9 11:39:18 CET 2009 - juhliarik@suse.cz

- added patch for KMS (bnc#561566) 

-------------------------------------------------------------------
Mon Dec  7 14:26:19 CET 2009 - juhliarik@suse.cz

- added fix for problem with characters in name (bnc#558542) 

-------------------------------------------------------------------
Fri Dec  4 16:14:07 CET 2009 - juhliarik@suse.cz

- added fix for section name mismatch in lilo.conf for PPC
  (bnc#441051)

-------------------------------------------------------------------
Tue Oct 13 15:41:07 CEST 2009 - juhliarik@suse.cz

- deleted handling of luks_root and updating initrd for encrypted
  "/" (bnc#528474)
- 2.18.17 

-------------------------------------------------------------------
Mon Sep 21 10:40:13 CEST 2009 - juhliarik@suse.cz

- added fix for missing persistent device names in mapping for
  perl-Bootloader (bnc#534905A)
- 2.18.16 

-------------------------------------------------------------------
Thu Sep 17 12:43:53 CEST 2009 - juhliarik@suse.cz

- added fix for typy in help (bnc#532904) 

-------------------------------------------------------------------
Fri Sep  4 17:50:39 CEST 2009 - juhliarik@suse.cz

- fixed type (bnc#535442) 

-------------------------------------------------------------------
Thu Sep  3 13:27:09 CEST 2009 - juhliarik@suse.cz

- added fixed in help text convert "XEN" to "Xen" (bnc#532512)

-------------------------------------------------------------------
Thu Sep  3 13:10:07 CEST 2009 - juhliarik@suse.cz

- added fix for editing boot section (bnc#535739) 
- 2.18.15

-------------------------------------------------------------------
Thu Aug  6 10:31:03 CEST 2009 - juhliarik@suse.cz

- added support for enable SELinux (fate#305557)
- 2.18.14 

-------------------------------------------------------------------
Tue Aug  4 16:52:57 CEST 2009 - juhliarik@suse.cz

- added support for redundancy md array (fate#305008)
- 2.18.13

-------------------------------------------------------------------
Fri Jul 31 11:55:40 CEST 2009 - aschnell@suse.de

- adapted to changes in yast2-storage
- 2.18.12

-------------------------------------------------------------------
Tue Jul 28 13:21:34 CEST 2009 - juhliarik@suse.cz

- added support for luks_root also to xen sections with kernel-xen 

-------------------------------------------------------------------
Tue Jul 28 10:29:13 CEST 2009 - juhliarik@suse.cz

- reorganize UI widgets in GRUB global options 

-------------------------------------------------------------------
Mon Jul 27 15:48:32 CEST 2009 - juhliarik@suse.cz

- added support for enable/disable acoustinc signals (fate#305403)
- 2.18.11 

-------------------------------------------------------------------
Fri Jul 24 14:54:16 CEST 2009 - juhliarik@suse.cz

- added support for encrypted disk (fate#305633)
- 2.18.10 

-------------------------------------------------------------------
Mon Jul 20 16:51:05 CEST 2009 - juhliarik@suse.cz

- added client bootloader_preupdate it takes care about calling 
  Storage::Update() (bnc#414490)
- added fix for using iscsi disk (bnc#393928)
- updated help text (bnc#511007)
- enabled change bootloader settings via one-click in installation
  summary (fate#303643)
- deleted warning message about using ext4
- updated proposal and using checkboxes Boot from Boot Partition
  and Boot from Extended Partition
- 2.18.9

-------------------------------------------------------------------
Mon Jun  8 10:37:27 CEST 2009 - jsrain@suse.cz

- do not add 'ide=nodma' to failsafe kernel parameter (bnc#510784)

-------------------------------------------------------------------
Mon May 25 16:23:55 CEST 2009 - jreidinger@suse.cz

- refactor Update code (update between products)

-------------------------------------------------------------------
Wed May 20 14:20:57 CEST 2009 - juhliarik@suse.cz

- fixed additional options for memory test section (bnc#396150)
- fixed problems with empty settings in autoyast profile for 
  memory test section (bnc#390659)
- fixed problem with custom (disable) gfxmenu option in autoyast
  profile (bnc#380509) 
- fixed deleting gfxmenu option if there is defined serial console
  (bnc#346576)
- added support check for ext4 (fate#305691)
- 2.18.8

-------------------------------------------------------------------
Mon May 18 17:45:52 CEST 2009 - juhliarik@suse.cz

- added fix for changing device map in y2-bootloader (bnc#497944)
- added warning message if there is not valid configuration for
  soft-raid (bnc#501043) 

-------------------------------------------------------------------
Thu May  7 10:05:02 CEST 2009 - juhliarik@suse.cz

- added fix for checking soft-raid devices in device.map
  (bnc#494630)
- added fix for changing device map in y2-bootloader (bnc#497944)
- 2.18.7

-------------------------------------------------------------------
Tue Apr 28 16:48:12 CEST 2009 - juhliarik@suse.cz

- added updated patch from IBM and reipl (bnc#471522) 

-------------------------------------------------------------------
Tue Apr 28 16:37:43 CEST 2009 - juhliarik@suse.cz

- disable checking thinkpad sequence in MBR also save content of 
  MBR (bnc#464485) 

-------------------------------------------------------------------
Wed Apr 22 15:47:26 CEST 2009 - jreidinger@suse.cz

- code clean
- add interface for new perl-Bootloader MBR tools 
- add missing short-cuts for widgets

-------------------------------------------------------------------
Thu Apr 16 14:52:23 CEST 2009 - juhliarik@suse.cz

- added fix for commandline interface (bnc#479069) 

-------------------------------------------------------------------
Wed Apr 15 11:31:40 CEST 2009 - juhliarik@suse.cz

- added back function setKernelParam (bnc#495048)
- 2.18.6 

-------------------------------------------------------------------
Tue Apr 14 13:25:52 CEST 2009 - juhliarik@suse.cz

- updated timeout for ppc and elilo both to seconds
- 2.18.5 

-------------------------------------------------------------------
Tue Apr 14 11:44:43 CEST 2009 - juhliarik@suse.cz

- added fix for troubles with analyse of MBR on soft riad 
  (bnc#483797) 

-------------------------------------------------------------------
Fri Apr 10 15:18:33 CEST 2009 - juhliarik@suse.cz

- added fix for problem with special chars in menu.lst (bnc#456362) 

-------------------------------------------------------------------
Fri Apr 10 14:15:02 CEST 2009 - juhliarik@suse.cz

- added fix for troubles with help in boot menu (bnc#384768) 

-------------------------------------------------------------------
Tue Apr  7 15:50:12 CEST 2009 - juhliarik@suse.cz

- refactoring UI is done (fate#305268)
- fixed problem with providing vga modes list in grub(bnc#362517)
- fixed troubles with short input field for devices (bnc#396387)
- fixed problem with setup of password for grub 
  (bnc#407887,#433854,#450470)
- fixed problem with keyboard shortcuts (bnc#414989)
- setup for console in grub was rewritten (bnc#431515)
- 2.18.4 

-------------------------------------------------------------------
Mon Feb 16 14:42:56 CET 2009 - juhliarik@suse.de

- added fix for problem with wrong init for storage library 
  (bnc#464090)
- updated fix for increase performance on huge machine (bnc#468922)
- added fix for checking GPT and using the 4th partition for 
  booting (bnc#474854)
- added quit booting "splash=silent quiet" (bnc#475194)
- updated change log for using convention (bnc#no,fate#no etc.)
- 2.18.3

-------------------------------------------------------------------
Mon Feb  9 15:42:12 CET 2009 - juhliarik@suse.de

- added fix for using buttons (bnc#440553)
- added fix for checking boot device on mac machines (bnc#343670)
- 2.18.2 

-------------------------------------------------------------------
Wed Feb  4 14:50:21 CET 2009 - juhliarik@suse.cz

- added fix for problem with unnecessary popup mesage for writting
  bootloader to floppy (bnc#333459)
- added fix meesage about writting bootloader to floppy includes 
  "Cancel" button (bnc#433348)
- changed text about using XFS there is used "may not" insted of 
  "will not" (bug#449823)  
- updated help text
- 2.18.1

-------------------------------------------------------------------
Wed Feb  4 12:15:21 CET 2009 - juhliarik@suse.cz

- added fix for finding the smallest partition on pmac machine
  (bnc#459860)
- updated function Dev2MountByDev() which can run long time if
  machine included huge number of disks (bnc#468922)
- added fix for problem with adding boot entry to EFI if
  installation run on different disk but with same boot partition
  (bnc#450682)
- added fix for using translated text in bootloader e.g. Image,
  Other (bug#445999)
- 2.18.0

-------------------------------------------------------------------
Tue Jan 20 14:11:38 CET 2009 - juhliarik@suse.cz

- added fix for problem with calling parted each time when
  yast2-bootloader is called (bnc#461613,#357290) 

-------------------------------------------------------------------
Thu Jan 15 15:28:38 CET 2009 - juhliarik@suse.cz

- added fix for problem with lines_cache_id == "" -it is cause of
  error output from perl-Bootloader (bnc#464098) 

-------------------------------------------------------------------
Wed Jan 14 13:59:14 CET 2009 - juhliarik@suse.cz

- added fix for changing EFI label in running system (bnc#269198)
- added fix for problem with primary language in GRUB (bnc#447053) 

-------------------------------------------------------------------
Thu Dec 11 17:43:40 CET 2008 - juhliarik@suse.cz

- added fix for problem with autoinstallation and powerlilo 
  (bnc#439674)
- added fix for (bnc#450506) root=kernelname
- added fix for problem with adding kernel to proposal (SLERT)
  (bnc#450153) 
- 2.17.46

-------------------------------------------------------------------
Mon Dec  8 15:41:43 CET 2008 - juhliarik@suse.cz

- added fix for problem with installation if boot device is NFS
  (bnc#440183) 

-------------------------------------------------------------------
Sun Dec  7 14:45:22 CET 2008 - juhliarik@suse.cz

- deleted support of detail settings for trustedgrub because it is
  not supporeted by trustedgrub package 

-------------------------------------------------------------------
Thu Dec  4 09:34:22 CET 2008 - juhliarik@suse.cz

- 2.17.45 

-------------------------------------------------------------------
Tue Dec  2 16:28:27 CET 2008 - juhliarik@suse.cz

- added fix for onetime boot if default is windows (bnc#339024) 

-------------------------------------------------------------------
Tue Dec  2 15:35:30 CET 2008 - juhliarik@suse.cz

- updated heuristic for adding other OS to menu.lst for GRUB 
  (bnc#448010) 

-------------------------------------------------------------------
Mon Dec  1 16:07:54 CET 2008 - juhliarik@suse.cz

- added fix for proposal if MBR include Vista code and "/" is on
  logical partition (bnc#450137)
- added update of handling serial console (bnc#449726)
- 2.17.44

-------------------------------------------------------------------
Mon Dec  1 14:32:09 CET 2008 - juhliarik@suse.cz

- added fix for problem with multipath (bnc#448110)
- added fix for problem with cloning boot sections (bnc#450190) 

-------------------------------------------------------------------
Thu Nov 27 18:55:11 CET 2008 - juhliarik@suse.cz

- added fix for problem with missing "console" (bnc#449726) 
- 2.17.43

-------------------------------------------------------------------
Thu Nov 27 16:46:21 CET 2008 - juhliarik@suse.cz

- deleted fix for (bnc#439674) - it fix problem with proposal of 
  globals on PPC (bnc#449747)
- 2.17.42

-------------------------------------------------------------------
Wed Nov 26 16:58:21 CET 2008 - juhliarik@suse.cz

- 2.17.41 

-------------------------------------------------------------------
Wed Nov 26 13:26:21 CET 2008 - juhliarik@suse.cz

- added fix for problem with "boot" in lilo.conf (bnc#449062) 

-------------------------------------------------------------------
Tue Nov 25 15:37:01 CET 2008 - juhliarik@suse.cz

- added fix for problem with changed default section (bnc#446555) 

-------------------------------------------------------------------
Tue Nov 25 10:51:12 CET 2008 - jsrain@suse.cz

- write correct language list in /boot/message (bnc#447053)

-------------------------------------------------------------------
Tue Nov 25 10:05:30 CET 2008 - juhliarik@suse.cz

- added fix for recreating device map (bnc#438243)
- updated proposal if boot device is on logical partition 
  (bnc#279837#c53) 

-------------------------------------------------------------------
Mon Nov 24 15:54:41 CET 2008 - juhliarik@suse.cz

- updated proposal of bootloader (bnc#279837#c53)
- added fix for recreating device map if storage change settings
  (bnc#438243)

-------------------------------------------------------------------
Fri Nov 21 12:11:27 CET 2008 - juhliarik@suse.cz

- updated fix for checking if boot entry exist in EFI (bnc#438215)
- 2.17.40 

-------------------------------------------------------------------
Wed Nov 19 13:50:35 CET 2008 - juhliarik@suse.cz

- added fix for problem with writing default kernel args to 
  /etc/sysconfig/bootloader (bnc#440125) 
-2.17.39 

-------------------------------------------------------------------
Wed Nov 12 12:26:47 CET 2008 - juhliarik@suse.cz

- deleted adding beep for booting (bnc#439328) 
- 2.17.38

-------------------------------------------------------------------
Wed Nov 12 10:55:10 CET 2008 - juhliarik@suse.cz

- added fix for problem with missing boot_* in globals (bnc#439674)

-------------------------------------------------------------------
Mon Nov 10 14:46:36 CET 2008 - juhliarik@suse.cz

- added fix for problem with disabled button for detail settings of
  trusted GRUB (bnc#442706)
- added calling function Pkg::SourceProvideFile() (bnc#409927)
- 2.17.37  

-------------------------------------------------------------------
Fri Nov  7 10:29:26 CET 2008 - juhliarik@suse.cz

- added fix for writing crashkernel to bootloader from kdump on ppc
  (bnc#441547)
- added fix for double boot entry twice by efibootmgr (bnc#438215)
- added fix for using fix_chs (bnc#367304)
- 2.17.36 

-------------------------------------------------------------------
Fri Oct 31 12:49:14 CET 2008 - juhliarik@suse.cz

- added better proposal checking elilo ,lilo
- added fix for typo (bnc#439030)
- added fix for selectinf "none" bootloader (bnc#438976)
- 2.17.35 

-------------------------------------------------------------------
Mon Oct 27 12:45:44 CET 2008 - juhliarik@suse.cz

- updated checking of boot device s not on XFS (bnc#438757)
- added fix for problem with generic boot code (bnc#438752) 
- 2.17.34

-------------------------------------------------------------------
Mon Oct 27 10:39:37 CET 2008 - jsrain@suse.cz

- updated method of ThinkPad MBR detection
- 2.17.33

-------------------------------------------------------------------
Mon Oct 27 10:21:57 CET 2008 - juhliarik@suse.cz

- added fix for using persistent device name in lilo (bnc#437764)
- 2.17.32

-------------------------------------------------------------------
Fri Oct 24 14:25:23 CEST 2008 - juhliarik@suse.cz

- added fix for problem with converting lilo to grub during update
  system
- added fix - deleting read-only option for elilo (bnc#438276) 

-------------------------------------------------------------------
Thu Oct 23 14:25:18 CEST 2008 - juhliarik@suse.cz

- added fix for broken titles in lilo (bnc#437693)  

-------------------------------------------------------------------
Tue Oct 21 18:35:31 CEST 2008 - juhliarik@suse.cz

- update for bug with deleting boot section (bnc#436890)
- 2.17.31

-------------------------------------------------------------------
Tue Oct 21 12:01:31 CEST 2008 - juhliarik@suse.cz

- added fix for problem with deleting all boot section for elilo
  (bnc#436890)
- added fox for problem with XEN boot section in domU (bnc#436899)
- 2.17.30

-------------------------------------------------------------------
Fri Oct 17 14:58:02 CEST 2008 - juhliarik@suse.cz

- added fix for adding language to GRUB (bnc#429287)
- 2.17.29

-------------------------------------------------------------------
Thu Oct 16 15:24:21 CEST 2008 - juhliarik@suse.cz

- added fix for using autoyast profil from SLES9 (bnc#344659)

-------------------------------------------------------------------
Thu Oct 16 10:05:03 CEST 2008 - juhliarik@suse.cz

- added fix for handling mounpoints (bnc#431977)

-------------------------------------------------------------------
Wed Oct 15 12:51:29 CEST 2008 - juhliarik@suse.cz

- added fix to proposal with "/" on logical partition (bnc#259050)

-------------------------------------------------------------------
Wed Oct 15 12:21:51 CEST 2008 - jsrain@suse.cz

- handle multipath devices properly when creating device map
  (bnc#433092)
- 2.17.28

-------------------------------------------------------------------
Mon Oct 13 16:40:11 CEST 2008 - juhliarik@suse.cz

- added fix for translation labes for ELILO (bnc#151486)
- added fix for typo in help text (bnc#433424)
- added fix for problem with device names in live CD installation
  (bnc#432699) 
- 2.17.27

-------------------------------------------------------------------
Fri Oct 10 14:50:31 CEST 2008 - jsrain@suse.cz

- fixed bootloader proposal in mixed standalone disk and BIOS-RAID
  environments (bnc#433092)
- issue a warning if /boot directory is on XFS on x86 boot
  architecture (bnc#429042)

-------------------------------------------------------------------
Wed Oct  8 15:32:09 CEST 2008 - juhliarik@suse.cz

- added fix for handling nil from function InitializeBootloader()

-------------------------------------------------------------------
Wed Oct  8 10:39:12 CEST 2008 - juhliarik@suse.cz

- added fix for adding crashkernel from y2-kdump (bnc#432651)
- added fix for writing proposal (bnc#433344)
- added fix for checking if boot device is on raid0 (bnc#156800)
- 2.17.26 

-------------------------------------------------------------------
Fri Oct  3 17:28:27 CEST 2008 - juhliarik@suse.cz

- added fix for installing packages (bnc#431580)
- added fix for 2 identical section in powerLILO (bnc#427730)
- added fix for mapping disk by label for powerLILO (bnc#41497)
- 2.17.25

-------------------------------------------------------------------
Tue Sep 30 13:37:44 CEST 2008 - juhliarik@suse.cz

- updated fix for converting LILO to GRUB (bnc#430579)
- 2.17.24

-------------------------------------------------------------------
Mon Sep 29 17:10:36 CEST 2008 - juhliarik@suse.cz

- added new dialog for updating from lilo to grub (bnc#430579)
- 2.17.23

-------------------------------------------------------------------
Mon Sep 29 15:45:41 CEST 2008 - jsrain@suse.cz

- fixed no scrren contents after changing loader type (bnc#427622)
- avoid mixing options of different bootloader after loaded type
  change

-------------------------------------------------------------------
Thu Sep 25 17:44:24 CEST 2008 - juhliarik@suse.cz

- added fix for problem with changed default name (bnc#169062)
- added fix for problem with editing custom boot  (bnc#395009)
- added fix for problem with timeout update (bnc#395851)
- 2.17.22

-------------------------------------------------------------------
Thu Sep 18 17:39:43 CEST 2008 - juhliarik@suse.cz

- added fix for initialise yast2-stroage (bnc#419197)
- help update (bnc#220283)
- 2.17.21

-------------------------------------------------------------------
Thu Sep 16 16:35:43 CEST 2008 - juhliarik@suse.cz

- added fix for deleting fake xen boot section (bnc#408346)
- added fix for failsafe options for kernel (bnc#419464)
- 2.17.20

-------------------------------------------------------------------
Thu Sep 16 16:35:43 CEST 2008 - juhliarik@suse.cz

- added fix for getDefaultSection() for zipl (bnc#364904)
- added fix for deleting gfxmenu from menu.lst (bnc#398806)
- 2.17.19

-------------------------------------------------------------------
Thu Sep 16 10:54:43 CEST 2008 - juhliarik@suse.cz

- added fix for problem with rnc file - syntax error (bnc#426522)
- 2.17.18

-------------------------------------------------------------------
Thu Sep 12 14:24:43 CEST 2008 - juhliarik@suse.cz

- added support of trusted grub (fate#303784), (fate#303672), 
  (fate#303891), (fate#303983)
- added warning that lilo is not supported (fate#305006)
- 2.17.17

-------------------------------------------------------------------
Thu Sep 11 15:27:43 CEST 2008 - locilka@suse.cz

- Calling new reipl_bootloader_finish client from yast2-reipl
  in bootloader_finish (fate#304960).
- 2.17.16

-------------------------------------------------------------------
Thu Sep 11 08:22:53 CEST 2008 - jsrain@suse.cz

- merged texts from proofread

-------------------------------------------------------------------
Wed Sep  3 12:00:58 CEST 2008 - jsrain@suse.cz

- added detection of EFI, proposing ELILO in that case 
 (fate#301882)
- 2.17.15

-------------------------------------------------------------------
Wed Aug 20 15:34:22 CEST 2008 - jsrain@suse.cz

- added skeleton for checking whether scenario is supported, not
  yet actually used (fate#304499)

-------------------------------------------------------------------
Mon Aug 18 12:34:35 CEST 2008 - jsrain@suse.cz

- store bootloader type before installing packages, fixed check
  for undefined product name (bnc#417383)
- 2.17.14 

-------------------------------------------------------------------
Thu Aug 14 15:16:04 CEST 2008 - juhliarik@suse.cz

- added support for creating console for kernel args (fate#110038)
- 2.17.13 

-------------------------------------------------------------------
Wed Aug 13 14:36:59 CEST 2008 - juhliarik@suse.cz

- added changes for pesistent device names (fate#302219)
- 2.17.12

-------------------------------------------------------------------
Wed Aug  6 15:42:28 CEST 2008 - juhliarik@suse.cz

- added better detection of NFS boot device (bnc#408912) 
- added better detection of EVMS - do not install bootloader 
  (fate#305007)
- 2.17.11

-------------------------------------------------------------------
Wed Aug  6 12:55:17 CEST 2008 - juhliarik@suse.cz

- added support for acoustic signals (fate#303481)
- added checkbox for enabling remapping in chainloader section
- 2.17.10

-------------------------------------------------------------------
Tue Aug  5 12:05:04 CEST 2008 - juhliarik@suse.cz

- added/enabled support for ordering disks in device.map for GRUB
  (fate#303964)
- 2.17.9 

-------------------------------------------------------------------
Mon Aug  4 13:29:01 CEST 2008 - juhliarik@suse.cz

- added support for reducing devices from device.map to 8 devices
  (fate#303548)
- 2.17.8  

-------------------------------------------------------------------
Thu Jul 31 10:27:42 CEST 2008 - juhliarik@suse.cz

- added support for remaping windows chainloader boot section
  (fate#301994)
- 2.17.7 

-------------------------------------------------------------------
Tue Jul 29 18:18:38 CEST 2008 - juhliarik@suse.cz

- update solution for saving kernel args to 
  /etc/sysconfig/bootloader (fate#302245)
- 2.17.6

------------------------------------------------------------------
Sun Jul 27 17:52:58 CEST 2008 - juhliarik@suse.cz

- added powersaved=off to boot section for failsave (bnc#153345)

-------------------------------------------------------------------
Wed Jul 23 15:16:58 CEST 2008 - juhliarik@suse.cz

- added support for persistent device names (fate#302219)  
- 2.17.5

-------------------------------------------------------------------
Wed Jul 21 09:20:13 CEST 2008 - juhliarik@suse.cz

- 2.17.4

-------------------------------------------------------------------
Wed Jul 16 14:27:23 CEST 2008 - jsrain@suse.cz

- store kernel parameters to sysconfig during installation
  (fate#302245)

-------------------------------------------------------------------
Fri Jul 11 13:18:05 CEST 2008 - ug@suse.de

- rnc file fixed (bnc#407615)

-------------------------------------------------------------------
Thu Jul 10 17:29:00 CEST 2008 - juhliarik@suse.cz

- enable installing GRUB to XEN  (bnc#380982)
- 2.17.3

-------------------------------------------------------------------
Thu Jun 27 17:24:00 CEST 2008 - juhliarik@suse.cz

- correct labels for buttons  (bnc#398492)

-------------------------------------------------------------------
Thu Jun 26 17:24:00 CEST 2008 - juhliarik@suse.cz

- deleted support xenpae (bnc#400526)
- 2.17.2

-------------------------------------------------------------------
Thu Jun 26 16:51:00 CEST 2008 - juhliarik@suse.cz

- added support for better detection Vista in MBR
- added fix for installing generic code if MBR is uknown (bnc#400062)
- added fix for detection MBR if sw-raid is used (bnc#398356)
- 2.17.1

-------------------------------------------------------------------
Mon Jun  9 13:35:26 CEST 2008 - juhliarik@suse.cz

- added fix for problem with booting Vista bnc #396444
- 2.16.20

-------------------------------------------------------------------
Wed Jun  4 13:39:59 CEST 2008 - juhliarik@suse.cz

- added fix for problem with deleting boot sections bnc #396810
- 2.16.19 

-------------------------------------------------------------------
Wed Jun  4 10:06:01 CEST 2008 - juhliarik@suse.cz

- added fix for problem with liveCD and simlinks for initrd and 
  kernel (bnc# 393030)
- 2.16.18

-------------------------------------------------------------------
Mon May 26 18:34:43 CEST 2008 - juhliarik@suse.cz

- added fix for problem with editing boot section for LILO 
  (bnc# 340732)
- added fix for cloning boot section (bnc# 390719)
- 2.16.17 

-------------------------------------------------------------------
Fri May 16 16:40:22 CEST 2008 - jsrain@suse.cz

- added categories Settings and System into desktop file
  (bnc #382778)

-------------------------------------------------------------------
Thu May 15 17:51:28 CEST 2008 - juhliarik@suse.cz

- added fix for bnc# 164884 - disabled Back button during 
  installation
- added missing strings bnc# 386527
- 2.16.16 

-------------------------------------------------------------------
Wed May  7 14:54:16 CEST 2008 - juhliarik@suse.cz

- added fix for bnc#335526 - problem with adding "resume" into 
  boot section for memtest
- 2.16.15

-------------------------------------------------------------------
Mon Apr 28 14:16:26 CEST 2008 - juhliarik@suse.cz

- added fix for bnc#232424 - problem with propose new config.
- 2.16.14 

-------------------------------------------------------------------
Tue Apr 22 13:09:57 CEST 2008 - juhliarik@suse.cz

- added fix for bnc#363254
- added fix for UI problem with ComboBoxes and "Browse..." button
- 2.16.13 

-------------------------------------------------------------------
Fri Apr 18 15:52:47 CEST 2008 - juhliarik@suse.cz

- added fix for (bnc#381192) bootloader uses grubonce _and_ kexec
- added detecting VirtualBox - cancel using kexec
- 2.16.12 

-------------------------------------------------------------------
Thu Apr 17 20:19:04 CEST 2008 - juhliarik@suse.cz

- new version
- 2.16.11 

-------------------------------------------------------------------
Thu Apr 17 20:02:19 CEST 2008 - locilka@suse.cz, juhliarik@suse.cz

- fixed initializing of combo-box widgets in dialogs, ComboBox
  in Qt does not accept `Value, using `Items instead (bnc #380781).
- using `InputField as a replacement for obsolete `TextEntry.

-------------------------------------------------------------------
Wed Apr 16 15:20:15 CEST 2008 - juhliarik@suse.cz

- added fix for activating DM-RAID boot partition (bnc #337742)
- added fix for lilo and raid version (bnc #357897)
- 2.16.10 

-------------------------------------------------------------------
Fri Apr 11 15:53:19 CEST 2008 - juhliarik@suse.cz

- added handling of option for calling kexec instead of reboot
  (fate#303395)
- 2.16.9 

-------------------------------------------------------------------
Tue Apr  1 12:24:12 CEST 2008 - jsrain@suse.cz

- adapted to changed handling of inst_finish steps during live
  installation

-------------------------------------------------------------------
Thu Mar 27 09:32:41 CET 2008 - juhliarik@suse.cz

- added deleting of duplicated sections after installation
- 2.16.8 

-------------------------------------------------------------------
Thu Mar 20 12:45:20 CET 2008 - jsrain@suse.cz

- updated the way section list is displayed in the installation
  proposal (fate#120376)
- 2.16.7

-------------------------------------------------------------------
Tue Mar 18 10:07:57 CET 2008 - jsrain@suse.cz

- keep the 'linux' section name if product name is empty 
  (bnc#371741)

-------------------------------------------------------------------
Mon Mar 17 12:43:32 CET 2008 - jsrain@suse.cz

- added 'StartupNotify=true' to the desktop file (bnc #304964)

-------------------------------------------------------------------
Fri Mar 14 14:57:17 CET 2008 - juhliarik@suse.cz

- added inst_bootloader for saving config file before installing 
  kernel (F #302660) 
- 2.16.6

-------------------------------------------------------------------
Thu Jan 31 13:03:52 CET 2008 - locilka@suse.cz

- Update::*version were moved to Installation::*version.
- 2.16.5

-------------------------------------------------------------------
Thu Jan 24 09:01:01 CET 2008 - juhliarik@suse.cz

- added patch for Bug#352020 - Graphical failsafe mode
- added support for Fate#300779: Install diskless client (NFS-root) 
- 2.16.4

-------------------------------------------------------------------
Tue Dec 11 16:12:09 CET 2007 - jsrain@suse.cz

- do not translate boot menu to unsupported language (#310459)
- 2.16.3

-------------------------------------------------------------------
Wed Dec  5 12:36:32 CET 2007 - jsrain@suse.cz

- fixed the device map proposal if USB stick is present (F#302075)

-------------------------------------------------------------------
Wed Oct 31 14:32:59 CET 2007 - dfiser@suse.cz

- Adapted to change of StorageDevices API.
- v2.16.2

-------------------------------------------------------------------
Wed Oct 31 14:08:59 CET 2007 - locilka@suse.cz

- installedVersion and updateVersion moved from 'Update' to
  'Installation' YCP module to remove dependencies.

-------------------------------------------------------------------
Thu Oct 11 15:22:27 CEST 2007 - od@suse.de

- migrate SLES9 persistent device ("...p1") names to SLES10
  persistent device names ("...-part1") (#162216)
- 2.16.1

-------------------------------------------------------------------
Wed Sep 26 21:22:58 CEST 2007 - od@suse.de

- added flag avoid_reading_device_map to blRead(), all internal
  Read()s and ReadSettings() interface to perl-Bootloader: used by
  BootLILO and BootGRUB during update to migrate device names in
  the device_map and then re-read the config files with correct
  device name translation (#328448)
- do not install bootloader in XEN paravirtualized DomU (#308451)
- 2.15.29

-------------------------------------------------------------------
Tue Sep 25 13:53:18 CEST 2007 - od@suse.de

- re-read bootloader config from system after the delayed run of
  perl-Bootloader updates, then call FlagOnetimeBoot() based on
  current setup (#328078)
- 2.15.28

-------------------------------------------------------------------
Tue Sep 25 11:09:55 CEST 2007 - od@suse.de

- added logging to find problem in #328078
- minor addition of whitespace
- 2.15.27

-------------------------------------------------------------------
Mon Sep 24 21:25:37 CEST 2007 - od@suse.de

- Storage::GetTranslatedDevices() called often and uneccesarily
  (related to #304269):
  - added more logging to UpdateSections()
  - added comments and FIXMEs
  - disabled calling device name update again for "linux",
    "failsafe" and "initrd" sections: this is not needed and would
    reverse device name updates when forwards and backwards device
    name update mappings exist
  - enabled device name updates for "other" sections (booting other
    installations)
- (related to #326372, see comment #12)
  - fix "Interpreter" error: also activates persistent device
    translation for device.map in yast2-bootloader (but no disk
    device mappings are defined in yast2-storage, so devices remain
    untranslated as of now)
- 2.15.26

-------------------------------------------------------------------
Fri Sep 21 16:19:02 CEST 2007 - od@suse.de

- run delayed bootloader_entry at the very end of the update, when
  the migrated bootloader configuration (including device mapping)
  has already been written (#309837)
- added some comments
- 2.15.25

-------------------------------------------------------------------
Thu Sep 20 21:00:14 CEST 2007 - od@suse.de

- log the contents of the perl-BL_delayed_exec script (#309837)
- 2.15.24

-------------------------------------------------------------------
Thu Sep 20 18:44:06 CEST 2007 - od@suse.de

- ckornacker@suse.de: added PREFIX to Makefile.cvs
- when bootloader_entry saved (during kernel postuninstall) a
  command in /boot/perl-BL_delayed_exec for delayed execution in
  the target system, run that script to remove old sections
  (#309837)
- 2.15.23

-------------------------------------------------------------------
Tue Sep 18 10:03:53 CEST 2007 - od@suse.de

- update the default entry during update when the comment with the
  former default exists, even if the current default is valid
  (#309837)
- 2.15.22

-------------------------------------------------------------------
Mon Sep 17 19:31:03 CEST 2007 - od@suse.de

- #309837:
  - fix setting the default section at the end of an update,
    according to saved previous default kernel image flavor
  - use fallback flavors if previous flavor is unavailable
- 2.15.21

-------------------------------------------------------------------
Thu Sep 13 05:41:00 CEST 2007 - od@suse.de

- specify blockoffset as string, rather than number
- added a FIXME comment
- fixed conversion of obsolete filenames in kernel and initrd keys
- fixed conversion of device names in root and chainloader keys
  (#309837)
- 2.15.20

-------------------------------------------------------------------
Tue Aug 28 18:35:52 CEST 2007 - pth@suse.de

- Fix the code in bootloader_finish so that the one-time-boot code
  is actually called.
- Redo the logic and structure of the one-time booting code.
  * Global Write uses Bootloader::getDefaultSection() to determine the
    section name.
  * New function BootCommon::Section2Index that determines the
    index # for a given section, currently only used by 
    BootGRUB::FlagOnetimeBoot.

-------------------------------------------------------------------
Wed Aug 15 20:34:07 CEST 2007 - od@suse.de

- forgot to use changed sections (feature #302302)
- added logging with y2milestone()s for last change
- 2.15.17

-------------------------------------------------------------------
Mon Aug 13 22:32:26 CEST 2007 - od@suse.de

- grub: feature #302302:
  - added code to UpdateSections() to update old sections for
    "other" installations to chainloader/configfile sections
  - moved PBR-examination code to function IsPartitionBootable(),
    used by BootGRUB::CreateSections() and
    BootCommon::UpdateSections() now
  - always use a "root" command for "other" installations: added
    a "root" command to chainloader entries
  - also use "noverifyroot" and "blockoffset" in chainloader
    entries
  - added a FIXME comment
- 2.15.16

-------------------------------------------------------------------
Fri Aug 10 20:11:24 CEST 2007 - od@suse.de

- part of feature #301313:
  - added front-end function and infrastructure in switcher.ycp for
    FlagOnetimeBoot()
  - added FlagOnetimeBoot() implementation for POWERLILO
- fixed return codes of examine_mbr.pl: do not overlap error codes
  with "bootloader stage1 needs to be (re)-installed here" return
  code
- evaluate new return code in yast2-bootloader
- added documentation comment to examine_mbr.pl
- changed documentation comments where yast2-bootloader calls
  examine_mbr.pl
- fixed error in autoinstall client that prevented importing legacy
  global keys
- added/fixed some comments
- added documentation comments to BootGRUB::CreateSections()
- changed two y2debug() into y2milestone()
- fixed: a chainloader entry may have been produced that pointed to
  the boot partition of our current installation
- grub: implemented booting other Linux installations on the system
  via chainloader/configfile entries (feature #302302)
- fixed: if-block contained no statement, uncommented y2debug() in
  there
- 2.15.15

-------------------------------------------------------------------
Thu Jul 26 07:26:05 CEST 2007 - jsrain@suse.cz

- removed unneeded yast2-devel from BuildRequires
- 2.15.14

-------------------------------------------------------------------
Fri Jul 20 18:21:03 CEST 2007 - od@suse.de

- preventing cyclic dependency in autobuild with a BuildIgnore on
  autoyast2-installation
- 2.15.13

-------------------------------------------------------------------
Fri Jul 13 18:25:18 CEST 2007 - od@suse.de

- converting old key "kernel" to new key "image" when converting
  autoyast configuration to export map (#285790)
- re-added lost y2milestone() to BootELILO.ycp
- creating "image" section instead of "kernel" section now in
  CreateLinuxSection()
- 2.15.11

-------------------------------------------------------------------
Wed Jul 11 00:25:18 CEST 2007 - od@suse.de

- Merge from SLES10-SP1 branch:
- let "SLES 9 style" autoyast xml files configure bootloader
  timeout (#214468, #183051)
- added help texts and widget descriptions to grub and elilo
  (#221737)
- Fixed type of passed arguments in function Import() (in
  modules/Bootloader.ycp & modules/BootELILO.ycp) (#236163)
- bootloader.rnc fixed for autoyast schema check
- set __auto key to false when user clones sections (#241158)
- added log message when FixSections() silently discards a section
  (#241158)
- fixed some whitespace
- fixed myToInteger(): return 0 if string cannot be converted to
  integer
- bootloader.rnc fixed for autoyast schema check (#211014)
- always log the target map when Propose() is called (not only when
  we debug)
- convert custom boot device names to the names indicated by the
  mountby setting; this is one part of a change to use persistent
  device names for the bootloader boot device, the rest requires
  simultaneously changing perl-Bootloader because of an
  incompatible interface change
  (#248162)
- #214468:
  - fixed autoyast schema
  - fixed import of autoyast data: do not remove the "default" option
- GRUB only: integrated the new boot_*, generic_mbr and activate
  keys (found in the "globals" map) from the new
  widget/perl-Bootloader interface into the internal workings of
  the grub code
  - for grub, this obsoletes the global variables loader_device,
    selected_location (aka loader_location), repl_mbr and activate
  - fixes loosing the information of multiple selected bootloader
    installation devices (#245680)
  - fixes faulty detection of user-changes to the "/boot" and "/"
    devices from yast2-storage (#247852)
  - decided that boot_mbr_md key is unneeded, because the decision
    to write to the MBRs of all underlying devices of a soft-RAID
    is automatic (kept commented-out sample code for boot_mbr_md)
  - decided that boot_extended is unneeded, because the decision to
    write the bootloader to the extended partition instead of to an
    un-activatable "/boot" or "/" partition is automatic (kept
    commented-out sample code for boot_extended)
  - removed wrapper code for variable translation from
    BootGRUB::Propose()
  - made private copies of functions in grub/misc.ycp and changed
    the code to use the new interface variables only (this is also
    wanted for better code separation between bootloaders, to
    reduce amount of special-case handling (to be worked on)):

      * from routines/misc.ycp:
          grub_getPartitionToActivate ()
          grub_getPartitionsToActivate ()
          grub_getMbrsToRewrite ()
          grub_getFileChangeDate ()
          grub_saveMBR ()
          grub_updateMBR ()
          grub_DetectDisks ()

      * from routines/lilolike.ycp:
          grub_ProposeDeviceMap ()
            ( ^^ really needed? no changes here, it just "belongs"
            to grub...)
          grub_ConfigureLocation()
          grub_DetectDisks ()
          grub_DisksChanged ()
          grub_LocationProposal ()

  - added helper functions:
      grub/misc.ycp:          SetBootloaderDevice()
      routines/misc.ycp:      GetBootloaderDevices()

  - added note to to-be-phased-out functions:
      routines/misc.ycp:      GetBootloaderDevice()

  - made some functions globally accessible:
      routines/popup.ycp:     askLocationResetPopup ()
      routines/misc.ycp:      myToInteger ()
      routines/lilolike.ycp:  FindMBRDisk ()

  - fixed bug with the detection of MD-RAID devices (both in
    grub_getPartitionToActivate and getPartitionToActivate): BIOS
    ID was assumed to be less than 128, but it starts at 128

  - commented out some obsolete and broken code that would activate
    the "/boot" device on installation of the bootloader to MBR;
    the code was cancelled out by program logic ("activate" flag)
    though;
    this also simplified the interface to getPartitionToActivate ()

  - added conditionals to Bootloader.ycp and BootCommon.ycp: do not
    handle obsolete variables for grub

  - commented out probably obsolete code in BootGRUB::Read() to
    determine old_style loader_device from read devices (including
    old-style "mbr_md")

  - added several FIXME:s
  - changed a fixed FIXME to FIXED

- when reading settings from the system: convert custom boot device
  names in globals to the kernel device names (#248162)
- corrected whitespace in grub/helps.ycp and ppc/helps.ycp
- fix faulty detection of user-changes to the "/boot" and "/"
  devices from yast2-storage: rewrote grub_DisksChanged() to work
  properly with boot_* variables (previous fix did not work
  correctly) (#247852)
- grub_DisksChanged() now returns a message summarizing all changes
  for selected bootloader devices; this message is now used in the
  popup that ask the user if he wants to repropose after a
  partitioning change (in askLocationResetPopup()) (#247852)
- rewrote check for disk changes to work with multiple selected
  bootloader locations in grub_DetectDisks() and
  grub_LocationProposal() (#247852)
- the summary message for GRUB now includes a short string ("/",
  "/boot", MBR) that gives the reason why each device has been
  selected for bootloader stage 1 installation
- changed comment for GetBootloaderDevices()
- GRUB only: accept old-style autoyast keys "repl_mbr" "activate" and
  "location" when importing an autoyast profile; "loader_device" is
  ignored (which may be fixable if we can make sure a target map is
  available) (#245680)
- grub:
  - if autoyast profile does not specify a bootloader location,
    propose one (#263305)
  - if autoyast profile does not specify a key for the default keys
    set by a yast-bootloader proposal, add these missing
    keys/values
- enabled translation of the kernel image name from the symlink to
  the real kernel file for the "failsafe" section; perl-Bootloader
  can handle this now
- convert device names in the grub device map to and from the
  "mount_by" device names as well (#248162)
- Changed location of EFI Bootloader Label widget in YaST2 gui (#242985)
- make installation of bootloader to the extended partition work
  with new design (#246161, #259050)
- enabled extended device handling in GetBootloaderDevices as well
- make persistent device names work with boot= directive for i386
  lilo (#248162)
- log conversion of old-style global keys from autoyast profile to
  new-style keys
- during update, update value of "default" directive for lilo and grub
  (#266534)
- do not show popup for changed MBR position when it did not
  change: use correct function for MBR detection (#267276)
- fixed autoyast logging change
- Fix for removal of wrong efiboot entries (#269130)
- fix for update-mode: fix updating of kernel-image and initrd
  filenames to the resolved symlinks (image-version and
  initrd-version) (#268731, helps not to trigger #267582 and
  #244033)
- #270202:
  - grub: fix erroneously added section "Hard Disk" on systems
    without a floppy drive: use new style variables for detecting
    that we install stage1 to a floppy disk
  - for bootloaders that still use the old style variables, check
    for undefined loader_device before comparing to floppy device
- 2.15.10

-------------------------------------------------------------------
Sat Jul  7 00:25:57 CEST 2007 - od@suse.de

- Remove limal-devel from BuildRequires again
- 2.15.9

-------------------------------------------------------------------
Wed Jul  4 09:25:00 CEST 2007 - aj@suse.de

- Add limal-perl to Requires as well.

-------------------------------------------------------------------
Wed Jul  4 08:33:40 CEST 2007 - aj@suse.de

- Fix BuildRequires so that package builds again.

-------------------------------------------------------------------
Tue Jul  3 17:27:50 CEST 2007 - od@suse.de

- re-added limal-devel to BuildRequires

-------------------------------------------------------------------
Tue Jul  3 16:34:02 CEST 2007 - od@suse.de

- moved Bootloader_API.pm from limal-bootloader to yast2-bootloader

-------------------------------------------------------------------
Thu Jun 21 17:36:59 CEST 2007 - adrian@suse.de

- fix changelog entry order

-------------------------------------------------------------------
Fri May 25 13:30:04 CEST 2007 - jsrain@suse.cz

- removed outdated translations from .desktop-files (#271209)

-------------------------------------------------------------------
Wed Apr 11 19:14:30 CEST 2007 - aosthof@suse.de

- Fixed erroneous EFI Bootloader Label (#242985) in BootELILO.ycp
- Fixed removal of obsolete entries in EFI Boot Menu in
  BootELILO.ycp (#237873)
- 2.15.8

-------------------------------------------------------------------
Thu Mar  1 10:04:44 CET 2007 - aosthof@suse.de

- Reverted to make Xen kernel default boot kernel if Xen pattern
  or Xen RPMs are installed. (Fate #301384)
- 2.15.7

-------------------------------------------------------------------
Tue Feb 27 16:33:32 CET 2007 - od@suse.de

- include yast2-storage in BuildRequires
- 2.15.6

-------------------------------------------------------------------
Mon Feb 26 18:44:18 CET 2007 - od@suse.de

- safeguard against mount-by device that does not exist (yet): fall  
  back to kernel name (#239473, #223608)
- fix entry for memtest86, it is named memtest86+ meanwhile
- collecting device information for perl-Bootloader now works with
  persistent device names; this caused a bug in the grub
  configuration where the gfxmenu entry was discarded because the
  device name could not be translated, as well as unbootable system
  (#244566, #247775)
- 2.15.5

-------------------------------------------------------------------
Tue Jan 23 12:58:51 CET 2007 - aosthof@suse.de

- Forgot to delete "src/clients/bootfloppy.ycp" and
  "src/config/bootfloppy.desktop" from SVN (#218437)

-------------------------------------------------------------------
Tue Jan 23 10:56:42 CET 2007 - aosthof@suse.de

- Removed bootfloppy module due to malfunction (#218437)
- 2.15.4

-------------------------------------------------------------------
Wed Jan 17 13:09:10 CET 2007 - jplack@suse.de

- revise efi boot manager entry handling (#233537)

-------------------------------------------------------------------
Tue Jan 16 23:46:27 CET 2007 - jplack@suse.de

- fix various zipl configuration problems (#235486)

-------------------------------------------------------------------
Mon Jan 15 15:03:49 CET 2007 - jplack@suse.de

- more stream lining in help messages

-------------------------------------------------------------------
Mon Jan 15 14:44:26 CET 2007 - jplack@suse.de

- handle efi boot manager entries properly (#233537)

-------------------------------------------------------------------
Mon Jan 15 13:33:00 CET 2007 - jplack@suse.de

- add label text snippets for grub so that they can get translated

-------------------------------------------------------------------
Thu Jan 11 14:10:31 CET 2007 - jplack@suse.de

- make xen section the first entry which will get the default
  though (FATE#301384)

-------------------------------------------------------------------
Wed Jan 10 18:06:26 CET 2007 - jplack@suse.de

- mostly complete fix for #228833, wrong elilo configurator

-------------------------------------------------------------------
Fri Jan  5 19:01:07 CET 2007 - jplack@suse.de

- fixed message handling, proposal, dialog handling for zipl, etc.
  (#228841, Fate#300732)

-------------------------------------------------------------------
Fri Dec 22 16:45:54 CET 2006 - jplack@suse.de

- do map "kernel" tag to "image" tag for now, so that proposal gets
  interpreted right.

-------------------------------------------------------------------
Fri Dec 22 09:57:53 CET 2006 - aosthof@suse.de

- Fixed "Propose New Configuration" in Bootloader Settings in YaST
  - Part 1 (#230230)
- Fixed "Propose New Configuration" in Bootloader Settings in YaST
  - Part 2 (#230230)
- 2.15.2

-------------------------------------------------------------------
Thu Dec 14 13:56:26 CET 2006 - jplack@suse.de

- code review and cleanup: eliminate dead code, eliminate simple
  functions used once, keep local functions local (part2)

-------------------------------------------------------------------
Mon Dec 11 18:38:35 CET 2006 - jplack@suse.de

- code review and cleanup: eliminate dead code, eliminate simple
  functions used once, keep local functions local (part1)

-------------------------------------------------------------------
Mon Dec 11 17:05:58 CET 2006 - jplack@suse.de

- replace Kernel::GetFinalKernel function which is broken by design
  by Kernel::ComputePackage.

-------------------------------------------------------------------
Mon Dec 11 16:27:16 CET 2006 - jplack@suse.de

- move CheckAdditionalKernels from misc to Grub and fix that crappy
  stuff

-------------------------------------------------------------------
Fri Dec  8 19:14:25 CET 2006 - od@suse.de

- related to help_messages and descriptions:
  - added comments to generic_Description() and the descriptions
    variable
  - corrected one warning and one debug message
  - renamed arch_widget_name to loader_widget_name, matching new
    functionality
- 2.15.1

-------------------------------------------------------------------
Fri Dec  8 15:40:38 CET 2006 - jplack@suse.de

- basic implementation for generic bootloader widgets for ELILO
  (Fate#300732)

-------------------------------------------------------------------
Fri Dec  8 12:03:16 CET 2006 - jplack@suse.de

- more zipl changes for Fate#300732
- merge elilo/misc into basic module

-------------------------------------------------------------------
Fri Dec  8 11:25:20 CET 2006 - jplack@suse.de

- basic implementation for generic bootloader widgets for ZIPL
  (Fate#300732)

-------------------------------------------------------------------
Fri Dec  1 16:58:24 CET 2006 - od@suse.de

- use kernel and initrd softlinks in Failsafe entry again, thus
  preventing the removal of the Failsafe entry when the kernel is
  updated (#224481)
- 2.14.15

-------------------------------------------------------------------
Fri Dec  1 11:32:49 CET 2006 - jplack@suse.de

- signal change of boot loader location so that the boot loader can
  be rewritten if needed (#225023)
- 2.14.14

-------------------------------------------------------------------
Fri Nov 24 19:35:33 CET 2006 - aosthof@suse.de

- fixed usage of function remove()
- added FIXME
- fixed typo in comment
- actually use sorted DMTargetMap by adding bios_ids (#223473)
- 2.14.13

-------------------------------------------------------------------
Fri Nov 24 17:03:10 CET 2006 - od@suse.de

- fixed typo in a comment
- added a FIXME in BootCommon
- added kernel and image file link resolve code to
  BootPOWERLILO.ycp (adapted from BootCommon.ycp)
- Fix broken bootloader configuration on ppc: initialize library
  at the appropriate point again (#210535)
- 2.14.12

-------------------------------------------------------------------
Fri Nov 24 14:47:00 CET 2006 - aosthof@suse.de

- Sorted DMTargetMap in lilolike.ycp to match the BIOS order
  (#223473)
- Fixed typos in lilolike.ycp
- 2.14.11

-------------------------------------------------------------------
Wed Nov 22 17:08:09 CET 2006 - ug@suse.de

- schema file fixes (#215263)

-------------------------------------------------------------------
Wed Nov 22 09:33:25 CET 2006 - aosthof@suse.de

- Fixed typo in lilolike.ycp (#223145)
- 2.14.10

-------------------------------------------------------------------
Tue Nov 21 20:59:51 CET 2006 - aosthof@suse.de

- Fixed target map for dmraids (aka FakeRAIDs) in lilolike.ycp
  (#222471)
- 2.14.9

-------------------------------------------------------------------
Tue Nov 21 14:56:00 CET 2006 - od@suse.de

- have a current target map available in the log when we debug
- added y2milestone()s around remapping
- fix forgetting to rewrite some kernel/image entries (ycp really
  should have a for loop, so resetting variables is not forgotten)
  (#214935)
- 2.14.8

-------------------------------------------------------------------
Tue Nov 21 14:29:08 CET 2006 - jplack@suse.de

- UpdateInitrdLine function is old, broken, rotten and completely
  useless now

-------------------------------------------------------------------
Tue Nov 21 11:45:46 CET 2006 - jplack@suse.de

- suppress newline from readlink command, breaks config files
- 2.14.7

-------------------------------------------------------------------
Tue Nov 21 10:16:22 CET 2006 - jplack@suse.de

- "activate" and "generic_mbr" do now get set if newly proposed

-------------------------------------------------------------------
Mon Nov 20 22:57:32 CET 2006 - od@suse.de

- #214935:
  - added more comments
  - only resolve symlinks for linux, xen and failsafe sections,
    type image and xen
  - do not resolve symlinks for files that are not on the default
    boot partition (because they have a grub device name prefix)
  - added more logging
  - actually use the resolved symlinks for kernel and initrd
- moved some comments to the right position in the code
- 2.14.6

-------------------------------------------------------------------
Mon Nov 20 16:10:03 CET 2006 - jplack@suse.de

- quick fix for problems with Xen pattern selection (#208380):
  never use cached_proposal for now

-------------------------------------------------------------------
Mon Nov 20 15:52:07 CET 2006 - od@suse.de

- reverted initrd and kernel names to links for everything but
  Mode::normal() (#214935)
- resolve symlinks for kernel and initrd during inst_finish, so
  that the "real names" are put into the bootloader configuration
  -- this is the plan B solution, plan A (which shows correct
  filenames instead of link names in the proposal) does not
  currently work (#214935)
- 2.14.4

-------------------------------------------------------------------
Mon Nov 20 15:31:58 CET 2006 - jplack@suse.de

- fix format for DefaultKernelParams

-------------------------------------------------------------------
Mon Nov 20 15:29:50 CET 2006 - jplack@suse.de

- fix boot loader location mapping: check boot_root before
  boot_boot (#219409)

-------------------------------------------------------------------
Mon Nov 20 13:12:45 CET 2006 - jplack@suse.de

- fix full adoption to new grub name sceme ((#214935, FATE#300732)

-------------------------------------------------------------------
Fri Nov 17 13:17:50 CET 2006 - od@suse.de

- added comments
- fix finding the correct names for kernel image and initrd (not
  yet fixed for powerlilo) (#214935)
- first part of fix for resetting user changes when going to expert
  settings
- 2.14.3

-------------------------------------------------------------------
Thu Nov 16 13:32:48 CET 2006 - jplack@suse.de

- section type of 'xen' is now handled (FATE#300732)

-------------------------------------------------------------------
Wed Nov 15 16:21:37 CET 2006 - jplack@suse.de

- fixed Summary generation for Grub (#220285), did still consider
  old-style variable loader-device

-------------------------------------------------------------------
Wed Nov 15 11:19:04 CET 2006 - jplack@suse.de

- widget for type selectdevice did not get initialized (#221180)

-------------------------------------------------------------------
Mon Nov 13 16:40:04 CET 2006 - od@suse.de

- add more variables for the new perl-Bootloader interface to the
  autoyast DTD for yast2-bootloader: currently, the user needs to
  specify them if he wants to specify any global variable (which
  probably is the right interface for him)
- reverted BootGRUB to use FixGlobals(), this functionality is not
  a bug
- added comments to FixGlobals() and the call from BootGRUB to it
- move setting of boot_* and activate keys in globals for new
  perl-Bootloader interface from BootCommon::i386LocationProposal()
  in lilolike to the end of BootGRUB::Propose(), so that the need
  to set defaults for the other values in globals is detected and
  these are proposed as well (#219409)
- 2.14.1

-------------------------------------------------------------------
Mon Nov 13 13:19:01 CET 2006 - jplack@suse.de

- remove in ycp has bogus semantics (#220365)

-------------------------------------------------------------------
Mon Nov 13 12:58:18 CET 2006 - jplack@suse.de

- generic MBR not written/activate flag not set due to incomplete
  impl. of FATE#300732

-------------------------------------------------------------------
Mon Nov 13 12:36:50 CET 2006 - ug@suse.de

- schema file for autyast fixed

-------------------------------------------------------------------
Mon Nov 13 11:15:20 CET 2006 - jplack@suse.de

- fix missing proposal of global values during installation
  (#219409), function FixGlobals was inappropriate

-------------------------------------------------------------------
Thu Nov  9 21:54:15 CET 2006 - od@suse.de

- added a few comments to the new code
- fix trashing globals in grub et al.: use remove() to remove
  values from a map (#219409)
- 2.13.86

-------------------------------------------------------------------
Wed Nov  8 20:49:52 CET 2006 - od@suse.de

- moved change_widget_default_value() to BootCommon.ycp
- use change_widget_default_value() to work around "select" widget
  default value bug
- logging variables filled by grub proposal
- using correct variable (globals) for new perl-Bootloader
  interface (#213256)
- 2.13.85

-------------------------------------------------------------------
Wed Nov  8 18:16:57 CET 2006 - od@suse.de

- changed some comments
- move global_options, section_options and exports (new
  perl-Bootloader interface) to BootCommon.ycp
- pass proposal for grub to new perl-Bootloader interface (#213256)
- 2.13.84

-------------------------------------------------------------------
Tue Nov  7 18:25:55 CET 2006 - od@suse.de

- removed unused variable
- changed and added some documentation in comments
- fixed global options filtering for global options widget
  (#213256)
- 2.13.83

-------------------------------------------------------------------
Tue Oct 31 17:08:26 CET 2006 - od@suse.de

- autoyast Relax-NG Compact schema file added (#215263)
- 2.13.82

-------------------------------------------------------------------
Tue Oct 31 02:51:33 CET 2006 - od@suse.de

- fixed exporting the device map to autoyast (#211908)

-------------------------------------------------------------------
Tue Oct 17 00:35:45 CEST 2006 - od@suse.de

- packaged missing grub/help.ycp and generic/help.ycp
- added comments to UpdateGfxMenuContents()
- 2.13.80

-------------------------------------------------------------------
Fri Oct 13 11:45:28 CEST 2006 - sf@suse.de

- Bug #173486: do not display ssh message when installed with ssh 
  and vnc

-------------------------------------------------------------------
Thu Oct 12 09:35:16 CEST 2006 - jplack@suse.de

- implementation of generic password widget (FATE#300732)

-------------------------------------------------------------------
Mon Oct  9 19:09:25 CEST 2006 - jplack@suse.de

- implement generic widget functionality for Grub (FATE#300732)
- 2.13.79

-------------------------------------------------------------------
Tue Sep 26 17:23:23 CEST 2006 - jplack@suse.de

- part of new interface for FATE#300732
- 2.13.78

-------------------------------------------------------------------
Tue Sep 26 14:47:58 CEST 2006 - jplack@suse.de

- implementation for FATE#120026: button to initialize bootloader

-------------------------------------------------------------------
Thu Sep 21 10:19:54 CEST 2006 - od@suse.de

- jplack@suse.de: basic implementation for 'selectdevice' entry
  type which will act as a hook for more sophisticated UI handling
  for device-by-id selection and such.
- 2.13.77

-------------------------------------------------------------------
Fri Sep 15 19:00:21 CEST 2006 - od@suse.de

- added caching of bootloader proposal patch by lslezak@suse.de,
  with some changed variable names and added comments (feature
  #300709)
- 2.13.76

-------------------------------------------------------------------
Wed Sep 13 20:19:07 CEST 2006 - od@suse.de

- reverted last change (in SVN) to bootfloppy.ycp, so the final
  correction to include this change of aosthof again:
  A few corrections had to be done related to wrong pathes (Bug
  #180240)
- using parted for activation of boot partition again (instead of
  /sbin/activate from the lilo package) -- extended partition
  handling was fixed (#167602)
- 2.13.75

-------------------------------------------------------------------
Mon Sep 11 13:45:44 CEST 2006 - mvidner@suse.cz

- Fixed autodocs.

-------------------------------------------------------------------
Mon Sep  4 17:20:15 CEST 2006 - jplack@suse.de

- support new options no_os_chooser and optional (#202069, #202072)

-------------------------------------------------------------------
Tue Aug 22 15:21:30 CEST 2006 - od@suse.de

- jplack: use new device_map format (#198244)
- 2.13.74

-------------------------------------------------------------------
Wed Jun 21 14:28:21 CEST 2006 - uli@suse.de

- zipl: add "TERM=linux console=..." to proposal if booted with 
  TERM=linux (bug #186970)

-------------------------------------------------------------------
Mon Jun 19 15:18:29 CEST 2006 - aosthof@suse.de

- Fixed erroneous pathes in function createFloppyImage() in 
  bootfloppy.ycp (#180240) 

-------------------------------------------------------------------
Fri Jun  9 19:14:30 CEST 2006 - od@suse.de

- when a change somewhere in the proposal causes a new section to
  be created (e.g. for a xen kernel), if the section does not yet
  exist and has not explicitly been deleted, add it to our proposal
  (#170469)
- added lots of commentary to FixSections()
- revert patch that added "powersaved=off" to append line in
  failsafe section - more testing needed (#153345)
- 2.13.73

-------------------------------------------------------------------
Thu Jun  8 17:23:54 CEST 2006 - od@suse.de

- ppc: always initialize board type when making a proposal in an
  autoyast installation (#178831)
- 2.13.72

-------------------------------------------------------------------
Wed Jun  7 18:30:11 CEST 2006 - od@suse.de

- add "powersaved=off" to append line in failsafe section for i386,
  x86_64 and ia64 (#153345)
- filter virtual mountpoints such as swap etc. (#182375)
- use full path to MD device (was broken since ever according to
  documentation)
- 2.13.71

-------------------------------------------------------------------
Fri Jun  2 17:42:57 CEST 2006 - jplack@suse.de

- fixed raid 1 detection in lib_iface.ycp (#178802)

-------------------------------------------------------------------
Wed May 31 16:11:36 CEST 2006 - od@suse.de

- check for RAID1 md arrays as all others will break on reboot
  (#178802)
- 2.13.69

-------------------------------------------------------------------
Wed May 31 13:49:59 CEST 2006 - od@suse.de

- replace occurences of a-z and A-Z with character lists to prevent
  problems in some locales (#177560)
- 2.13.68

-------------------------------------------------------------------
Mon May 29 13:06:10 CEST 2006 - od@suse.de

- iseries: fix proposal for NWSSTG boot device (#167390)
- 2.13.67

-------------------------------------------------------------------
Mon May 22 18:30:52 CEST 2006 - jplack@suse.de

- add initial support for xenpae (#177051)
- 2.13.66

-------------------------------------------------------------------
Fri May 19 16:05:32 CEST 2006 - od@suse.de

- added FIXME note to Bootloader.ycp
- send partitioning info always when Initializer called (#161755)
- 2.13.65

-------------------------------------------------------------------
Fri May 19 12:25:09 CEST 2006 - od@suse.de

- fixed installation of installation kernel (ISERIES64) into slot A
  on iSeries (#165497)
- 2.13.64

-------------------------------------------------------------------
Wed May 17 22:42:52 CEST 2006 - od@suse.de

- fix backwards mapping of "mount by" device names when bl
  configuration is read (#176201)
- revert last change in MountByDev2Dev() and use y2milestone()
  again
- 2.13.63

-------------------------------------------------------------------
Wed May 17 16:52:30 CEST 2006 - od@suse.de

- added bootloader device conversion for mount by ID, UUID etc. to
  BootPOWERLILO (#174349)
- added debug messages to Dev2MountByDev()
- changed 2x y2milestone() -> y2debug() in MountByDev2Dev()
- 2.13.62

-------------------------------------------------------------------
Fri May 12 16:02:34 CEST 2006 - od@suse.de

- during installation/update on ppc iseries, unconditionally
  install the ISERIES64 file from the installation media as rescue
  kernel into slot A (#165497)
- fixed some whitespace
- 2.13.61

-------------------------------------------------------------------
Fri May 12 13:24:19 CEST 2006 - od@suse.de

- adapted to ppc/BootPOWERLILO.ycp: fixed mangled section titles
  after update (#170579)
- 2.13.60

-------------------------------------------------------------------
Wed May 10 19:07:38 CEST 2006 - od@suse.de

- added comments to update code
- fixed mangled section titles after update (#170579)
- 2.13.59

-------------------------------------------------------------------
Wed May 10 15:49:39 CEST 2006 - od@suse.de

- fix broken consistency check for legacy iSeries with DASD only
  (#166378)
- make it possible to manually add a value to selection list
  (needed for work arounds #166378 et. al.)
- fix error typo in lib_iface.ycp
- 2.13.58

-------------------------------------------------------------------
Thu May  4 15:02:21 CEST 2006 - locilka@suse.cz

- merged texts from proofread 
- 2.13.57

-------------------------------------------------------------------
Thu May  4 11:02:00 CEST 2006 - jsrain@suse.cz

- change the message before reboot if performing an SSH
  installation (#160301)

-------------------------------------------------------------------
Tue May  2 18:53:10 CEST 2006 - od@suse.de

- on ppc, never create a "failsafe" section (#170565)
- 2.13.56

-------------------------------------------------------------------
Tue May  2 18:01:17 CEST 2006 - od@suse.de

- in UI, show explanatory message instead of missing UUID (before
  partition is formatted)
- added code readability comment
- 2.13.55

-------------------------------------------------------------------
Fri Apr 28 14:32:22 CEST 2006 - od@suse.de

- fixed elilo section name fix from #170129:
  - getLoaderType() cannot be called from GfxMenu.ycp, so changed
    internal Interface of GfxMenu::translateSectionTitle() to
    accept "loader" parameter instead of "allow_blanks" parameter
  - updated other functions to use/pass through the "loader"
    parameter now:
      GfxMenu::UpdateGfxMenuContents()
      GfxMenu::getTranslationsToDiacritics()
      BootCommon::translateSectionTitle()
      BootCommon::UpdateGfxMenuContents()
- changed some y2milestone() messages: do not mention "lilo" when
  it can be any bootloader type other than "grub"
- added me as co-author to BootCommon.ycp
- 2.13.54

-------------------------------------------------------------------
Thu Apr 27 16:05:59 CEST 2006 - od@suse.de

- examine_mbr.pl needs perl-Compress-Zlib
- 2.13.53

-------------------------------------------------------------------
Thu Apr 27 15:56:18 CEST 2006 - od@suse.de

- on ia64, do not use the short product name in the "second
  level" bootloader elilo -- use "linux" again instead (also
  sidesteps bug #170129)
- added a comment for a future feature that may introduce two "menu
  levels" for grub as well
- 2.13.52

-------------------------------------------------------------------
Mon Apr 24 16:10:54 CEST 2006 - sf@suse.de

- fixed regexp (Bug #168594) 

-------------------------------------------------------------------
Fri Apr 21 19:23:12 CEST 2006 - od@suse.de

- (#148931, #164950), fixes features #300383, #300160, #300358:
  - for root partitions in bootloader config: automatically use mount
    by id, path, uuid and label as set up in yast2-storage
  - also display these as "hints" in the UI
- fixed some comments
- added a y2milestone in getPartitionList()
- fixed some whitespace
- 2.13.50

-------------------------------------------------------------------
Thu Apr 20 13:49:50 CEST 2006 - od@suse.de

- using /sbin/activate again (#167602)
- do not accept fsid 257 (on pmac) anymore, Apple_Bootstrap is now
  reported as fsid 258 (#167934)
- 2.13.49

-------------------------------------------------------------------
Wed Apr 12 18:30:49 CEST 2006 - od@suse.de

- accept fsid 257 (Apple_Bootstrap) as pmac boot partition
  (#165518)
- 2.13.48

-------------------------------------------------------------------
Wed Apr 12 17:37:31 CEST 2006 - od@suse.de

- print-product.ycp:
  - return short name for bootloaders other than grub (#163702)
  - do not attach version to product name (#165466)
- use short product name instead of "linux" as section name for
  bootloaders other than grub (#163702)
- 2.13.47

-------------------------------------------------------------------
Wed Apr 12 14:01:17 CEST 2006 - od@suse.de

- long name uses LABEL from content file everywhere now, so do not
  attach version anymore (#163702)
- fixed typo in message
- 2.13.46

-------------------------------------------------------------------
Tue Apr 11 22:17:59 CEST 2006 - od@suse.de

- on pmac: propose only partitions smaller than 20 cylinders
  (#158543)
- 2.13.45

-------------------------------------------------------------------
Tue Apr 11 20:59:57 CEST 2006 - od@suse.de

- propose bootloader location on pmac systems (#158543)
- changed comment
- 2.13.44

-------------------------------------------------------------------
Tue Apr 11 17:20:56 CEST 2006 - od@suse.de

- clone activate flag and loader_device for AutoYaST (#151501)
- 2.13.43

-------------------------------------------------------------------
Tue Apr 11 01:10:20 CEST 2006 - jplack@suse.de

- write config even if no create_efi_entry has been requested
  (#163260)

-------------------------------------------------------------------
Mon Apr 10 20:35:50 CEST 2006 - od@suse.de

- fixed invalid error on bootloader initialization (#164925)
- 2.13.41

-------------------------------------------------------------------
Mon Apr 10 20:20:08 CEST 2006 - od@suse.de

- fix BootPOWERLILO to return proposal again (introduced with dead
  code elimination a few days ago)
- changed some comments for code around "activate"
- 2.13.40

-------------------------------------------------------------------
Fri Apr  7 12:28:21 CEST 2006 - od@suse.de

- update_gfxmenu: added -f to rm to avoid error message on English
  installs (#163693)
- commented out dead code
- jplack/od: stop work flow for an illegal boot= selection
- 2.13.39

-------------------------------------------------------------------
Wed Apr  5 01:49:23 CEST 2006 - od@suse.de

- changed more prep_boot_partition from "/dev/null" to "" (#163387)
- 2.13.38

-------------------------------------------------------------------
Wed Apr  5 01:21:17 CEST 2006 - od@suse.de

- use empty string when no prep boot or FAT partition is found
  (#163387)
- 2.13.37

-------------------------------------------------------------------
Tue Apr  4 17:00:12 CEST 2006 - jplack@suse.de

- update list of possible selections, each time a generic widget is
  "called" (#161755)

-------------------------------------------------------------------
Mon Apr  3 20:51:38 CEST 2006 - od@suse.de

- do not add kernel option "selinux=0" on any architecture (#155856)
- fixed compilation errors in lib_iface.ycp
- 2.13.36

-------------------------------------------------------------------
Mon Apr  3 20:27:48 CEST 2006 - jplack@suse.de

- ppc: update default name if denoted section has been updated
- ppc: update global clone entry, too, if device names changed
- fix for #161755, send partition/disk info where neccessary
- reorder code so that new function SetDiskInfo is formed and can
  be used in various places to fix #161755 
- add proposed code change for virtual 'boot' mountpoints (#162242)

-------------------------------------------------------------------
Sat Apr  1 23:25:58 CEST 2006 - od@suse.de

- added TESTME comment: test parted partition activation with BSD
  slices
- remove more old-style backticks
- add needed comments
- added parted to Requires (#161316)
- changed a y2internal -> y2milestone
- fixed harmless typos
- 2.13.35

-------------------------------------------------------------------
Wed Mar 29 18:52:24 CEST 2006 - od@suse.de

- using parted for activation of boot partition now (instead of
  /sbin/activate from the lilo package) (#161316)
- fixed a typo
- fixed some whitespace
- added update-alternatives to BuildRequires
- 2.13.34

-------------------------------------------------------------------
Mon Mar 27 15:36:27 CEST 2006 - uli@suse.de

- changed s390* reboot message (bug #160045)

-------------------------------------------------------------------
Sun Mar 26 06:14:08 CEST 2006 - od@suse.de

- removed yast2-devel-packages from BuildRequires
- add replacements for yast2-devel-packages to BuildRequires
- 2.13.33

-------------------------------------------------------------------
Tue Mar 21 17:31:03 CET 2006 - jplack@suse.de

- fix console= handling on update, and some more update fixes (#155397)
- 2.13.32

-------------------------------------------------------------------
Tue Mar 21 15:16:32 CET 2006 - od@suse.de

- cleanup: move UpdateSections function into Update()'s body
- fixed #157939: iseries can boot even if no prep boot partition
  exists and/or is configured
- 2.13.31

-------------------------------------------------------------------
Mon Mar 20 23:49:04 CET 2006 - od@suse.de

- package clients/print-product.ycp
- 2.13.30

-------------------------------------------------------------------
Mon Mar 20 18:46:11 CET 2006 - od@suse.de

- fixes for #155397:
  - major cleanup of Update() code to be able to fix #155397
  - added "return ret" to CreateImageSection()
  - fixed parameters in call to UpdateSections()
  - fixed list element removal: remove() -> filter()
  - also removed translation of section title (GfxMenu) for ppc
    (perl-Bootloader will take care of this)
- print-product.ycp: remove " -- " from arguments to
  CommandLine::Print()
- 2.13.29

-------------------------------------------------------------------
Mon Mar 20 17:20:39 CET 2006 - od@suse.de

- doing the right thing for InitializeLibrary
- fix indentation/code style
- print-product.ycp was wrong in modules, moved to clients
- 2.13.28

-------------------------------------------------------------------
Fri Mar 17 23:37:22 CET 2006 - od@suse.de

- made text widget in error log message popup higher (#159264)
- fix indentation
- 2.13.27

-------------------------------------------------------------------
Fri Mar 17 18:25:03 CET 2006 - od@suse.de

- removed bootloader-theme from Requires: (#158588)
- 2.13.26

-------------------------------------------------------------------
Fri Mar 17 16:06:36 CET 2006 - od@suse.de

- moved CreateLinuxSection() to BootPOWERLILO.ycp and adapted for
  ppc (#144553):
   - kernel -> image 
   - removed code that is not used on ppc
   - added comments
- moved CreateLinuxSection up and using it for installation as well
- 2.13.25

-------------------------------------------------------------------
Wed Mar 15 16:34:50 CET 2006 - od@suse.de

- added debug output for (#156993)
- changed my_sections -> updated_sections
- 2.13.24

-------------------------------------------------------------------
Mon Mar 13 16:48:18 CET 2006 - od@suse.de

- jplack:
  - remove dead/unused code
  - add some FIXME comments
  - more cleanups
- 2.13.23

-------------------------------------------------------------------
Mon Mar 13 16:04:51 CET 2006 - od@suse.de

- changed some whitespace
- corrected fallback kernel to "/boot/vmlinux"
- copied UpdateSections() from lilolike.ycp to BootPOWERLILO.ycp
  and adapted to new interfaces (#144553)
- made read_default_section_name global in BootCommon.ycp (#144553)
- syntax cleanups
- proofread
- 2.13.21

-------------------------------------------------------------------
Wed Mar  8 00:41:02 CET 2006 - od@suse.de

- added proposal for prep and iseries (pmac still missing)
- created new function change_widget_default_value() and moved code
  from Propose() into this function
- proposal for prep and iseries set the default values for their
  widgets using change_widget_default_value()
- added FIXME: for improving the summary function
- fixed comment in chrp.ycp explaining the use of
  prep_same_disk_as_root
- 2.13.20

-------------------------------------------------------------------
Tue Mar  7 22:17:31 CET 2006 - od@suse.de

- #145597:
  - use old working proposal code from BootPPC in BootPOWERLILO
  - add comments where needed to understand the code
  - change lookup, lookup_value and modifySection and use []: instead
  - use search instead of find(string, string)
  - fixed header of BootPOWERLILO
  - fixed LocationProposal to use old BootPPC code
  - fixed some whitespace
  - call old currentBoardInit() from new Propose()
  - set proposed boot partition as default in widget
- add "global void" to jplack's bootloaderError()
- fix y2error format string
- fixed an obsolete FlushCache() -> CommitSettings()
- give an error popoup with log like in SLES9 (#145106)
- use only one log file for all bootloaders (#145106)
- cleanups, mostly indentation to make code readable
- fixed: activate on i386 did not work when p_dev["nr"] == "" (mean 
  whole disk) was one of loader_device or boot_partition
- unify confusing interface names: FlushCache -> CommitSettings
- give an error popoup with log like in SLES9 (#145106)
- fix one update problem on POWER
- use correct path to mkzimage for iSeries bootfile
- 2.13.19

-------------------------------------------------------------------
Fri Mar  3 20:27:17 CET 2006 - jplack@suse.de

- give an error popoup with log like in SLES9 (#145106)
- use only one log file for all bootloaders (#145106)
- fix one update problem on POWER

-------------------------------------------------------------------
Fri Mar  3 18:55:09 CET 2006 - jplack@suse.de

- fixed: activate on i386 did not work when p_dev["nr"] == "" (mean
  whole disk) was one of loader_device or boot_partition

-------------------------------------------------------------------
Wed Mar  1 09:06:08 CET 2006 - olh@suse.de

- use correct path to mkzimage for iSeries bootfile

-------------------------------------------------------------------
Tue Feb 28 12:35:40 CET 2006 - od@suse.de

- olh also fixed a typo in Bootloader.ycp
- 2.13.18

-------------------------------------------------------------------
Wed Feb 22 21:08:10 CET 2006 - olh@suse.de

- do a mount --bind /dev /mnt/dev in bootloader_finish.ycp (#144773)

-------------------------------------------------------------------
Thu Feb 16 19:31:10 CET 2006 - od@suse.de

- translateSectionTitle():
  - handle results properly when regexpsub() is called with a non-matching
    regex
  - fixed comment for ReplaceRegexMatch()
  - fixed execess -> excess in y2milestone()
  - added another y2milestone() for cutting off words
- 2.13.17

-------------------------------------------------------------------
Thu Feb 16 17:18:17 CET 2006 - od@suse.de

- wrote ReplaceRegexMatch() to globally replace matching regexes
- fix filtering of lilo bootloader section name with
  ReplaceRegexMatch()
- 2.13.16

-------------------------------------------------------------------
Thu Feb 16 15:50:30 CET 2006 - od@suse.de

- fixed typo in filtering of forbidden chars for lilo section titles
- added logging for lilo section title adaptation
- 2.13.15

-------------------------------------------------------------------
Wed Feb 15 15:28:00 CET 2006 - od@suse.de

- olh:
  - setting svn:keyword property to 'Author Date Id Revision'
  - typo s/instalaltion/installation/
- od:
  - restrict LILO section names to 11 chars -- use same algorithm
    as in perl-Bootloader, LILO.pm, sub FixSectionName()
- 2.13.14

-------------------------------------------------------------------
Tue Feb 14 13:34:23 CET 2006 - olh@suse.de

- fix typo in board_type_names

-------------------------------------------------------------------
Tue Feb 14 13:30:19 CET 2006 - olh@suse.de

- remove nubus support

-------------------------------------------------------------------
Wed Feb  1 16:31:31 CET 2006 - od@suse.de

- added to package: src/modules/print-product.ycp
- 2.13.13

-------------------------------------------------------------------
Fri Jan 27 09:28:04 CET 2006 - locilka@suse.cz

- merged texts from proofread

-------------------------------------------------------------------
Wed Jan 25 16:10:02 CET 2006 - od@suse.de

- added print-product.ycp, used by update-bootloader from
  perl-Bootloader 
- 2.13.12

-------------------------------------------------------------------
Fri Jan 20 14:24:33 CET 2006 - od@suse.de

- moved BootPOWERLILO initialization code out of constructor again
  -- this unconditionally initialized lib_iface for ppc
- 2.13.11

-------------------------------------------------------------------
Wed Jan 18 21:00:49 CET 2006 - od@suse.de

- remove __exports__ from globals in extract_exports_from_globals()
- delete obsolete function GoodPrepOrFatPartition()
- consider globals empty even if lines_cache_id is present
- fix merging of __exports__ in BootPOWERLILO constructor
- 2.13.10

-------------------------------------------------------------------
Tue Jan 17 19:10:45 CET 2006 - od@suse.de

- actually find and propose root and boot devices

-------------------------------------------------------------------
Tue Jan 17 15:45:18 CET 2006 - od@suse.de

- added comments in bootloader_proposal
- added GoodPrepOrFatPartition() in BootPOWERLILO
- a lot of FIXMEs added
- initial proposal for PPC

-------------------------------------------------------------------
Mon Jan 16 20:23:26 CET 2006 - jplack@suse.de

- moved widget descriptions (labels) to yast2-bootloader
- handle unified type descriptions: now <type>:<desc>:<default>:...
- add arch-specific Summary function

-------------------------------------------------------------------
Thu Dec 22 11:50:08 CET 2005 - uli@suse.de

- declare Write method implemented in BootZIPL.ycp

-------------------------------------------------------------------
Wed Dec 21 10:31:30 CET 2005 - visnov@suse.cz

- merged proofread texts 

-------------------------------------------------------------------
Mon Dec 19 17:58:20 CET 2005 - jplack@suse.de

- always read the config from perl-Bootloader (#140127)
- activate generic help system
- give help messages that make sense
- avoid this i386 LILO bootloader config on ppc (#140127)
- 2.13.6

-------------------------------------------------------------------
Fri Dec 16 15:28:39 CET 2005 - jsrain@suse.cz

- moved bootloader background picture to separate package
- moved /boot/message handling to separate module
- 2.13.5

-------------------------------------------------------------------
Thu Dec 15 15:00:16 CET 2005 - uli@suse.de

- s390: dumped obsolete dump sections and dead code
- 2.13.4

-------------------------------------------------------------------
Tue Dec 13 19:25:12 CET 2005 - mvidner@suse.cz

- Fixed a type mismatch, hopefully fixing the installation (#138328).
- 2.13.3

-------------------------------------------------------------------
Thu Dec  8 18:25:07 CET 2005 - od@suse.de

- changes by jplack@suse.de:
  - use generic dialogs in PowerPC boot loader code
  - new files to build widgets from type information
  - changes for support of all options on POWER - generic stuff
- 2.13.2

-------------------------------------------------------------------
Mon Oct 31 09:44:19 CET 2005 - jsrain@suse.cz

- fixed losing GRUB sections in some cases (#130236)
- 2.13.1

-------------------------------------------------------------------
Wed Oct 26 13:29:26 CEST 2005 - jsrain@suse.cz

- do not create section for XEN if ungrading other bootloader than
  GRUB (#130474)
- fixed clonning a section, it changed also the original one
  (#129511)

-------------------------------------------------------------------
Fri Oct 21 12:36:16 CEST 2005 - jsrain@suse.cz

- do not set dom0_mem option for XEN (#121947)
- fixed selecting the swap partition for suspend to disk in other
  situations than installation (#128702)

-------------------------------------------------------------------
Tue Oct  4 12:43:30 CEST 2005 - jsrain@suse.cz

- fixed password setting help (#119591)

-------------------------------------------------------------------
Mon Oct  3 12:54:10 CEST 2005 - jsrain@suse.cz

- change selected radio button for loader location if loader
  location specified in combo box (#114193)

-------------------------------------------------------------------
Fri Sep 30 11:06:11 CEST 2005 - jsrain@suse.cz

- fixed reproposing configuration in installed system (#119428)
- fixed disappearing initrd lines from configuratiln file (#104048)

-------------------------------------------------------------------
Thu Sep 29 17:00:04 CEST 2005 - jsrain@suse.cz

- fixed importing the global bootloader settings from AutoYaST
  profiles (#118595)

-------------------------------------------------------------------
Tue Sep 27 10:14:08 CEST 2005 - jsrain@suse.cz

- export/import the loader location variable for AutoYaST (#116947)

-------------------------------------------------------------------
Mon Sep 26 15:49:16 CEST 2005 - jsrain@suse.cz

- added bootloader background picture for Alpha1
- do not install bootloader to MBR by default
- 2.13.0

-------------------------------------------------------------------
Fri Sep  9 17:11:10 CEST 2005 - jsrain@suse.cz

- activate the /boot partition if installing to ThinkPad (#116129)
- 2.12.32

-------------------------------------------------------------------
Fri Sep  9 15:16:39 CEST 2005 - jsrain@suse.cz

- propose GRUB's device map if the one which was read from the
  system is empty (#115936)
- 2.12.31

-------------------------------------------------------------------
Thu Sep  8 14:24:25 CEST 2005 - jsrain@suse.cz

- fixed reading GRUB location from configuration file (#115581)
- 2.12.30

-------------------------------------------------------------------
Wed Sep  7 15:30:04 CEST 2005 - jsrain@suse.cz

- load EDD module during proposal (and not during inst_finish, as
  it doesn't work if other than default kernel is used) (#115592)
- 2.12.29

-------------------------------------------------------------------
Wed Sep  7 13:05:32 CEST 2005 - jsrain@suse.cz

- install bootloader to MBR by default (except ThinkPads)
- load EDD module before running fix_chs script (#103031)
- import device map correctly during autoinstallation (#115327)
- 2.12.28

-------------------------------------------------------------------
Tue Sep  6 14:00:52 CEST 2005 - jsrain@suse.cz

- changed the count of boot floppies (#114959)
- run fix_chs on each partition which is marked active (#103031)
- update MBR on ThinkPads correctly (#114429)
- 2.12.27

-------------------------------------------------------------------
Tue Sep  6 10:55:16 CEST 2005 - jsrain@suse.cz

- changed the bootloader background (#115331)
- 2.12.26

-------------------------------------------------------------------
Fri Sep  2 12:00:28 CEST 2005 - jsrain@suse.cz

- added RC1 bootloader background
- 2.12.25

-------------------------------------------------------------------
Wed Aug 31 08:38:41 CEST 2005 - jsrain@suse.cz

- added ELILO support (for IA64)
- added basic ZIPL support (for S/390)
- 2.12.24

-------------------------------------------------------------------
Mon Aug 29 11:49:37 CEST 2005 - jsrain@suse.cz

- updated failsafe kernel parameters for i386/x86_64 (#113600)
- avoid reinitializing limal-bootloader before writing settings
  during update and in installed system (#113683)
- added support for booting on PPC
- 2.12.23

-------------------------------------------------------------------
Thu Aug 25 13:33:37 CEST 2005 - jsrain@suse.cz

- fixed setting the resume kernel parameter during update (#112794)
- do not add 'barrier=off' to failsafe kernel parameters (#112891)
- do not propose to install bootloader on XFS partition (#112810)
- 2.12.22

-------------------------------------------------------------------
Tue Aug 23 13:59:20 CEST 2005 - jsrain@suse.cz

- keep bootloader location during update (#105988)
- moved FixCHS to master-boot-code (#103031)

-------------------------------------------------------------------
Mon Aug 22 10:44:24 CEST 2005 - jsrain@suse.cz

- fixed creating new boot loader sections (#105668)
- 2.12.21

-------------------------------------------------------------------
Fri Aug 19 10:59:54 CEST 2005 - jsrain@suse.cz

- enhanced checking whether merged section is still valid (#74252)
- fix information about disk geometry in MBR if needed (#103031)
- 2.12.20

-------------------------------------------------------------------
Thu Aug 18 15:29:01 CEST 2005 - jsrain@suse.cz

- fixed new created XEN sections (#105171)
- do not install backup of stage1 if /boot is on XFS (#105483)
- 2.12.19

-------------------------------------------------------------------
Wed Aug 17 15:34:30 CEST 2005 - jsrain@suse.cz

- fixed detection whether bootloader can be installed if /boot is
  on MD (#104908)
- fixed comments for ycpdoc
- fixed proposing configuration if /boot is on MD (#104908)
- set correct initrd image for XEN (#105171)
- fixed errors in log while proposing loader type (#105152)
- don't remove initrd from merged loader sections (#104048)

-------------------------------------------------------------------
Mon Aug 15 16:10:00 CEST 2005 - jsrain@suse.cz

- merged texts from proofread
- 2.12.18

-------------------------------------------------------------------
Mon Aug 15 12:43:52 CEST 2005 - jsrain@suse.cz

- fixed section updates durng system update (#103868)
- 2.12.17

-------------------------------------------------------------------
Fri Aug 12 09:28:42 CEST 2005 - jsrain@suse.cz

- fixed several errors in code, added missign shortcuts

-------------------------------------------------------------------
Thu Aug 11 15:24:52 CEST 2005 - jsrain@suse.cz

- set correct parameters to failsafe kernel (#103865)
- fixed removing obsolete sections during update (#104039)

-------------------------------------------------------------------
Wed Aug 10 09:07:24 CEST 2005 - jsrain@suse.cz

- fixed changing the order of disks (#102964)

-------------------------------------------------------------------
Tue Aug  9 15:36:57 CEST 2005 - jsrain@suse.cz

- don't put 'splash=silent' twice to kernel command line (#102706)
- install bootloader to boot sector by default only if /boot
  partition is on the first disk (#100728)
- fixed modification of bootloader sections during installation
  (#102626)
- do not offer to edit sections if user selected not to install
  any bootloader (#102613)
- updated help text for bootloader location (#102626)
- fixed syntax of created lilo.conf (vga= cannot be in append)
  (#102942)
- displaying meaningful information for chainloader sections
  (#103008)
- 2.12.16

-------------------------------------------------------------------
Mon Aug  8 10:37:49 CEST 2005 - jsrain@suse.cz

- fixed importing settings during autoinstallation, avoiding crash
  (#102535)

-------------------------------------------------------------------
Thu Aug  4 15:40:52 CEST 2005 - jsrain@suse.cz

- fixed crash during autoinstallation
- do not offer GRUB and LILO on all architectures (#100219)
- 2.12.15

-------------------------------------------------------------------
Wed Aug  3 13:50:36 CEST 2005 - jsrain@suse.cz

- do not display additional kernel parameters in summary if no boot
  loader is selected to be installed (#100409)
- propose not to install bootloader if the available one is not
  supported (#100406)
- fixed widgets allignment

-------------------------------------------------------------------
Mon Aug  1 16:21:36 CEST 2005 - jsrain@suse.cz

- fixed capitalization in module summary
- added master-boot-code to RPM dependencies on i386/x86_64, as it
  is needed for the default installation
- 2.12.14

-------------------------------------------------------------------
Mon Aug  1 12:29:41 CEST 2005 - jsrain@suse.cz

- do not propose installing bootloader to MBR by default
- 2.12.13

-------------------------------------------------------------------
Thu Jul 28 16:15:45 CEST 2005 - jsrain@suse.cz

- merged texts from proofread
- 2.12.12

-------------------------------------------------------------------
Wed Jul 27 14:28:02 CEST 2005 - jsrain@suse.cz

- added option to enable/disable boot timeout
- fixed boot password setting
- location widget not shown if no loader is to be installed (#97888)
- 2.12.11

-------------------------------------------------------------------
Tue Jul 26 10:16:14 CEST 2005 - jsrain@suse.cz

- fixed GRUB menus merging
- 2.12.10

-------------------------------------------------------------------
Fri Jul 22 15:24:24 CEST 2005 - jsrain@suse.cz

- set correct root device to kernel command line (#97574)
- fixed installation on ThinkPad laptops (select the partition
  correctly) (#86762)
- 2.12.9

-------------------------------------------------------------------
Fri Jul 22 12:18:23 CEST 2005 - jsrain@suse.cz

- added last missing help texts
- several minor fixes
- updated to run correctly in Mode::config
- added autoinstallation support
- 2.12.8

-------------------------------------------------------------------
Thu Jul 21 10:08:27 CEST 2005 - jsrain@suse.cz

- added missing file to package
- added missing helps
- fixed retranslating boot menu during installation
- 2.12.7

-------------------------------------------------------------------
Mon Jul 18 13:26:43 CEST 2005 - jsrain@suse.cz

- fixed proposing and handling device map
- 2.12.6

-------------------------------------------------------------------
Mon Jul 18 08:42:16 CEST 2005 - jsrain@suse.cz

- fixed makefiles in order to pack all needed files
- added some help texts
- 2.12.5

-------------------------------------------------------------------
Fri Jul 15 15:48:47 CEST 2005 - jsrain@suse.cz

- adapted to new partitioner using storage-lib (arvin)
- fixed makefiles and nfb to build against limal-bootloader
- 2.12.4

-------------------------------------------------------------------
Tue Jul 12 13:03:23 CEST 2005 - jsrain@suse.cz

- more code cleanup

-------------------------------------------------------------------
Mon Jul 11 09:14:33 CEST 2005 - jsrain@suse.cz

- merged texts from proofread

-------------------------------------------------------------------
Fri Jul  1 16:52:05 CEST 2005 - jsrain@suse.cz

- created new UI
- accessing perl-Bootloader library through LiMaL instead of SCR

-------------------------------------------------------------------
Tue Jun 14 16:45:20 CEST 2005 - jsrain@suse.cz

- don't change MBR on IBM ThinkPad laptops in order to keep their
  rescue functionality working (#86762)
- 2.12.3

-------------------------------------------------------------------
Tue Jun  7 10:40:08 CEST 2005 - jsrain@suse.cz

- display info of additional kernel parameters from installation
  kernel command line (#83837)

-------------------------------------------------------------------
Mon May 23 17:20:27 CEST 2005 - jsrain@suse.cz

- fixed detection fo PReP partition on CHRP (PPC) (#80204)
- block proposal if bootloader noc configured correctly on PPC
  (#82893)

-------------------------------------------------------------------
Wed May  4 08:02:37 CEST 2005 - jsrain@suse.cz

- more "default" variable renames
- 2.12.2

-------------------------------------------------------------------
Tue May  3 12:35:05 CEST 2005 - jsrain@suse.cz

- select PReP boot partition on CHRP (PPC) if root on LVM (#80204)

-------------------------------------------------------------------
Wed Apr 27 08:27:43 CEST 2005 - jsrain@suse.cz

- allow to remap devices in GRUB section (#77119)
- don not report void error in installation proposal
- added bootloader-related part of inst_finish to extra client
- 2.12.1

-------------------------------------------------------------------
Fri Apr 22 13:17:27 CEST 2005 - mvidner@suse.cz

- Do not use "default" as an identifier.

-------------------------------------------------------------------
Mon Apr 18 16:00:36 CEST 2005 - jsrain@suse.cz

- updated for new interface of ProductFeatures.ycp
- 2.12.0

-------------------------------------------------------------------
Wed Mar 30 14:53:02 CEST 2005 - jsrain@suse.cz

- inform user in proposal if it is not possible to install
  bootloader due to partitioning (#71949)

-------------------------------------------------------------------
Thu Mar 24 13:36:48 CET 2005 - jsrain@suse.cz

- fixed bootfloppy icon description (#71084)

-------------------------------------------------------------------
Tue Mar 15 13:15:55 CET 2005 - jsrain@suse.cz

- fixed modification of bootloader configuration if installation
  fails during update (#72814)

-------------------------------------------------------------------
Mon Mar 14 09:48:35 CET 2005 - jsrain@suse.cz

- fixed manual configuration files editation (#72389)
- recreate grub.conf during update (#72361)

-------------------------------------------------------------------
Mon Mar  7 13:32:23 CET 2005 - jsrain@suse.cz

- added ZIPL installation via perl-Bootloader
- fixed the order of icons in bootfloppy creator

-------------------------------------------------------------------
Fri Mar  4 10:43:29 CET 2005 - jsrain@suse.cz

- propose XEN section if XEN and XEN kernels are installed/selected

-------------------------------------------------------------------
Thu Mar  3 18:20:39 CET 2005 - jsrain@suse.cz

- reverted to older version update_gfxmenu due to recent problems
  (#67288)

-------------------------------------------------------------------
Wed Mar  2 10:15:35 CET 2005 - jsrain@suse.cz

- merged texts from proofread

-------------------------------------------------------------------
Wed Mar  2 09:55:37 CET 2005 - jsrain@suse.cz

- fixed neverending loop in update_gfxmenu

-------------------------------------------------------------------
Tue Mar  1 10:34:51 CET 2005 - jsrain@suse.cz

- provide info about grub.conf to repair module if embedding
  GRUB stage1.5
- display proper list of bootloaders (#66933)
- limit the size of the /boot/message archive (#66878)

-------------------------------------------------------------------
Mon Feb 28 16:07:36 CET 2005 - jsrain@suse.cz

- fixed aborting during inst_finish (was crashing YaST)

-------------------------------------------------------------------
Fri Feb 25 14:43:58 CET 2005 - jsrain@suse.cz

- fixed identifying bootloader sections while reading (#66612)

-------------------------------------------------------------------
Fri Feb 25 09:05:14 CET 2005 - jsrain@suse.cz

- added missed translation mark (#8402)
- fixed testsuites
- enabled the bootfloppy icon also on AMD64
- disabled rescue floppy creation on other archs than i386
- 2.11.15

-------------------------------------------------------------------
Mon Feb 21 10:58:13 CET 2005 - jsrain@suse.cz

- use the new scripts for creating boot floppy (images are no
  longer on installation media)
- 2.11.14

-------------------------------------------------------------------
Thu Feb 17 12:14:22 CET 2005 - jsrain@suse.cz

- prevent from inserting language to the offer of boot menu twice
  (#50930)

-------------------------------------------------------------------
Wed Feb 16 13:54:34 CET 2005 - jsrain@suse.cz

- added support for embedding GRUB's stage 1.5
- 2.11.13

-------------------------------------------------------------------
Mon Feb 14 17:32:02 CET 2005 - jsrain@suse.cz

- by default don't merge whole GRUB menus, but only the default
  entry (#50688)
- fixed errors of the bootloader library if using LVM
- 2.11.12

-------------------------------------------------------------------
Thu Feb 10 14:51:08 CET 2005 - jsrain@suse.cz

- fixed errors when merging GRUB menus (#50643)

-------------------------------------------------------------------
Wed Feb  9 14:53:27 CET 2005 - jsrain@suse.cz

- stopped using multiple variables from ProductFeatures for
  creating kernel command line (#50369)
- 2.11.11

-------------------------------------------------------------------
Tue Feb  8 12:58:56 CET 2005 - jsrain@suse.cz

- fixed warning when removed memtest package after modifying
  memtest section in bootloader menu (#50498)

-------------------------------------------------------------------
Mon Feb  7 14:31:48 CET 2005 - jsrain@suse.cz

- merged texts from proofread
- 2.11.10

-------------------------------------------------------------------
Fri Feb  4 11:07:51 CET 2005 - jsrain@suse.cz

- getting additional kernel parameters as one string (#50369)

-------------------------------------------------------------------
Wed Feb  2 18:22:09 CET 2005 - jsrain@suse.cz

- fixed support for localized boot menu, allowed multiple languages
  to be used at once

-------------------------------------------------------------------
Tue Feb  1 21:39:12 CET 2005 - nashif@suse.de

- Disabled @YAST2-CHECKS-PROGRAM@ to fix build
- 2.11.9

-------------------------------------------------------------------
Mon Jan 31 17:32:32 CET 2005 - jsrain@suse.cz

- removed code obsolete after using the bootloader library
  (including the LILO agent)
- adapted to new filenames in GFX menu
- fixed handling of YaSTi's data in comments in configuration files
- by default merging all found GRUB menus
- clean-up of obsolete code
- 2.11.8

-------------------------------------------------------------------
Fri Jan 28 13:46:53 CET 2005 - jsrain@suse.cz

- export GRUB device map information to AutoYaST profile (#49730)

-------------------------------------------------------------------
Tue Jan 25 13:08:49 CET 2005 - jsrain@suse.cz

- adaptations to install properly on MD arrays
- 2.11.7

-------------------------------------------------------------------
Mon Jan 24 16:08:30 CET 2005 - jsrain@suse.cz

- added agent to interface for the bootloader library
- using the now bootloader library for GRUB and LILO configuration
- 2.11.6

-------------------------------------------------------------------
Tue Jan 11 16:43:52 CET 2005 - jsrain@suse.cz

- do not append 'maxcpus=0' to failsafe kernel command line on
  AMD64 (#49059)

-------------------------------------------------------------------
Thu Jan  6 14:14:23 CET 2005 - jsrain@suse.cz

- propose all present kernels for GRUB

-------------------------------------------------------------------
Wed Jan  5 17:10:56 CET 2005 - jsrain@suse.cz

- adapted to interface change of Kernel.ycp
- 2.11.5

-------------------------------------------------------------------
Wed Dec 15 13:13:58 CET 2004 - jsrain@suse.cz

- using new interface of Progress.ycp
- 2.11.4

-------------------------------------------------------------------
Mon Dec 13 18:15:29 CET 2004 - jsrain@suse.cz

- fixed setting GRUB password (#48999)

-------------------------------------------------------------------
Fri Nov 19 16:52:11 CET 2004 - jsrain@suse.cz

- removed the generic MBR code from the package (moved to
  master-boot-code package) (#46406)
- if user selects MBR of other than booting disk as location for
  GRUB, offer changing the order of the disks (#48051)
- 2.11.3

-------------------------------------------------------------------
Tue Nov  9 10:40:18 CET 2004 - jsrain@suse.cz

- fixed automatical boot partition activating during installation
  (#20329)

-------------------------------------------------------------------
Tue Nov  9 08:16:53 CET 2004 - jsrain@suse.cz

- enhanced memtest handling during installation (#46796)

-------------------------------------------------------------------
Mon Nov  8 13:23:42 CET 2004 - jsrain@suse.cz

- better fix of kernel image name update (#46750)

-------------------------------------------------------------------
Thu Nov  4 14:00:10 CET 2004 - jsrain@suse.cz

- removed select () and lookup () builtins usage
- fixed types for CWM
- 2.11.2

-------------------------------------------------------------------
Wed Oct 27 09:49:59 CEST 2004 - jsrain@suse.cz

- adapted to new Mode/Stage interface
- 2.11.1

-------------------------------------------------------------------
Tue Oct 19 13:59:33 CEST 2004 - jsrain@suse.cz

- use unified messages from Label.ycp
- changed boot floppy creator according to new layout of boot
  floppy disks (#43634)
- 2.11.0

-------------------------------------------------------------------
Wed Oct 13 12:44:42 CEST 2004 - jsrain@suse.cz

- add "thash_entries=2097152" to kernel command line on Altix
  Scalable Node (#44174)

-------------------------------------------------------------------
Mon Oct 11 16:09:03 CEST 2004 - jsrain@suse.cz

- adapted to new Arch:: interface

-------------------------------------------------------------------
Wed Oct  6 10:04:38 CEST 2004 - jsrain@suse.cz

- fixed summary if GRUB section name contains HTML tag (#46792)

-------------------------------------------------------------------
Tue Oct  5 12:55:53 CEST 2004 - jsrain@suse.cz

- replace blank spaces in LILO section name with underscores,
  shorten it if it is longer than 15 chars (#46778)
- 2.10.17

-------------------------------------------------------------------
Mon Oct  4 18:59:27 CEST 2004 - jsrain@suse.cz

- if serial parameter is present in menu.lst, don't add gfxboot
  during update (#46680)
- fixed update if root device name contained 'suse' or 'shipped'
  (#46750)
- 2.10.16

-------------------------------------------------------------------
Wed Sep 29 09:14:29 CEST 2004 - jsrain@suse.cz

- do not show the disks order if there is only one disk (#46346)
- 2.10.15

-------------------------------------------------------------------
Thu Sep 23 13:04:08 CEST 2004 - jsrain@suse.cz

- avoid initalizing GRUB structures earlier than needed data is
  known (#45119)
- fixed redrawing the main dialog if loader type changed (#45877)
- 2.10.14

-------------------------------------------------------------------
Mon Sep 20 16:30:38 CEST 2004 - jsrain@suse.cz

- fixes update if SATA devices are used (#44286)
- 2.10.13

-------------------------------------------------------------------
Mon Sep 13 10:59:50 CEST 2004 - jsrain@suse.cz

- allowed to add wildcard entry to GRUB and LILO boot menu (#44742)
- removed dead code (related to items in GRUB section reordering,
  now it is fully handled by Table/Popup
- initialize package manager callbacks before getting boot floppy
  image (in order to ask for media) (#45049)
- prevent from displaying the target device in the summary
  multiple times (#45119)
- 2.10.12

-------------------------------------------------------------------
Tue Sep  7 10:09:14 CEST 2004 - jsrain@suse.cz

- update the default boot section mark properly if a section was
  removed (eg. because of missing kernel) (#44752)

-------------------------------------------------------------------
Mon Sep  6 13:56:56 CEST 2004 - jsrain@suse.cz

- do not use obsolete include commandline/commandline.ycp

-------------------------------------------------------------------
Mon Sep  6 09:44:33 CEST 2004 - jsrain@suse.cz

- avoid calling constructor of Product:: in testsuite (in order to
  build properly)
- save splash type from installation kernel command line to created
  bootloader configuration files (#44683)
- 2.10.11

-------------------------------------------------------------------
Fri Sep  3 13:16:28 CEST 2004 - jsrain@suse.cz

- update devices in bootloader configuration files (SATA devices
  changed from /dev/hd* to /dev/sd*) (#44286)
- provide general Bootloader::Update function that processes all
  needed tasks
- added SetModified to _auto client
- 2.10.10

-------------------------------------------------------------------
Thu Sep  2 13:03:07 CEST 2004 - jsrain@suse.cz

- check dependencies of bootloader-related packages when selecting
  them for installation (#44615)

-------------------------------------------------------------------
Wed Sep  1 08:59:59 CEST 2004 - jsrain@suse.cz

- fixed proposing /etc/grub.conf if /boot is on /dev/md*

-------------------------------------------------------------------
Tue Aug 31 16:46:46 CEST 2004 - jsrain@suse.cz

- fixed building on other archs than i386
- 2.10.9

-------------------------------------------------------------------
Tue Aug 31 14:43:04 CEST 2004 - jsrain@suse.cz

- branched yast2-bootfloppy package (so that the bootfloppy
  functionality is not present in personal as floppy images are
  not present on the media (#44163)
- 2.10.8

-------------------------------------------------------------------
Mon Aug 30 05:19:51 CEST 2004 - nashif@suse.de

- Added GetModified function to _auto client

-------------------------------------------------------------------
Thu Aug 19 12:40:11 CEST 2004 - jsrain@suse.cz

- translate the "Vendor Diagnostic" section in bootloader menu
- removed some unneeded impmorts
- 2.10.7

-------------------------------------------------------------------
Tue Aug 17 11:27:21 CEST 2004 - jsrain@suse.cz

- fixed signatures of handler functions of Table/Popup options
- call efibootmgr with '-v' instead of '-q' (in order to have more
  verbose output in log) (#43625)

-------------------------------------------------------------------
Mon Aug 16 11:16:44 CEST 2004 - jsrain@suse.cz

- fixed printing of summary if location set to all MBRs of disks
  holding the /boot partition on /dev/md*
- fixed activating partitions and writing generic code to MBR if
  installing on /dev/md*
- work correctly with kernel image names also on other archs than
  i386 when creating the previous kernel section
- 2.10.5

-------------------------------------------------------------------
Fri Aug 13 14:55:49 CEST 2004 - jsrain@suse.cz

- log the output of devmap_mknod.sh and /sbin/vgscan (#43758)

-------------------------------------------------------------------
Wed Aug 11 12:50:06 CEST 2004 - jsrain@suse.cz

- prevent from adding trailing blank space to section name on PPC
  (#43599)

-------------------------------------------------------------------
Tue Aug 10 09:15:42 CEST 2004 - jsrain@suse.cz

- merged texts from proofread

-------------------------------------------------------------------
Mon Aug  9 10:25:27 CEST 2004 - jsrain@suse.cz

- fixed crippling of sections of other distros in case of multiboot
  (#43491)
- add 'd' to GRUB installation command only if 1st and 2nd stage
  are on different disks (#43198)
- 2.10.4

-------------------------------------------------------------------
Fri Aug  6 13:19:45 CEST 2004 - jsrain@suse.cz

- minor fixes that made autoinstallation work

-------------------------------------------------------------------
Wed Aug  4 10:10:40 CEST 2004 - jsrain@suse.cz

- more type information for CWM structures
- fixed testsuite
- 2.10.3

-------------------------------------------------------------------
Mon Jul 26 12:58:55 CEST 2004 - jsrain@suse.cz

- fixed routine of merging detected modules for initrd with those
  present in the AI profile during autoinstallation (#43103)

-------------------------------------------------------------------
Mon Jul 19 12:50:24 CEST 2004 - jsrain@suse.cz

- use PackageSystem.ycp modules instead of Require.ycp
- import "Product.ycp" when it is really needed (in order to build)
- 2.10.2

-------------------------------------------------------------------
Fri Jul 16 15:53:09 CEST 2004 - jsrain@suse.cz

- fixed displaying and changing order of disks for GRUB (#42454)
- displaying GRUB's disks order in the summary

-------------------------------------------------------------------
Mon Jul 12 14:27:25 CEST 2004 - jsrain@suse.cz

- writing product name and version as section label to bootloader
  menu (GRUB both text and graphical, lilo graphical) (#31250)
- fixed error messages of the script for /boot/message recreating
- added general function to recreate /boot/message file on
  relevant architectures
- 2.10.1

-------------------------------------------------------------------
Tue Jun 29 13:45:04 CEST 2004 - jsrain@suse.cz

- added possibility to install GRUB on MD device (the way that if
  any of the disks building MD is removed system still boots)
- update zipl.conf before packages update on S390 (#40629)
- added "barrier=off" to failsafe kernel command line on i386, IA64
  and AMD64 (#42526)

-------------------------------------------------------------------
Fri Jun 25 15:36:31 CEST 2004 - jsrain@suse.cz

- added functionality to add section with previous kernel (#36624)
- fixed confusing labels for the boot floppies (#37094)
- fixed confusing code in Bootloader::Write (#40445)

-------------------------------------------------------------------
Thu Jun 24 13:29:08 CEST 2004 - jsrain@suse.cz

- fixed autoinstallation with empty bootloader-related part of the
  AI profile on PPC and IA64 (#41805)

-------------------------------------------------------------------
Thu Jun 17 15:00:57 CEST 2004 - jsrain@suse.cz

- 2.10.0

-------------------------------------------------------------------
Wed Jun 16 14:11:03 CEST 2004 - jsrain@suse.cz

- prevent the "desktop" parameter from being added to kernel
  command line for server products (#41916)
- 2.9.31

-------------------------------------------------------------------
Thu Jun 10 11:36:30 CEST 2004 - jsrain@suse.cz

- change /dev/hd* to /dev/iseries/vd* in the 'boot' option of
  lilo.conf during update of iSeries (#41545)
- fixed creating a new section on PPC and IA64 (#41550)
- 2.9.30

-------------------------------------------------------------------
Sun Jun  6 01:59:50 CEST 2004 - nashif@suse.de

- in autoinst mode, keep initrd modules list (#41681)

-------------------------------------------------------------------
Thu May 27 16:35:45 CEST 2004 - jsrain@suse.cz

- don't display device name if user selected to activate boot
  loader partition ot replace MBR with generic code when preparing
  AutoYaST  profile, as the device names aren't known (#41258)
- allow to install LILO to MD so that if any of disks bulding MD
  array is removed, system still boots (#34122)
- 2.9.29

-------------------------------------------------------------------
Thu May 27 02:38:48 CEST 2004 - nashif@suse.de

- move conversion functions from bootloader_auto to external
  file (#41227)
- Also parse kernel parameters, moved from autoyast2 (#41227)

-------------------------------------------------------------------
Wed May 26 14:31:44 CEST 2004 - jsrain@suse.cz

- fix autoinstallation on all PPC boards (#38991)
- prefer proposed PReP boot partition to already existing (#41213)

-------------------------------------------------------------------
Tue May 25 14:27:40 CEST 2004 - jsrain@suse.cz

- set the I/O scheduler on the kernel command line (#40688)
- fixed bootloader installation on iSeries (jplack) (#41143)
- 2.9.28

-------------------------------------------------------------------
Mon May 24 12:55:15 CEST 2004 - jsrain@suse.cz

- avoid setting vga kernel parameter on PPC and S390 (#40998)
- fixed messing of /etc/lilo.conf when setting the vga parameter
  (#40998)

-------------------------------------------------------------------
Wed May 19 15:06:52 CEST 2004 - jsrain@suse.cz

- fixed filter for possible PReP boot partitions on iSeries - allow
  /dev/iseries/vd* instead of /dev/hd* (#40825)
- 2.9.27

-------------------------------------------------------------------
Tue May 18 13:30:07 CEST 2004 - jsrain@suse.cz

- init board type during autoinstallation on PPC properly (#38991)

-------------------------------------------------------------------
Thu May 13 17:54:54 CEST 2004 - jsrain@suse.cz

- fixed installation on PPC (#34556)
- 2.9.26

-------------------------------------------------------------------
Wed May 12 08:29:20 CEST 2004 - jsrain@suse.cz

- use ELILO-specific entry for the EFI entry label in the
  autoinstallation profile (#36061)
- fix handling of multiple occurences of a kernel parameter in the
  command line (used eg. for console) (#38177)
- fix lilo.conf update on PPC (#39379)

-------------------------------------------------------------------
Tue May  4 09:02:47 CEST 2004 - jsrain@suse.cz

- merged texts from proofread

-------------------------------------------------------------------
Tue May  4 07:58:45 CEST 2004 - jsrain@suse.cz

- add 'selinux=0' kernel parameter for all archs (#39811)
- add 'TERM=dumb' kernel parameter for S390 (#39386)
- 2.9.25

-------------------------------------------------------------------
Tue Apr 27 09:28:42 CEST 2004 - jsrain@suse.cz

- fixed script for updating /boot layout on IPF (#21644)
- fixed the /boot layout update procedure (#21644)
- do not change the EFI nvram on update (#21644)
- fixed testsuite
- 2.9.24

-------------------------------------------------------------------
Thu Apr  8 14:28:19 CEST 2004 - jsrain@suse.cz

- use 'desktop' kernel parameter on desktop products only
- fixed blank spaces in section name after conversion from GRUB to
  LILO (#38017)
- fixed installing rescue kernel to slot A on iSeries (PPC) during
  installation (#35566)

-------------------------------------------------------------------
Wed Apr  7 18:28:02 CEST 2004 - sh@suse.de

- Fixed excessive whitespace after Module:: - bug #38327 

-------------------------------------------------------------------
Wed Apr  7 00:00:47 CEST 2004 - schwab@suse.de

- Add nohalt to failsafe kernel command line on ia64.

-------------------------------------------------------------------
Tue Apr  6 09:01:01 CEST 2004 - jsrain@suse.de

- updating graphical boot menu to contain proper languages (and 
  be small enough to fit in memory) also when running update from
  YaST control center (#38339)
- added 'noresume' parameter to failsafe kernel command line
  (#38400)
- 2.9.22

-------------------------------------------------------------------
Mon Apr  5 15:23:21 CEST 2004 - jsrain@suse.de

- fixed installation if root is on LVM (initializing device mapper
  and LVM properly) (#37290)
- 2.9.21

-------------------------------------------------------------------
Fri Apr  2 15:59:41 CEST 2004 - jsrain@suse.de

- changed license to GPL
- 2.9.20

-------------------------------------------------------------------
Fri Apr  2 09:39:47 CEST 2004 - jsrain@suse.de

- fixed reading and writing of the 'map' option of sections in the
  GRUB's menu.lst (#37971)
- again fixed PPC post-install script (#37262)
- 2.9.19

-------------------------------------------------------------------
Tue Mar 30 17:44:53 CEST 2004 - schwab@suse.de

- Use dev2majminIfNonStandard instead of dev2majmin in BootELILO.
- 2.9.18

-------------------------------------------------------------------
Mon Mar 29 18:16:56 CEST 2004 - jsrain@suse.de

- do not propose to install any bootloader if installing user-mode
  Linux (#37382)

-------------------------------------------------------------------
Mon Mar 29 10:30:31 CEST 2004 - jsrain@suse.de

- fixed errors in log if root on LVM (#37290)
- adapted to changes in CWM
- include desktop file for boot floppy disk creator on i386 only
  (#37209)
- write "lilo" as bootloader type to sysconfig on PPC (#37263)
- do not report incorrect error of PPC bootloader post-install
  script (#37262)
- label the bootloader section on PPC 'linux' (lowercase 'l')
  (#37264)
- do not ask about aborting if just entered and left (#37099)
- write correct kernel to slot A on iSeries (PPC) when configuring
  installed system (#35566)
- 2.9.17

-------------------------------------------------------------------
Fri Mar 26 10:03:50 CET 2004 - jsrain@suse.de

- check for nil output of runnign bootloader installer (#36927)
- avoid displaying reading progress while updating configuraiton
- 2.9.16

-------------------------------------------------------------------
Thu Mar 25 11:43:52 CET 2004 - jsrain@suse.de

- fixed behavior if installing bootloader to boot sector of
  MD device (#34122)
- do not update graphical boot menu if it is not installed (#36893)
- 2.9.15

-------------------------------------------------------------------
Wed Mar 24 15:33:24 CET 2004 - jsrain@suse.cz

- fixed installation when root is on LVM device
- prepared for EVMS (handle it the same way as LVM)

-------------------------------------------------------------------
Tue Mar 23 12:54:11 CET 2004 - jsrain@suse.cz

- warn user before installing on XFS partition (boot sector doesn't
  have enough free space for containing boot loader) (#36708)

-------------------------------------------------------------------
Mon Mar 22 08:47:51 CET 2004 - jsrain@suse.cz

- logging output of PPC postinstall script (#35833)
- fixed handling of NoPCMCIA kernel parameter (#35674)
- check if language is supported by gfxmenu before setting it as
  default (#36487)
- 2.9.14

-------------------------------------------------------------------
Fri Mar 19 14:55:58 CET 2004 - mvidner@suse.cz

- added AGENT_LIBADD so that agents work from standalone Perl

-------------------------------------------------------------------
Thu Mar 18 10:44:48 CET 2004 - jsrain@suse.cz

- mark settings as changed after bootloader switch (#36269)
- avoid putting /dev/evms to GRUB's device map and allowing it as
  device to install bootloader to
- create only one entry in the language selection in graphical
  boot menu if English selected

-------------------------------------------------------------------
Wed Mar 17 14:27:15 CET 2004 - jsrain@suse.cz

- allowed to select PPC board type when preparing autoinstallation
  (#36109)
- not reading settings from disk in Mode::config if not explicitly
  asked
- correctly assigning default radio button when asking how to
  switch bootloader
- zipl (S390 loader) switched to Table/Popup interface with just
  one entry (loader type) because of autoinstallation

-------------------------------------------------------------------
Tue Mar 16 08:17:09 CET 2004 - jsrain@suse.cz

- allow selecting all boot loaders in autoinstallation
  configuration (#36109)
- correctly display in summary that no EFI entry will be created
  on IA64 (#35346)
- export global settings of the bootloader properly (#32384,
  #36012)
- support for having both /boot/initrd and (hdx,y)/initrd in
  autoinstallation profile (#32384)
- fixed storing of the gfxmenu option

-------------------------------------------------------------------
Mon Mar 15 12:58:34 CET 2004 - jsrain@suse.cz

- correctly check for swap partitions (filter out the partitions
  that are marked for getting deleted) (#35953)
- avoid writing LILO to /dev/md? (use one of devices building the
  array instead) (#33565)
- prevent kernel options from being added multiple times (#32362)
- 2.9.13

-------------------------------------------------------------------
Fri Mar 12 10:14:26 CET 2004 - jsrain@suse.de

- setting the default language of graphical boot loader, adding
  localized texts
- added support for boot loader entries with diacritics in
  graphical bootloader menu
- creating /boot/zipl directory on S390 (#35662)
- 2.9.12

-------------------------------------------------------------------
Wed Mar 10 10:28:41 CET 2004 - jsrain@suse.de

- adapted boot disks creator to new floppy image names (#33675)

-------------------------------------------------------------------
Wed Mar 10 02:06:47 CET 2004 - sh@suse.de

- V 2.9.11
- Migration to new wizard 

-------------------------------------------------------------------
Tue Mar  9 12:44:48 CET 2004 - jsrain@suse.de

- fixed creating floppy from image with size smaller than the disk
  size (#33675)

-------------------------------------------------------------------
Mon Mar  8 08:45:50 CET 2004 - jsrain@suse.de

- fixed post install script on PPC (#35436)
- fixed testsuite
- ask user before aborting
- setting icon
- 2.9.10

-------------------------------------------------------------------
Thu Mar  4 10:30:52 CET 2004 - jsrain@suse.de

- storing vga value determined during installation, using it when
  proposing new configuration in installed system (#33368)
- preserving user's choce not to create EFI entry while running
  through installation proposal (#35346)

-------------------------------------------------------------------
Wed Mar  3 09:27:42 CET 2004 - jsrain@suse.de

- appending text '(MBR)' to bootloader location description if it
  is MBR of a hard disk (#35255)
- fixed exporting settings for autoinstallation (#35232)
- log exit code of command used to install bootloaer in case of
  failure
- fixed incorrectly reported error when installing LILO (#33905)
- made md-only installation of GRUB possible (#34122)

-------------------------------------------------------------------
Tue Mar  2 11:05:50 CET 2004 - jsrain@suse.de

- finished making data types more strictly
- fixed default section name in lilo.conf on PPC (#35229)

-------------------------------------------------------------------
Mon Mar  1 12:48:34 CET 2004 - jsrain@suse.de

- merged texts from proofread
- more strictly data types (still WIP)
- 2.9.8

-------------------------------------------------------------------
Tue Feb 24 08:31:10 CET 2004 - jsrain@suse.de

- removing ide-scsi emulation parameters from kernel command line
  (#34694)
- use PReP boot partition on the same disk as root partition on
  chrp (PPC) (#34891)
- updated ELILO installation, change partitioning layout during
  ELILO update in order to match Intel's EFI specification (#21644)

-------------------------------------------------------------------
Mon Feb 23 12:39:36 CET 2004 - jsrain@suse.de

- fixed used kernel image name on S390 (now using the one from
  Kernel.ycp) (#34735)
- fixed kernel command line on S390 (#34734)
- 2.9.7

-------------------------------------------------------------------
Thu Feb 19 11:27:28 CET 2004 - jsrain@suse.de

- removed yast2-country from neededforbuild
- writing hardware configuration to sysconfig on S390 instead of
  /etc/chandev

-------------------------------------------------------------------
Tue Feb 17 08:50:18 CET 2004 - jsrain@suse.de

- enabled and fixed command line interface
- properly updating proposed sections of LILO after disk
  repartitioning

-------------------------------------------------------------------
Mon Feb 16 15:12:38 CET 2004 - jsrain@suse.de

- fixed behavior during autoinstalation preparation
- fixed selectin PReP boot partition for installation on PPC (#34570)
- fixed return value of Import function
- fixed text of MBR radio button in AI configuration mode
- keeping corrupted sections in lilo.conf on PPC (#34588)
- 2.9.6

-------------------------------------------------------------------
Tue Feb 10 19:56:37 CET 2004 - arvin@suse.de

- fixed testsuite

-------------------------------------------------------------------
Sat Feb 07 20:47:15 CET 2004 - arvin@suse.de

- removed config files (*.y2cc)
- 2.9.4

-------------------------------------------------------------------
Fri Jan 30 08:15:37 CET 2004 - jsrain@suse.de

- dropped SILO support (SILO was dropped as SPARC is dead)
- reenabled (and fixed) testsuite
- 2.9.3

-------------------------------------------------------------------
Fri Jan 16 15:43:46 CET 2004 - jsrain@suse.de

- merged NI changes from branch
- 2.9.2

-------------------------------------------------------------------
Mon Jan  5 11:32:29 CET 2004 - jsrain@suse.de

- adding resume= kernel parameter for GRUB and LILO (#33640)
- writing kernel append parameters to global section of elilo.conf
  (IA64) (#31736)

-------------------------------------------------------------------
Wed Dec 10 14:55:12 CET 2003 - jsrain@suse.de

- translating also section label in the "default" entry in
  elilo.conf (IA64)

-------------------------------------------------------------------
Tue Dec  9 15:36:47 CET 2003 - jsrain@suse.de

- added command line interface support

-------------------------------------------------------------------
Thu Nov 27 17:20:19 CET 2003 - jsrain@suse.de

- fixes for the new interpreter
- 2.9.1

-------------------------------------------------------------------
Mon Nov 24 18:24:47 CET 2003 - jsrain@suse.de

- fixed changing of GRUB location (#33297)
- updated support of ELILO, several fixes

-------------------------------------------------------------------
Tue Nov 18 13:45:02 CET 2003 - jsrain@suse.de

- switched from kdoc to doxygen

-------------------------------------------------------------------
Thu Oct 30 17:49:22 CET 2003 - jsrain@suse.de

- fixed handling of disks reorder dialog for GRUB configuration
- fixed modifying configuration data according to changed GRUB's
  device map (#32667)

-------------------------------------------------------------------
Wed Oct 29 10:07:20 CET 2003 - jsrain@suse.de

- fixed ensuring that required packages are installed when
  switching bootloader
- fixed sorting of lines in table
- 2.9.0

-------------------------------------------------------------------
Thu Oct 23 18:16:32 CEST 2003 - schwab@suse.de

- Fix quoting in efibootmgr command line.

-------------------------------------------------------------------
Thu Oct 23 12:50:39 CEST 2003 - jsrain@suse.de

- fixed routines used to modify parameters of specified kernel

-------------------------------------------------------------------
Fri Oct 17 11:13:36 CEST 2003 - jsrain@suse.de

- not proceeding with creating boot floppy if image not found
  (#32428)

-------------------------------------------------------------------
Wed Oct 15 16:27:26 CEST 2003 - jsrain@suse.de

- fixed option type for relocatable in elilo.conf (IA64) (#32210)
- fixed option type of "activate" option on PPC
- fixed handling of doublieclick on sections list table
- updated support of IA64 bootloader

-------------------------------------------------------------------
Tue Oct 14 18:08:02 CEST 2003 - jsrain@suse.de

- updated support of S390 bootloader

-------------------------------------------------------------------
Mon Oct 13 10:45:18 CEST 2003 - jsrain@suse.de

- updated support of PPC bootloader

-------------------------------------------------------------------
Mon Oct  6 16:53:52 CEST 2003 - jsrain@suse.de

- added separate fillup templates for different architectures

-------------------------------------------------------------------
Fri Oct  3 14:59:17 CEST 2003 - jsrain@suse.de

- changed internals so that bootloader module now uses CWM

-------------------------------------------------------------------
Mon Sep 22 13:54:59 CEST 2003 - jsrain@suse.de

- fixed assigning of default section when changed default secion's
  label in LILO (#30122)
- 2.8.22

-------------------------------------------------------------------
Fri Sep 19 16:47:07 CEST 2003 - jsrain@suse.de

- fixed testsuite (again)
- 2.8.21

-------------------------------------------------------------------
Thu Sep 18 23:08:24 CEST 2003 - nashif@suse.de

- Fixed testsuite
- 2.8.20

-------------------------------------------------------------------
Thu Sep 18 10:29:15 CEST 2003 - jsrain@suse.de

- again adding maxcpus=0 to failsafe bootloader entry on AMD64
  (#30519)
- fixed possibily missing "splash=silent" in default kernel's
  command line (#31256)
- 2.8.19

-------------------------------------------------------------------
Tue Sep 16 16:51:28 CEST 2003 - jsrain@suse.de

- fixed merging of other GRUB menus (#30757)
- fixed translating of menubutton entry during installation (#31054)
- 2.8.18

-------------------------------------------------------------------
Mon Sep 15 17:44:56 CEST 2003 - jsrain@suse.de

- fixed popup reporting error when creating initrd (#30714)
- fixed detection if root kernel parameter is specified via major
  and minor number (#30842)
- adding only one "splash=silent" to kernel command line (#30860)
- adding "splash=silent desktop" to kernel command line during
  update (#28780)
- propose "floppy" entry to bootloader menu only if floppy drive
  is present (#30772)
- don't install bootloader packages in repair mode (#30272)
- 2.8.17

-------------------------------------------------------------------
Sun Sep 14 21:02:56 CEST 2003 - adrian@suse.de

- make it working in kcontrol

-------------------------------------------------------------------
Fri Sep 12 08:17:22 CEST 2003 - jsrain@suse.de

- not adding maxcpus=0 to failsafe kernel parameters on AMD64
  (#30519)
- fixed updating of kernel image name in bootloader configuration
  files (#30627)
- fixed original bootloader configuration reading during update
  (#30625)

-------------------------------------------------------------------
Thu Sep 11 12:46:41 CEST 2003 - jsrain@suse.de

- removed forgotten debug code (#30396)

-------------------------------------------------------------------
Wed Sep 10 08:13:04 CEST 2003 - jsrain@suse.de

- fixed update of metadata for sysconfig variable LOADER_TYPE
  (#30352)

-------------------------------------------------------------------
Mon Sep  8 09:18:48 CEST 2003 - jsrain@suse.de

- fixed bootloader menu entry - windows -> Windows (like other
  entries) (#29600)
- use device file name when specifying root device for LVM and MD
  instead of using major and minor number (#28028)
- prefix 0x should be added to major/minor number identifying root
  device only for LILO (#29776)
- 2.8.15

-------------------------------------------------------------------
Fri Sep  5 15:10:35 CEST 2003 - jsrain@suse.de

- merged texts from proofread
- fixed configuration proposal when root or boot partition is on md
  (#30122)
- 2.8.14

-------------------------------------------------------------------
Thu Sep  4 12:37:04 CEST 2003 - jsrain@suse.de

- if variable with list of initrd modules in sysconfig doesn't
  exist, set default value to empty (#30020)

-------------------------------------------------------------------
Wed Sep  3 13:34:51 CEST 2003 - jsrain@suse.de

- don't write 'single' to slot A kernel command line on IBM iSeries
  (arch. PPC) (#27984) (olh@suse.de)

-------------------------------------------------------------------
Mon Sep  1 10:04:55 CEST 2003 - jsrain@suse.de

- fixed bootloader installation with numeric (major-minor) root
  device specification (#29776)
- not proposing booting from floppy if /boot is beyond 1024 cylinder
  as it doesn't solve anything (#29524)
- 2.8.13

-------------------------------------------------------------------
Thu Aug 28 14:20:10 CEST 2003 - jsrain@suse.de

- fixed displayed section type in sections summary dialog for
  "other" sections (#29472)
- don't ask for abort confirmation during installation if settings
  were changed in previous run of component from proposal (#29496)
- 2.8.12

-------------------------------------------------------------------
Mon Aug 25 10:00:10 CEST 2003 - jsrain@suse.de

- fixed inconsistence of floppy size (1440kB -> 1.44 MB) (#29142)
- reporting segmentation fault when running bootloader binary
  (#29199)
- added correct help for configuration writing dialog
- improved help text for rescue floppy (#29143)
- 2.8.11

-------------------------------------------------------------------
Mon Aug 18 09:20:32 CEST 2003 - jsrain@suse.de

- fixed creating of boot floppy (#28994)
- updated comments in susconfig fillup (#28845)
- moved dir for backup MBR to /var/lib/YaST2, in /boot leaving just
  last MBR (this way it can be inserted to GRUB menu) (#28802)
- backup-ing areas really affected when saving bootloader
  configuration (MBR of first disk and sector bootloader is
  installed to) (#28803)
- 2.8.10

-------------------------------------------------------------------
Wed Aug 13 14:07:32 CEST 2003 - jsrain@suse.de

- fixed bootloader update
- better comments around YaST2 metadata in generated cfg. files
- 2.8.9

-------------------------------------------------------------------
Tue Aug 12 13:29:35 CEST 2003 - jsrain@suse.de

- added support for not installing any bootloader
- recreate reset menubutton after bootloader switch
- updated update functionality (replace vmlinuz.shipped images with
  vmlinuz, dtto for initrd)

-------------------------------------------------------------------
Mon Aug 11 09:33:26 CEST 2003 - jsrain@suse.de

- not using .shipped image any more (kernel package doesn't contain
  it)
- merged texts from proofread
- added more verbose logging of proposing configuration
- 2.8.8

-------------------------------------------------------------------
Thu Aug  7 15:46:44 CEST 2003 - jsrain@suse.de

- fixed lost sections when changhing bootloader location (#28552)
- not offering to replace partition booting from HDD with partition
  for booting from floppy when changed GRUB location to other disk
  partition if entry for booting from HDD doesn't exist
- fixed proposing of LILO configuration (put multiple times into
  quotes, some options weren't displayed correctly in summary table)
- fixed lost sections in many other cases
- removed popup informing about changed disk partitioning although
  it was unchanged during installation proposal
- 2.8.7

-------------------------------------------------------------------
Mon Aug  4 15:56:18 CEST 2003 - jsrain@suse.de

- added .desktop files
- 2.8.6

-------------------------------------------------------------------
Thu Jul 31 09:29:28 CEST 2003 - jsrain@suse.de

- don't offer extra /boot and / partition as bootloader location
  if they are the same

-------------------------------------------------------------------
Tue Jul 29 08:28:53 CEST 2003 - jsrain@suse.de

- added possibility to clone selected bootloader section (#26458)
- fixed creation of lilo.conf - quotes were missing
- entries to bootloader are to be translated (#26800)

-------------------------------------------------------------------
Wed Jul 23 09:04:04 CEST 2003 - jsrain@suse.de

- Using major/minor number for unusual devices instead of device
  node name in root kernel parameter (#28028)

-------------------------------------------------------------------
Mon Jul 21 17:00:59 CEST 2003 - jsrain@suse.de

- double click on tables now triggers Edit (#25156)
- fixed testuite and building
- 2.8.5

-------------------------------------------------------------------
Tue Jul  8 16:35:47 CEST 2003 - jsrain@suse.de

- fixed question popup if canceling configuration (#27479)
- installing additional copy of bootloader bootsector to bootsector
  of /boot partition for LILO and GRUB (#27389)
- not activating any partition by default if some already active
  (#26278)
- 2.8.4

-------------------------------------------------------------------
Wed Jun 25 10:11:41 CEST 2003 - jsrain@suse.de

- fixed several minor bugs
- 2.8.3

-------------------------------------------------------------------
Mon Jun 23 14:09:14 CEST 2003 - jsrain@suse.de

- fixed common_popups, common_messages -> YCP modules
- fixed missing imports
- 2.8.2

-------------------------------------------------------------------
Thu Jun 12 13:03:52 CEST 2003 - jsrain@suse.de

- fixed file list
- fixed user interface
- 2.8.1

-------------------------------------------------------------------
Wed May 28 15:00:47 CEST 2003 - jsrain@suse.de

- updated PPC bootloader support

-------------------------------------------------------------------
Fri May 16 09:09:46 CEST 2003 - jsrain@suse.de

- fixed collision with driver update (#26717)

-------------------------------------------------------------------
Thu May 15 14:27:25 CEST 2003 - jsrain@suse.de

- updated ELILO (IA64 bootloader) support

-------------------------------------------------------------------
Mon May  5 16:38:39 CEST 2003 - jsrain@suse.de

- updated and optimized some internal structures and related
  functions

-------------------------------------------------------------------
Thu Apr 24 11:19:57 CEST 2003 - jsrain@suse.de

- updated doaboot script (ro@suse.de)

-------------------------------------------------------------------
Wed Apr 23 13:12:31 CEST 2003 - jsrain@suse.de

- updated widget handling functions interface
- updated documentation

-------------------------------------------------------------------
Tue Apr 22 09:57:55 CEST 2003 - jsrain@suse.de

- added possibility to download boot floppy image via FTP/HTTP
  (#26175)
- added possibility to restore last MBR saved during isntallation
  or bootloader configuration (#16338)

-------------------------------------------------------------------
Fri Apr 18 13:18:24 CEST 2003 - jsrain@suse.de

- no more retaking current kernel parameters to bootloader
  configuration file when configuring installed system (#26304)
- fixed devices for MBR/boot partition/root/partition when
  installing on md (#26287)
- not activating any partition during update (#26323)
- better checkign of bootloader-on-floppy installation (#26323)
- in case of inconsistence between sysconfig and bootlaoder cfg.
  file bootloader cfg.file is prefered (#26323)
- fixed possible tmp filename security problem of installation
  on AXP (#26357)
- displaying partition that will be activated and MBR device that
  will be replaced with generic code (partial fix of #26278)
- added possibility to save MBR before bootloader installation and
  insert saved MBR image to GRUB menu (#16338)
- 2.8.0

-------------------------------------------------------------------
Tue Apr  8 09:12:41 CEST 2003 - jsrain@suse.de

- added possibility to save all settings and reinstall bootloader
  although nothing was changed (#24346)

-------------------------------------------------------------------
Fri Apr  4 16:27:36 CEST 2003 - jsrain@suse.de

- code cleanup and optimalization
- added bootloader parameters support, made routines more universal
- documentation update

-------------------------------------------------------------------
Thu Apr  3 17:50:50 CEST 2003 - jsrain@suse.de

- allowed bootfloppy to format floppy disk and select device
- allowed bootfloppy to use custom image (22376)
- other minor bootfloppy updates and code cleanup

-------------------------------------------------------------------
Mon Mar 24 12:07:34 CET 2003 - jsrain@suse.de

- removed reading of initrd modules from install_inf (#24709)

-------------------------------------------------------------------
Fri Mar 21 14:44:31 CET 2003 - jsrain@suse.de

- updated documentation
- updated testsuite
- several minor updates and optimalizations

-------------------------------------------------------------------
Tue Mar 18 13:09:02 CET 2003 - jsrain@suse.de

- fixed undeclared variable title (#25560)
- 2.7.19

-------------------------------------------------------------------
Mon Mar 17 14:24:01 CET 2003 - jsrain@suse.de

- fixed displaying of logs on bootloader errors (#25470)
- 2.7.18

-------------------------------------------------------------------
Mon Mar 17 09:41:07 CET 2003 - jsrain@suse.de

- fixed updating GRUB configuration if entry with other system was
  present and set as default (#25418)
- 2.7.17

-------------------------------------------------------------------
Fri Mar 14 13:26:39 CET 2003 - jsrain@suse.de

- fixed behaviour when iditing empty section, when creating new
  section, add most common keys (#25305)
- fixed initrd modules cloning (#25351)
- 2.7.16

-------------------------------------------------------------------
Tue Mar 11 12:55:43 CET 2003 - jsrain@suse.de

- using activate instead of sfdisk to activate bootloader
  partition, because sfdisk has unwanted side effects (#24740)
- 2.7.15

-------------------------------------------------------------------
Mon Mar 10 11:05:07 CET 2003 - jsrain@suse.de

- fixed filtering of modules added to initrd (#24709)
- fixed partition activation if bootloader in logical disk (#24740)
- 2.7.14

-------------------------------------------------------------------
Fri Mar  7 10:16:51 CET 2003 - jsrain@suse.de

- fixed update from version without sysconfig variables specifying
  used bootloader (#24783)
- fixed reading configuration, not using agent's cache (#24821)
- 2.7.13

-------------------------------------------------------------------
Wed Mar  5 13:48:29 CET 2003 - jsrain@suse.de

- fixed multiple occurences of map option in one GRUB section
  (#24627)
- not adding automatically the apic kernel option (#24668)
- fixed error message in log during saving (#24705)

-------------------------------------------------------------------
Mon Mar  3 12:51:51 CET 2003 - jsrain@suse.de

- added possibility to force complete bootloader save (not save
  only if settings have changed - no UI change, only for other
  modules that need it)
- merged texts from final proofreading
- 2.7.12

-------------------------------------------------------------------
Fri Feb 28 11:04:26 CET 2003 - jsrain@suse.de

- updated the detection of changes of settings (#24422)
- 2.7.11

-------------------------------------------------------------------
Thu Feb 27 12:33:24 CET 2003 - jsrain@suse.de

- fixed ordering of bootloader options (#24420)

-------------------------------------------------------------------
Mon Feb 24 09:20:59 CET 2003 - jsrain@suse.de

- updated confirmation popup after bootloader is isntalled to
  floppy (#23903)
- fixed forgotten saving of cfg. files in some cases (#24073)
- in repair mode reading bootloader type from sysconfig, no probing
  (#24062)
- 2.7.10

-------------------------------------------------------------------
Fri Feb 21 13:11:08 CET 2003 - jsrain@suse.de

- fixed adding of memtest to bootloader menu (#23924)
- fixed help text and behaviour of password option popup (#23954)
- added support for easy updating initrd contents during system
  update (#23976)
- fixed setting focus in popups (#24050)

-------------------------------------------------------------------
Thu Feb 20 09:50:57 CET 2003 - jsrain@suse.de

- changed executing /sbin/mk_initrd -> /sbin/mkinitrd
- reorganized kernel parameters when using GRUB (#23829)
- fixed capitalization of YCC labels (#23848)
- 2.7.9

-------------------------------------------------------------------
Wed Feb 19 14:17:58 CET 2003 - jsrain@suse.de

- changed color of text-mode LILO menu - now is blue
- removed unwanted reseting of "disk" LILO option when reproposing
  configuraition - some systems could be unbootable with LILO
  without possibility to prevent it at installation time
- updated ydoc comments
- fixed conversion between GRUB and LILO (#23826)

-------------------------------------------------------------------
Mon Feb 17 15:57:17 CET 2003 - jsrain@suse.de

- added popup when bootloader saved to floppy (#23571)
- added extra stage in progress bar for reading disks partitioning
  (#23712)
- 2.7.8

-------------------------------------------------------------------
Fri Feb 14 09:33:09 CET 2003 - jsrain@suse.de

- added splash-screen's size parameter when calling mk_initrd
  (#23579)

-------------------------------------------------------------------
Thu Feb 13 10:41:08 CET 2003 - jsrain@suse.de

- fixed floppy entry in bootloader menu behaviour - if installing
  to floppy, hard disk is used instead (#23572)

-------------------------------------------------------------------
Mon Feb 10 16:06:25 CET 2003 - jsrain@suse.de

- fixed proposing with merging GRUB menus, resulted in doubled
  items (#23346)
- merged proofread texts from second and third round
- 2.7.7

-------------------------------------------------------------------
Wed Feb  5 13:36:05 CET 2003 - jsrain@suse.de

- fixed bootloader changing during installation (#20759)
- fixed list of locations to hold bootloader bootsector (#17320)

-------------------------------------------------------------------
Tue Feb  4 13:50:29 CET 2003 - jsrain@suse.de

- updates of autoinstallation

-------------------------------------------------------------------
Mon Feb  3 16:59:29 CET 2003 - jsrain@suse.de

- fixed NCurses usability - focus setting
- 2.7.6

-------------------------------------------------------------------
Fri Jan 31 11:59:29 CET 2003 - jsrain@suse.de

- not adding lvm groups and md disks to device map (#23217)

-------------------------------------------------------------------
Thu Jan 30 09:15:45 CET 2003 - jsrain@suse.cz

- fixed setting of vga= kernel parameter (#23188)

-------------------------------------------------------------------
Wed Jan 29 13:23:45 CET 2003 - jsrain@suse.de

- patched proofread texts

-------------------------------------------------------------------
Tue Jan 28 13:43:45 CET 2003 - jsrain@suse.de

- fixed compilation of MBR only on selected platforms
- 2.7.5

-------------------------------------------------------------------
Mon Jan 27 17:48:21 CET 2003 - jsrain@suse.de

- added new testsuites
- added missing translators comments
- added missing functions comments
- made Replace code in MBR function running
- 2.7.4

-------------------------------------------------------------------
Fri Jan 24 13:04:19 CET 2003 - jsrain@suse.de

- fixed too often blinking floppy
- fixed Changed column modifying

-------------------------------------------------------------------
Thu Jan 23 13:44:33 CET 2003 - jsrain@suse.de

- fixed fillup-template usage
- changed symbols in export map to strings because of
  autoinstallation
- 2.7.3

-------------------------------------------------------------------
Wed Jan 22 14:30:26 CET 2003 - jsrain@suse.de

- fixed meaningless log messages (#23025)

-------------------------------------------------------------------
Fri Jan 17 15:00:17 CET 2003 - jsrain@suse.de

- fixed detection of disks configuration changes that may decide to
  use other bootloader (#22918)
- updated S390 installation
- 2.7.2

-------------------------------------------------------------------
Fri Jan 10 17:25:38 CET 2003 - jsrain@suse.de

- fixed failsafe kernel parameters on i386 (#22539)

-------------------------------------------------------------------
Fri Dec 20 16:37:56 CET 2002 - jsrain@suse.de

- added documentation files

-------------------------------------------------------------------
Thu Dec 19 16:27:40 CET 2002 - jsrain@suse.de

- fixed path to elilo.conf (IA64 only affected) (#22502)

-------------------------------------------------------------------
Tue Dec 17 14:53:24 CET 2002 - jsrain@suse.de

- now using fillup-template for sysconfig/bootloader

-------------------------------------------------------------------
Fri Dec 13 08:48:41 CET 2002 - jsrain@suse.de

- fixed ordering of modules in initrd
- added function for changing write process settings

-------------------------------------------------------------------
Wed Dec 11 11:14:58 CET 2002 - jsrain@suse.de

- if something goes wrong during bootloader installation saving, it
  is now possible to fix configuration (#21076)
- possible to change section type an easy way (#19451)
- dialogs updates
- other updates and fixes
- adding sysconfig metadata
- 2.7.1

-------------------------------------------------------------------
Wed Dec  4 17:46:46 CET 2002 - jsrain@suse.cz

- Removed global variables from Liloagent, now able to be used at
  once for more bootloaders
- Added GRUB option types to LiloAgent
- Removed test mode and possible security problem from bootfloppy
  (#20962)
- Fixed several problems of LiloAgent
- Fixed ask for floppy popup (#10485)
- If no initrd created, GRUB's menu.lst doesn't contain it now
  (#21469)
- 2.7.0

-------------------------------------------------------------------
Tue Nov 19 15:19:59 CET 2002 - schwab@suse.de

- Use product name for EFI boot manager entry (#21879).
- Report error when boot loader installation fails.

-------------------------------------------------------------------
Wed Nov 13 09:08:12 CET 2002 - jsrain@suse.cz

- again fixed installing a kernel to *NWSSTG when root is on RAID
  on PPC (#21368)
- creating syntactically correct menu.lst file for GRUB, contents
  may be still incorrect on some servers (#20637)
- 2.6.66

-------------------------------------------------------------------
Tue Nov  5 09:41:05 CET 2002 - jsrain@suse.cz

- Bugfix - LTC1394 - FTP installation to root on LVM didn't install
  a kernel on PPC (#20933)
- 2.6.65

-------------------------------------------------------------------
Wed Oct 30 21:44:47 CET 2002 - kukuk@suse.de

- fix log path in dosilo script
- update_silo_conf: modify version number in /boot/message
- BootSILO.ycp: Don't show popup on success when installing silo

-------------------------------------------------------------------
Wed Oct 30 21:39:20 CET 2002 - kukuk@suse.de

- fix log path in dosilo script
- update_silo_conf: modify version number in /boot/message
- BootSILO.ycp: Don't show popup on success when installing silo

-------------------------------------------------------------------
Tue Oct 29 10:13:28 CET 2002 - jsrain@suse.cz

- fixed target dialog for x86-64 (#21258)
- fixed selecting a prep boot partition on the root drive on PPC
  (#21315)
- fixed installing a kernel to *NWSSTG when root is on RAID on PPC
  (#21368)
- 2.6.64

-------------------------------------------------------------------
Fri Oct 25 14:38:02 CEST 2002 - arvin@suse.de

- log output of mk_initrd also on S390 (bug #21273)
- 2.6.63

-------------------------------------------------------------------
Mon Oct 14 16:50:46 CEST 2002 - jsrain@suse.cz

- fixed activating of boot partition if not instaling bootloader
  (#20874)
- 2.6.62

-------------------------------------------------------------------
Fri Oct 11 11:10:43 CEST 2002 - jsrain@suse.cz

- fixed security problem with permissions of /boot/grub/menu.lst
  (#20803)
- activating /boot partition if grub installed to mbr (part of
  #20637)
- 2.6.61

-------------------------------------------------------------------
Thu Oct 10 17:32:15 CEST 2002 - jsrain@suse.cz

- if bootloader which should be used is not selected for
  installation, backup one is installed on i386 and x86-64
  (grub instead of lilo and lilo instead of grub) (#20759)

-------------------------------------------------------------------
Wed Oct  9 09:22:09 CEST 2002 - jsrain@suse.cz

- now not enabling 2 gettys on same serial line on p690 (#19788)

-------------------------------------------------------------------
Tue Oct  8 14:16:06 CEST 2002 - jsrain@suse.cz

- fixed type in initrd modules ignore list for PPC (#20684)
- 2.6.59

-------------------------------------------------------------------
Mon Oct  7 08:23:36 CEST 2002 - jsrain@suse.cz

- fixed activating boot method on PPC (#20407)
- fixed helptexts on PPC (#20605)
- fixed translating of PPC-specific strings
- 2.6.58

-------------------------------------------------------------------
Fri Oct  4 10:38:02 CEST 2002 - jsrain@suse.cz

- added more comments to bootloader in sysconfig/bootloader (#20385)
- fixed restoring original configuration - could caused unbootable
  system (#20391)
- 2.6.57

-------------------------------------------------------------------
Wed Oct  2 14:01:36 CEST 2002 - jsrain@suse.cz

- fixed update of lilo, resulted in corrupted lilo.conf (#20320)
- fixed errors reporting during bootloader update (#20321)
- fixed activating of initrd at update (#19643)

-------------------------------------------------------------------
Tue Oct  1 15:34:28 CEST 2002 - jsrain@suse.cz

- fixed nasty trap in bootloader installation (now not reseting
  configuration without question) (#20073)

-------------------------------------------------------------------
Fri Sep 27 16:45:01 CEST 2002 - jsrain@suse.cz

- applied patches for PPC (#20178 and #20205 - initrd modules list)

-------------------------------------------------------------------
Fri Sep 27 08:45:51 CEST 2002 - lslezak@suse.cz

- fixed configuration reset at installation proposal
  if partitioning was changed (#20073)
- fixed failsafe options on x86-64 (removed disableapic,
  added iommu=noforce) (#19903)

-------------------------------------------------------------------
Tue Sep 24 11:23:39 CEST 2002 - lslezak@suse.cz

- check if label already exists (in section edit),
  allow labels longer than 15 chars for grub (#19874)
- removed 'nosmp' from failsafe options on x86-64 (#19903)
- don't add rewritten other section to menu (#19990)
- version 2.6.56

-------------------------------------------------------------------
Tue Sep 17 17:13:23 CEST 2002 - lslezak@suse.de

- fixed obsoleted help text in y2cc (#19466)
- version 2.6.55

-------------------------------------------------------------------
Fri Sep 13 13:52:12 CEST 2002 - mvidner@suse.cz

- bootfloppy: enable asking the user for the CD (#19628).
- 2.6.54

-------------------------------------------------------------------
Fri Sep 13 13:25:06 CEST 2002 - fehr@suse.de

- make supression of certain modules (cdrom and usb) work
- version 2.6.53

-------------------------------------------------------------------
Thu Sep 12 19:58:13 CEST 2002 - lslezak@suse.cz

- do not regenerate device.map file at update (part of #19555)
- version 2.6.52

-------------------------------------------------------------------
Thu Sep 12 18:17:11 CEST 2002 - fehr@suse.de

- fix to use lilo on update if there is no /etc/sysconfig/bootloader
  (#19558)

-------------------------------------------------------------------
Thu Sep 12 16:12:56 CEST 2002 - lslezak@suse.cz

- add current kernel parameters to lilo.conf at update (#19415)
- added missing function DisplayLogFile to BootSILO.ycp, BootELILO.ycp
- version 2.6.51

-------------------------------------------------------------------
Thu Sep 12 16:02:49 CEST 2002 - kkaempf@suse.de

- run mkinitrd on PPC if needed (#18276)
- 2.6.50

-------------------------------------------------------------------
Thu Sep 12 11:23:17 CEST 2002 - kkaempf@suse.de

- exclude usb modules from initrd (#19432)
- 2.6.49

-------------------------------------------------------------------
Wed Sep 11 14:02:12 CEST 2002 - lslezak@suse.cz

- don't change configuration if partitioning was changed
  and bootloader location is floppy (at installation proposal) (#19388)
- allow installation on extended partition (at installation) (#19184)
- version 2.6.48

-------------------------------------------------------------------
Tue Sep 10 18:30:26 CEST 2002 - kkaempf@suse.de

- ppc bugfix #18849
- 2.6.47

-------------------------------------------------------------------
Tue Sep 10 17:32:18 CEST 2002 - lslezak@suse.cz

- use lilo instead grub at update
- version 2.6.46

-------------------------------------------------------------------
Tue Sep 10 12:15:10 CEST 2002 - fehr@suse.de

- fix root device detection of mk_lilo_conf
- change default mbr detection in Boot.ycp (#19117)
- prevent blanks in label in BootLILO.ycp (#19181)
- version 2.6.45

-------------------------------------------------------------------
Mon Sep  9 17:59:48 CEST 2002 - lslezak@suse.cz

- allow installation on extended partion (#19184)
- version 2.6.44

-------------------------------------------------------------------
Mon Sep  9 13:40:09 CEST 2002 - mvidner@suse.cz

- Replace whitespace (and nonprintable characters)
  in lilo section labels by an underscore (#19181).
- Properly use / or /boot/ in /boot/grub/menu.lst during upgrade (#19125).
- 2.6.43

-------------------------------------------------------------------
Sun Sep  8 19:47:38 CEST 2002 - mvidner@suse.cz

- Fixed the testsuite.
- 2.6.42

-------------------------------------------------------------------
Sun Sep  8 13:30:47 CEST 2002 - kkaempf@suse.de

- drop "make check" for the moment.

-------------------------------------------------------------------
Fri Sep  6 21:34:54 CEST 2002 - kkaempf@suse.de

- workaround for hwinfo bug (#19071)
- 2.6.41

-------------------------------------------------------------------
Fri Sep  6 17:16:13 CEST 2002 - jsrain@suse.cz

- fixed provides/obsoletes
- 2.6.40

-------------------------------------------------------------------
Fri Sep  6 12:45:21 CEST 2002 - jsrain@suse.cz

- fixed deletion of cfg. file entries wjen using GRUB (Bug #18962)
- fixed rendering GRUB menu on installed system (Bug #18973)
- fixed handling of errors during bootlaoder installation
  (Bug #19020)
- 2.6.39

-------------------------------------------------------------------
Thu Sep  5 21:14:47 CEST 2002 - kkaempf@suse.de

- properly check for update when determing boot type
- 2.6.38

-------------------------------------------------------------------
Thu Sep  5 11:49:23 CEST 2002 - jsrain@suse.cz

- not calling Storage::UseLilo () in Boot module constructor
- 2.6.37

-------------------------------------------------------------------
Thu Sep  5 10:36:55 CEST 2002 - schwab@suse.de

- Move elilo.conf to /boot/efi/SuSE.

-------------------------------------------------------------------
Wed Sep  4 12:35:39 CEST 2002 - jsrain@suse.cz

- fixed bootfloppy function (Bug #17430)
- fixed checking for need to set active partition (Bug #18835)
- fixed reseting bootloader type after partitioning change
- fixed label of sections dialog (Bug #18877)
- 2.6.36

-------------------------------------------------------------------
Tue Sep  3 20:37:36 CEST 2002 - kukuk@suse.de

- installation/src/silo/agents/update_silo_conf: New
  file, modifies silo.conf and boot/message if an update is done.
- installation/src/silo/BootSILO.ycp: Implement calling "dosilo"
  script.
- prom.cc: Add reg string if prom name exists at least once.

-------------------------------------------------------------------
Tue Sep  3 17:05:39 CEST 2002 - jsrain@suse.cz

- fixed usage of Pkg::SourceProvideFile function

-------------------------------------------------------------------
Tue Sep  3 10:28:02 CEST 2002 - jsrain@suse.cz

- if partitioning changes, resets bootloader location to MBR, only
  meaningful partitions possible as bootloader bootsector locations
  (Bug #18744)
- 2.6.35

-------------------------------------------------------------------
Mon Sep  2 17:33:54 CEST 2002 - jsrain@suse.cz

- added reset function (for calling after partitioning changes
  during installation) (Bug #18744)

-------------------------------------------------------------------
Mon Sep  2 10:55:24 CEST 2002 - jsrain@suse.cz

- updating prep boot partition during installation on PPC
  (Bug #18689)
- 2.6.34

-------------------------------------------------------------------
Fri Aug 30 15:54:15 CEST 2002 - jsrain@suse.cz

- fixed bootfloppy creation (not yet tested) (Bug #17430)
- building fixed
- removed shadowed symbols (Bug #18622)
- 2.6.33

-------------------------------------------------------------------
Wed Aug 28 12:13:05 CEST 2002 - kkaempf@suse.de

- fix checking for splashscreen
- 2.6.31

-------------------------------------------------------------------
Wed Aug 28 11:57:22 CEST 2002 - jsrain@suse.cz

- fixed building on SPARC
- removed unneeded files from GRUB installation
- fixed boot floppies location
- fixed logging
- 2.6.32

-------------------------------------------------------------------
Tue Aug 27 16:19:25 CEST 2002 - jsrain@suse.cz

- if no boot message exists not including in menu.lst (Bug #18381)
- fixed ordering of list of kernel images / other partitions
- 2.6.30

-------------------------------------------------------------------
Mon Aug 26 23:39:13 EDT 2002 - nashif@suse.de

- do not reset location value in autoinst mode
- if location is not empty, configure boot device in autoinst
  mode (Avoid calling ConfigureLocation)
- 2.6.29

-------------------------------------------------------------------
Mon Aug 26 17:12:14 CEST 2002 - jsrain@suse.cz

- removed icons from control center on S390 (Bugs #18371 and #18367)
- fixed curses UI buttons (Bug #18333)
- fixed handling of nonwritable floppy (Bug #18312)
- fixed PPC installation (Bug #18140)
- 2.6.28

-------------------------------------------------------------------
Fri Aug 23 18:34:27 CEST 2002 - jsrain@suse.cz

- fixed lists of devices (Bug #18269)
- fixed installation on compaq disk array (Bug #18134)
- 2.6.27

-------------------------------------------------------------------
Tue Aug 20 17:05:05 CEST 2002 - arvin@suse.de

- correctly handle hvc console on ppc
- 2.6.26

-------------------------------------------------------------------
Tue Aug 20 14:48:13 CEST 2002 - jsrain@suse.cz

- fixed original configuration restore when using GRUB
- fixed partition list reading
- 2.6.25

-------------------------------------------------------------------
Mon Aug 19 14:10:01 CEST 2002 - jsrain@suse.cz

- modified failsafe kernel image name for update of lilo
- fixed GRUB save after configuration
- not deleting old device map during installation
- /sbin/elilo now not running after configuration change
- 2.6.24

-------------------------------------------------------------------
Fri Aug 16 14:13:01 CEST 2002 - jsrain@suse.cz

- added universal functions for accessing kernel parameters
  independent on bootloader
- modified failsafe kernel image name
- fixed kdoc comments
- merged proofread texts
- now building initrd on S390
- 2.6.23

-------------------------------------------------------------------
Tue Aug 13 06:49:05 CEST 2002 - jsrain@suse.cz

- fixed handling different BIOS Ids (Bug #17594)
- added disableapic to failsafe kernel command
- 2.6.22

-------------------------------------------------------------------
Fri Aug  9 16:10:37 CEST 2002 - jsrain@suse.de

- fixed installation on S390 (Bug #17244)
- 2.6.21

-------------------------------------------------------------------
Fri Aug  9 09:24:57 CEST 2002 - jsrain@suse.de

- now setting framebuffer vga mode (Bug #17537)
- 2.6.20

-------------------------------------------------------------------
Thu Aug  8 09:59:38 CEST 2002 - jsrain@suse.de

- fixed device name translation for GRUB during installation for
  other systems
- 2.6.19

-------------------------------------------------------------------
Wed Aug  7 15:04:52 CEST 2002 - jsrain@suse.de

- Fix adaptation for multiple 'other' partitions for booting
  for GRUB (#17458)
- 2.6.18

-------------------------------------------------------------------
Wed Aug  7 12:39:25 CEST 2002 - kkaempf@suse.de

- Allow for multiple 'other' partitions for booting (#17458)

-------------------------------------------------------------------
Wed Aug  7 08:45:44 CEST 2002 - jsrain@suse.de

- added support for changing kernel command line for other modules
  when using GRUB easily
- 2.6.17

-------------------------------------------------------------------
Tue Aug  6 16:43:24 CEST 2002 - jsrain@suse.de

- fixed abort button behaviour
- 2.6.16

-------------------------------------------------------------------
Tue Aug  6 15:07:04 CEST 2002 - jsrain@suse.de

- fixed ordering of GRUB commands in menu.lst
- added expert configuration of /etc/grub.conf
- 2.6.15

-------------------------------------------------------------------
Mon Aug  5 18:00:24 CEST 2002 - jsrain@suse.cz

- fixed lilo update problem (Bug #15819)
- fixed bootloader loaction dialog contents (Bug #17320)

-------------------------------------------------------------------
Mon Aug 05 13:11:26 CEST 2002 - arvin@suse.de

- changes for new /etc/install.inf agent

-------------------------------------------------------------------
Mon Aug  5 12:55:29 CEST 2002 - fehr@suse.de

- make BootS390.ycp work again (was broken after 8.0 changes)
- 2.6.13

-------------------------------------------------------------------
Thu Aug  1 15:15:24 CEST 2002 - jsrain@suse.cz

- minor updates and fixes
- 2.6.12

-------------------------------------------------------------------
Tue Jul 30 16:15:24 CEST 2002 - jsrain@suse.cz

- added comments for translators

-------------------------------------------------------------------
Tue Jul 30 15:27:45 CEST 2002 - arvin@suse.de

- fixed configuration of grub

-------------------------------------------------------------------
Mon Jul 29 11:26:24 CEST 2002 - jsrain@suse.cz

- added basic expert dialogs for GRUB
- several fixes
- 2.6.10

-------------------------------------------------------------------
Fri Jul 26 15:44:32 CEST 2002 - jsrain@suse.cz

- fixed configuration of installed system for GRUB
- added password support for GRUB
- added boot from floppy support for GRUB
- 2.6.9

-------------------------------------------------------------------
Fri Jul 26 09:34:02 CEST 2002 - jsrain@suse.cz

- added bootloader graphical screen support for GRUB
- added other OS during installation support for GRUB
- 2.6.8

-------------------------------------------------------------------
Thu Jul 25 15:54:25 CEST 2002 - schwab@suse.de

- Fix doelilo script.

-------------------------------------------------------------------
Thu Jul 25 13:28:41 CEST 2002 - jsrain@suse.cz

- added support for GRUB configuration on running system
- added support for installing GRUB during installation process
- fixed for lilo startup (#17142)
- 2.6.7

-------------------------------------------------------------------
Mon Jul 22 12:20:57 CEST 2002 - kkaempf@suse.de

- prepare for GRUB support

-------------------------------------------------------------------
Wed Jul 17 11:28:44 CEST 2002 - arvin@suse.de

- fixed file list for i386 (use %ix86 macro)

-------------------------------------------------------------------
Fri Jul 12 12:33:34 CEST 2002 - arvin@suse.de

- use proper namespace for Args and CallFunction (#16776)

-------------------------------------------------------------------
Mon Jul  8 16:01:04 CEST 2002 - mvidner@suse.cz

- fixed Provides/Obsoletes (yast2-agent-liloconf)

-------------------------------------------------------------------
Thu Jul 04 20:50:02 CEST 2002 - arvin@suse.de

- moved non binary files to /usr/share/YaST2

-------------------------------------------------------------------
Wed Jul  3 10:38:58 CEST 2002 - lslezak@suse.cz

- fixed installation/src/ppc/agents/Makefile.am (ppc build bug)
- version 2.6.2

-------------------------------------------------------------------
Tue Jul  2 15:31:29 CEST 2002 - lslezak@suse.cz

- merged with yast2-agent-lilo, yast2-agent-prom,
  yast2-config-bootfloppy and yast2 lilo installation part
- renamed to yast2-bootloader
- version 2.6.1

-------------------------------------------------------------------
Tue Jun 25 16:57:19 CEST 2002 - lslezak@suse.cz

- addded editor for expert user
- changed ABC::`abc -> ABC::abc
- version 2.6.0

-------------------------------------------------------------------
Thu Apr 11 11:01:31 CEST 2002 - lslezak@suse.cz

- SuSE-8_0-Branch merged to the head

-------------------------------------------------------------------
Thu Mar 21 15:04:50 CET 2002 - mvidner@suse.cz

- Obsoletes yast2-config-bootloader. (#15135)
- 2.5.13

-------------------------------------------------------------------
Fri Mar 15 12:01:57 CET 2002 - dmeszar@suse.cz

- fixed #14935 (can't close with WM)

-------------------------------------------------------------------
Mon Mar  4 12:12:49 CET 2002 - dmeszar@suse.cz

- fixed bug #14100 (main dialog not hiden when exiting)
- screenshot mode implemented

-------------------------------------------------------------------
Mon Feb 18 19:29:06 CET 2002 - dmeszar@suse.cz

- fixed bug #13505 (incomplete label "Uninstall boot loader from"->
  device name is missing)
- fixed bug #13524 (broken writing of special lilo options
  (like change-rules, disk, map-drive...)

-------------------------------------------------------------------
Mon Feb 11 15:19:24 CET 2002 - dmeszar@suse.cz

- fixed restoring original settings from installation

-------------------------------------------------------------------
Tue Feb  5 13:24:57 CET 2002 - dmeszar@suse.cz

- implemented section order changing

-------------------------------------------------------------------
Mon Jan 28 17:04:55 CET 2002 - dmeszar@suse.cz

- don't read 'user_settings'

-------------------------------------------------------------------
Wed Jan 23 17:44:13 CET 2002 - dmeszar@suse.cz

- fixed rpm dependencied

-------------------------------------------------------------------
Fri Jan 11 19:38:30 CET 2002 - dmeszar@suse.cz

- fixed original lilo.conf restoring

-------------------------------------------------------------------
Sat Dec 22 18:45:31 CET 2001 - dmeszar@suse.cz

- autoinstallation adaptation
- installed linux's scanner
- 3rd param for 'select', fixed specfile

-------------------------------------------------------------------
Fri Nov  9 13:21:52 CET 2001 - dmeszar@suse.cz

- major ui changes- new startup dialog, sequence changed
- addaptation for installation

-------------------------------------------------------------------
Thu Sep 20 19:08:32 CEST 2001 - dmeszar@suse.cz

- module icon changed to 'boot.png' ;)

-------------------------------------------------------------------
Tue Sep 18 15:36:00 CEST 2001 - dmeszar@suse.cz

- module icon changed to 'lilo.png' (#10656)

-------------------------------------------------------------------
Mon Sep 17 14:01:01 CEST 2001 - dmeszar@suse.cz

- bug #10661 fixed (lilo configuration written without change !!)
- bug #10667 fixed (No section is marked as default, if there is the
    keyword 'default' missing in the lilo.conf.)

-------------------------------------------------------------------
Thu Sep 13 16:51:28 CEST 2001 - kendy@suse.cz

- Write the lilo.conf first and then run lilo (not in the reverse
  order...)
- Some unused code removed, lilo_write.ycp is not distributed.

-------------------------------------------------------------------
Mon Sep 10 14:47:28 CEST 2001 - dmeszar@suse.cz

- use Arch:: instead of user_settings

-------------------------------------------------------------------
Tue Sep  4 15:02:23 CEST 2001 - dmeszar@suse.cz

- fix #10062
- fixed the qt-IntField update bug (after creation of
  dialog the intfield doesn't show its actual value
  but shows 0 under qt)

-------------------------------------------------------------------
Fri Aug 31 13:49:03 CEST 2001 - dmeszar@suse.cz

- use 'Add other section' radio button instead of 'add windows/os2 section'
  for sparcs
- removed debug logging

-------------------------------------------------------------------
Mon Aug 27 12:54:32 CEST 2001 - dmeszar@suse.cz

- removed 'uninstall silo', 'install to boot/root' for sparcs
- sparc: if kernel image's path is /'kernel', add '/boot' as prefix
  when checking the kernel existence and description

-------------------------------------------------------------------
Mon Aug 20 16:58:35 CEST 2001 - dmeszar@suse.cz

- fixed section label displaying in summary table ("section label" - > section label)

-------------------------------------------------------------------
Mon Aug 13 17:14:39 CEST 2001 - dmeszar@suse.cz

- fixed description for other sections in summary table

-------------------------------------------------------------------
Wed Aug  8 15:09:04 CEST 2001 - dmeszar@suse.cz

- correct handling od '\' '"' chars when reading ui input fields
- fixed 'other' section removing
- section quota set to 16

-------------------------------------------------------------------
Tue Jul 31 19:07:59 CEST 2001 - dmeszar@suse.cz

- uninstall ability implemnted
- section removing fixed
- don't show 'image' option in options list of image/other section
- help text for options stripped to minimal acceptable extent
- options dialog layout changes
- option editing dialog added

-------------------------------------------------------------------
Mon Jul 30 16:49:14 CEST 2001 - dmeszar@suse.cz

- save confirm dialog added

-------------------------------------------------------------------
Thu Jul 26 18:59:25 CEST 2001 - dmeszar@suse.cz

- proof-read texts, platform dependent code added

-------------------------------------------------------------------
Thu Mar 22 09:27:24 CET 2001 - dmeszar@suse.cz

- initial version<|MERGE_RESOLUTION|>--- conflicted
+++ resolved
@@ -1,5 +1,23 @@
 -------------------------------------------------------------------
-<<<<<<< HEAD
+Mon Nov 14 14:21:16 UTC 2016 - lslezak@suse.cz
+
+- Revert the package deselection check (from 3.2.3), there is
+  a new generic solution in yast2-packager-3.2.6 for all YaST
+  modules (bsc#885496)
+
+-------------------------------------------------------------------
+Wed Nov  2 14:14:21 UTC 2016 - jreidinger@suse.com
+
+- set pmbr flag only on GPT disks (bsc#1008092)
+
+-------------------------------------------------------------------
+Tue Nov  1 11:49:05 UTC 2016 - jreidinger@suse.com
+
+- Use the system-wide locale (/etc/sysconfig/language:RC_LANG) when
+  generating the GRUB2 menu (bsc#998152)
+
+-------------------------------------------------------------------
+Tue Nov  1 11:49:05 UTC 2016 - jreidinger@suse.com
 Fri Oct 28 13:48:40 CEST 2016 - aschnell@suse.com
 
 - make simple EFI proposal work with storage-ng
@@ -10,27 +28,6 @@
 - storage-ng: removed dependency from (old) yast2-storage, even
   if it breaks some functionality.
 - 3.3.0
-=======
-Mon Nov 14 14:21:16 UTC 2016 - lslezak@suse.cz
-
-- Revert the package deselection check (from 3.2.3), there is
-  a new generic solution in yast2-packager-3.2.6 for all YaST
-  modules (bsc#885496)
-- 3.2.7
-
--------------------------------------------------------------------
-Wed Nov  2 14:14:21 UTC 2016 - jreidinger@suse.com
-
-- set pmbr flag only on GPT disks (bsc#1008092)
-- 3.2.6
-
--------------------------------------------------------------------
-Tue Nov  1 11:49:05 UTC 2016 - jreidinger@suse.com
-
-- Use the system-wide locale (/etc/sysconfig/language:RC_LANG) when
-  generating the GRUB2 menu (bsc#998152)
-- 3.2.5
->>>>>>> d812331b
 
 -------------------------------------------------------------------
 Thu Oct 13 12:26:53 UTC 2016 - jreidinger@suse.com

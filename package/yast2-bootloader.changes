--- conflicted
+++ resolved
@@ -1,14 +1,10 @@
 -------------------------------------------------------------------
-<<<<<<< HEAD
+Fri Sep 11 16:46:11 UTC 2015 - ancor@suse.com
+
+- Empty kernel command lines are now properly written (bnc#945479)
+
+-------------------------------------------------------------------
 Thu Sep 10 14:45:51 CEST 2015 - schubi@suse.de
-=======
-Fri Sep 11 16:46:11 UTC 2015 - ancor@suse.com
-
-- Empty kernel command lines are now properly written (bnc#945479)
-
--------------------------------------------------------------------
-Thu Jun  4 08:19:26 UTC 2015 - jreidinger@suse.com
->>>>>>> 1c885a60
 
 - AutoYaST configuration: Initialize libstorage and do not regard
   the installed system.

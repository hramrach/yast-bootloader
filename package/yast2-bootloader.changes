-------------------------------------------------------------------
<<<<<<< HEAD
Tue Oct 16 13:56:04 CEST 2018 - schubi@suse.de

-  Fixed path to license file. . Build error in bsc#1089829.
- 4.1.10

-------------------------------------------------------------------
Wed Aug 29 08:14:54 UTC 2018 - dgonzalez@suse.com

- Do not crash when required package is not installed (bsc#1089829)
- 4.1.9

-------------------------------------------------------------------
Wed Aug 22 16:33:37 CEST 2018 - schubi@suse.de

- Switched license in spec file from SPDX2 to SPDX3 format. 

-------------------------------------------------------------------
Tue Aug 21 10:08:21 CEST 2018 - schubi@suse.de

- Changed dir of COPYING file.

-------------------------------------------------------------------
Tue Aug 21 07:59:53 UTC 2018 - jreidinger@suse.com

- Update: Do not crash in detection of gpt disks when some disk
  disappear (bsc#1105351 )
- 4.1.8

-------------------------------------------------------------------
Wed Aug 15 07:41:01 UTC 2018 - mfilka@suse.com
=======
Tue Oct 23 14:54:29 UTC 2018 - jreidinger@suse.com

- Do not crash if an unknown device is found in a cloned configuration
  (bsc#1111236)
- 4.0.40

-------------------------------------------------------------------
Wed Sep 26 14:29:36 UTC 2018 - dgonzalez@suse.com

- Do not crash when required package is not installed (bsc#1089829)
- 4.0.39

-------------------------------------------------------------------
Fri Aug 24 07:55:49 UTC 2018 - mfilka@suse.com
>>>>>>> 87c18fa7

- bnc#1053559
  - do not crash with internal error when GRUB_TERMINAL contains
    multiple values
<<<<<<< HEAD
- 4.1.7
=======
- 4.0.38
>>>>>>> 87c18fa7

-------------------------------------------------------------------
Fri Jul 20 15:12:13 CEST 2018 - schubi@suse.de

- Update: Fixed crash while reading grub settings from installed
  system (bsc#1094031).
- 4.1.6

-------------------------------------------------------------------
Thu Jun 28 15:36:26 CEST 2018 - schubi@suse.de

- Added additional searchkeys to desktop file (fate#321043).
- 4.1.5

-------------------------------------------------------------------
Thu Jun 14 12:16:02 UTC 2018 - jreidinger@suse.com

- Warn user when updating with different boot technology
  (bsc#1081355)
- 4.1.4

-------------------------------------------------------------------
Tue Jun 12 14:02:46 UTC 2018 - jreidinger@suse.com

- Do not propose obsolete kernel parameters (bsc#1047222)
- 4.1.3

-------------------------------------------------------------------
Fri Jun  8 10:58:26 UTC 2018 - jreidinger@suse.com

- fix typo in parted path (bsc#1030620)
- 4.1.2

-------------------------------------------------------------------
Thu Jun  7 12:38:40 UTC 2018 - jreidinger@suse.com

- Use full path to parted (bsc#1030620)
- 4.1.1

-------------------------------------------------------------------
Wed May 30 06:04:06 UTC 2018 - jreidinger@suse.com

- Fix detection of GPT disk to properly set pmbr flag (bsc#1093887)
- 4.1.0

-------------------------------------------------------------------
Thu May 17 12:34:52 UTC 2018 - jreidinger@suse.com

- Extend fix for BIOS RAIDs to work with more complex setup when
  system contain also physical partitions (bsc#1092417)
- 4.0.34

-------------------------------------------------------------------
Mon May 14 07:29:05 UTC 2018 - jreidinger@suse.com

- Propose fips boot parameter if it is used for installation
  on s390 (bsc#1043029)
- 4.0.33

-------------------------------------------------------------------
Thu May 10 06:29:10 UTC 2018 - jreidinger@suse.com

- Fix installation on BIOS Raid like Intel RSTe (bsc#1091283)
- 4.0.32

-------------------------------------------------------------------
Tue May  8 14:02:52 UTC 2018 - knut.anderssen@suse.com

- Use "none" bootloader when the boot filesystem is nfs
  (bsc#1090752).
- 4.0.31

-------------------------------------------------------------------
Tue May  8 07:29:07 UTC 2018 - jreidinger@suse.com

- Make unit tests architecture agnostic (related to bsc#1091284).
- 4.0.30

-------------------------------------------------------------------
Fri May  4 12:43:44 UTC 2018 - jreidinger@suse.com

- Inform user when an unsupported bootloader is defined in the
  AutoYaST profile, display the valid values (bsc#1091284)
- 4.0.29

-------------------------------------------------------------------
Wed May  2 10:35:56 UTC 2018 - jreidinger@suse.com

- Fix test failure on s390 (no functionality change)(bsc#1091631)
- 4.0.28

-------------------------------------------------------------------
Tue Apr 24 14:36:12 UTC 2018 - jreidinger@suse.com

- Do not crash when clicking on booting during upgrade
  (bsc#1070233)
- 4.0.27

-------------------------------------------------------------------
Tue Apr 24 12:44:12 UTC 2018 - jreidinger@suse.com

- Propose net.ifnames boot parameter if it is used for installation
  on s390 (bsc#1086665)
- 4.0.26

-------------------------------------------------------------------
Tue Apr 24 08:30:10 UTC 2018 - jreidinger@suse.com

- Show understandable popup when grub2 terminal option contain
  complex string that is not yet supported (bsc#1053559)
- 4.0.25

-------------------------------------------------------------------
Wed Mar 21 11:33:54 UTC 2018 - mfilka@suse.com

- bnc#1083938
  - missing translation
- 4.0.24

-------------------------------------------------------------------
Tue Mar 20 12:32:44 UTC 2018 - jlopez@suse.com

- Fix tests to not create zero size partitions
  (part of bsc#1083887).
- 4.0.23

-------------------------------------------------------------------
Wed Mar 14 13:54:06 UTC 2018 - jreidinger@suse.com

- fix detection of kernel name for alternative raid names (it
  ensures that fix for bsc#944041 works)
- 4.0.22

-------------------------------------------------------------------
Mon Mar 12 14:43:36 UTC 2018 - jreidinger@suse.com

- Respect if custom boot is logical volume and display it
  correctly (bsc#1084815)
- 4.0.21

-------------------------------------------------------------------
Wed Mar  7 13:49:53 UTC 2018 - jreidinger@suse.com

- do not repropose configuration in autoyast confirm mode
  (bsc#1081967)
- fix setting pmbr flag in autoyast (bsc#1081967)
- 4.0.20

-------------------------------------------------------------------
Fri Feb 23 12:15:11 UTC 2018 - igonzalezsosa@suse.com

- Remove calls to the old yast2-storage layer (bsc#1071978)
- 4.0.19

-------------------------------------------------------------------
Thu Feb 15 14:25:47 UTC 2018 - jreidinger@suse.com

- fix nil exception for device with filesystem that is not mounted
  (bsc#1081018)
- 4.0.18

-------------------------------------------------------------------
Mon Feb 12 15:14:28 UTC 2018 - jreidinger@suse.com

- Detect properly that unknown device is used in bootloader
  configuration (bsc#1078713)
- 4.0.17

-------------------------------------------------------------------
Fri Feb  9 13:39:03 UTC 2018 - jlopez@suse.com

- Adapt to new MountPoint API (part of fate#318196).
- 4.0.16

-------------------------------------------------------------------
Tue Feb  6 14:48:12 UTC 2018 - jreidinger@suse.com

- Fix activating partition by UUID or label (bsc#1077427,
  bsc#1076424)
- 4.0.15

-------------------------------------------------------------------
Tue Jan 30 11:22:10 UTC 2018 - jreidinger@suse.com

- fix crash when clicking link in proposal (bsc#1078227)
- 4.0.14

-------------------------------------------------------------------
Tue Jan 16 16:51:54 UTC 2018 - jreidinger@suse.com

- fix crash for getting partition to activate when stage1 device
  is disk (bsc#1076121)
- 4.0.13

-------------------------------------------------------------------
Fri Jan 12 09:45:24 UTC 2018 - jsrain@suse.cz

- fix typo in function name (bsc#1075725)
- 4.0.12

-------------------------------------------------------------------
Tue Jan  9 07:25:09 UTC 2018 - ancor@suse.com

- Rely on the new Y2Storage::Devicegraph#find_by_any_name when
  matching udev names to their corresponding kernel device names
  (bsc#1073254).
- 4.0.11

-------------------------------------------------------------------
Wed Jan  3 12:20:05 UTC 2018 - jreidinger@suse.com

- Legacy (non-EFI) x86: Fixed multi-device booting problems
  (mostly RAID, also LVM and multipath). Now the boot loader is
  written to ALL physical devices that host the boot partition
  (or the MBR). Before, only one of them was picked and the BIOS
  could pick a different one to boot from. (bsc#1072908)
- Related UI change: "Boot Loader Location" has been simplified. We
  kept the option "Boot from Master Boot Record", but the remaining
  three options, for booting from the Boot, Root, or
  Extended partitions, have been unified to a single option
  "Boot from Partition".
- 4.0.10

-------------------------------------------------------------------
Mon Dec 11 12:41:21 UTC 2017 - jreidinger@suse.com

- fix invalidation of cache causing crash (bsc#1071931)
- 4.0.9

-------------------------------------------------------------------
Tue Dec  5 12:41:16 UTC 2017 - jreidinger@suse.com

- improve detection of md raids devices (bsc#1063957)
- 4.0.8

-------------------------------------------------------------------
Wed Nov 29 07:55:19 UTC 2017 - jreidinger@suse.com

- Prevent crash when doing backup of boot sector (bsc#1067131)
- 4.0.7

-------------------------------------------------------------------
Tue Nov 28 10:22:57 UTC 2017 - jreidinger@suse.com

- Do not propose boot from partition for md raids (bsc#1063957)
- 4.0.6

-------------------------------------------------------------------
Tue Nov 21 13:14:50 UTC 2017 - gsouza@suse.com

- use correct function to detect devices (bsc#1059757)
- improve dialog to add devices in bootloader order (bsc#1060172)
- 4.0.5

-------------------------------------------------------------------
Tue Nov  7 10:25:47 UTC 2017 - jreidinger@suse.com

- merge SLE12 SP3 fixes:
- Fix detection of upgrade of grub2 (bsc#1059603)
- Fallback to default when default section does not exists. It can
  happen during upgrade, when sections are renamed.(bsc#1059603)
- Find correct mbr device to  install grub (bsc#1039712,
  bsc#1052006)
- 4.0.4

-------------------------------------------------------------------
Fri Nov  3 10:09:39 CET 2017 - schubi@suse.de

- AutoYaST: Do not export stage1 settings anymore (boot_boot,
  boot_custom,...) (bnc#1063975)
- 4.0.3

-------------------------------------------------------------------
Fri Sep 15 11:54:25 UTC 2017 - jreidinger@suse.com

- Use always kernel name for underlaying devices detection
  (caused by fix for bsc#1057604)
- 4.0.2

-------------------------------------------------------------------
Thu Sep 14 09:14:41 UTC 2017 - jreidinger@suse.com

- fix regression to udev mapping introduced by new storage-ng
  (bsc#1057604)
- 4.0.1

-------------------------------------------------------------------
Fri Sep  8 14:48:33 UTC 2017 - jreidinger@suse.com

- make disk order dialog wider to improve readability (bsc#1055647)
- 4.0.0

-------------------------------------------------------------------
Mon Sep  4 11:44:34 UTC 2017 - jreidinger@suse.com

- Do not propose to stage1 to be installed to encrypted partition
  (bsc#1056862)
- 3.3.3

-------------------------------------------------------------------
Thu Aug 14 11:28:13 UTC 2017 - gsouza@suse.com

- Allow installation of system without grub if it will not be 
  used (bsc#1014167)
- 3.3.2

-------------------------------------------------------------------
Fri Aug 11 14:14:33 UTC 2017 - snwint@suse.com

- merge storage-ng branch to master
- note: all changes below with this date belong to the merge
- 3.3.1

-------------------------------------------------------------------
Fri Aug 11 14:14:33 UTC 2017 - snwint@suse.de

- not everything is a disk, use libstorage's partitionable instead

-------------------------------------------------------------------
Fri Aug 11 14:14:33 UTC 2017 - ancor@suse.com

- storage-ng: adapted calls to temporary y2storage_* methods, since
  they were finally removed from Y2Storage::StorageManager.

-------------------------------------------------------------------
Fri Aug 11 14:14:33 UTC 2017 - jlopez@suse.com

- storage-ng: adapt detection of PReP partition

-------------------------------------------------------------------
Fri Aug 11 14:14:33 UTC 2017 - shundhammer@suse.de

- Merged master to storage-ng branch

-------------------------------------------------------------------
Fri Aug 11 14:14:33 UTC 2017 - igonzalezsosa@suse.com

- Adapt the module to use the new storage-ng during system cloning
  (bsc#1047245)

-------------------------------------------------------------------
Fri Aug 11 14:14:33 UTC 2017 - jreidinger@suse.com

- storage-ng:
- implement detection of encrypted boot

-------------------------------------------------------------------
Fri Aug 11 14:14:33 UTC 2017 - jreidinger@suse.com

- storage-ng: use new wrapper API

-------------------------------------------------------------------
Fri Aug 11 14:14:33 UTC 2017 - jreidinger@suse.com

- storage-ng: fixed proposal to not try to install to LVM
  partition

-------------------------------------------------------------------
Fri Aug 11 14:14:33 UTC 2017 - snwint@suse.de

- storage-ng: avoid call to old libstorage

-------------------------------------------------------------------
Fri Aug 11 14:14:33 UTC 2017 - ancor@suse.com

- storage-ng: fixed proposal to work with LVM and encrypted LVM

-------------------------------------------------------------------
Fri Aug 11 14:14:33 UTC 2017 - ancor@suse.com

- storage-ng: simplify code by using a new query function in
  yast2-storage-ng (#with_name_or_partition)

-------------------------------------------------------------------
Fri Aug 11 14:14:33 UTC 2017 - ancor@suse.com

- storage-ng: fixed minimal legacy proposal to work with GPT

-------------------------------------------------------------------
Fri Aug 11 14:14:33 UTC 2017 - ancor@suse.com

- storage-ng: fixed minimal EFI proposal
- storage-ng: made minimal legacy proposal work

-------------------------------------------------------------------
Fri Aug 11 14:14:33 UTC 2017 - aschnell@suse.com

- make simple EFI proposal work with storage-ng

-------------------------------------------------------------------
Fri Aug 11 14:14:33 UTC 2017 - aschnell@suse.com

- storage-ng: removed dependency from (old) yast2-storage, even
  if it breaks some functionality.

-------------------------------------------------------------------
Fri Jun 23 09:14:05 CEST 2017 - schubi@suse.de

- AutoYaST configuration: Set StorageDevices flag disks_valid
  to true. So libstorage can scan valid disks and "/" partition
  can be found. (bnc#1046738, bnc#1043132)
- 3.3.0

-------------------------------------------------------------------
Wed Jun 14 14:54:38 UTC 2017 - jreidinger@suse.com

- Use udev device for prep partition if it is available
  (bsc#1041692)
- 3.2.22

-------------------------------------------------------------------
Mon Jun 12 11:00:48 UTC 2017 - jreidinger@suse.com

- Do not crash if all devices have defined bios_id, but none is
  the first one (bsc#1043759)
- 3.2.21

-------------------------------------------------------------------
Tue May 30 07:37:01 UTC 2017 - jreidinger@suse.com
- Repropose bootloader configuration when storage proposal is
  modified (bsc#1035746)
- 3.2.20

-------------------------------------------------------------------
Thu Apr 13 13:34:12 UTC 2017 - jreidinger@suse.com

- Add possibility to use trusted boot for EFI (FATE#315831)
- 3.2.19

-------------------------------------------------------------------
Fri Mar 24 14:17:00 UTC 2017 - jreidinger@suse.com

- Report user friendly message when no root partition is detected
  instead of internal error. (bsc#1029293)
- 3.2.18

-------------------------------------------------------------------
Wed Mar  1 17:42:18 UTC 2017 - jreidinger@suse.com

- provide more helpful error message when invalid arguments for
  serial console are provided (bsc#1012383)
- 3.2.17

-------------------------------------------------------------------
Wed Mar  1 16:42:18 UTC 2017 - jreidinger@suse.com

- propose for xen hypervisor vga parameter if framebuffer is used
  ( should fix issue with text only environment when fbdev driver
  is used )
  (FATE#322200)
- 3.2.16

-------------------------------------------------------------------
Wed Jan 25 12:57:38 UTC 2017 - mvidner@suse.com

- Implement simple_mode -> label_proposal (FATE#322328)
- 3.2.15

-------------------------------------------------------------------
Fri Jan  6 13:22:36 UTC 2017 - jreidinger@suse.com

- do not crash when switching from no bootloader to grub2 when
  grub2 package is not installed (bsc#1018280)
- 3.2.14

-------------------------------------------------------------------
Tue Jan  3 09:36:01 UTC 2017 - jreidinger@suse.com

- do not try to write legacy_boot flag for msdos partition table
  in more disks scenario when there is also GPT disk (bsc#1017776)
- 3.2.13

-------------------------------------------------------------------
Mon Dec  5 13:58:33 UTC 2016 - jreidinger@suse.com

- stop failing with new cfa ( caused by deleting nil, change
  in cfa needed for bsc#983486 )
- 3.2.12

-------------------------------------------------------------------
Wed Nov 30 08:36:28 UTC 2016 - jreidinger@suse.com

- Recommends syslinux as it is often used by generic_mbr, but it
  is not hard requirement (bsc#1004229)
- 3.2.11

-------------------------------------------------------------------
Tue Nov 22 18:38:42 UTC 2016 - jreidinger@suse.com

- Do not crash in bootloader when default mount by is set to label
  (bsc#1009493)
- 3.2.10

-------------------------------------------------------------------
Tue Nov 22 13:41:42 UTC 2016 - jreidinger@suse.com

- use proper sources when doing kexec (bsc#981434)
- 3.2.9

-------------------------------------------------------------------
Wed Nov 16 14:19:14 UTC 2016 - jreidinger@suse.com

- when protecting modification of kernel parameters by password,
  add also rd.shell=0 parameter to avoid getting into initrd shell
  (bsc#1009220)
- 3.2.8

-------------------------------------------------------------------
Mon Nov 14 14:21:16 UTC 2016 - lslezak@suse.cz

- Revert the package deselection check (from 3.2.3), there is
  a new generic solution in yast2-packager-3.2.6 for all YaST
  modules (bsc#885496)
- 3.2.7

-------------------------------------------------------------------
Wed Nov  2 14:14:21 UTC 2016 - jreidinger@suse.com

- set pmbr flag only on GPT disks (bsc#1008092)
- 3.2.6

-------------------------------------------------------------------
Tue Nov  1 11:49:05 UTC 2016 - jreidinger@suse.com

- Use the system-wide locale (/etc/sysconfig/language:RC_LANG) when
  generating the GRUB2 menu (bsc#998152)
- 3.2.5

-------------------------------------------------------------------
Thu Oct 13 12:26:53 UTC 2016 - jreidinger@suse.com

- Do not require syslinux on target system during installation
  (bsc#1004229)
- fix installation on dm raids to not use mapper device and instead
  use underlaying device (bsc#1004921)
- 3.2.4

-------------------------------------------------------------------
Fri Oct  7 12:46:18 UTC 2016 - jreidinger@suse.com

- Warn user if the packages needed for booting are deselected
  (bsc#885496)
- 3.2.3

-------------------------------------------------------------------
Thu Oct  6 08:24:51 UTC 2016 - jreidinger@suse.com

- allow user to repropose configuration if unknown udev link found
  (bnc#931291)
- 3.2.2

-------------------------------------------------------------------
Tue Oct  4 12:51:04 UTC 2016 - ancor@suse.com

- Do not crash when the user tries to enable serial console with
  blank arguments (bsc#1000629)
- 3.2.1

-------------------------------------------------------------------
Fri Sep 30 15:25:29 UTC 2016 - jreidinger@suse.com

- show popup when unsupported bootloader used on system, allowing
  user to exit yast2-bootloader or propose supported bootloader
  there (bnc#923458)
- Version bumped to 3.2.X to ease coordination of Tumbleweed,
  Leap 42.2 and SLE-12-SP2 development.
- 3.2.0

-------------------------------------------------------------------
Tue Aug 30 13:31:14 UTC 2016 - jreidinger@suse.com

- import properly device map in autoyast profile (found during
  debugging bnc#995627)
- log device map entries before written them, to allow easier
  debugging of augeas lenses failure (bnc#995627)
- 3.1.203

-------------------------------------------------------------------
Tue Aug 30 08:42:25 UTC 2016 - jreidinger@suse.com

- fix crash when activating partition on md raid (bnc#995627)
- 3.1.202

-------------------------------------------------------------------
Fri Aug 26 09:25:49 UTC 2016 - jsrain@suse.cz

- warn user if enabling TPM when not available (bsc#994556)
- 3.1.201

-------------------------------------------------------------------
Tue Aug 23 14:20:15 UTC 2016 - jreidinger@suse.com

- fix proposing generic mbr if proposed to boot from MBR
  ( found during debugging bnc#994348 )
- 3.1.200

-------------------------------------------------------------------
Mon Jul 18 14:56:27 UTC 2016 - jreidinger@suse.com

- do not fail tests when run in environment connected by serial
  console (bnc#989405)
- 3.1.199

-------------------------------------------------------------------
Wed Jul 13 08:49:50 UTC 2016 - jreidinger@suse.com

- fix writing default boot entry when it is located in grub2
  submenu (bnc#986005)
- 3.1.198

-------------------------------------------------------------------
Mon Jul 11 12:18:29 UTC 2016 - jreidinger@suse.com

- do not crash after configuration in autoyast bootloader section
  without previous cloning (bnc#985007)
- 3.1.197

-------------------------------------------------------------------
Thu Jul  7 07:51:12 UTC 2016 - jreidinger@suse.com

- set by default SECURE_BOOT to false on architectures that do not
  support it to avoid call of shim there (bnc#984895)
- 3.1.196

-------------------------------------------------------------------
Fri Jul  1 15:10:53 UTC 2016 - jreidinger@suse.com

- Optimize code for quicker run (bnc#986649)
- 3.1.195

-------------------------------------------------------------------
Wed Jun 15 12:42:08 UTC 2016 - jreidinger@suse.com

- do not activate partition on gpt disks on ppc (bnc#983194)
- 3.1.194

-------------------------------------------------------------------
Mon Jun 13 13:36:51 UTC 2016 - jreidinger@suse.com

- fix unknown method extended_partition (bnc#983062)
- 3.1.193

-------------------------------------------------------------------
Wed Jun  1 13:31:57 UTC 2016 - igonzalezsosa@suse.com

- Drop yast2-bootloader-devel-doc package (fate#320356)
- 3.1.192

-------------------------------------------------------------------
Mon May 30 08:23:24 UTC 2016 - jreidinger@suse.com

- fix unknown method error ( caused by fix for bnc#980529)
- 3.1.191

-------------------------------------------------------------------
Fri May 27 12:13:54 UTC 2016 - jreidinger@suse.com

- use proper device to setup pmbr for grub2efi (bnc#981997)
- 3.1.190

-------------------------------------------------------------------
Wed May 25 11:59:53 UTC 2016 - jreidinger@suse.com

- do not try to install grub2 on lvm on partition-less disk
  (bnc#980529)
- 3.1.189

-------------------------------------------------------------------
Tue May 24 09:00:13 UTC 2016 - jreidinger@suse.com

- run mkinitrd at the end of installation to ensure proper initrd
  even for image based installation or live install
  (bnc#977656,bnc#979719)
- 3.1.188

-------------------------------------------------------------------
Tue May 17 07:42:46 UTC 2016 - jreidinger@suse.com

- do not skip grub2 install during installation on s390
  (bnc#980250)
- 3.1.187

-------------------------------------------------------------------
Mon May 16 12:21:09 UTC 2016 - jreidinger@suse.com

- Fix storing default boot section (bnc#978366)
- Fix showing default boot section name with spaces inside
  (found during testing fix for bnc#978366)
- 3.1.186

-------------------------------------------------------------------
Mon May 16 11:41:05 UTC 2016 - jreidinger@suse.com

- do not install grub2 with --no-nvram on non-EFI systems
  (bnc#980108)
- 3.1.185

-------------------------------------------------------------------
Mon May 16 09:36:28 UTC 2016 - mvidner@suse.com

- Reintroduce Trusted Boot (FATE#316553).
- 3.1.184

-------------------------------------------------------------------
Thu May 12 15:46:49 CEST 2016 - snwint@suse.de

- fix grub2 settings for lvm encrypted boot partition (bsc#976315)
- 3.1.183

-------------------------------------------------------------------
Wed May 11 11:03:09 UTC 2016 - jreidinger@suse.com

- do not crash when stage1 is set to extended partition (thanks to
  mvidner for catch, also fix bnc#978284)
- 3.1.182

-------------------------------------------------------------------
Tue May 10 15:10:43 UTC 2016 - jreidinger@suse.com

- do not crash with uninitialized variable 'extended' (bnc#978284)
- 3.1.181

-------------------------------------------------------------------
Mon May  9 09:28:55 UTC 2016 - agraf@suse.com

- Disable secure boot on AArch64 (bsc#978157)
- Generate grub2 as removable on non-nvram efi systems (bsc#978593)
- 3.1.180

-------------------------------------------------------------------
Mon May  2 10:24:17 CEST 2016 - schubi@suse.de

- Fixed nil in custom_devices. Compact! is returning nil if no
  changes were made.
  Removed empty reject, because it is not needed anymore.
  (bnc#977945)
- 3.1.179

-------------------------------------------------------------------
Wed Apr 27 10:43:14 CEST 2016 - schubi@suse.de

- Adapted new version of bootloader to the AutoYaST configuration
  module.
  (related to FATE#317701)
- 3.1.178

-------------------------------------------------------------------
Tue Apr 26 10:27:20 CEST 2016 - schubi@suse.de

- Added requirement in proposal. (bnc#977004)
- 3.1.177

-------------------------------------------------------------------
Fri Apr 22 08:55:08 UTC 2016 - jreidinger@suse.com

- smarter prep partition proposal (bnc#970152)
- fix exception when grub.cfg is not yet generated (bnc#976534)
- 3.1.176

-------------------------------------------------------------------
Wed Apr 20 15:18:46 UTC 2016 - jreidinger@suse.com

- fix installing grub2 to underlaying devices (bnc#976315)
- 3.1.175

-------------------------------------------------------------------
Tue Apr 19 09:01:33 UTC 2016 - jreidinger@suse.com

- Improve misleading label for GRUB2 password (bnc#952633)
- 3.1.174

-------------------------------------------------------------------
Mon Apr 18 13:20:34 UTC 2016 - jreidinger@suse.com

- fix regression in installation on md raid
  (related to FATE#317701 found by openqa)
- 3.1.173

-------------------------------------------------------------------
Mon Apr 18 06:53:06 UTC 2016 - jreidinger@suse.com

- fix regression in serial console handling and cover it with
  automatic tests
  (bnc#870514 appears again)
- 3.1.172

-------------------------------------------------------------------
Thu Apr 14 15:52:10 UTC 2016 - igonzalezsosa@suse.com

- Fix error when showing order of hard disks (bsc#975514)
- 3.1.171

-------------------------------------------------------------------
Thu Apr 14 12:21:20 CEST 2016 - schubi@suse.de

- Fix: Taking modulename "Bootloader" instead of class.
  (related to FATE#317701)
- 3.1.170

-------------------------------------------------------------------
Wed Apr 13 14:14:14 UTC 2016 - jreidinger@suse.com

- Clean pending TODOs and implement bootloader API calls with new
  architecture (related to FATE#317701)
- 3.1.169

-------------------------------------------------------------------
Wed Apr 13 13:14:30 UTC 2016 - jreidinger@suse.com

- Drop preparing storage data for perl-Bootloader as it is no
  longer needed (related to FATE#317701)
- 3.1.168

-------------------------------------------------------------------
Wed Apr 13 11:14:11 UTC 2016 - jreidinger@suse.com

- Fix import of integer timeout and export of terminal symbol
  (found during testing of FATE#317701)
- 3.1.167

-------------------------------------------------------------------
Tue Apr 12 13:29:54 UTC 2016 - jreidinger@suse.com

- do not propose nor running grub2-install on bare metal POWER
  (bnc#970582)
- do not use perl-Bootloader in yast2-bootloader (FATE#317701)
- 3.1.166

-------------------------------------------------------------------
Fri Mar 23 18:09:10 UTC 2016 - dvaleev@suse.com

- Set gfxterm to console on POWER
  (bsc#911682)
- 3.1.165

-------------------------------------------------------------------
Fri Mar 11 15:22:10 UTC 2016 - dvaleev@suse.com

- include quiet in default kernel boot parameters for POWER
  (bsc#965347)
- 3.1.164

-------------------------------------------------------------------
Thu Feb 25 19:27:10 UTC 2016 - dmueller@suse.com

- include quiet in default kernel boot parameters for aarch64
- 3.1.163

-------------------------------------------------------------------
Fri Nov 27 14:46:57 CET 2015 - snwint@suse.de

- updated boot doc for prep partitions
- 3.1.162

-------------------------------------------------------------------
Fri Nov 20 07:19:26 UTC 2015 - igonzalezsosa@suse.com

- Fix AutoYaST schema to allow specification of 'vgamode',
  'xen_kernel_append' and 'failsafe_disabled' in globals section
  (bsc#954412)

-------------------------------------------------------------------
Wed Nov 18 12:10:10 UTC 2015 - mvidner@suse.com

- Fix validation of AutoYaST profiles (bsc#954412)

-------------------------------------------------------------------
Tue Nov 17 13:59:40 CET 2015 - shundhammer@suse.de

- Fixed crash in bootloader proposal if previous installation was
  on software RAID (bsc#955216)
- 3.1.161

-------------------------------------------------------------------
Wed Nov 11 11:36:29 UTC 2015 - jreidinger@suse.com

- Do not show raid0 warning for /boot on s390 and ppc architectures
  (bnc#952823)
- 3.1.160

-------------------------------------------------------------------
Fri Oct 23 13:16:59 UTC 2015 - jreidinger@suse.com

- respect original grub2 configuration when upgrade from grub2
  to grub2 (bnc#951731)
- 3.1.159

-------------------------------------------------------------------
Mon Oct 19 16:10:34 UTC 2015 - jreidinger@suse.com

- do not modify bootloader configuration during offline upgrade
  from grub2 to grub2 (bnc#950695,bnc#950162)
- 3.1.158

-------------------------------------------------------------------
Fri Oct 16 14:27:17 CEST 2015 - schubi@suse.de

- Set StorageDevices flag disks_valid to true while cloning system
  in AutoYaST. (bnc#950105)
- 3.1.157

-------------------------------------------------------------------
Thu Oct  1 12:21:31 UTC 2015 - jreidinger@suse.com

- Fix proposing stage1 location in autoyast (bnc#948258)
- 3.1.156

-------------------------------------------------------------------
Tue Sep 29 10:28:42 UTC 2015 - jreidinger@suse.com

- fix device map handling if there's no 'hd0' entry in it
  (bsc#947730) by snwint
- 3.1.155

-------------------------------------------------------------------
Mon Sep 28 15:41:45 CEST 2015 - schubi@suse.de

- Including a needed file. This is an additional fix for
  bnc#930341.
- 3.1.154

-------------------------------------------------------------------
Fri Sep 25 15:22:17 UTC 2015 - jreidinger@suse.com

- fix booting on ppc with /boot on software raid (bnc#940542)
- 3.1.153

-------------------------------------------------------------------
Thu Sep 24 08:53:00 UTC 2015 - jreidinger@suse.com

- fix one click proposal change to behave reasonable
- add warnings for missing generic_mbr or activate when really
  missing (bnc#930341)
- 3.1.152

-------------------------------------------------------------------
Wed Sep 16 08:12:28 UTC 2015 - jreidinger@suse.com

- support custom names for raids (bnc#944041)
- 3.1.151

-------------------------------------------------------------------
Tue Sep 15 12:05:28 UTC 2015 - jreidinger@suse.com

- make default distributor value empty to use default one in grub2
  (bnc#942519)
- remove distributor entry from ui. Support only changes in text
  file
- 3.1.150

-------------------------------------------------------------------
Tue Sep 15 12:04:28 UTC 2015 - jreidinger@suse.com

- fix typo when invalid architecture is used (bnc#945764)
- Do not propose bootloader stage1 location for grub2 on EFI
  (bnc#945764)
- 3.1.149

-------------------------------------------------------------------
Fri Sep 11 16:46:11 UTC 2015 - ancor@suse.com

- Empty kernel command lines are now properly written (bnc#945479)
- 3.1.148

-------------------------------------------------------------------
Thu Sep 10 14:45:51 CEST 2015 - schubi@suse.de

- AutoYaST configuration: Initialize libstorage and do not regard
  the installed system.
  (bnc#942360)
- 3.1.147

-------------------------------------------------------------------
Fri Sep  4 15:17:27 CEST 2015 - snwint@suse.de

- ensure device map has really been proposed (bsc#943749)
- when we switch to custom boot, turn off the other boot locations
  (bsc#943749)
- 3.1.146

-------------------------------------------------------------------
Thu Aug 27 13:21:25 UTC 2015 - jreidinger@suse.com

- use extended partition to boot even for non software raids
  (bnc#940765)
- for separate boot partition with btrfs prefer MBR bootloader
  location (bnc#940797)
- 3.1.145

-------------------------------------------------------------------
Tue Aug 25 07:31:56 UTC 2015 - igonzalezsosa@suse.com

- Add support for kernel parameter with multiple values
  (bsc#882082)
- 3.1.144

-------------------------------------------------------------------
Mon Aug 24 12:44:51 UTC 2015 - jreidinger@suse.com

- fix removing password protection (bnc#942867)
- 3.1.143

-------------------------------------------------------------------
Wed Aug 19 12:42:41 UTC 2015 - jreidinger@suse.com

- do not require parted on target system (bnc#937066)
- 3.1.142

-------------------------------------------------------------------
Mon Aug 17 07:44:21 UTC 2015 - jreidinger@suse.com

- avoid bootloader module stuck caused by parted prompt
  (bnc#941510)
- 3.1.141

-------------------------------------------------------------------
Fri Aug 14 15:17:16 CEST 2015 - snwint@suse.de

- as SCR hasn't been setup yet, use some trickery to read boot config (bsc #940486)
- 3.1.140

-------------------------------------------------------------------
Wed Aug  5 11:37:12 UTC 2015 - jsrain@suse.cz

- always run mkinitrd at the end of S/390 installation (bsc#933177)
- 3.1.139

-------------------------------------------------------------------
Thu Jul  9 08:54:10 UTC 2015 - jreidinger@suse.com

- fix crash when aborting during initial screen (bnc#910343)
- 3.1.138

-------------------------------------------------------------------
Tue Jul  7 12:20:21 UTC 2015 - jreidinger@suse.com

- skip MBR update on s390 (bnc#937015)
- 3.1.137

-------------------------------------------------------------------
Mon Jun 29 12:46:58 UTC 2015 - jreidinger@suse.com

- set only proper boot flags ("boot" for DOS partition table and
  legacy_boot for GPT partition table), otherwise it can confuse
  some firmware and cause booting problems (bnc#930903)
- 3.1.136

-------------------------------------------------------------------
Mon Jun 22 11:01:16 UTC 2015 - jreidinger@suse.com

- Let password protection be configurable between a restricted mode
  (cannot boot at all without password, default GRUB2 behavior)
  and an unrestricted mode (can boot but cannot edit entries, GRUB1
  behavior) (FATE#318574).
- 3.1.135

-------------------------------------------------------------------
Tue Jun 16 15:13:10 UTC 2015 - jreidinger@suse.com

- Stop adding 'Failsafe' entry to bootloader menu unless user
  manually add it (fate#317016)
- 3.1.134

-------------------------------------------------------------------
Wed Jun  3 14:42:59 UTC 2015 - jreidinger@suse.com

- do not crash in offline update in bootloader proposal(bnc#931021)
- 3.1.133

-------------------------------------------------------------------
Wed Jun  3 12:37:08 UTC 2015 - jreidinger@suse.com

- Fix cleaning of tmp file for init bootloader (bnc#926843)
- 3.1.132

-------------------------------------------------------------------
Wed Jun  3 11:44:23 UTC 2015 - jreidinger@suse.com

- Fix ignoring bootloader settings after changing them in proposal
  screen (bnc#925987)
- 3.1.131

-------------------------------------------------------------------
Tue Jun  2 12:40:05 UTC 2015 - jreidinger@suse.com

- Do not crash if system contain unpartitioned disk (bnc#930091)
- allow negative timeout to cancel automatic boot (bnc#812618)
- fix typo in help text (bnc#702664)
- 3.1.130

-------------------------------------------------------------------
Mon Jun  1 14:20:30 UTC 2015 - jreidinger@suse.com

- Don't crash when reconfiguring from grub1 to grub2 (bnc#923458)
- 3.1.129

-------------------------------------------------------------------
Wed May 20 13:35:23 CEST 2015 - dvaleev@suse.com

- Disable os-prober for Power boo#931653
- 3.1.128
-------------------------------------------------------------------
Tue Apr 14 14:50:43 CEST 2015 - schubi@suse.de

- While calling AutoYaST clone_system libStorage has to be set
  to "normal" mode in order to read mountpoints correctly.
- 3.1.127

-------------------------------------------------------------------
Thu Apr  9 13:15:02 UTC 2015 - jreidinger@suse.com

- fix abort when importing bootloader values in autoyast
  (bnc#914812)
- 3.1.126

-------------------------------------------------------------------
Wed Mar 25 08:15:01 UTC 2015 - schwab@suse.de

- Propose secure_boot by default only on x86, aarch64 is not ready yet
- 3.1.125

-------------------------------------------------------------------
Wed Feb 25 21:48:10 UTC 2015 - jreidinger@suse.com

- Fixed creation of a multipath device map
- 3.1.124

-------------------------------------------------------------------
Wed Feb 18 16:22:05 UTC 2015 - jreidinger@suse.com

- fix crash on ppc(bnc#917833)
- 3.1.123

-------------------------------------------------------------------
Tue Feb 17 13:24:26 UTC 2015 - jreidinger@suse.com

- reset flags before set new ones(bnc#848609)
- 3.1.122

-------------------------------------------------------------------
Mon Feb 16 13:57:27 UTC 2015 - jreidinger@suse.com

- ensure that there is only limited amount of disks in device map
  (bnc#917640)
- 3.1.121

-------------------------------------------------------------------
Thu Feb 12 12:45:50 UTC 2015 - jreidinger@suse.com

- fix redundancy boot proposal if there are more devices
  (bnc#917025)
- 3.1.120

-------------------------------------------------------------------
Tue Feb 10 15:24:53 UTC 2015 - ancor@suse.com

- Fixed detection for encrypted partitions (bnc#913540)
- 3.1.119

-------------------------------------------------------------------
Fri Feb  6 12:46:48 UTC 2015 - ancor@suse.com

- The unit tests are now compatible with RSpec 3 (bnc#916364)
- 3.1.118

-------------------------------------------------------------------
Wed Feb  4 13:56:13 UTC 2015 - jsrain@suse.cz

- initialize bootloader during update if proposed from scratch
  (bnc#899743)
- 3.1.117

-------------------------------------------------------------------
Tue Feb  3 15:08:09 UTC 2015 - schwab@suse.de

- Use ttyAMA instead of ttyS on aarch64
- 3.1.116

-------------------------------------------------------------------
Tue Jan 20 10:54:52 UTC 2015 - schwab@suse.de

- Use grub2-efi on aarch64
- 3.1.115

-------------------------------------------------------------------
Tue Jan 13 08:48:38 UTC 2015 - jreidinger@suse.com

- Do not crash with unsupported bootloader when resetting
  bootloader to repropose during update (bnc#912595)
- 3.1.113

-------------------------------------------------------------------
Thu Dec  4 09:47:42 UTC 2014 - jreidinger@suse.com

- remove X-KDE-Library from desktop file (bnc#899104)

-------------------------------------------------------------------
Tue Dec  2 14:52:29 UTC 2014 - jreidinger@suse.com

- fix crash when not using separate boot (found by openqa)
- 3.1.112

-------------------------------------------------------------------
Fri Nov 21 11:56:38 UTC 2014 - jsrain@suse.cz

- detect EFI directly from sysfs during live installation
  (bnc#829256)

-------------------------------------------------------------------
Tue Nov 18 12:12:59 UTC 2014 - jreidinger@suse.com

- run password encryption always locally to ensure that
  grub2-mkpasswd is there (bnc#900039)
- 3.1.111

-------------------------------------------------------------------
Tue Nov 11 08:43:27 UTC 2014 - jreidinger@suse.com

- properly align checkboxes and improve spacing (bnc#900023)
- 3.1.110

-------------------------------------------------------------------
Fri Oct 31 06:36:13 UTC 2014 - jreidinger@suse.com

- do not show useless widgets when user decided to not install
  bootloader (bnc#901060)
- 3.1.109

-------------------------------------------------------------------
Wed Oct 29 14:13:52 UTC 2014 - jreidinger@suse.com

- do not return /dev/null if cannot detect bootloader devices as it
  cause errors later

-------------------------------------------------------------------
Wed Oct 29 13:18:10 UTC 2014 - jreidinger@suse.com

- do not show warning if boot from extended partition (bnc#898023)
- 3.1.108

-------------------------------------------------------------------
Wed Oct 29 07:16:22 UTC 2014 - jreidinger@suse.com

- fix branding activation on live CD and also with kexec enabled
  (bnc#897847)
- 3.1.107

-------------------------------------------------------------------
Fri Oct 24 14:30:20 UTC 2014 - jreidinger@suse.com

- fix crash during installation if kernel parameter is not
  pre-proposed (bnc#902397)
- 3.1.106

-------------------------------------------------------------------
Wed Oct 15 11:50:20 UTC 2014 - jreidinger@suse.com

- improve usability of device map editor (bnc#900807)
- 3.1.105

-------------------------------------------------------------------
Wed Oct 15 09:43:11 UTC 2014 - jreidinger@suse.com

- ensure branding is used also during common install (bnc#901003)
- 3.1.104

-------------------------------------------------------------------
Wed Oct 15 08:54:35 UTC 2014 - jreidinger@suse.com

- fix missing widgets log entries(bnc#889169)
- 3.1.103

-------------------------------------------------------------------
Wed Oct 15 08:02:24 UTC 2014 - jreidinger@suse.com

- do not refer to info page of grub1 (bnc#878796)
- fixed an Internal Error when using password for grub2 with
  non-english locale (bnc#900358)
- 3.1.102

-------------------------------------------------------------------
Tue Oct  7 09:08:07 UTC 2014 - jreidinger@suse.com

- keep user selection for password (bnc#900026)
- fix build on ppc
- 3.1.101

-------------------------------------------------------------------
Tue Sep 30 09:30:52 UTC 2014 - jreidinger@suse.com

- use short product name to avoid truncated text on small
  resolution (bnc#873675)
- Avoid crash in clone_system on s390 (bnc#897399)
- propose missing attributes also during automatic upgrade which
  propose grub2 configuratin (bnc#897058)
- 3.1.100

-------------------------------------------------------------------
Tue Sep 30 09:15:52 UTC 2014 - jreidinger@suse.com

- move boot record backup functionality to own class to make code
  easier to understand and better tested
- 3.1.99

-------------------------------------------------------------------
Mon Sep 29 07:42:06 UTC 2014 - jreidinger@suse.com

- fix crash in lib_iface caused by typo (found by openQA and
  bnc#898878)
- fix crash when using tmpfs
- fix crash when device have explicit mount by device name
- 3.1.98

-------------------------------------------------------------------
Thu Sep 18 07:28:13 UTC 2014 - jreidinger@suse.com

- move udev mapping functionality to own class to make code easier
  to understand and better tested
- 3.1.97

-------------------------------------------------------------------
Wed Sep 17 07:42:12 UTC 2014 - jreidinger@suse.com

- pass vga mode if specified during installation
  (bnc#896300,bnc#891060)

-------------------------------------------------------------------
Mon Sep 15 14:18:20 UTC 2014 - jreidinger@suse.com

- Fix API to remove or add kernel parameter for bootloader
  (bnc#894603)

-------------------------------------------------------------------
Tue Sep  9 15:38:15 UTC 2014 - jreidinger@suse.com

- cleaning of section related code because we no longer support
  any bootloader which allows direct write of sections

-------------------------------------------------------------------
Mon Sep  8 14:03:36 UTC 2014 - jreidinger@suse.com

- switch build tool from autotools to rake
- 3.1.96

-------------------------------------------------------------------
Mon Sep  8 13:26:45 UTC 2014 - jreidinger@suse.com

- Drop remaining support for GRUB1 (fate#317700)
- 3.1.95

-------------------------------------------------------------------
Mon Sep  8 07:56:29 UTC 2014 - jreidinger@suse.com

- Avoid configuration where to MBR we want grub2 and also
  generic_mbr which can lead to unbootable configuration
  (bnc#893626)
- 3.1.94

-------------------------------------------------------------------
Thu Sep  4 12:04:09 UTC 2014 - mvidner@suse.com

- Use a more flexible rubygem requirement syntax (bnc#895069)
- 3.1.93

-------------------------------------------------------------------
Thu Sep  4 07:49:57 UTC 2014 - jreidinger@suse.com

- Do not overwrite bios_boot partition flag by boot flag leading
  to error in writing boot code (Bnc#894040)
- 3.1.92

-------------------------------------------------------------------
Wed Aug 27 07:53:45 UTC 2014 - jreidinger@suse.com

- do not reset secure boot to false at the end of installation in
  case of incapable device (bnc#892032)
- 3.1.91

-------------------------------------------------------------------
Tue Aug 26 11:37:17 UTC 2014 - jreidinger@suse.com

- fix partition activation on LVM (bnc#893449)
- fix activation device when md raid devices do not have
  recognizable bios id
- 3.1.90

-------------------------------------------------------------------
Fri Aug 15 12:27:58 CEST 2014 - snwint@suse.de

- remove nonsense check (bnc #768538)
- 3.1.89

-------------------------------------------------------------------
Fri Aug 15 10:15:49 UTC 2014 - jreidinger@suse.com

- read properly secure boot status when used from other modules
  like yast2-vm, so it adds new entry as secure boot (bnc#892032)
- 3.1.88

-------------------------------------------------------------------
Thu Aug 14 13:11:29 CEST 2014 - schubi@suse.de

- AutoYaST clone_system: Not using "next" in a ruby "reduce" call.
  (bnc#891079)
- 3.1.87

-------------------------------------------------------------------
Tue Aug 12 13:46:17 UTC 2014 - jreidinger@suse.com

- Fixed adding a crashkernel parameter to xen_append if the latter
  is missing. kdump.service would fail then (bnc#886843)
- 3.1.86

-------------------------------------------------------------------
Fri Aug  8 13:55:23 UTC 2014 - jreidinger@suse.com

- do not crash in some condition in combination of LVM and GPT
  (bnc#891070)
- 3.1.85

-------------------------------------------------------------------
Thu Aug  7 13:39:09 UTC 2014 - jreidinger@suse.com

- fix assigning priority disks to device map for LVM (bnc#890364)
- 3.1.84

-------------------------------------------------------------------
Thu Aug  7 08:32:39 UTC 2014 - jreidinger@suse.com

- workaround initrd recreation if some packages forgot during
  upgrade (bnc#889616)
- 3.1.83

-------------------------------------------------------------------
Wed Aug  6 08:59:52 UTC 2014 - jreidinger@suse.com

- ignore unknown priority device to avoid problems in corner case
  scenarios (bnc#890364)
- 3.1.82

-------------------------------------------------------------------
Tue Aug  5 09:17:20 UTC 2014 - jreidinger@suse.com

- fix assigning priority disks to device map for md raid
  (bnc#890246)
- fix choosing priority device causing bootloader crash
  (bnc#890204)
- 3.1.81

-------------------------------------------------------------------
Fri Aug  1 07:37:50 UTC 2014 - jsrain@suse.cz

- fixed bootloader installation (bnc#889770)
- 3.1.80

-------------------------------------------------------------------
Thu Jul 31 14:01:43 UTC 2014 - jreidinger@suse.com

- Disk order dialog:
  - fix non-working up button (bnc#885867)
  - fix enabling/disabling up/down buttons in various situations
  - when adding new device set focus to input field to better UX
- 3.1.79

-------------------------------------------------------------------
Thu Jul 31 12:40:37 UTC 2014 - jreidinger@suse.com

- reinit branding in upgrade of SLE-12 as it is overwritten
  (bnc#879686)
- 3.1.78

-------------------------------------------------------------------
Thu Jul 31 06:48:59 UTC 2014 - jreidinger@suse.com

- fix crash in bootloader caused by wrong device in device map
  (bnc#889670)
- 3.1.77

-------------------------------------------------------------------
Wed Jul 30 14:03:18 CEST 2014 - schubi@suse.de

- Fixed error popup for unsupported bootloader in autoyast.
  (bnc#889538)
- 3.1.76

-------------------------------------------------------------------
Wed Jul 30 08:20:59 UTC 2014 - ancor@suse.com

- Added a missing call to i18n for a string (bnc#887553)
- 3.1.75

-------------------------------------------------------------------
Wed Jul 30 06:30:40 UTC 2014 - jreidinger@suse.com

- Fix crash if during proposal some device map value is nil
  ( found by openQA )
- 3.1.74

-------------------------------------------------------------------
Tue Jul 29 09:23:34 UTC 2014 - jreidinger@suse.com

- Always use device with /boot as first device in device map to
  avoid problems with other MBRs (bnc#887808, bnc#880439)
- 3.1.73

-------------------------------------------------------------------

Mon Jul 28 07:18:47 UTC 2014 - jreidinger@suse.com

- fix proposing disabledos prober on certain products (SLES is
  affected) (bnc#884007)
- 3.1.72

-------------------------------------------------------------------
Mon Jul 28 09:14:18 CEST 2014 - snwint@suse.de

- enable secure boot by default (bnc #879486)
- 3.1.71

-------------------------------------------------------------------
Fri Jul 25 16:11:37 UTC 2014 - jreidinger@suse.com

- allow change of bootloader proposal during upgrade (bnc#887015)
- 3.1.70

-------------------------------------------------------------------
Fri Jul 25 11:48:35 UTC 2014 - jsrain@suse.cz

- code de-duplication of recent AUtoYaST fixes (bnc#885634)
- 3.1.69

-------------------------------------------------------------------
Tue Jul 22 09:00:56 UTC 2014 - jsrain@suse.cz

- initialize bootloader location configuration on AutoYaST ugprade
  (bnc#885634)
- 3.1.68

-------------------------------------------------------------------
Wed Jul 16 11:46:38 UTC 2014 - jsrain@suse.cz

- don't check dedicated /boot/zipl partition on upgrade
  (bnc#886604)
- 3.1.67

-------------------------------------------------------------------
Fri Jul 11 08:17:54 UTC 2014 - jreidinger@suse.com

- fix writing sysconfig for grub1 (bnc#885634)
- 3.1.66

-------------------------------------------------------------------
Fri Jul 11 07:11:41 UTC 2014 - mchang@suse.com

- fix secure boot widget did not function from installed system
  because bootloader not get re-installed (bnc#882124)
- 3.1.65

-------------------------------------------------------------------
Wed Jul  9 09:49:21 UTC 2014 - jreidinger@suse.com

- add check for combination of MBR, GPT, btrfs and missing
  bios_grub partitition (bnc#886143)
- 3.1.64

-------------------------------------------------------------------
Tue Jul  8 11:08:06 UTC 2014 - jreidinger@suse.com

- warn user if no location chosen for stage 1 (bnc#885208)
- 3.1.63

-------------------------------------------------------------------
Mon Jul  7 13:33:19 UTC 2014 - jreidinger@suse.com

- use only simple device map on s390 (bnc#884798, bnc#885984)
- 3.1.62

-------------------------------------------------------------------
Thu Jul  3 07:33:51 UTC 2014 - jreidinger@suse.com

- add perl-Bootloader-YAML to needed packages (BNC#885496)
- 3.1.61

-------------------------------------------------------------------
Fri Jun 27 13:31:01 UTC 2014 - jreidinger@suse.com

- do not allow to install to partition with xfs otherwise fs can be
  broken due to missing reserved space in xfs(bnc#884255)
- 3.1.60

-------------------------------------------------------------------
Fri Jun 27 12:27:05 UTC 2014 - jreidinger@suse.com

- properly install needed packages in autoinstallation
- 3.1.59

-------------------------------------------------------------------
Thu Jun 26 10:50:28 UTC 2014 - jreidinger@suse.com

- add help and translation for grub2 distributor description and
  other small localization improvements (bnc#884344)
- fix crash during propose of EFI during upgrade (bnc#884397)
- 3.1.58

-------------------------------------------------------------------
Tue Jun 24 15:10:21 UTC 2014 - jreidinger@suse.com

- respect product default configuration for os-prober enablement
  (bnc#884007)
- 3.1.57

-------------------------------------------------------------------
Wed Jun 18 14:25:19 CEST 2014 - schubi@suse.de

- Initialize variable correctly for supported bootloaders
  (bnc#883040)
- 3.1.56

-------------------------------------------------------------------
Mon Jun 16 09:22:43 UTC 2014 - jreidinger@suse.com

- Allow in autoyast only supported bootloaders (bnc#882210)
- 3.1.55

-------------------------------------------------------------------
Fri Jun 13 12:03:40 UTC 2014 - jreidinger@suse.com

- fix crash with invalid partition to activate (bnc#882592)
- 3.1.54

-------------------------------------------------------------------
Fri Jun 13 11:46:09 UTC 2014 - jsrain@suse.cz

- don't prevent installation because of BIOS IDs not detected if
  disks order reviewed by user (bnc#880439)
- 3.1.53

-------------------------------------------------------------------
Wed Jun 11 14:24:22 UTC 2014 - jreidinger@suse.com

- do not crash in autoyast (bnc#882210)
- 3.1.52

-------------------------------------------------------------------
Mon Jun  9 08:32:44 UTC 2014 - jreidinger@suse.com

- Fix reinstallation of secure boot stage 1 (bnc#875235)
- 3.1.51

-------------------------------------------------------------------
Thu Jun  5 11:00:35 UTC 2014 - jsrain@suse.cz

- adjusted wording if disk order could not be detected (bnc#880439)
- 3.1.50

-------------------------------------------------------------------
Wed Jun  4 09:10:42 UTC 2014 - jreidinger@suse.com

- remove translation of section as it is generated in GRUB2 and
  never work reliably fro GRUB1 (bnc#875819)
- 3.1.49

-------------------------------------------------------------------
Mon Jun  3 18:13:05 UTC 2014 - dvaleev@suse.com

- Setting boot flag on GPT PReP resets prep flag which leads to
   grub2-install unable to install a bootloader (bnc#880094)
- 3.1.48

-------------------------------------------------------------------
Mon Jun  2 09:07:14 UTC 2014 - jreidinger@suse.com

-  fix typo causing crash when writing pmbr flag (bnc#880893)
- 3.1.47

-------------------------------------------------------------------
Thu May 29 13:47:40 UTC 2014 - jreidinger@suse.com

- Fix crash in upgrade from SLE11
- 3.1.46

-------------------------------------------------------------------
Wed May 28 14:19:36 UTC 2014 - jreidinger@suse.com

- Remove check for iscsi boot partition (bnc#880328)
- 3.1.45

-------------------------------------------------------------------
Wed May 28 13:23:19 UTC 2014 - jreidinger@suse.com

- fix crash in summary page of installation for grub2 (bnc#880324)
- 3.1.44

-------------------------------------------------------------------
Tue May 27 11:43:45 UTC 2014 - jreidinger@suse.com

- fix crash in summary page of installation
- 3.1.43

-------------------------------------------------------------------
Tue May 27 11:06:47 UTC 2014 - mchang@suse.com

- reinstall bootloader if the settings requires it
- 3.1.42

-------------------------------------------------------------------
Tue May 27 07:48:09 UTC 2014 - jreidinger@suse.com

- Fix detection if bootloader installation failed (bnc#879883)
- 3.1.41

-------------------------------------------------------------------
Mon May 26 15:31:16 UTC 2014 - jreidinger@suse.com

- add support to set Protective MBR and use reasonable proposal
  (bnc#872054)
- 3.1.40

-------------------------------------------------------------------
Fri May 23 14:32:07 UTC 2014 - jreidinger@suse.com

- Installation Summary: do not allow change location for grub2
  on ppc and s390 (bnc#879107)
- 3.1.39

-------------------------------------------------------------------
Thu May 22 13:06:25 UTC 2014 - jreidinger@suse.com

- Report if grub2-install failed so user see quickly, that he
  cannot boot(bnc#878664)
- 3.1.38

-------------------------------------------------------------------
Fri May 16 17:10:26 CEST 2014 - snwint@suse.de

- get rid of grub in loader type selection
- 3.1.37

-------------------------------------------------------------------
Fri May 16 13:44:48 UTC 2014 - jreidinger@suse.com

- fix progress report to not show 100% and waiting to write
  bootloader (bnc#878007)
- 3.1.36

-------------------------------------------------------------------
Wed May 14 09:22:15 UTC 2014 - jreidinger@suse.com

- add new API call to work nice with grub2 kernel parameter
  configuration (bnc#869608)
- 3.1.35

-------------------------------------------------------------------
Mon May 12 12:35:51 UTC 2014 - jreidinger@suse.com

- extended sysconfig options only for grub1 to prevent confusion
  (bnc#870890)
- 3.1.34

-------------------------------------------------------------------
Tue May  6 11:20:06 UTC 2014 - jreidinger@suse.com

- reinit perl-bootloader library in update mode to force write
  configuration (bnc#876359,876355)
- 3.1.33

-------------------------------------------------------------------
Fri May  2 08:31:32 UTC 2014 - jreidinger@suse.com

- fix activating partitions with number bigger then 4 on GPT disks
  with legacy x86 boot (bnc#875757)
- 3.1.32

-------------------------------------------------------------------
Wed Apr 30 16:23:57 UTC 2014 - jreidinger@suse.com

- handle diskless nfs setup for ppc (bnc#874466)
- 3.1.31

-------------------------------------------------------------------
Tue Apr 29 19:47:03 UTC 2014 - jreidinger@suse.com

- fix reading of previous bootloader (bnc#874646)
- 3.1.30

-------------------------------------------------------------------
Tue Apr 22 08:44:57 UTC 2014 - jreidinger@suse.com

- Use correct check for partition setup for grub2 on s390
  (bnc#873951)
- 3.1.29

-------------------------------------------------------------------
Thu Apr 17 14:46:17 UTC 2014 - jreidinger@suse.com

- do not complain for missing bios order on s390(bnc#874106)
- 3.1.28

-------------------------------------------------------------------
Thu Apr 17 11:18:31 UTC 2014 - jreidinger@suse.com

- improve logging if setting kernel paramater failed to help with
  bnc#873996
- remove graphic adapter configuration on s390 (bnc#874010)
- 3.1.27

-------------------------------------------------------------------
Wed Apr 16 19:49:56 UTC 2014 - jreidinger@suse.com

- allow switching to grub2 also on ppc
- Do not raise exception for grub2efi on non-pc architectures
  (bnc#873861)
- 3.1.26

-------------------------------------------------------------------
Wed Apr 16 12:11:53 UTC 2014 - jreidinger@suse.com

- fix crash on s390 due to missing loader widget(bnc#873911)
- 3.1.25

-------------------------------------------------------------------
Tue Apr 15 10:52:27 UTC 2014 - jreidinger@suse.com

- fix proposing when proposal do not change (bnc#873620)
- 3.1.24

-------------------------------------------------------------------
Tue Apr 15 10:38:17 UTC 2014 - jreidinger@suse.com

- cleaning up deprecated code to improve stability and maintenance
  of code
- 3.1.23

-------------------------------------------------------------------
Tue Apr 15 08:33:29 UTC 2014 - mchang@suse.com

- remove error if boot directory on xfs file system (bnc#864370)
- 3.1.22

-------------------------------------------------------------------
Thu Apr 10 11:18:51 UTC 2014 - jreidinger@suse.com

- drop not-supported bootloaders except grub1
- 3.1.21

-------------------------------------------------------------------
Tue Apr  8 11:27:42 UTC 2014 - jreidinger@suse.com

- modify proposal to work also during upgrade and propose upgrade
  to grub2 (bnc#872081)
- 3.1.20

-------------------------------------------------------------------
Mon Apr  7 14:57:38 UTC 2014 - jreidinger@suse.com

- return back installation details for tweaking device map
  (bnc#872300)
- 3.1.19

-------------------------------------------------------------------
Fri Apr  4 13:05:55 CEST 2014 - snwint@suse.de

- install mokutil along with shim (bnc #808852)
- fix regular expessions (ported from bnc #743805)
- 3.1.18

-------------------------------------------------------------------
Wed Apr  2 11:26:23 UTC 2014 - jreidinger@suse.com

- fix crash on s390 (bnc#871597)
- 3.1.17

-------------------------------------------------------------------
Wed Apr  2 06:57:01 UTC 2014 - jreidinger@suse.com

- fix autoyast location proposal (bnc#869083)
- 3.1.16

-------------------------------------------------------------------
Wed Apr  2 08:36:41 CEST 2014 - snwint@suse.de

- don't question device mapping passed to us explicitly by autoyast
  (bnc #717978, bnc #870494)

-------------------------------------------------------------------
Fri Mar 28 10:17:07 UTC 2014 - jreidinger@suse.com

- improve support grub2 on non-pc architectures 
  (bnc#866912,bnc#868909)
- 3.1.15

-------------------------------------------------------------------
Fri Mar 28 04:03:54 UTC 2014 - mchang@suse.com

- fix wrong console regexp match (bnc#870514)
- 3.1.14

-------------------------------------------------------------------
Fri Mar 21 10:10:45 CET 2014 - snwint@suse.de

- fix minor typo (bnc #869324)

-------------------------------------------------------------------
Wed Mar 12 09:15:33 UTC 2014 - mchang@suse.com

- fix grub2-*-efi package not installed (bnc#867380) 
- 3.1.13

-------------------------------------------------------------------
Mon Mar 10 12:07:17 UTC 2014 - jreidinger@suse.com

- do not crash if there is no swap partition (bnc#867435)
- 3.1.12

-------------------------------------------------------------------
Mon Mar 10 08:30:40 UTC 2014 - mchang@suse.com

- fix some serial console issues (bnc#862388) (bnc#866710)
- 3.1.11

-------------------------------------------------------------------
Wed Mar  5 10:02:23 CET 2014 - snwint@suse.de

- always allow grub2 (bnc #866863)
- 3.1.10

-------------------------------------------------------------------
Tue Mar  4 16:27:11 CET 2014 - snwint@suse.de

- switch to grub2 on s390x
- support both grub2 & zipl
- drop grub & elilo support from x86
- 3.1.9

-------------------------------------------------------------------
Tue Mar  4 12:03:05 UTC 2014 - jreidinger@suse.com

- fix typo in proposal screen(bnc#866607)
- 3.1.8

-------------------------------------------------------------------
Mon Mar  3 10:06:19 UTC 2014 - jreidinger@suse.com

- fix permissions on file which contain encrypted password to be
  readable only by root(BNC#864544)(CVE#2013-4577)
- 3.1.7

-------------------------------------------------------------------
Thu Feb 27 08:32:24 UTC 2014 - jreidinger@suse.com

- Add support for password in GRUB2 (FATE#315404)
- restructure details dialog in GRUB2 to have better UX
- fix crash of GRUB2 module
- 3.1.6

-------------------------------------------------------------------
Wed Feb 12 10:18:39 UTC 2014 - jreidinger@suse.com

- rephrase bootloader proposal on summary screen (BNC#853058)
- 3.1.5

-------------------------------------------------------------------
Mon Feb 10 10:56:36 CET 2014 - snwint@suse.de

- don't ask to run yast.ssh in second stage as there's no second stage
  anymore (bnc 861537)

-------------------------------------------------------------------
Tue Jan 28 09:56:33 UTC 2014 - jreidinger@suse.com

- Fix examining MBR
- 3.1.4

-------------------------------------------------------------------
Tue Jan 14 10:37:06 UTC 2014 - jreidinger@suse.com

- handle problematic conversion of perl undef in perl-json
  (bnc#858461)
- fix "undefined method `split' for true:TrueClass" with grub2-efi
  (bnc#855568) ( thanks lpechacek )
- always use local parted. It allows to have target system without parted.
- 3.1.3

-------------------------------------------------------------------
Tue Nov  5 13:55:05 CET 2013 - locilka@suse.com

- Using 'Kernel' Yast library for handling modules loaded on boot
  (bnc#838185)
- 3.1.2

-------------------------------------------------------------------
Tue Nov  5 11:05:12 CET 2013 - snwint@suse.de

- use pbl-yaml script to communicate with perl-Bootloader
- 3.1.1

-------------------------------------------------------------------
Wed Sep 18 12:27:52 UTC 2013 - lslezak@suse.cz

- do not use *.spec.in template, use *.spec file with RPM macros
  instead
- 3.1.0

-------------------------------------------------------------------
Fri Aug 23 13:37:42 CEST 2013 - snwint@suse.de

- desktop files now also for s390
- 3.0.3

-------------------------------------------------------------------
Tue Aug  6 19:50:43 UTC 2013 - lslezak@suse.cz

- removed obsolete BuildRequires: yast2 and yast2-core
- 3.0.2

-------------------------------------------------------------------
Thu Aug  1 14:52:09 UTC 2013 - lslezak@suse.cz

- move the development documentation to devel-doc subpackage
- removed obsolete BuildRequires, not needed anymore:
  docbook-xsl-stylesheets doxygen gcc-c++ libxslt perl-Bootloader
  perl-gettext perl-XML-Writer sgml-skel swig update-alternatives
  libtool yast2-installation yast2-packager yast2-perl-bindings
  yast2-pkg-bindings yast2-storage yast2-testsuite
- 3.0.1

-------------------------------------------------------------------
Wed Jul 31 08:27:20 UTC 2013 - yast-devel@opensuse.org

- converted from YCP to Ruby by YCP Killer
  (https://github.com/yast/ycp-killer)
- version 3.0.0

-------------------------------------------------------------------
Fri Jun 14 11:55:44 CEST 2013 - snwint@suse.de

- remove limal reference
- 2.24.1

-------------------------------------------------------------------
Wed Mar  6 17:21:06 CET 2013 - snwint@suse.de

- set secureboot default to firmware status
- 2.23.12

-------------------------------------------------------------------
Mon Feb 25 16:33:16 CET 2013 - snwint@suse.de

- support uefi secureboot
- Propose grub2 theme path
- 2.23.11

-------------------------------------------------------------------
Mon Feb  4 15:05:47 CET 2013 - snwint@suse.de

- write gpt bootcode on gpt disks (fate #313880)
- fix initrd selection due to initrd-*-kdump in our new kernel packages
- take boot code from syslinux instead of master-boot-code package
- 2.23.10

-------------------------------------------------------------------
Mon Feb  4 13:42:36 CET 2013 - snwint@suse.de

- fix automake file
- 2.23.9

-------------------------------------------------------------------
Fri Jan 11 17:17:18 CET 2013 - snwint@suse.de

- jsuchome: /sbin/SuSEconfig call removed
- mchang: some bug fixing and improve grub2's summary
- 2.23.8

-------------------------------------------------------------------
Thu Aug 30 12:13:29 CEST 2012 - mchang@suse.com

- remove vga=ask
- add option to disable os-prober

-------------------------------------------------------------------
Fri Jul 13 15:40:46 CEST 2012 - mchang@suse.com

- support failsafe kernel parameters
- use product name in distributor
- rearrange widgets in dialog
- fix redundant kernel append
- 2.23.7

-------------------------------------------------------------------
Mon Jul  9 13:08:29 CEST 2012 - ug@suse.de

- fixed rnc schema file (bnc#752450)
- 2.23.6

-------------------------------------------------------------------
Wed Jul  4 09:44:00 CEST 2012 - mchang@suse.de

- set leagcy grub as default for xen pv guest
- use 'auto' for default gfxmode
- replace background with theme
- support editing GRUB_DISTRIBUTOR
- make vgamode widget wider
- 2.23.5

-------------------------------------------------------------------
Mon Jun  4 15:51:19 CEST 2012 - mchang@suse.com

- support console related global options gfxterm, serial, gfxbackground
  and gfxmode
- 2.23.4

-------------------------------------------------------------------
Tue Apr 24 15:06:19 CEST 2012 - snwint@suse.de

- don't do kexec on hyper-v (bnc#732693)
- 2.23.3

-------------------------------------------------------------------
Mon Apr 23 12:40:24 CEST 2012 - mchang@suse.com

- add "Boot Loader Options" dialog for grub2-efi that provides widgets for
  manipulating global options. These options include timeout, vgamode,
  append and default.
- add widgets for enabling serial console and specify it's arguments on
  "Boot Loader Options" dialog.
- add "Boot Loader Options" dialog for grub2 that provides widgets for
  manipulating global options. These options include activate, generic_mbr,
  timeout, vgamode, append and default.
- 2.23.2

-------------------------------------------------------------------
Mon Apr 23 11:35:06 CEST 2012 - snwint@suse.de

- adapted ssh command for 2nd stage ssh installation (bnc#745340)

-------------------------------------------------------------------
Thu Mar 22 10:56:28 UTC 2012 - mchang@suse.com

- add kernel parameters (detected necessary and user specfied one during
  installation) to grub2's config file (bnc#752939)
- 2.23.1

-------------------------------------------------------------------
Thu Mar 22 10:56:28 UTC 2012 - mchang@suse.com

- add new grub2-efi module to support booting on UEFI firmware.

-------------------------------------------------------------------
Wed Mar 14 15:43:44 CET 2012 - aschnell@suse.de

- adapted ssh command for 2nd stage ssh installation (bnc#745340)

-------------------------------------------------------------------
Mon Mar  5 14:42:10 CET 2012 - mchang@suse.com

- add basic grub2 support that only handles installs
- 2.23.0

-------------------------------------------------------------------
Fri Jan 13 11:31:51 CET 2012 - jsuchome@suse.cz

- added GfxMenu::Update to the client, so calling does not require
  package dependency (bnc#730391)
- 2.22.0

-------------------------------------------------------------------
Fri Nov 25 12:17:41 UTC 2011 - coolo@suse.com

- add libtool as buildrequire to avoid implicit dependency

-------------------------------------------------------------------
Fri Oct 21 15:34:43 CEST 2011 - snwint@suse.de

- yast2-storage uses fake uuids for btrfs handling; adjust our
  code (bnc #707450)
- 2.21.2

-------------------------------------------------------------------
Tue Oct 18 13:44:46 CEST 2011 - snwint@suse.de

- fix bootloader package handling (bnc #716404)
- 2.21.1

-------------------------------------------------------------------
Tue Oct  4 10:06:56 UTC 2011 - cfarrell@suse.com

- license update: GPL-2.0+
  SPDX format

-------------------------------------------------------------------
Mon Sep 26 12:54:57 CEST 2011 - visnov@suse.cz

- set dialog title
- 2.21.0 

-------------------------------------------------------------------
Wed Sep 21 12:37:32 CEST 2011 - snwint@suse.de

- revert kernel-*-base change
- 2.20.5

-------------------------------------------------------------------
Wed Sep 21 11:55:12 CEST 2011 - snwint@suse.de

- enable resume for s390x (bnc #692606)
- kernel images are in kernel-*-base package
- 2.20.4

-------------------------------------------------------------------
Mon Sep 19 17:14:01 CEST 2011 - snwint@suse.de

- s390x: add hvc_iucv=8 to boot options (bnc #718089)
- 2.20.3

-------------------------------------------------------------------
Fri Sep 16 15:27:09 CEST 2011 - snwint@suse.de

- fix typo
- 2.20.2

-------------------------------------------------------------------
Fri Aug  5 12:30:54 CEST 2011 - tgoettlicher@suse.de

- fixed .desktop file (bnc #681249)

-------------------------------------------------------------------
Mon Mar 21 14:26:51 CET 2011 - jreidinger@suse.de

- fix detection of other linux partitions (BNC#675224)

-------------------------------------------------------------------
Tue Feb 22 11:30:20 UTC 2011 - jreidinger@novell.com

- during probe of partitions don't try to mount encrypted one
  (bnc#673906)
- 2.20.1

-------------------------------------------------------------------
Mon Jan 10 12:56:07 UTC 2011 - jreidinger@novell.com

- add missing file to tarball

-------------------------------------------------------------------
Thu Dec 30 08:52:36 UTC 2010 - jreidinger@novell.com

- allow to not specify vga mode for boot (bnc#643984)
- improve help text for menu section (bnc#621290)
- explicitelly  mention variables to compare to avoid problems with nil
  value (consider nil as false)
- number of partition can be integer so always convert it to string
- more explanation for warning messages with hint how to solve it
- 2.19.16

-------------------------------------------------------------------
Wed Jun  2 17:06:53 CEST 2010 - juhliarik@suse.cz

- added update of fix for (bnc#604401)
- 2.19.15 

-------------------------------------------------------------------
Wed May 19 09:57:34 CEST 2010 - juhliarik@suse.cz

- added xen boot section as default during installation on 
  PV guest (bnc#604401)
- 2.19.14

-------------------------------------------------------------------
Thu May  6 13:15:18 CEST 2010 - juhliarik@suse.cz

- added patch for (bug#448883)
- 2.19.13

-------------------------------------------------------------------
Tue Apr 13 14:15:33 CEST 2010 - juhliarik@suse.cz

- added fix for troubles with using uuid names (bnc#594482)
- 2.19.12

-------------------------------------------------------------------
Thu Apr  8 15:55:40 CEST 2010 - juhliarik@suse.cz

- added patch for enable/disable SELinux (fate#309275)
- 2.19.11

-------------------------------------------------------------------
Wed Mar 31 12:09:27 CEST 2010 - juhliarik@suse.cz

- added fix for sending empty "boot_custom" (bnc#589433)
- 2.19.10

-------------------------------------------------------------------
Tue Mar 23 11:00:00 CET 2010 - juhliarik@suse.cz

- added fix for checking custom boot partition (bnc#588770)
- 2.19.9 

-------------------------------------------------------------------
Tue Mar 16 17:35:52 CET 2010 - juhliarik@suse.cz

- added fix for adding XEN section on IA64 (bnc#588609) 

-------------------------------------------------------------------
Tue Mar  9 16:17:10 CET 2010 - juhliarik@suse.cz

- added fix for using device map in autoyast profile (bnc#585824)
- 2.19.8 

-------------------------------------------------------------------
Fri Feb 26 10:20:10 CET 2010 - juhliarik@suse.cz

- added fix for creating sysconfig directory file (bnc#583088)
- 2.19.7

-------------------------------------------------------------------
Mon Feb 22 12:10:48 CET 2010 - juhliarik@suse.cz

- added fix for detection of UEFI (bnc#581213)
- 2.19.6 

-------------------------------------------------------------------
Thu Feb 11 16:16:12 CET 2010 - juhliarik@suse.cz

- added fix for calling mkinitrd if vga is "normal" (bnc#292013)
- 2.19.5 

-------------------------------------------------------------------
Thu Feb 11 13:36:28 CET 2010 - juhliarik@suse.cz

- added fix for using persistent device names (bnc#533782) 

-------------------------------------------------------------------
Thu Feb 11 12:13:19 CET 2010 - juhliarik@suse.cz

- added fix for using encrypted swap partition (bnc#577127)
- 2.19.4

-------------------------------------------------------------------
Thu Feb 11 10:55:21 CET 2010 - juhliarik@suse.cz

- added fix for detection of QEMU (bnc#571850)
- 2.19.3 

-------------------------------------------------------------------
Wed Feb 10 13:49:32 CET 2010 - juhliarik@suse.cz

- added fix for adding crashkernel option to XEN kernel 
  (bnc#578545)

-------------------------------------------------------------------
Tue Feb  9 16:30:04 CET 2010 - juhliarik@suse.cz

- solved problem with wrtting to floppy (bnc#539774) 

-------------------------------------------------------------------
Tue Feb  9 16:03:31 CET 2010 - juhliarik@suse.cz

- added fix for deleting Custom Boot Partition (bnc#544809)
- 2.19.2 

-------------------------------------------------------------------
Thu Jan 28 16:08:30 CET 2010 - juhliarik@suse.cz

- added commnets for using options in /etc/sysconfig/bootloader
  (bnc#511319)
- 2.19.1

-------------------------------------------------------------------
Wed Jan 13 18:56:03 CET 2010 - kmachalkova@suse.cz

- Adjusted .desktop file(s) to wrap /sbin/yast2/ calls in xdg-su
  where root privileges are needed, removed X-KDE-SubstituteUID key 
  (bnc#540627)

-------------------------------------------------------------------
Tue Jan 12 13:07:25 CET 2010 - juhliarik@suse.cz

- added fix for data in device.map if MD RAID from Intel is used
  (bnc#568837) 
- 2.19.0

-------------------------------------------------------------------
Wed Dec  9 11:39:18 CET 2009 - juhliarik@suse.cz

- added patch for KMS (bnc#561566) 

-------------------------------------------------------------------
Mon Dec  7 14:26:19 CET 2009 - juhliarik@suse.cz

- added fix for problem with characters in name (bnc#558542) 

-------------------------------------------------------------------
Fri Dec  4 16:14:07 CET 2009 - juhliarik@suse.cz

- added fix for section name mismatch in lilo.conf for PPC
  (bnc#441051)

-------------------------------------------------------------------
Tue Oct 13 15:41:07 CEST 2009 - juhliarik@suse.cz

- deleted handling of luks_root and updating initrd for encrypted
  "/" (bnc#528474)
- 2.18.17 

-------------------------------------------------------------------
Mon Sep 21 10:40:13 CEST 2009 - juhliarik@suse.cz

- added fix for missing persistent device names in mapping for
  perl-Bootloader (bnc#534905A)
- 2.18.16 

-------------------------------------------------------------------
Thu Sep 17 12:43:53 CEST 2009 - juhliarik@suse.cz

- added fix for typy in help (bnc#532904) 

-------------------------------------------------------------------
Fri Sep  4 17:50:39 CEST 2009 - juhliarik@suse.cz

- fixed type (bnc#535442) 

-------------------------------------------------------------------
Thu Sep  3 13:27:09 CEST 2009 - juhliarik@suse.cz

- added fixed in help text convert "XEN" to "Xen" (bnc#532512)

-------------------------------------------------------------------
Thu Sep  3 13:10:07 CEST 2009 - juhliarik@suse.cz

- added fix for editing boot section (bnc#535739) 
- 2.18.15

-------------------------------------------------------------------
Thu Aug  6 10:31:03 CEST 2009 - juhliarik@suse.cz

- added support for enable SELinux (fate#305557)
- 2.18.14 

-------------------------------------------------------------------
Tue Aug  4 16:52:57 CEST 2009 - juhliarik@suse.cz

- added support for redundancy md array (fate#305008)
- 2.18.13

-------------------------------------------------------------------
Fri Jul 31 11:55:40 CEST 2009 - aschnell@suse.de

- adapted to changes in yast2-storage
- 2.18.12

-------------------------------------------------------------------
Tue Jul 28 13:21:34 CEST 2009 - juhliarik@suse.cz

- added support for luks_root also to xen sections with kernel-xen 

-------------------------------------------------------------------
Tue Jul 28 10:29:13 CEST 2009 - juhliarik@suse.cz

- reorganize UI widgets in GRUB global options 

-------------------------------------------------------------------
Mon Jul 27 15:48:32 CEST 2009 - juhliarik@suse.cz

- added support for enable/disable acoustinc signals (fate#305403)
- 2.18.11 

-------------------------------------------------------------------
Fri Jul 24 14:54:16 CEST 2009 - juhliarik@suse.cz

- added support for encrypted disk (fate#305633)
- 2.18.10 

-------------------------------------------------------------------
Mon Jul 20 16:51:05 CEST 2009 - juhliarik@suse.cz

- added client bootloader_preupdate it takes care about calling 
  Storage::Update() (bnc#414490)
- added fix for using iscsi disk (bnc#393928)
- updated help text (bnc#511007)
- enabled change bootloader settings via one-click in installation
  summary (fate#303643)
- deleted warning message about using ext4
- updated proposal and using checkboxes Boot from Boot Partition
  and Boot from Extended Partition
- 2.18.9

-------------------------------------------------------------------
Mon Jun  8 10:37:27 CEST 2009 - jsrain@suse.cz

- do not add 'ide=nodma' to failsafe kernel parameter (bnc#510784)

-------------------------------------------------------------------
Mon May 25 16:23:55 CEST 2009 - jreidinger@suse.cz

- refactor Update code (update between products)

-------------------------------------------------------------------
Wed May 20 14:20:57 CEST 2009 - juhliarik@suse.cz

- fixed additional options for memory test section (bnc#396150)
- fixed problems with empty settings in autoyast profile for 
  memory test section (bnc#390659)
- fixed problem with custom (disable) gfxmenu option in autoyast
  profile (bnc#380509) 
- fixed deleting gfxmenu option if there is defined serial console
  (bnc#346576)
- added support check for ext4 (fate#305691)
- 2.18.8

-------------------------------------------------------------------
Mon May 18 17:45:52 CEST 2009 - juhliarik@suse.cz

- added fix for changing device map in y2-bootloader (bnc#497944)
- added warning message if there is not valid configuration for
  soft-raid (bnc#501043) 

-------------------------------------------------------------------
Thu May  7 10:05:02 CEST 2009 - juhliarik@suse.cz

- added fix for checking soft-raid devices in device.map
  (bnc#494630)
- added fix for changing device map in y2-bootloader (bnc#497944)
- 2.18.7

-------------------------------------------------------------------
Tue Apr 28 16:48:12 CEST 2009 - juhliarik@suse.cz

- added updated patch from IBM and reipl (bnc#471522) 

-------------------------------------------------------------------
Tue Apr 28 16:37:43 CEST 2009 - juhliarik@suse.cz

- disable checking thinkpad sequence in MBR also save content of 
  MBR (bnc#464485) 

-------------------------------------------------------------------
Wed Apr 22 15:47:26 CEST 2009 - jreidinger@suse.cz

- code clean
- add interface for new perl-Bootloader MBR tools 
- add missing short-cuts for widgets

-------------------------------------------------------------------
Thu Apr 16 14:52:23 CEST 2009 - juhliarik@suse.cz

- added fix for commandline interface (bnc#479069) 

-------------------------------------------------------------------
Wed Apr 15 11:31:40 CEST 2009 - juhliarik@suse.cz

- added back function setKernelParam (bnc#495048)
- 2.18.6 

-------------------------------------------------------------------
Tue Apr 14 13:25:52 CEST 2009 - juhliarik@suse.cz

- updated timeout for ppc and elilo both to seconds
- 2.18.5 

-------------------------------------------------------------------
Tue Apr 14 11:44:43 CEST 2009 - juhliarik@suse.cz

- added fix for troubles with analyse of MBR on soft riad 
  (bnc#483797) 

-------------------------------------------------------------------
Fri Apr 10 15:18:33 CEST 2009 - juhliarik@suse.cz

- added fix for problem with special chars in menu.lst (bnc#456362) 

-------------------------------------------------------------------
Fri Apr 10 14:15:02 CEST 2009 - juhliarik@suse.cz

- added fix for troubles with help in boot menu (bnc#384768) 

-------------------------------------------------------------------
Tue Apr  7 15:50:12 CEST 2009 - juhliarik@suse.cz

- refactoring UI is done (fate#305268)
- fixed problem with providing vga modes list in grub(bnc#362517)
- fixed troubles with short input field for devices (bnc#396387)
- fixed problem with setup of password for grub 
  (bnc#407887,#433854,#450470)
- fixed problem with keyboard shortcuts (bnc#414989)
- setup for console in grub was rewritten (bnc#431515)
- 2.18.4 

-------------------------------------------------------------------
Mon Feb 16 14:42:56 CET 2009 - juhliarik@suse.de

- added fix for problem with wrong init for storage library 
  (bnc#464090)
- updated fix for increase performance on huge machine (bnc#468922)
- added fix for checking GPT and using the 4th partition for 
  booting (bnc#474854)
- added quit booting "splash=silent quiet" (bnc#475194)
- updated change log for using convention (bnc#no,fate#no etc.)
- 2.18.3

-------------------------------------------------------------------
Mon Feb  9 15:42:12 CET 2009 - juhliarik@suse.de

- added fix for using buttons (bnc#440553)
- added fix for checking boot device on mac machines (bnc#343670)
- 2.18.2 

-------------------------------------------------------------------
Wed Feb  4 14:50:21 CET 2009 - juhliarik@suse.cz

- added fix for problem with unnecessary popup mesage for writting
  bootloader to floppy (bnc#333459)
- added fix meesage about writting bootloader to floppy includes 
  "Cancel" button (bnc#433348)
- changed text about using XFS there is used "may not" insted of 
  "will not" (bug#449823)  
- updated help text
- 2.18.1

-------------------------------------------------------------------
Wed Feb  4 12:15:21 CET 2009 - juhliarik@suse.cz

- added fix for finding the smallest partition on pmac machine
  (bnc#459860)
- updated function Dev2MountByDev() which can run long time if
  machine included huge number of disks (bnc#468922)
- added fix for problem with adding boot entry to EFI if
  installation run on different disk but with same boot partition
  (bnc#450682)
- added fix for using translated text in bootloader e.g. Image,
  Other (bug#445999)
- 2.18.0

-------------------------------------------------------------------
Tue Jan 20 14:11:38 CET 2009 - juhliarik@suse.cz

- added fix for problem with calling parted each time when
  yast2-bootloader is called (bnc#461613,#357290) 

-------------------------------------------------------------------
Thu Jan 15 15:28:38 CET 2009 - juhliarik@suse.cz

- added fix for problem with lines_cache_id == "" -it is cause of
  error output from perl-Bootloader (bnc#464098) 

-------------------------------------------------------------------
Wed Jan 14 13:59:14 CET 2009 - juhliarik@suse.cz

- added fix for changing EFI label in running system (bnc#269198)
- added fix for problem with primary language in GRUB (bnc#447053) 

-------------------------------------------------------------------
Thu Dec 11 17:43:40 CET 2008 - juhliarik@suse.cz

- added fix for problem with autoinstallation and powerlilo 
  (bnc#439674)
- added fix for (bnc#450506) root=kernelname
- added fix for problem with adding kernel to proposal (SLERT)
  (bnc#450153) 
- 2.17.46

-------------------------------------------------------------------
Mon Dec  8 15:41:43 CET 2008 - juhliarik@suse.cz

- added fix for problem with installation if boot device is NFS
  (bnc#440183) 

-------------------------------------------------------------------
Sun Dec  7 14:45:22 CET 2008 - juhliarik@suse.cz

- deleted support of detail settings for trustedgrub because it is
  not supporeted by trustedgrub package 

-------------------------------------------------------------------
Thu Dec  4 09:34:22 CET 2008 - juhliarik@suse.cz

- 2.17.45 

-------------------------------------------------------------------
Tue Dec  2 16:28:27 CET 2008 - juhliarik@suse.cz

- added fix for onetime boot if default is windows (bnc#339024) 

-------------------------------------------------------------------
Tue Dec  2 15:35:30 CET 2008 - juhliarik@suse.cz

- updated heuristic for adding other OS to menu.lst for GRUB 
  (bnc#448010) 

-------------------------------------------------------------------
Mon Dec  1 16:07:54 CET 2008 - juhliarik@suse.cz

- added fix for proposal if MBR include Vista code and "/" is on
  logical partition (bnc#450137)
- added update of handling serial console (bnc#449726)
- 2.17.44

-------------------------------------------------------------------
Mon Dec  1 14:32:09 CET 2008 - juhliarik@suse.cz

- added fix for problem with multipath (bnc#448110)
- added fix for problem with cloning boot sections (bnc#450190) 

-------------------------------------------------------------------
Thu Nov 27 18:55:11 CET 2008 - juhliarik@suse.cz

- added fix for problem with missing "console" (bnc#449726) 
- 2.17.43

-------------------------------------------------------------------
Thu Nov 27 16:46:21 CET 2008 - juhliarik@suse.cz

- deleted fix for (bnc#439674) - it fix problem with proposal of 
  globals on PPC (bnc#449747)
- 2.17.42

-------------------------------------------------------------------
Wed Nov 26 16:58:21 CET 2008 - juhliarik@suse.cz

- 2.17.41 

-------------------------------------------------------------------
Wed Nov 26 13:26:21 CET 2008 - juhliarik@suse.cz

- added fix for problem with "boot" in lilo.conf (bnc#449062) 

-------------------------------------------------------------------
Tue Nov 25 15:37:01 CET 2008 - juhliarik@suse.cz

- added fix for problem with changed default section (bnc#446555) 

-------------------------------------------------------------------
Tue Nov 25 10:51:12 CET 2008 - jsrain@suse.cz

- write correct language list in /boot/message (bnc#447053)

-------------------------------------------------------------------
Tue Nov 25 10:05:30 CET 2008 - juhliarik@suse.cz

- added fix for recreating device map (bnc#438243)
- updated proposal if boot device is on logical partition 
  (bnc#279837#c53) 

-------------------------------------------------------------------
Mon Nov 24 15:54:41 CET 2008 - juhliarik@suse.cz

- updated proposal of bootloader (bnc#279837#c53)
- added fix for recreating device map if storage change settings
  (bnc#438243)

-------------------------------------------------------------------
Fri Nov 21 12:11:27 CET 2008 - juhliarik@suse.cz

- updated fix for checking if boot entry exist in EFI (bnc#438215)
- 2.17.40 

-------------------------------------------------------------------
Wed Nov 19 13:50:35 CET 2008 - juhliarik@suse.cz

- added fix for problem with writing default kernel args to 
  /etc/sysconfig/bootloader (bnc#440125) 
-2.17.39 

-------------------------------------------------------------------
Wed Nov 12 12:26:47 CET 2008 - juhliarik@suse.cz

- deleted adding beep for booting (bnc#439328) 
- 2.17.38

-------------------------------------------------------------------
Wed Nov 12 10:55:10 CET 2008 - juhliarik@suse.cz

- added fix for problem with missing boot_* in globals (bnc#439674)

-------------------------------------------------------------------
Mon Nov 10 14:46:36 CET 2008 - juhliarik@suse.cz

- added fix for problem with disabled button for detail settings of
  trusted GRUB (bnc#442706)
- added calling function Pkg::SourceProvideFile() (bnc#409927)
- 2.17.37  

-------------------------------------------------------------------
Fri Nov  7 10:29:26 CET 2008 - juhliarik@suse.cz

- added fix for writing crashkernel to bootloader from kdump on ppc
  (bnc#441547)
- added fix for double boot entry twice by efibootmgr (bnc#438215)
- added fix for using fix_chs (bnc#367304)
- 2.17.36 

-------------------------------------------------------------------
Fri Oct 31 12:49:14 CET 2008 - juhliarik@suse.cz

- added better proposal checking elilo ,lilo
- added fix for typo (bnc#439030)
- added fix for selectinf "none" bootloader (bnc#438976)
- 2.17.35 

-------------------------------------------------------------------
Mon Oct 27 12:45:44 CET 2008 - juhliarik@suse.cz

- updated checking of boot device s not on XFS (bnc#438757)
- added fix for problem with generic boot code (bnc#438752) 
- 2.17.34

-------------------------------------------------------------------
Mon Oct 27 10:39:37 CET 2008 - jsrain@suse.cz

- updated method of ThinkPad MBR detection
- 2.17.33

-------------------------------------------------------------------
Mon Oct 27 10:21:57 CET 2008 - juhliarik@suse.cz

- added fix for using persistent device name in lilo (bnc#437764)
- 2.17.32

-------------------------------------------------------------------
Fri Oct 24 14:25:23 CEST 2008 - juhliarik@suse.cz

- added fix for problem with converting lilo to grub during update
  system
- added fix - deleting read-only option for elilo (bnc#438276) 

-------------------------------------------------------------------
Thu Oct 23 14:25:18 CEST 2008 - juhliarik@suse.cz

- added fix for broken titles in lilo (bnc#437693)  

-------------------------------------------------------------------
Tue Oct 21 18:35:31 CEST 2008 - juhliarik@suse.cz

- update for bug with deleting boot section (bnc#436890)
- 2.17.31

-------------------------------------------------------------------
Tue Oct 21 12:01:31 CEST 2008 - juhliarik@suse.cz

- added fix for problem with deleting all boot section for elilo
  (bnc#436890)
- added fox for problem with XEN boot section in domU (bnc#436899)
- 2.17.30

-------------------------------------------------------------------
Fri Oct 17 14:58:02 CEST 2008 - juhliarik@suse.cz

- added fix for adding language to GRUB (bnc#429287)
- 2.17.29

-------------------------------------------------------------------
Thu Oct 16 15:24:21 CEST 2008 - juhliarik@suse.cz

- added fix for using autoyast profil from SLES9 (bnc#344659)

-------------------------------------------------------------------
Thu Oct 16 10:05:03 CEST 2008 - juhliarik@suse.cz

- added fix for handling mounpoints (bnc#431977)

-------------------------------------------------------------------
Wed Oct 15 12:51:29 CEST 2008 - juhliarik@suse.cz

- added fix to proposal with "/" on logical partition (bnc#259050)

-------------------------------------------------------------------
Wed Oct 15 12:21:51 CEST 2008 - jsrain@suse.cz

- handle multipath devices properly when creating device map
  (bnc#433092)
- 2.17.28

-------------------------------------------------------------------
Mon Oct 13 16:40:11 CEST 2008 - juhliarik@suse.cz

- added fix for translation labes for ELILO (bnc#151486)
- added fix for typo in help text (bnc#433424)
- added fix for problem with device names in live CD installation
  (bnc#432699) 
- 2.17.27

-------------------------------------------------------------------
Fri Oct 10 14:50:31 CEST 2008 - jsrain@suse.cz

- fixed bootloader proposal in mixed standalone disk and BIOS-RAID
  environments (bnc#433092)
- issue a warning if /boot directory is on XFS on x86 boot
  architecture (bnc#429042)

-------------------------------------------------------------------
Wed Oct  8 15:32:09 CEST 2008 - juhliarik@suse.cz

- added fix for handling nil from function InitializeBootloader()

-------------------------------------------------------------------
Wed Oct  8 10:39:12 CEST 2008 - juhliarik@suse.cz

- added fix for adding crashkernel from y2-kdump (bnc#432651)
- added fix for writing proposal (bnc#433344)
- added fix for checking if boot device is on raid0 (bnc#156800)
- 2.17.26 

-------------------------------------------------------------------
Fri Oct  3 17:28:27 CEST 2008 - juhliarik@suse.cz

- added fix for installing packages (bnc#431580)
- added fix for 2 identical section in powerLILO (bnc#427730)
- added fix for mapping disk by label for powerLILO (bnc#41497)
- 2.17.25

-------------------------------------------------------------------
Tue Sep 30 13:37:44 CEST 2008 - juhliarik@suse.cz

- updated fix for converting LILO to GRUB (bnc#430579)
- 2.17.24

-------------------------------------------------------------------
Mon Sep 29 17:10:36 CEST 2008 - juhliarik@suse.cz

- added new dialog for updating from lilo to grub (bnc#430579)
- 2.17.23

-------------------------------------------------------------------
Mon Sep 29 15:45:41 CEST 2008 - jsrain@suse.cz

- fixed no scrren contents after changing loader type (bnc#427622)
- avoid mixing options of different bootloader after loaded type
  change

-------------------------------------------------------------------
Thu Sep 25 17:44:24 CEST 2008 - juhliarik@suse.cz

- added fix for problem with changed default name (bnc#169062)
- added fix for problem with editing custom boot  (bnc#395009)
- added fix for problem with timeout update (bnc#395851)
- 2.17.22

-------------------------------------------------------------------
Thu Sep 18 17:39:43 CEST 2008 - juhliarik@suse.cz

- added fix for initialise yast2-stroage (bnc#419197)
- help update (bnc#220283)
- 2.17.21

-------------------------------------------------------------------
Thu Sep 16 16:35:43 CEST 2008 - juhliarik@suse.cz

- added fix for deleting fake xen boot section (bnc#408346)
- added fix for failsafe options for kernel (bnc#419464)
- 2.17.20

-------------------------------------------------------------------
Thu Sep 16 16:35:43 CEST 2008 - juhliarik@suse.cz

- added fix for getDefaultSection() for zipl (bnc#364904)
- added fix for deleting gfxmenu from menu.lst (bnc#398806)
- 2.17.19

-------------------------------------------------------------------
Thu Sep 16 10:54:43 CEST 2008 - juhliarik@suse.cz

- added fix for problem with rnc file - syntax error (bnc#426522)
- 2.17.18

-------------------------------------------------------------------
Thu Sep 12 14:24:43 CEST 2008 - juhliarik@suse.cz

- added support of trusted grub (fate#303784), (fate#303672), 
  (fate#303891), (fate#303983)
- added warning that lilo is not supported (fate#305006)
- 2.17.17

-------------------------------------------------------------------
Thu Sep 11 15:27:43 CEST 2008 - locilka@suse.cz

- Calling new reipl_bootloader_finish client from yast2-reipl
  in bootloader_finish (fate#304960).
- 2.17.16

-------------------------------------------------------------------
Thu Sep 11 08:22:53 CEST 2008 - jsrain@suse.cz

- merged texts from proofread

-------------------------------------------------------------------
Wed Sep  3 12:00:58 CEST 2008 - jsrain@suse.cz

- added detection of EFI, proposing ELILO in that case 
 (fate#301882)
- 2.17.15

-------------------------------------------------------------------
Wed Aug 20 15:34:22 CEST 2008 - jsrain@suse.cz

- added skeleton for checking whether scenario is supported, not
  yet actually used (fate#304499)

-------------------------------------------------------------------
Mon Aug 18 12:34:35 CEST 2008 - jsrain@suse.cz

- store bootloader type before installing packages, fixed check
  for undefined product name (bnc#417383)
- 2.17.14 

-------------------------------------------------------------------
Thu Aug 14 15:16:04 CEST 2008 - juhliarik@suse.cz

- added support for creating console for kernel args (fate#110038)
- 2.17.13 

-------------------------------------------------------------------
Wed Aug 13 14:36:59 CEST 2008 - juhliarik@suse.cz

- added changes for pesistent device names (fate#302219)
- 2.17.12

-------------------------------------------------------------------
Wed Aug  6 15:42:28 CEST 2008 - juhliarik@suse.cz

- added better detection of NFS boot device (bnc#408912) 
- added better detection of EVMS - do not install bootloader 
  (fate#305007)
- 2.17.11

-------------------------------------------------------------------
Wed Aug  6 12:55:17 CEST 2008 - juhliarik@suse.cz

- added support for acoustic signals (fate#303481)
- added checkbox for enabling remapping in chainloader section
- 2.17.10

-------------------------------------------------------------------
Tue Aug  5 12:05:04 CEST 2008 - juhliarik@suse.cz

- added/enabled support for ordering disks in device.map for GRUB
  (fate#303964)
- 2.17.9 

-------------------------------------------------------------------
Mon Aug  4 13:29:01 CEST 2008 - juhliarik@suse.cz

- added support for reducing devices from device.map to 8 devices
  (fate#303548)
- 2.17.8  

-------------------------------------------------------------------
Thu Jul 31 10:27:42 CEST 2008 - juhliarik@suse.cz

- added support for remaping windows chainloader boot section
  (fate#301994)
- 2.17.7 

-------------------------------------------------------------------
Tue Jul 29 18:18:38 CEST 2008 - juhliarik@suse.cz

- update solution for saving kernel args to 
  /etc/sysconfig/bootloader (fate#302245)
- 2.17.6

------------------------------------------------------------------
Sun Jul 27 17:52:58 CEST 2008 - juhliarik@suse.cz

- added powersaved=off to boot section for failsave (bnc#153345)

-------------------------------------------------------------------
Wed Jul 23 15:16:58 CEST 2008 - juhliarik@suse.cz

- added support for persistent device names (fate#302219)  
- 2.17.5

-------------------------------------------------------------------
Wed Jul 21 09:20:13 CEST 2008 - juhliarik@suse.cz

- 2.17.4

-------------------------------------------------------------------
Wed Jul 16 14:27:23 CEST 2008 - jsrain@suse.cz

- store kernel parameters to sysconfig during installation
  (fate#302245)

-------------------------------------------------------------------
Fri Jul 11 13:18:05 CEST 2008 - ug@suse.de

- rnc file fixed (bnc#407615)

-------------------------------------------------------------------
Thu Jul 10 17:29:00 CEST 2008 - juhliarik@suse.cz

- enable installing GRUB to XEN  (bnc#380982)
- 2.17.3

-------------------------------------------------------------------
Thu Jun 27 17:24:00 CEST 2008 - juhliarik@suse.cz

- correct labels for buttons  (bnc#398492)

-------------------------------------------------------------------
Thu Jun 26 17:24:00 CEST 2008 - juhliarik@suse.cz

- deleted support xenpae (bnc#400526)
- 2.17.2

-------------------------------------------------------------------
Thu Jun 26 16:51:00 CEST 2008 - juhliarik@suse.cz

- added support for better detection Vista in MBR
- added fix for installing generic code if MBR is uknown (bnc#400062)
- added fix for detection MBR if sw-raid is used (bnc#398356)
- 2.17.1

-------------------------------------------------------------------
Mon Jun  9 13:35:26 CEST 2008 - juhliarik@suse.cz

- added fix for problem with booting Vista bnc #396444
- 2.16.20

-------------------------------------------------------------------
Wed Jun  4 13:39:59 CEST 2008 - juhliarik@suse.cz

- added fix for problem with deleting boot sections bnc #396810
- 2.16.19 

-------------------------------------------------------------------
Wed Jun  4 10:06:01 CEST 2008 - juhliarik@suse.cz

- added fix for problem with liveCD and simlinks for initrd and 
  kernel (bnc# 393030)
- 2.16.18

-------------------------------------------------------------------
Mon May 26 18:34:43 CEST 2008 - juhliarik@suse.cz

- added fix for problem with editing boot section for LILO 
  (bnc# 340732)
- added fix for cloning boot section (bnc# 390719)
- 2.16.17 

-------------------------------------------------------------------
Fri May 16 16:40:22 CEST 2008 - jsrain@suse.cz

- added categories Settings and System into desktop file
  (bnc #382778)

-------------------------------------------------------------------
Thu May 15 17:51:28 CEST 2008 - juhliarik@suse.cz

- added fix for bnc# 164884 - disabled Back button during 
  installation
- added missing strings bnc# 386527
- 2.16.16 

-------------------------------------------------------------------
Wed May  7 14:54:16 CEST 2008 - juhliarik@suse.cz

- added fix for bnc#335526 - problem with adding "resume" into 
  boot section for memtest
- 2.16.15

-------------------------------------------------------------------
Mon Apr 28 14:16:26 CEST 2008 - juhliarik@suse.cz

- added fix for bnc#232424 - problem with propose new config.
- 2.16.14 

-------------------------------------------------------------------
Tue Apr 22 13:09:57 CEST 2008 - juhliarik@suse.cz

- added fix for bnc#363254
- added fix for UI problem with ComboBoxes and "Browse..." button
- 2.16.13 

-------------------------------------------------------------------
Fri Apr 18 15:52:47 CEST 2008 - juhliarik@suse.cz

- added fix for (bnc#381192) bootloader uses grubonce _and_ kexec
- added detecting VirtualBox - cancel using kexec
- 2.16.12 

-------------------------------------------------------------------
Thu Apr 17 20:19:04 CEST 2008 - juhliarik@suse.cz

- new version
- 2.16.11 

-------------------------------------------------------------------
Thu Apr 17 20:02:19 CEST 2008 - locilka@suse.cz, juhliarik@suse.cz

- fixed initializing of combo-box widgets in dialogs, ComboBox
  in Qt does not accept `Value, using `Items instead (bnc #380781).
- using `InputField as a replacement for obsolete `TextEntry.

-------------------------------------------------------------------
Wed Apr 16 15:20:15 CEST 2008 - juhliarik@suse.cz

- added fix for activating DM-RAID boot partition (bnc #337742)
- added fix for lilo and raid version (bnc #357897)
- 2.16.10 

-------------------------------------------------------------------
Fri Apr 11 15:53:19 CEST 2008 - juhliarik@suse.cz

- added handling of option for calling kexec instead of reboot
  (fate#303395)
- 2.16.9 

-------------------------------------------------------------------
Tue Apr  1 12:24:12 CEST 2008 - jsrain@suse.cz

- adapted to changed handling of inst_finish steps during live
  installation

-------------------------------------------------------------------
Thu Mar 27 09:32:41 CET 2008 - juhliarik@suse.cz

- added deleting of duplicated sections after installation
- 2.16.8 

-------------------------------------------------------------------
Thu Mar 20 12:45:20 CET 2008 - jsrain@suse.cz

- updated the way section list is displayed in the installation
  proposal (fate#120376)
- 2.16.7

-------------------------------------------------------------------
Tue Mar 18 10:07:57 CET 2008 - jsrain@suse.cz

- keep the 'linux' section name if product name is empty 
  (bnc#371741)

-------------------------------------------------------------------
Mon Mar 17 12:43:32 CET 2008 - jsrain@suse.cz

- added 'StartupNotify=true' to the desktop file (bnc #304964)

-------------------------------------------------------------------
Fri Mar 14 14:57:17 CET 2008 - juhliarik@suse.cz

- added inst_bootloader for saving config file before installing 
  kernel (F #302660) 
- 2.16.6

-------------------------------------------------------------------
Thu Jan 31 13:03:52 CET 2008 - locilka@suse.cz

- Update::*version were moved to Installation::*version.
- 2.16.5

-------------------------------------------------------------------
Thu Jan 24 09:01:01 CET 2008 - juhliarik@suse.cz

- added patch for Bug#352020 - Graphical failsafe mode
- added support for Fate#300779: Install diskless client (NFS-root) 
- 2.16.4

-------------------------------------------------------------------
Tue Dec 11 16:12:09 CET 2007 - jsrain@suse.cz

- do not translate boot menu to unsupported language (#310459)
- 2.16.3

-------------------------------------------------------------------
Wed Dec  5 12:36:32 CET 2007 - jsrain@suse.cz

- fixed the device map proposal if USB stick is present (F#302075)

-------------------------------------------------------------------
Wed Oct 31 14:32:59 CET 2007 - dfiser@suse.cz

- Adapted to change of StorageDevices API.
- v2.16.2

-------------------------------------------------------------------
Wed Oct 31 14:08:59 CET 2007 - locilka@suse.cz

- installedVersion and updateVersion moved from 'Update' to
  'Installation' YCP module to remove dependencies.

-------------------------------------------------------------------
Thu Oct 11 15:22:27 CEST 2007 - od@suse.de

- migrate SLES9 persistent device ("...p1") names to SLES10
  persistent device names ("...-part1") (#162216)
- 2.16.1

-------------------------------------------------------------------
Wed Sep 26 21:22:58 CEST 2007 - od@suse.de

- added flag avoid_reading_device_map to blRead(), all internal
  Read()s and ReadSettings() interface to perl-Bootloader: used by
  BootLILO and BootGRUB during update to migrate device names in
  the device_map and then re-read the config files with correct
  device name translation (#328448)
- do not install bootloader in XEN paravirtualized DomU (#308451)
- 2.15.29

-------------------------------------------------------------------
Tue Sep 25 13:53:18 CEST 2007 - od@suse.de

- re-read bootloader config from system after the delayed run of
  perl-Bootloader updates, then call FlagOnetimeBoot() based on
  current setup (#328078)
- 2.15.28

-------------------------------------------------------------------
Tue Sep 25 11:09:55 CEST 2007 - od@suse.de

- added logging to find problem in #328078
- minor addition of whitespace
- 2.15.27

-------------------------------------------------------------------
Mon Sep 24 21:25:37 CEST 2007 - od@suse.de

- Storage::GetTranslatedDevices() called often and uneccesarily
  (related to #304269):
  - added more logging to UpdateSections()
  - added comments and FIXMEs
  - disabled calling device name update again for "linux",
    "failsafe" and "initrd" sections: this is not needed and would
    reverse device name updates when forwards and backwards device
    name update mappings exist
  - enabled device name updates for "other" sections (booting other
    installations)
- (related to #326372, see comment #12)
  - fix "Interpreter" error: also activates persistent device
    translation for device.map in yast2-bootloader (but no disk
    device mappings are defined in yast2-storage, so devices remain
    untranslated as of now)
- 2.15.26

-------------------------------------------------------------------
Fri Sep 21 16:19:02 CEST 2007 - od@suse.de

- run delayed bootloader_entry at the very end of the update, when
  the migrated bootloader configuration (including device mapping)
  has already been written (#309837)
- added some comments
- 2.15.25

-------------------------------------------------------------------
Thu Sep 20 21:00:14 CEST 2007 - od@suse.de

- log the contents of the perl-BL_delayed_exec script (#309837)
- 2.15.24

-------------------------------------------------------------------
Thu Sep 20 18:44:06 CEST 2007 - od@suse.de

- ckornacker@suse.de: added PREFIX to Makefile.cvs
- when bootloader_entry saved (during kernel postuninstall) a
  command in /boot/perl-BL_delayed_exec for delayed execution in
  the target system, run that script to remove old sections
  (#309837)
- 2.15.23

-------------------------------------------------------------------
Tue Sep 18 10:03:53 CEST 2007 - od@suse.de

- update the default entry during update when the comment with the
  former default exists, even if the current default is valid
  (#309837)
- 2.15.22

-------------------------------------------------------------------
Mon Sep 17 19:31:03 CEST 2007 - od@suse.de

- #309837:
  - fix setting the default section at the end of an update,
    according to saved previous default kernel image flavor
  - use fallback flavors if previous flavor is unavailable
- 2.15.21

-------------------------------------------------------------------
Thu Sep 13 05:41:00 CEST 2007 - od@suse.de

- specify blockoffset as string, rather than number
- added a FIXME comment
- fixed conversion of obsolete filenames in kernel and initrd keys
- fixed conversion of device names in root and chainloader keys
  (#309837)
- 2.15.20

-------------------------------------------------------------------
Tue Aug 28 18:35:52 CEST 2007 - pth@suse.de

- Fix the code in bootloader_finish so that the one-time-boot code
  is actually called.
- Redo the logic and structure of the one-time booting code.
  * Global Write uses Bootloader::getDefaultSection() to determine the
    section name.
  * New function BootCommon::Section2Index that determines the
    index # for a given section, currently only used by 
    BootGRUB::FlagOnetimeBoot.

-------------------------------------------------------------------
Wed Aug 15 20:34:07 CEST 2007 - od@suse.de

- forgot to use changed sections (feature #302302)
- added logging with y2milestone()s for last change
- 2.15.17

-------------------------------------------------------------------
Mon Aug 13 22:32:26 CEST 2007 - od@suse.de

- grub: feature #302302:
  - added code to UpdateSections() to update old sections for
    "other" installations to chainloader/configfile sections
  - moved PBR-examination code to function IsPartitionBootable(),
    used by BootGRUB::CreateSections() and
    BootCommon::UpdateSections() now
  - always use a "root" command for "other" installations: added
    a "root" command to chainloader entries
  - also use "noverifyroot" and "blockoffset" in chainloader
    entries
  - added a FIXME comment
- 2.15.16

-------------------------------------------------------------------
Fri Aug 10 20:11:24 CEST 2007 - od@suse.de

- part of feature #301313:
  - added front-end function and infrastructure in switcher.ycp for
    FlagOnetimeBoot()
  - added FlagOnetimeBoot() implementation for POWERLILO
- fixed return codes of examine_mbr.pl: do not overlap error codes
  with "bootloader stage1 needs to be (re)-installed here" return
  code
- evaluate new return code in yast2-bootloader
- added documentation comment to examine_mbr.pl
- changed documentation comments where yast2-bootloader calls
  examine_mbr.pl
- fixed error in autoinstall client that prevented importing legacy
  global keys
- added/fixed some comments
- added documentation comments to BootGRUB::CreateSections()
- changed two y2debug() into y2milestone()
- fixed: a chainloader entry may have been produced that pointed to
  the boot partition of our current installation
- grub: implemented booting other Linux installations on the system
  via chainloader/configfile entries (feature #302302)
- fixed: if-block contained no statement, uncommented y2debug() in
  there
- 2.15.15

-------------------------------------------------------------------
Thu Jul 26 07:26:05 CEST 2007 - jsrain@suse.cz

- removed unneeded yast2-devel from BuildRequires
- 2.15.14

-------------------------------------------------------------------
Fri Jul 20 18:21:03 CEST 2007 - od@suse.de

- preventing cyclic dependency in autobuild with a BuildIgnore on
  autoyast2-installation
- 2.15.13

-------------------------------------------------------------------
Fri Jul 13 18:25:18 CEST 2007 - od@suse.de

- converting old key "kernel" to new key "image" when converting
  autoyast configuration to export map (#285790)
- re-added lost y2milestone() to BootELILO.ycp
- creating "image" section instead of "kernel" section now in
  CreateLinuxSection()
- 2.15.11

-------------------------------------------------------------------
Wed Jul 11 00:25:18 CEST 2007 - od@suse.de

- Merge from SLES10-SP1 branch:
- let "SLES 9 style" autoyast xml files configure bootloader
  timeout (#214468, #183051)
- added help texts and widget descriptions to grub and elilo
  (#221737)
- Fixed type of passed arguments in function Import() (in
  modules/Bootloader.ycp & modules/BootELILO.ycp) (#236163)
- bootloader.rnc fixed for autoyast schema check
- set __auto key to false when user clones sections (#241158)
- added log message when FixSections() silently discards a section
  (#241158)
- fixed some whitespace
- fixed myToInteger(): return 0 if string cannot be converted to
  integer
- bootloader.rnc fixed for autoyast schema check (#211014)
- always log the target map when Propose() is called (not only when
  we debug)
- convert custom boot device names to the names indicated by the
  mountby setting; this is one part of a change to use persistent
  device names for the bootloader boot device, the rest requires
  simultaneously changing perl-Bootloader because of an
  incompatible interface change
  (#248162)
- #214468:
  - fixed autoyast schema
  - fixed import of autoyast data: do not remove the "default" option
- GRUB only: integrated the new boot_*, generic_mbr and activate
  keys (found in the "globals" map) from the new
  widget/perl-Bootloader interface into the internal workings of
  the grub code
  - for grub, this obsoletes the global variables loader_device,
    selected_location (aka loader_location), repl_mbr and activate
  - fixes loosing the information of multiple selected bootloader
    installation devices (#245680)
  - fixes faulty detection of user-changes to the "/boot" and "/"
    devices from yast2-storage (#247852)
  - decided that boot_mbr_md key is unneeded, because the decision
    to write to the MBRs of all underlying devices of a soft-RAID
    is automatic (kept commented-out sample code for boot_mbr_md)
  - decided that boot_extended is unneeded, because the decision to
    write the bootloader to the extended partition instead of to an
    un-activatable "/boot" or "/" partition is automatic (kept
    commented-out sample code for boot_extended)
  - removed wrapper code for variable translation from
    BootGRUB::Propose()
  - made private copies of functions in grub/misc.ycp and changed
    the code to use the new interface variables only (this is also
    wanted for better code separation between bootloaders, to
    reduce amount of special-case handling (to be worked on)):

      * from routines/misc.ycp:
          grub_getPartitionToActivate ()
          grub_getPartitionsToActivate ()
          grub_getMbrsToRewrite ()
          grub_getFileChangeDate ()
          grub_saveMBR ()
          grub_updateMBR ()
          grub_DetectDisks ()

      * from routines/lilolike.ycp:
          grub_ProposeDeviceMap ()
            ( ^^ really needed? no changes here, it just "belongs"
            to grub...)
          grub_ConfigureLocation()
          grub_DetectDisks ()
          grub_DisksChanged ()
          grub_LocationProposal ()

  - added helper functions:
      grub/misc.ycp:          SetBootloaderDevice()
      routines/misc.ycp:      GetBootloaderDevices()

  - added note to to-be-phased-out functions:
      routines/misc.ycp:      GetBootloaderDevice()

  - made some functions globally accessible:
      routines/popup.ycp:     askLocationResetPopup ()
      routines/misc.ycp:      myToInteger ()
      routines/lilolike.ycp:  FindMBRDisk ()

  - fixed bug with the detection of MD-RAID devices (both in
    grub_getPartitionToActivate and getPartitionToActivate): BIOS
    ID was assumed to be less than 128, but it starts at 128

  - commented out some obsolete and broken code that would activate
    the "/boot" device on installation of the bootloader to MBR;
    the code was cancelled out by program logic ("activate" flag)
    though;
    this also simplified the interface to getPartitionToActivate ()

  - added conditionals to Bootloader.ycp and BootCommon.ycp: do not
    handle obsolete variables for grub

  - commented out probably obsolete code in BootGRUB::Read() to
    determine old_style loader_device from read devices (including
    old-style "mbr_md")

  - added several FIXME:s
  - changed a fixed FIXME to FIXED

- when reading settings from the system: convert custom boot device
  names in globals to the kernel device names (#248162)
- corrected whitespace in grub/helps.ycp and ppc/helps.ycp
- fix faulty detection of user-changes to the "/boot" and "/"
  devices from yast2-storage: rewrote grub_DisksChanged() to work
  properly with boot_* variables (previous fix did not work
  correctly) (#247852)
- grub_DisksChanged() now returns a message summarizing all changes
  for selected bootloader devices; this message is now used in the
  popup that ask the user if he wants to repropose after a
  partitioning change (in askLocationResetPopup()) (#247852)
- rewrote check for disk changes to work with multiple selected
  bootloader locations in grub_DetectDisks() and
  grub_LocationProposal() (#247852)
- the summary message for GRUB now includes a short string ("/",
  "/boot", MBR) that gives the reason why each device has been
  selected for bootloader stage 1 installation
- changed comment for GetBootloaderDevices()
- GRUB only: accept old-style autoyast keys "repl_mbr" "activate" and
  "location" when importing an autoyast profile; "loader_device" is
  ignored (which may be fixable if we can make sure a target map is
  available) (#245680)
- grub:
  - if autoyast profile does not specify a bootloader location,
    propose one (#263305)
  - if autoyast profile does not specify a key for the default keys
    set by a yast-bootloader proposal, add these missing
    keys/values
- enabled translation of the kernel image name from the symlink to
  the real kernel file for the "failsafe" section; perl-Bootloader
  can handle this now
- convert device names in the grub device map to and from the
  "mount_by" device names as well (#248162)
- Changed location of EFI Bootloader Label widget in YaST2 gui (#242985)
- make installation of bootloader to the extended partition work
  with new design (#246161, #259050)
- enabled extended device handling in GetBootloaderDevices as well
- make persistent device names work with boot= directive for i386
  lilo (#248162)
- log conversion of old-style global keys from autoyast profile to
  new-style keys
- during update, update value of "default" directive for lilo and grub
  (#266534)
- do not show popup for changed MBR position when it did not
  change: use correct function for MBR detection (#267276)
- fixed autoyast logging change
- Fix for removal of wrong efiboot entries (#269130)
- fix for update-mode: fix updating of kernel-image and initrd
  filenames to the resolved symlinks (image-version and
  initrd-version) (#268731, helps not to trigger #267582 and
  #244033)
- #270202:
  - grub: fix erroneously added section "Hard Disk" on systems
    without a floppy drive: use new style variables for detecting
    that we install stage1 to a floppy disk
  - for bootloaders that still use the old style variables, check
    for undefined loader_device before comparing to floppy device
- 2.15.10

-------------------------------------------------------------------
Sat Jul  7 00:25:57 CEST 2007 - od@suse.de

- Remove limal-devel from BuildRequires again
- 2.15.9

-------------------------------------------------------------------
Wed Jul  4 09:25:00 CEST 2007 - aj@suse.de

- Add limal-perl to Requires as well.

-------------------------------------------------------------------
Wed Jul  4 08:33:40 CEST 2007 - aj@suse.de

- Fix BuildRequires so that package builds again.

-------------------------------------------------------------------
Tue Jul  3 17:27:50 CEST 2007 - od@suse.de

- re-added limal-devel to BuildRequires

-------------------------------------------------------------------
Tue Jul  3 16:34:02 CEST 2007 - od@suse.de

- moved Bootloader_API.pm from limal-bootloader to yast2-bootloader

-------------------------------------------------------------------
Thu Jun 21 17:36:59 CEST 2007 - adrian@suse.de

- fix changelog entry order

-------------------------------------------------------------------
Fri May 25 13:30:04 CEST 2007 - jsrain@suse.cz

- removed outdated translations from .desktop-files (#271209)

-------------------------------------------------------------------
Wed Apr 11 19:14:30 CEST 2007 - aosthof@suse.de

- Fixed erroneous EFI Bootloader Label (#242985) in BootELILO.ycp
- Fixed removal of obsolete entries in EFI Boot Menu in
  BootELILO.ycp (#237873)
- 2.15.8

-------------------------------------------------------------------
Thu Mar  1 10:04:44 CET 2007 - aosthof@suse.de

- Reverted to make Xen kernel default boot kernel if Xen pattern
  or Xen RPMs are installed. (Fate #301384)
- 2.15.7

-------------------------------------------------------------------
Tue Feb 27 16:33:32 CET 2007 - od@suse.de

- include yast2-storage in BuildRequires
- 2.15.6

-------------------------------------------------------------------
Mon Feb 26 18:44:18 CET 2007 - od@suse.de

- safeguard against mount-by device that does not exist (yet): fall  
  back to kernel name (#239473, #223608)
- fix entry for memtest86, it is named memtest86+ meanwhile
- collecting device information for perl-Bootloader now works with
  persistent device names; this caused a bug in the grub
  configuration where the gfxmenu entry was discarded because the
  device name could not be translated, as well as unbootable system
  (#244566, #247775)
- 2.15.5

-------------------------------------------------------------------
Tue Jan 23 12:58:51 CET 2007 - aosthof@suse.de

- Forgot to delete "src/clients/bootfloppy.ycp" and
  "src/config/bootfloppy.desktop" from SVN (#218437)

-------------------------------------------------------------------
Tue Jan 23 10:56:42 CET 2007 - aosthof@suse.de

- Removed bootfloppy module due to malfunction (#218437)
- 2.15.4

-------------------------------------------------------------------
Wed Jan 17 13:09:10 CET 2007 - jplack@suse.de

- revise efi boot manager entry handling (#233537)

-------------------------------------------------------------------
Tue Jan 16 23:46:27 CET 2007 - jplack@suse.de

- fix various zipl configuration problems (#235486)

-------------------------------------------------------------------
Mon Jan 15 15:03:49 CET 2007 - jplack@suse.de

- more stream lining in help messages

-------------------------------------------------------------------
Mon Jan 15 14:44:26 CET 2007 - jplack@suse.de

- handle efi boot manager entries properly (#233537)

-------------------------------------------------------------------
Mon Jan 15 13:33:00 CET 2007 - jplack@suse.de

- add label text snippets for grub so that they can get translated

-------------------------------------------------------------------
Thu Jan 11 14:10:31 CET 2007 - jplack@suse.de

- make xen section the first entry which will get the default
  though (FATE#301384)

-------------------------------------------------------------------
Wed Jan 10 18:06:26 CET 2007 - jplack@suse.de

- mostly complete fix for #228833, wrong elilo configurator

-------------------------------------------------------------------
Fri Jan  5 19:01:07 CET 2007 - jplack@suse.de

- fixed message handling, proposal, dialog handling for zipl, etc.
  (#228841, Fate#300732)

-------------------------------------------------------------------
Fri Dec 22 16:45:54 CET 2006 - jplack@suse.de

- do map "kernel" tag to "image" tag for now, so that proposal gets
  interpreted right.

-------------------------------------------------------------------
Fri Dec 22 09:57:53 CET 2006 - aosthof@suse.de

- Fixed "Propose New Configuration" in Bootloader Settings in YaST
  - Part 1 (#230230)
- Fixed "Propose New Configuration" in Bootloader Settings in YaST
  - Part 2 (#230230)
- 2.15.2

-------------------------------------------------------------------
Thu Dec 14 13:56:26 CET 2006 - jplack@suse.de

- code review and cleanup: eliminate dead code, eliminate simple
  functions used once, keep local functions local (part2)

-------------------------------------------------------------------
Mon Dec 11 18:38:35 CET 2006 - jplack@suse.de

- code review and cleanup: eliminate dead code, eliminate simple
  functions used once, keep local functions local (part1)

-------------------------------------------------------------------
Mon Dec 11 17:05:58 CET 2006 - jplack@suse.de

- replace Kernel::GetFinalKernel function which is broken by design
  by Kernel::ComputePackage.

-------------------------------------------------------------------
Mon Dec 11 16:27:16 CET 2006 - jplack@suse.de

- move CheckAdditionalKernels from misc to Grub and fix that crappy
  stuff

-------------------------------------------------------------------
Fri Dec  8 19:14:25 CET 2006 - od@suse.de

- related to help_messages and descriptions:
  - added comments to generic_Description() and the descriptions
    variable
  - corrected one warning and one debug message
  - renamed arch_widget_name to loader_widget_name, matching new
    functionality
- 2.15.1

-------------------------------------------------------------------
Fri Dec  8 15:40:38 CET 2006 - jplack@suse.de

- basic implementation for generic bootloader widgets for ELILO
  (Fate#300732)

-------------------------------------------------------------------
Fri Dec  8 12:03:16 CET 2006 - jplack@suse.de

- more zipl changes for Fate#300732
- merge elilo/misc into basic module

-------------------------------------------------------------------
Fri Dec  8 11:25:20 CET 2006 - jplack@suse.de

- basic implementation for generic bootloader widgets for ZIPL
  (Fate#300732)

-------------------------------------------------------------------
Fri Dec  1 16:58:24 CET 2006 - od@suse.de

- use kernel and initrd softlinks in Failsafe entry again, thus
  preventing the removal of the Failsafe entry when the kernel is
  updated (#224481)
- 2.14.15

-------------------------------------------------------------------
Fri Dec  1 11:32:49 CET 2006 - jplack@suse.de

- signal change of boot loader location so that the boot loader can
  be rewritten if needed (#225023)
- 2.14.14

-------------------------------------------------------------------
Fri Nov 24 19:35:33 CET 2006 - aosthof@suse.de

- fixed usage of function remove()
- added FIXME
- fixed typo in comment
- actually use sorted DMTargetMap by adding bios_ids (#223473)
- 2.14.13

-------------------------------------------------------------------
Fri Nov 24 17:03:10 CET 2006 - od@suse.de

- fixed typo in a comment
- added a FIXME in BootCommon
- added kernel and image file link resolve code to
  BootPOWERLILO.ycp (adapted from BootCommon.ycp)
- Fix broken bootloader configuration on ppc: initialize library
  at the appropriate point again (#210535)
- 2.14.12

-------------------------------------------------------------------
Fri Nov 24 14:47:00 CET 2006 - aosthof@suse.de

- Sorted DMTargetMap in lilolike.ycp to match the BIOS order
  (#223473)
- Fixed typos in lilolike.ycp
- 2.14.11

-------------------------------------------------------------------
Wed Nov 22 17:08:09 CET 2006 - ug@suse.de

- schema file fixes (#215263)

-------------------------------------------------------------------
Wed Nov 22 09:33:25 CET 2006 - aosthof@suse.de

- Fixed typo in lilolike.ycp (#223145)
- 2.14.10

-------------------------------------------------------------------
Tue Nov 21 20:59:51 CET 2006 - aosthof@suse.de

- Fixed target map for dmraids (aka FakeRAIDs) in lilolike.ycp
  (#222471)
- 2.14.9

-------------------------------------------------------------------
Tue Nov 21 14:56:00 CET 2006 - od@suse.de

- have a current target map available in the log when we debug
- added y2milestone()s around remapping
- fix forgetting to rewrite some kernel/image entries (ycp really
  should have a for loop, so resetting variables is not forgotten)
  (#214935)
- 2.14.8

-------------------------------------------------------------------
Tue Nov 21 14:29:08 CET 2006 - jplack@suse.de

- UpdateInitrdLine function is old, broken, rotten and completely
  useless now

-------------------------------------------------------------------
Tue Nov 21 11:45:46 CET 2006 - jplack@suse.de

- suppress newline from readlink command, breaks config files
- 2.14.7

-------------------------------------------------------------------
Tue Nov 21 10:16:22 CET 2006 - jplack@suse.de

- "activate" and "generic_mbr" do now get set if newly proposed

-------------------------------------------------------------------
Mon Nov 20 22:57:32 CET 2006 - od@suse.de

- #214935:
  - added more comments
  - only resolve symlinks for linux, xen and failsafe sections,
    type image and xen
  - do not resolve symlinks for files that are not on the default
    boot partition (because they have a grub device name prefix)
  - added more logging
  - actually use the resolved symlinks for kernel and initrd
- moved some comments to the right position in the code
- 2.14.6

-------------------------------------------------------------------
Mon Nov 20 16:10:03 CET 2006 - jplack@suse.de

- quick fix for problems with Xen pattern selection (#208380):
  never use cached_proposal for now

-------------------------------------------------------------------
Mon Nov 20 15:52:07 CET 2006 - od@suse.de

- reverted initrd and kernel names to links for everything but
  Mode::normal() (#214935)
- resolve symlinks for kernel and initrd during inst_finish, so
  that the "real names" are put into the bootloader configuration
  -- this is the plan B solution, plan A (which shows correct
  filenames instead of link names in the proposal) does not
  currently work (#214935)
- 2.14.4

-------------------------------------------------------------------
Mon Nov 20 15:31:58 CET 2006 - jplack@suse.de

- fix format for DefaultKernelParams

-------------------------------------------------------------------
Mon Nov 20 15:29:50 CET 2006 - jplack@suse.de

- fix boot loader location mapping: check boot_root before
  boot_boot (#219409)

-------------------------------------------------------------------
Mon Nov 20 13:12:45 CET 2006 - jplack@suse.de

- fix full adoption to new grub name sceme ((#214935, FATE#300732)

-------------------------------------------------------------------
Fri Nov 17 13:17:50 CET 2006 - od@suse.de

- added comments
- fix finding the correct names for kernel image and initrd (not
  yet fixed for powerlilo) (#214935)
- first part of fix for resetting user changes when going to expert
  settings
- 2.14.3

-------------------------------------------------------------------
Thu Nov 16 13:32:48 CET 2006 - jplack@suse.de

- section type of 'xen' is now handled (FATE#300732)

-------------------------------------------------------------------
Wed Nov 15 16:21:37 CET 2006 - jplack@suse.de

- fixed Summary generation for Grub (#220285), did still consider
  old-style variable loader-device

-------------------------------------------------------------------
Wed Nov 15 11:19:04 CET 2006 - jplack@suse.de

- widget for type selectdevice did not get initialized (#221180)

-------------------------------------------------------------------
Mon Nov 13 16:40:04 CET 2006 - od@suse.de

- add more variables for the new perl-Bootloader interface to the
  autoyast DTD for yast2-bootloader: currently, the user needs to
  specify them if he wants to specify any global variable (which
  probably is the right interface for him)
- reverted BootGRUB to use FixGlobals(), this functionality is not
  a bug
- added comments to FixGlobals() and the call from BootGRUB to it
- move setting of boot_* and activate keys in globals for new
  perl-Bootloader interface from BootCommon::i386LocationProposal()
  in lilolike to the end of BootGRUB::Propose(), so that the need
  to set defaults for the other values in globals is detected and
  these are proposed as well (#219409)
- 2.14.1

-------------------------------------------------------------------
Mon Nov 13 13:19:01 CET 2006 - jplack@suse.de

- remove in ycp has bogus semantics (#220365)

-------------------------------------------------------------------
Mon Nov 13 12:58:18 CET 2006 - jplack@suse.de

- generic MBR not written/activate flag not set due to incomplete
  impl. of FATE#300732

-------------------------------------------------------------------
Mon Nov 13 12:36:50 CET 2006 - ug@suse.de

- schema file for autyast fixed

-------------------------------------------------------------------
Mon Nov 13 11:15:20 CET 2006 - jplack@suse.de

- fix missing proposal of global values during installation
  (#219409), function FixGlobals was inappropriate

-------------------------------------------------------------------
Thu Nov  9 21:54:15 CET 2006 - od@suse.de

- added a few comments to the new code
- fix trashing globals in grub et al.: use remove() to remove
  values from a map (#219409)
- 2.13.86

-------------------------------------------------------------------
Wed Nov  8 20:49:52 CET 2006 - od@suse.de

- moved change_widget_default_value() to BootCommon.ycp
- use change_widget_default_value() to work around "select" widget
  default value bug
- logging variables filled by grub proposal
- using correct variable (globals) for new perl-Bootloader
  interface (#213256)
- 2.13.85

-------------------------------------------------------------------
Wed Nov  8 18:16:57 CET 2006 - od@suse.de

- changed some comments
- move global_options, section_options and exports (new
  perl-Bootloader interface) to BootCommon.ycp
- pass proposal for grub to new perl-Bootloader interface (#213256)
- 2.13.84

-------------------------------------------------------------------
Tue Nov  7 18:25:55 CET 2006 - od@suse.de

- removed unused variable
- changed and added some documentation in comments
- fixed global options filtering for global options widget
  (#213256)
- 2.13.83

-------------------------------------------------------------------
Tue Oct 31 17:08:26 CET 2006 - od@suse.de

- autoyast Relax-NG Compact schema file added (#215263)
- 2.13.82

-------------------------------------------------------------------
Tue Oct 31 02:51:33 CET 2006 - od@suse.de

- fixed exporting the device map to autoyast (#211908)

-------------------------------------------------------------------
Tue Oct 17 00:35:45 CEST 2006 - od@suse.de

- packaged missing grub/help.ycp and generic/help.ycp
- added comments to UpdateGfxMenuContents()
- 2.13.80

-------------------------------------------------------------------
Fri Oct 13 11:45:28 CEST 2006 - sf@suse.de

- Bug #173486: do not display ssh message when installed with ssh 
  and vnc

-------------------------------------------------------------------
Thu Oct 12 09:35:16 CEST 2006 - jplack@suse.de

- implementation of generic password widget (FATE#300732)

-------------------------------------------------------------------
Mon Oct  9 19:09:25 CEST 2006 - jplack@suse.de

- implement generic widget functionality for Grub (FATE#300732)
- 2.13.79

-------------------------------------------------------------------
Tue Sep 26 17:23:23 CEST 2006 - jplack@suse.de

- part of new interface for FATE#300732
- 2.13.78

-------------------------------------------------------------------
Tue Sep 26 14:47:58 CEST 2006 - jplack@suse.de

- implementation for FATE#120026: button to initialize bootloader

-------------------------------------------------------------------
Thu Sep 21 10:19:54 CEST 2006 - od@suse.de

- jplack@suse.de: basic implementation for 'selectdevice' entry
  type which will act as a hook for more sophisticated UI handling
  for device-by-id selection and such.
- 2.13.77

-------------------------------------------------------------------
Fri Sep 15 19:00:21 CEST 2006 - od@suse.de

- added caching of bootloader proposal patch by lslezak@suse.de,
  with some changed variable names and added comments (feature
  #300709)
- 2.13.76

-------------------------------------------------------------------
Wed Sep 13 20:19:07 CEST 2006 - od@suse.de

- reverted last change (in SVN) to bootfloppy.ycp, so the final
  correction to include this change of aosthof again:
  A few corrections had to be done related to wrong pathes (Bug
  #180240)
- using parted for activation of boot partition again (instead of
  /sbin/activate from the lilo package) -- extended partition
  handling was fixed (#167602)
- 2.13.75

-------------------------------------------------------------------
Mon Sep 11 13:45:44 CEST 2006 - mvidner@suse.cz

- Fixed autodocs.

-------------------------------------------------------------------
Mon Sep  4 17:20:15 CEST 2006 - jplack@suse.de

- support new options no_os_chooser and optional (#202069, #202072)

-------------------------------------------------------------------
Tue Aug 22 15:21:30 CEST 2006 - od@suse.de

- jplack: use new device_map format (#198244)
- 2.13.74

-------------------------------------------------------------------
Wed Jun 21 14:28:21 CEST 2006 - uli@suse.de

- zipl: add "TERM=linux console=..." to proposal if booted with 
  TERM=linux (bug #186970)

-------------------------------------------------------------------
Mon Jun 19 15:18:29 CEST 2006 - aosthof@suse.de

- Fixed erroneous pathes in function createFloppyImage() in 
  bootfloppy.ycp (#180240) 

-------------------------------------------------------------------
Fri Jun  9 19:14:30 CEST 2006 - od@suse.de

- when a change somewhere in the proposal causes a new section to
  be created (e.g. for a xen kernel), if the section does not yet
  exist and has not explicitly been deleted, add it to our proposal
  (#170469)
- added lots of commentary to FixSections()
- revert patch that added "powersaved=off" to append line in
  failsafe section - more testing needed (#153345)
- 2.13.73

-------------------------------------------------------------------
Thu Jun  8 17:23:54 CEST 2006 - od@suse.de

- ppc: always initialize board type when making a proposal in an
  autoyast installation (#178831)
- 2.13.72

-------------------------------------------------------------------
Wed Jun  7 18:30:11 CEST 2006 - od@suse.de

- add "powersaved=off" to append line in failsafe section for i386,
  x86_64 and ia64 (#153345)
- filter virtual mountpoints such as swap etc. (#182375)
- use full path to MD device (was broken since ever according to
  documentation)
- 2.13.71

-------------------------------------------------------------------
Fri Jun  2 17:42:57 CEST 2006 - jplack@suse.de

- fixed raid 1 detection in lib_iface.ycp (#178802)

-------------------------------------------------------------------
Wed May 31 16:11:36 CEST 2006 - od@suse.de

- check for RAID1 md arrays as all others will break on reboot
  (#178802)
- 2.13.69

-------------------------------------------------------------------
Wed May 31 13:49:59 CEST 2006 - od@suse.de

- replace occurences of a-z and A-Z with character lists to prevent
  problems in some locales (#177560)
- 2.13.68

-------------------------------------------------------------------
Mon May 29 13:06:10 CEST 2006 - od@suse.de

- iseries: fix proposal for NWSSTG boot device (#167390)
- 2.13.67

-------------------------------------------------------------------
Mon May 22 18:30:52 CEST 2006 - jplack@suse.de

- add initial support for xenpae (#177051)
- 2.13.66

-------------------------------------------------------------------
Fri May 19 16:05:32 CEST 2006 - od@suse.de

- added FIXME note to Bootloader.ycp
- send partitioning info always when Initializer called (#161755)
- 2.13.65

-------------------------------------------------------------------
Fri May 19 12:25:09 CEST 2006 - od@suse.de

- fixed installation of installation kernel (ISERIES64) into slot A
  on iSeries (#165497)
- 2.13.64

-------------------------------------------------------------------
Wed May 17 22:42:52 CEST 2006 - od@suse.de

- fix backwards mapping of "mount by" device names when bl
  configuration is read (#176201)
- revert last change in MountByDev2Dev() and use y2milestone()
  again
- 2.13.63

-------------------------------------------------------------------
Wed May 17 16:52:30 CEST 2006 - od@suse.de

- added bootloader device conversion for mount by ID, UUID etc. to
  BootPOWERLILO (#174349)
- added debug messages to Dev2MountByDev()
- changed 2x y2milestone() -> y2debug() in MountByDev2Dev()
- 2.13.62

-------------------------------------------------------------------
Fri May 12 16:02:34 CEST 2006 - od@suse.de

- during installation/update on ppc iseries, unconditionally
  install the ISERIES64 file from the installation media as rescue
  kernel into slot A (#165497)
- fixed some whitespace
- 2.13.61

-------------------------------------------------------------------
Fri May 12 13:24:19 CEST 2006 - od@suse.de

- adapted to ppc/BootPOWERLILO.ycp: fixed mangled section titles
  after update (#170579)
- 2.13.60

-------------------------------------------------------------------
Wed May 10 19:07:38 CEST 2006 - od@suse.de

- added comments to update code
- fixed mangled section titles after update (#170579)
- 2.13.59

-------------------------------------------------------------------
Wed May 10 15:49:39 CEST 2006 - od@suse.de

- fix broken consistency check for legacy iSeries with DASD only
  (#166378)
- make it possible to manually add a value to selection list
  (needed for work arounds #166378 et. al.)
- fix error typo in lib_iface.ycp
- 2.13.58

-------------------------------------------------------------------
Thu May  4 15:02:21 CEST 2006 - locilka@suse.cz

- merged texts from proofread 
- 2.13.57

-------------------------------------------------------------------
Thu May  4 11:02:00 CEST 2006 - jsrain@suse.cz

- change the message before reboot if performing an SSH
  installation (#160301)

-------------------------------------------------------------------
Tue May  2 18:53:10 CEST 2006 - od@suse.de

- on ppc, never create a "failsafe" section (#170565)
- 2.13.56

-------------------------------------------------------------------
Tue May  2 18:01:17 CEST 2006 - od@suse.de

- in UI, show explanatory message instead of missing UUID (before
  partition is formatted)
- added code readability comment
- 2.13.55

-------------------------------------------------------------------
Fri Apr 28 14:32:22 CEST 2006 - od@suse.de

- fixed elilo section name fix from #170129:
  - getLoaderType() cannot be called from GfxMenu.ycp, so changed
    internal Interface of GfxMenu::translateSectionTitle() to
    accept "loader" parameter instead of "allow_blanks" parameter
  - updated other functions to use/pass through the "loader"
    parameter now:
      GfxMenu::UpdateGfxMenuContents()
      GfxMenu::getTranslationsToDiacritics()
      BootCommon::translateSectionTitle()
      BootCommon::UpdateGfxMenuContents()
- changed some y2milestone() messages: do not mention "lilo" when
  it can be any bootloader type other than "grub"
- added me as co-author to BootCommon.ycp
- 2.13.54

-------------------------------------------------------------------
Thu Apr 27 16:05:59 CEST 2006 - od@suse.de

- examine_mbr.pl needs perl-Compress-Zlib
- 2.13.53

-------------------------------------------------------------------
Thu Apr 27 15:56:18 CEST 2006 - od@suse.de

- on ia64, do not use the short product name in the "second
  level" bootloader elilo -- use "linux" again instead (also
  sidesteps bug #170129)
- added a comment for a future feature that may introduce two "menu
  levels" for grub as well
- 2.13.52

-------------------------------------------------------------------
Mon Apr 24 16:10:54 CEST 2006 - sf@suse.de

- fixed regexp (Bug #168594) 

-------------------------------------------------------------------
Fri Apr 21 19:23:12 CEST 2006 - od@suse.de

- (#148931, #164950), fixes features #300383, #300160, #300358:
  - for root partitions in bootloader config: automatically use mount
    by id, path, uuid and label as set up in yast2-storage
  - also display these as "hints" in the UI
- fixed some comments
- added a y2milestone in getPartitionList()
- fixed some whitespace
- 2.13.50

-------------------------------------------------------------------
Thu Apr 20 13:49:50 CEST 2006 - od@suse.de

- using /sbin/activate again (#167602)
- do not accept fsid 257 (on pmac) anymore, Apple_Bootstrap is now
  reported as fsid 258 (#167934)
- 2.13.49

-------------------------------------------------------------------
Wed Apr 12 18:30:49 CEST 2006 - od@suse.de

- accept fsid 257 (Apple_Bootstrap) as pmac boot partition
  (#165518)
- 2.13.48

-------------------------------------------------------------------
Wed Apr 12 17:37:31 CEST 2006 - od@suse.de

- print-product.ycp:
  - return short name for bootloaders other than grub (#163702)
  - do not attach version to product name (#165466)
- use short product name instead of "linux" as section name for
  bootloaders other than grub (#163702)
- 2.13.47

-------------------------------------------------------------------
Wed Apr 12 14:01:17 CEST 2006 - od@suse.de

- long name uses LABEL from content file everywhere now, so do not
  attach version anymore (#163702)
- fixed typo in message
- 2.13.46

-------------------------------------------------------------------
Tue Apr 11 22:17:59 CEST 2006 - od@suse.de

- on pmac: propose only partitions smaller than 20 cylinders
  (#158543)
- 2.13.45

-------------------------------------------------------------------
Tue Apr 11 20:59:57 CEST 2006 - od@suse.de

- propose bootloader location on pmac systems (#158543)
- changed comment
- 2.13.44

-------------------------------------------------------------------
Tue Apr 11 17:20:56 CEST 2006 - od@suse.de

- clone activate flag and loader_device for AutoYaST (#151501)
- 2.13.43

-------------------------------------------------------------------
Tue Apr 11 01:10:20 CEST 2006 - jplack@suse.de

- write config even if no create_efi_entry has been requested
  (#163260)

-------------------------------------------------------------------
Mon Apr 10 20:35:50 CEST 2006 - od@suse.de

- fixed invalid error on bootloader initialization (#164925)
- 2.13.41

-------------------------------------------------------------------
Mon Apr 10 20:20:08 CEST 2006 - od@suse.de

- fix BootPOWERLILO to return proposal again (introduced with dead
  code elimination a few days ago)
- changed some comments for code around "activate"
- 2.13.40

-------------------------------------------------------------------
Fri Apr  7 12:28:21 CEST 2006 - od@suse.de

- update_gfxmenu: added -f to rm to avoid error message on English
  installs (#163693)
- commented out dead code
- jplack/od: stop work flow for an illegal boot= selection
- 2.13.39

-------------------------------------------------------------------
Wed Apr  5 01:49:23 CEST 2006 - od@suse.de

- changed more prep_boot_partition from "/dev/null" to "" (#163387)
- 2.13.38

-------------------------------------------------------------------
Wed Apr  5 01:21:17 CEST 2006 - od@suse.de

- use empty string when no prep boot or FAT partition is found
  (#163387)
- 2.13.37

-------------------------------------------------------------------
Tue Apr  4 17:00:12 CEST 2006 - jplack@suse.de

- update list of possible selections, each time a generic widget is
  "called" (#161755)

-------------------------------------------------------------------
Mon Apr  3 20:51:38 CEST 2006 - od@suse.de

- do not add kernel option "selinux=0" on any architecture (#155856)
- fixed compilation errors in lib_iface.ycp
- 2.13.36

-------------------------------------------------------------------
Mon Apr  3 20:27:48 CEST 2006 - jplack@suse.de

- ppc: update default name if denoted section has been updated
- ppc: update global clone entry, too, if device names changed
- fix for #161755, send partition/disk info where neccessary
- reorder code so that new function SetDiskInfo is formed and can
  be used in various places to fix #161755 
- add proposed code change for virtual 'boot' mountpoints (#162242)

-------------------------------------------------------------------
Sat Apr  1 23:25:58 CEST 2006 - od@suse.de

- added TESTME comment: test parted partition activation with BSD
  slices
- remove more old-style backticks
- add needed comments
- added parted to Requires (#161316)
- changed a y2internal -> y2milestone
- fixed harmless typos
- 2.13.35

-------------------------------------------------------------------
Wed Mar 29 18:52:24 CEST 2006 - od@suse.de

- using parted for activation of boot partition now (instead of
  /sbin/activate from the lilo package) (#161316)
- fixed a typo
- fixed some whitespace
- added update-alternatives to BuildRequires
- 2.13.34

-------------------------------------------------------------------
Mon Mar 27 15:36:27 CEST 2006 - uli@suse.de

- changed s390* reboot message (bug #160045)

-------------------------------------------------------------------
Sun Mar 26 06:14:08 CEST 2006 - od@suse.de

- removed yast2-devel-packages from BuildRequires
- add replacements for yast2-devel-packages to BuildRequires
- 2.13.33

-------------------------------------------------------------------
Tue Mar 21 17:31:03 CET 2006 - jplack@suse.de

- fix console= handling on update, and some more update fixes (#155397)
- 2.13.32

-------------------------------------------------------------------
Tue Mar 21 15:16:32 CET 2006 - od@suse.de

- cleanup: move UpdateSections function into Update()'s body
- fixed #157939: iseries can boot even if no prep boot partition
  exists and/or is configured
- 2.13.31

-------------------------------------------------------------------
Mon Mar 20 23:49:04 CET 2006 - od@suse.de

- package clients/print-product.ycp
- 2.13.30

-------------------------------------------------------------------
Mon Mar 20 18:46:11 CET 2006 - od@suse.de

- fixes for #155397:
  - major cleanup of Update() code to be able to fix #155397
  - added "return ret" to CreateImageSection()
  - fixed parameters in call to UpdateSections()
  - fixed list element removal: remove() -> filter()
  - also removed translation of section title (GfxMenu) for ppc
    (perl-Bootloader will take care of this)
- print-product.ycp: remove " -- " from arguments to
  CommandLine::Print()
- 2.13.29

-------------------------------------------------------------------
Mon Mar 20 17:20:39 CET 2006 - od@suse.de

- doing the right thing for InitializeLibrary
- fix indentation/code style
- print-product.ycp was wrong in modules, moved to clients
- 2.13.28

-------------------------------------------------------------------
Fri Mar 17 23:37:22 CET 2006 - od@suse.de

- made text widget in error log message popup higher (#159264)
- fix indentation
- 2.13.27

-------------------------------------------------------------------
Fri Mar 17 18:25:03 CET 2006 - od@suse.de

- removed bootloader-theme from Requires: (#158588)
- 2.13.26

-------------------------------------------------------------------
Fri Mar 17 16:06:36 CET 2006 - od@suse.de

- moved CreateLinuxSection() to BootPOWERLILO.ycp and adapted for
  ppc (#144553):
   - kernel -> image 
   - removed code that is not used on ppc
   - added comments
- moved CreateLinuxSection up and using it for installation as well
- 2.13.25

-------------------------------------------------------------------
Wed Mar 15 16:34:50 CET 2006 - od@suse.de

- added debug output for (#156993)
- changed my_sections -> updated_sections
- 2.13.24

-------------------------------------------------------------------
Mon Mar 13 16:48:18 CET 2006 - od@suse.de

- jplack:
  - remove dead/unused code
  - add some FIXME comments
  - more cleanups
- 2.13.23

-------------------------------------------------------------------
Mon Mar 13 16:04:51 CET 2006 - od@suse.de

- changed some whitespace
- corrected fallback kernel to "/boot/vmlinux"
- copied UpdateSections() from lilolike.ycp to BootPOWERLILO.ycp
  and adapted to new interfaces (#144553)
- made read_default_section_name global in BootCommon.ycp (#144553)
- syntax cleanups
- proofread
- 2.13.21

-------------------------------------------------------------------
Wed Mar  8 00:41:02 CET 2006 - od@suse.de

- added proposal for prep and iseries (pmac still missing)
- created new function change_widget_default_value() and moved code
  from Propose() into this function
- proposal for prep and iseries set the default values for their
  widgets using change_widget_default_value()
- added FIXME: for improving the summary function
- fixed comment in chrp.ycp explaining the use of
  prep_same_disk_as_root
- 2.13.20

-------------------------------------------------------------------
Tue Mar  7 22:17:31 CET 2006 - od@suse.de

- #145597:
  - use old working proposal code from BootPPC in BootPOWERLILO
  - add comments where needed to understand the code
  - change lookup, lookup_value and modifySection and use []: instead
  - use search instead of find(string, string)
  - fixed header of BootPOWERLILO
  - fixed LocationProposal to use old BootPPC code
  - fixed some whitespace
  - call old currentBoardInit() from new Propose()
  - set proposed boot partition as default in widget
- add "global void" to jplack's bootloaderError()
- fix y2error format string
- fixed an obsolete FlushCache() -> CommitSettings()
- give an error popoup with log like in SLES9 (#145106)
- use only one log file for all bootloaders (#145106)
- cleanups, mostly indentation to make code readable
- fixed: activate on i386 did not work when p_dev["nr"] == "" (mean 
  whole disk) was one of loader_device or boot_partition
- unify confusing interface names: FlushCache -> CommitSettings
- give an error popoup with log like in SLES9 (#145106)
- fix one update problem on POWER
- use correct path to mkzimage for iSeries bootfile
- 2.13.19

-------------------------------------------------------------------
Fri Mar  3 20:27:17 CET 2006 - jplack@suse.de

- give an error popoup with log like in SLES9 (#145106)
- use only one log file for all bootloaders (#145106)
- fix one update problem on POWER

-------------------------------------------------------------------
Fri Mar  3 18:55:09 CET 2006 - jplack@suse.de

- fixed: activate on i386 did not work when p_dev["nr"] == "" (mean
  whole disk) was one of loader_device or boot_partition

-------------------------------------------------------------------
Wed Mar  1 09:06:08 CET 2006 - olh@suse.de

- use correct path to mkzimage for iSeries bootfile

-------------------------------------------------------------------
Tue Feb 28 12:35:40 CET 2006 - od@suse.de

- olh also fixed a typo in Bootloader.ycp
- 2.13.18

-------------------------------------------------------------------
Wed Feb 22 21:08:10 CET 2006 - olh@suse.de

- do a mount --bind /dev /mnt/dev in bootloader_finish.ycp (#144773)

-------------------------------------------------------------------
Thu Feb 16 19:31:10 CET 2006 - od@suse.de

- translateSectionTitle():
  - handle results properly when regexpsub() is called with a non-matching
    regex
  - fixed comment for ReplaceRegexMatch()
  - fixed execess -> excess in y2milestone()
  - added another y2milestone() for cutting off words
- 2.13.17

-------------------------------------------------------------------
Thu Feb 16 17:18:17 CET 2006 - od@suse.de

- wrote ReplaceRegexMatch() to globally replace matching regexes
- fix filtering of lilo bootloader section name with
  ReplaceRegexMatch()
- 2.13.16

-------------------------------------------------------------------
Thu Feb 16 15:50:30 CET 2006 - od@suse.de

- fixed typo in filtering of forbidden chars for lilo section titles
- added logging for lilo section title adaptation
- 2.13.15

-------------------------------------------------------------------
Wed Feb 15 15:28:00 CET 2006 - od@suse.de

- olh:
  - setting svn:keyword property to 'Author Date Id Revision'
  - typo s/instalaltion/installation/
- od:
  - restrict LILO section names to 11 chars -- use same algorithm
    as in perl-Bootloader, LILO.pm, sub FixSectionName()
- 2.13.14

-------------------------------------------------------------------
Tue Feb 14 13:34:23 CET 2006 - olh@suse.de

- fix typo in board_type_names

-------------------------------------------------------------------
Tue Feb 14 13:30:19 CET 2006 - olh@suse.de

- remove nubus support

-------------------------------------------------------------------
Wed Feb  1 16:31:31 CET 2006 - od@suse.de

- added to package: src/modules/print-product.ycp
- 2.13.13

-------------------------------------------------------------------
Fri Jan 27 09:28:04 CET 2006 - locilka@suse.cz

- merged texts from proofread

-------------------------------------------------------------------
Wed Jan 25 16:10:02 CET 2006 - od@suse.de

- added print-product.ycp, used by update-bootloader from
  perl-Bootloader 
- 2.13.12

-------------------------------------------------------------------
Fri Jan 20 14:24:33 CET 2006 - od@suse.de

- moved BootPOWERLILO initialization code out of constructor again
  -- this unconditionally initialized lib_iface for ppc
- 2.13.11

-------------------------------------------------------------------
Wed Jan 18 21:00:49 CET 2006 - od@suse.de

- remove __exports__ from globals in extract_exports_from_globals()
- delete obsolete function GoodPrepOrFatPartition()
- consider globals empty even if lines_cache_id is present
- fix merging of __exports__ in BootPOWERLILO constructor
- 2.13.10

-------------------------------------------------------------------
Tue Jan 17 19:10:45 CET 2006 - od@suse.de

- actually find and propose root and boot devices

-------------------------------------------------------------------
Tue Jan 17 15:45:18 CET 2006 - od@suse.de

- added comments in bootloader_proposal
- added GoodPrepOrFatPartition() in BootPOWERLILO
- a lot of FIXMEs added
- initial proposal for PPC

-------------------------------------------------------------------
Mon Jan 16 20:23:26 CET 2006 - jplack@suse.de

- moved widget descriptions (labels) to yast2-bootloader
- handle unified type descriptions: now <type>:<desc>:<default>:...
- add arch-specific Summary function

-------------------------------------------------------------------
Thu Dec 22 11:50:08 CET 2005 - uli@suse.de

- declare Write method implemented in BootZIPL.ycp

-------------------------------------------------------------------
Wed Dec 21 10:31:30 CET 2005 - visnov@suse.cz

- merged proofread texts 

-------------------------------------------------------------------
Mon Dec 19 17:58:20 CET 2005 - jplack@suse.de

- always read the config from perl-Bootloader (#140127)
- activate generic help system
- give help messages that make sense
- avoid this i386 LILO bootloader config on ppc (#140127)
- 2.13.6

-------------------------------------------------------------------
Fri Dec 16 15:28:39 CET 2005 - jsrain@suse.cz

- moved bootloader background picture to separate package
- moved /boot/message handling to separate module
- 2.13.5

-------------------------------------------------------------------
Thu Dec 15 15:00:16 CET 2005 - uli@suse.de

- s390: dumped obsolete dump sections and dead code
- 2.13.4

-------------------------------------------------------------------
Tue Dec 13 19:25:12 CET 2005 - mvidner@suse.cz

- Fixed a type mismatch, hopefully fixing the installation (#138328).
- 2.13.3

-------------------------------------------------------------------
Thu Dec  8 18:25:07 CET 2005 - od@suse.de

- changes by jplack@suse.de:
  - use generic dialogs in PowerPC boot loader code
  - new files to build widgets from type information
  - changes for support of all options on POWER - generic stuff
- 2.13.2

-------------------------------------------------------------------
Mon Oct 31 09:44:19 CET 2005 - jsrain@suse.cz

- fixed losing GRUB sections in some cases (#130236)
- 2.13.1

-------------------------------------------------------------------
Wed Oct 26 13:29:26 CEST 2005 - jsrain@suse.cz

- do not create section for XEN if ungrading other bootloader than
  GRUB (#130474)
- fixed clonning a section, it changed also the original one
  (#129511)

-------------------------------------------------------------------
Fri Oct 21 12:36:16 CEST 2005 - jsrain@suse.cz

- do not set dom0_mem option for XEN (#121947)
- fixed selecting the swap partition for suspend to disk in other
  situations than installation (#128702)

-------------------------------------------------------------------
Tue Oct  4 12:43:30 CEST 2005 - jsrain@suse.cz

- fixed password setting help (#119591)

-------------------------------------------------------------------
Mon Oct  3 12:54:10 CEST 2005 - jsrain@suse.cz

- change selected radio button for loader location if loader
  location specified in combo box (#114193)

-------------------------------------------------------------------
Fri Sep 30 11:06:11 CEST 2005 - jsrain@suse.cz

- fixed reproposing configuration in installed system (#119428)
- fixed disappearing initrd lines from configuratiln file (#104048)

-------------------------------------------------------------------
Thu Sep 29 17:00:04 CEST 2005 - jsrain@suse.cz

- fixed importing the global bootloader settings from AutoYaST
  profiles (#118595)

-------------------------------------------------------------------
Tue Sep 27 10:14:08 CEST 2005 - jsrain@suse.cz

- export/import the loader location variable for AutoYaST (#116947)

-------------------------------------------------------------------
Mon Sep 26 15:49:16 CEST 2005 - jsrain@suse.cz

- added bootloader background picture for Alpha1
- do not install bootloader to MBR by default
- 2.13.0

-------------------------------------------------------------------
Fri Sep  9 17:11:10 CEST 2005 - jsrain@suse.cz

- activate the /boot partition if installing to ThinkPad (#116129)
- 2.12.32

-------------------------------------------------------------------
Fri Sep  9 15:16:39 CEST 2005 - jsrain@suse.cz

- propose GRUB's device map if the one which was read from the
  system is empty (#115936)
- 2.12.31

-------------------------------------------------------------------
Thu Sep  8 14:24:25 CEST 2005 - jsrain@suse.cz

- fixed reading GRUB location from configuration file (#115581)
- 2.12.30

-------------------------------------------------------------------
Wed Sep  7 15:30:04 CEST 2005 - jsrain@suse.cz

- load EDD module during proposal (and not during inst_finish, as
  it doesn't work if other than default kernel is used) (#115592)
- 2.12.29

-------------------------------------------------------------------
Wed Sep  7 13:05:32 CEST 2005 - jsrain@suse.cz

- install bootloader to MBR by default (except ThinkPads)
- load EDD module before running fix_chs script (#103031)
- import device map correctly during autoinstallation (#115327)
- 2.12.28

-------------------------------------------------------------------
Tue Sep  6 14:00:52 CEST 2005 - jsrain@suse.cz

- changed the count of boot floppies (#114959)
- run fix_chs on each partition which is marked active (#103031)
- update MBR on ThinkPads correctly (#114429)
- 2.12.27

-------------------------------------------------------------------
Tue Sep  6 10:55:16 CEST 2005 - jsrain@suse.cz

- changed the bootloader background (#115331)
- 2.12.26

-------------------------------------------------------------------
Fri Sep  2 12:00:28 CEST 2005 - jsrain@suse.cz

- added RC1 bootloader background
- 2.12.25

-------------------------------------------------------------------
Wed Aug 31 08:38:41 CEST 2005 - jsrain@suse.cz

- added ELILO support (for IA64)
- added basic ZIPL support (for S/390)
- 2.12.24

-------------------------------------------------------------------
Mon Aug 29 11:49:37 CEST 2005 - jsrain@suse.cz

- updated failsafe kernel parameters for i386/x86_64 (#113600)
- avoid reinitializing limal-bootloader before writing settings
  during update and in installed system (#113683)
- added support for booting on PPC
- 2.12.23

-------------------------------------------------------------------
Thu Aug 25 13:33:37 CEST 2005 - jsrain@suse.cz

- fixed setting the resume kernel parameter during update (#112794)
- do not add 'barrier=off' to failsafe kernel parameters (#112891)
- do not propose to install bootloader on XFS partition (#112810)
- 2.12.22

-------------------------------------------------------------------
Tue Aug 23 13:59:20 CEST 2005 - jsrain@suse.cz

- keep bootloader location during update (#105988)
- moved FixCHS to master-boot-code (#103031)

-------------------------------------------------------------------
Mon Aug 22 10:44:24 CEST 2005 - jsrain@suse.cz

- fixed creating new boot loader sections (#105668)
- 2.12.21

-------------------------------------------------------------------
Fri Aug 19 10:59:54 CEST 2005 - jsrain@suse.cz

- enhanced checking whether merged section is still valid (#74252)
- fix information about disk geometry in MBR if needed (#103031)
- 2.12.20

-------------------------------------------------------------------
Thu Aug 18 15:29:01 CEST 2005 - jsrain@suse.cz

- fixed new created XEN sections (#105171)
- do not install backup of stage1 if /boot is on XFS (#105483)
- 2.12.19

-------------------------------------------------------------------
Wed Aug 17 15:34:30 CEST 2005 - jsrain@suse.cz

- fixed detection whether bootloader can be installed if /boot is
  on MD (#104908)
- fixed comments for ycpdoc
- fixed proposing configuration if /boot is on MD (#104908)
- set correct initrd image for XEN (#105171)
- fixed errors in log while proposing loader type (#105152)
- don't remove initrd from merged loader sections (#104048)

-------------------------------------------------------------------
Mon Aug 15 16:10:00 CEST 2005 - jsrain@suse.cz

- merged texts from proofread
- 2.12.18

-------------------------------------------------------------------
Mon Aug 15 12:43:52 CEST 2005 - jsrain@suse.cz

- fixed section updates durng system update (#103868)
- 2.12.17

-------------------------------------------------------------------
Fri Aug 12 09:28:42 CEST 2005 - jsrain@suse.cz

- fixed several errors in code, added missign shortcuts

-------------------------------------------------------------------
Thu Aug 11 15:24:52 CEST 2005 - jsrain@suse.cz

- set correct parameters to failsafe kernel (#103865)
- fixed removing obsolete sections during update (#104039)

-------------------------------------------------------------------
Wed Aug 10 09:07:24 CEST 2005 - jsrain@suse.cz

- fixed changing the order of disks (#102964)

-------------------------------------------------------------------
Tue Aug  9 15:36:57 CEST 2005 - jsrain@suse.cz

- don't put 'splash=silent' twice to kernel command line (#102706)
- install bootloader to boot sector by default only if /boot
  partition is on the first disk (#100728)
- fixed modification of bootloader sections during installation
  (#102626)
- do not offer to edit sections if user selected not to install
  any bootloader (#102613)
- updated help text for bootloader location (#102626)
- fixed syntax of created lilo.conf (vga= cannot be in append)
  (#102942)
- displaying meaningful information for chainloader sections
  (#103008)
- 2.12.16

-------------------------------------------------------------------
Mon Aug  8 10:37:49 CEST 2005 - jsrain@suse.cz

- fixed importing settings during autoinstallation, avoiding crash
  (#102535)

-------------------------------------------------------------------
Thu Aug  4 15:40:52 CEST 2005 - jsrain@suse.cz

- fixed crash during autoinstallation
- do not offer GRUB and LILO on all architectures (#100219)
- 2.12.15

-------------------------------------------------------------------
Wed Aug  3 13:50:36 CEST 2005 - jsrain@suse.cz

- do not display additional kernel parameters in summary if no boot
  loader is selected to be installed (#100409)
- propose not to install bootloader if the available one is not
  supported (#100406)
- fixed widgets allignment

-------------------------------------------------------------------
Mon Aug  1 16:21:36 CEST 2005 - jsrain@suse.cz

- fixed capitalization in module summary
- added master-boot-code to RPM dependencies on i386/x86_64, as it
  is needed for the default installation
- 2.12.14

-------------------------------------------------------------------
Mon Aug  1 12:29:41 CEST 2005 - jsrain@suse.cz

- do not propose installing bootloader to MBR by default
- 2.12.13

-------------------------------------------------------------------
Thu Jul 28 16:15:45 CEST 2005 - jsrain@suse.cz

- merged texts from proofread
- 2.12.12

-------------------------------------------------------------------
Wed Jul 27 14:28:02 CEST 2005 - jsrain@suse.cz

- added option to enable/disable boot timeout
- fixed boot password setting
- location widget not shown if no loader is to be installed (#97888)
- 2.12.11

-------------------------------------------------------------------
Tue Jul 26 10:16:14 CEST 2005 - jsrain@suse.cz

- fixed GRUB menus merging
- 2.12.10

-------------------------------------------------------------------
Fri Jul 22 15:24:24 CEST 2005 - jsrain@suse.cz

- set correct root device to kernel command line (#97574)
- fixed installation on ThinkPad laptops (select the partition
  correctly) (#86762)
- 2.12.9

-------------------------------------------------------------------
Fri Jul 22 12:18:23 CEST 2005 - jsrain@suse.cz

- added last missing help texts
- several minor fixes
- updated to run correctly in Mode::config
- added autoinstallation support
- 2.12.8

-------------------------------------------------------------------
Thu Jul 21 10:08:27 CEST 2005 - jsrain@suse.cz

- added missing file to package
- added missing helps
- fixed retranslating boot menu during installation
- 2.12.7

-------------------------------------------------------------------
Mon Jul 18 13:26:43 CEST 2005 - jsrain@suse.cz

- fixed proposing and handling device map
- 2.12.6

-------------------------------------------------------------------
Mon Jul 18 08:42:16 CEST 2005 - jsrain@suse.cz

- fixed makefiles in order to pack all needed files
- added some help texts
- 2.12.5

-------------------------------------------------------------------
Fri Jul 15 15:48:47 CEST 2005 - jsrain@suse.cz

- adapted to new partitioner using storage-lib (arvin)
- fixed makefiles and nfb to build against limal-bootloader
- 2.12.4

-------------------------------------------------------------------
Tue Jul 12 13:03:23 CEST 2005 - jsrain@suse.cz

- more code cleanup

-------------------------------------------------------------------
Mon Jul 11 09:14:33 CEST 2005 - jsrain@suse.cz

- merged texts from proofread

-------------------------------------------------------------------
Fri Jul  1 16:52:05 CEST 2005 - jsrain@suse.cz

- created new UI
- accessing perl-Bootloader library through LiMaL instead of SCR

-------------------------------------------------------------------
Tue Jun 14 16:45:20 CEST 2005 - jsrain@suse.cz

- don't change MBR on IBM ThinkPad laptops in order to keep their
  rescue functionality working (#86762)
- 2.12.3

-------------------------------------------------------------------
Tue Jun  7 10:40:08 CEST 2005 - jsrain@suse.cz

- display info of additional kernel parameters from installation
  kernel command line (#83837)

-------------------------------------------------------------------
Mon May 23 17:20:27 CEST 2005 - jsrain@suse.cz

- fixed detection fo PReP partition on CHRP (PPC) (#80204)
- block proposal if bootloader noc configured correctly on PPC
  (#82893)

-------------------------------------------------------------------
Wed May  4 08:02:37 CEST 2005 - jsrain@suse.cz

- more "default" variable renames
- 2.12.2

-------------------------------------------------------------------
Tue May  3 12:35:05 CEST 2005 - jsrain@suse.cz

- select PReP boot partition on CHRP (PPC) if root on LVM (#80204)

-------------------------------------------------------------------
Wed Apr 27 08:27:43 CEST 2005 - jsrain@suse.cz

- allow to remap devices in GRUB section (#77119)
- don not report void error in installation proposal
- added bootloader-related part of inst_finish to extra client
- 2.12.1

-------------------------------------------------------------------
Fri Apr 22 13:17:27 CEST 2005 - mvidner@suse.cz

- Do not use "default" as an identifier.

-------------------------------------------------------------------
Mon Apr 18 16:00:36 CEST 2005 - jsrain@suse.cz

- updated for new interface of ProductFeatures.ycp
- 2.12.0

-------------------------------------------------------------------
Wed Mar 30 14:53:02 CEST 2005 - jsrain@suse.cz

- inform user in proposal if it is not possible to install
  bootloader due to partitioning (#71949)

-------------------------------------------------------------------
Thu Mar 24 13:36:48 CET 2005 - jsrain@suse.cz

- fixed bootfloppy icon description (#71084)

-------------------------------------------------------------------
Tue Mar 15 13:15:55 CET 2005 - jsrain@suse.cz

- fixed modification of bootloader configuration if installation
  fails during update (#72814)

-------------------------------------------------------------------
Mon Mar 14 09:48:35 CET 2005 - jsrain@suse.cz

- fixed manual configuration files editation (#72389)
- recreate grub.conf during update (#72361)

-------------------------------------------------------------------
Mon Mar  7 13:32:23 CET 2005 - jsrain@suse.cz

- added ZIPL installation via perl-Bootloader
- fixed the order of icons in bootfloppy creator

-------------------------------------------------------------------
Fri Mar  4 10:43:29 CET 2005 - jsrain@suse.cz

- propose XEN section if XEN and XEN kernels are installed/selected

-------------------------------------------------------------------
Thu Mar  3 18:20:39 CET 2005 - jsrain@suse.cz

- reverted to older version update_gfxmenu due to recent problems
  (#67288)

-------------------------------------------------------------------
Wed Mar  2 10:15:35 CET 2005 - jsrain@suse.cz

- merged texts from proofread

-------------------------------------------------------------------
Wed Mar  2 09:55:37 CET 2005 - jsrain@suse.cz

- fixed neverending loop in update_gfxmenu

-------------------------------------------------------------------
Tue Mar  1 10:34:51 CET 2005 - jsrain@suse.cz

- provide info about grub.conf to repair module if embedding
  GRUB stage1.5
- display proper list of bootloaders (#66933)
- limit the size of the /boot/message archive (#66878)

-------------------------------------------------------------------
Mon Feb 28 16:07:36 CET 2005 - jsrain@suse.cz

- fixed aborting during inst_finish (was crashing YaST)

-------------------------------------------------------------------
Fri Feb 25 14:43:58 CET 2005 - jsrain@suse.cz

- fixed identifying bootloader sections while reading (#66612)

-------------------------------------------------------------------
Fri Feb 25 09:05:14 CET 2005 - jsrain@suse.cz

- added missed translation mark (#8402)
- fixed testsuites
- enabled the bootfloppy icon also on AMD64
- disabled rescue floppy creation on other archs than i386
- 2.11.15

-------------------------------------------------------------------
Mon Feb 21 10:58:13 CET 2005 - jsrain@suse.cz

- use the new scripts for creating boot floppy (images are no
  longer on installation media)
- 2.11.14

-------------------------------------------------------------------
Thu Feb 17 12:14:22 CET 2005 - jsrain@suse.cz

- prevent from inserting language to the offer of boot menu twice
  (#50930)

-------------------------------------------------------------------
Wed Feb 16 13:54:34 CET 2005 - jsrain@suse.cz

- added support for embedding GRUB's stage 1.5
- 2.11.13

-------------------------------------------------------------------
Mon Feb 14 17:32:02 CET 2005 - jsrain@suse.cz

- by default don't merge whole GRUB menus, but only the default
  entry (#50688)
- fixed errors of the bootloader library if using LVM
- 2.11.12

-------------------------------------------------------------------
Thu Feb 10 14:51:08 CET 2005 - jsrain@suse.cz

- fixed errors when merging GRUB menus (#50643)

-------------------------------------------------------------------
Wed Feb  9 14:53:27 CET 2005 - jsrain@suse.cz

- stopped using multiple variables from ProductFeatures for
  creating kernel command line (#50369)
- 2.11.11

-------------------------------------------------------------------
Tue Feb  8 12:58:56 CET 2005 - jsrain@suse.cz

- fixed warning when removed memtest package after modifying
  memtest section in bootloader menu (#50498)

-------------------------------------------------------------------
Mon Feb  7 14:31:48 CET 2005 - jsrain@suse.cz

- merged texts from proofread
- 2.11.10

-------------------------------------------------------------------
Fri Feb  4 11:07:51 CET 2005 - jsrain@suse.cz

- getting additional kernel parameters as one string (#50369)

-------------------------------------------------------------------
Wed Feb  2 18:22:09 CET 2005 - jsrain@suse.cz

- fixed support for localized boot menu, allowed multiple languages
  to be used at once

-------------------------------------------------------------------
Tue Feb  1 21:39:12 CET 2005 - nashif@suse.de

- Disabled @YAST2-CHECKS-PROGRAM@ to fix build
- 2.11.9

-------------------------------------------------------------------
Mon Jan 31 17:32:32 CET 2005 - jsrain@suse.cz

- removed code obsolete after using the bootloader library
  (including the LILO agent)
- adapted to new filenames in GFX menu
- fixed handling of YaSTi's data in comments in configuration files
- by default merging all found GRUB menus
- clean-up of obsolete code
- 2.11.8

-------------------------------------------------------------------
Fri Jan 28 13:46:53 CET 2005 - jsrain@suse.cz

- export GRUB device map information to AutoYaST profile (#49730)

-------------------------------------------------------------------
Tue Jan 25 13:08:49 CET 2005 - jsrain@suse.cz

- adaptations to install properly on MD arrays
- 2.11.7

-------------------------------------------------------------------
Mon Jan 24 16:08:30 CET 2005 - jsrain@suse.cz

- added agent to interface for the bootloader library
- using the now bootloader library for GRUB and LILO configuration
- 2.11.6

-------------------------------------------------------------------
Tue Jan 11 16:43:52 CET 2005 - jsrain@suse.cz

- do not append 'maxcpus=0' to failsafe kernel command line on
  AMD64 (#49059)

-------------------------------------------------------------------
Thu Jan  6 14:14:23 CET 2005 - jsrain@suse.cz

- propose all present kernels for GRUB

-------------------------------------------------------------------
Wed Jan  5 17:10:56 CET 2005 - jsrain@suse.cz

- adapted to interface change of Kernel.ycp
- 2.11.5

-------------------------------------------------------------------
Wed Dec 15 13:13:58 CET 2004 - jsrain@suse.cz

- using new interface of Progress.ycp
- 2.11.4

-------------------------------------------------------------------
Mon Dec 13 18:15:29 CET 2004 - jsrain@suse.cz

- fixed setting GRUB password (#48999)

-------------------------------------------------------------------
Fri Nov 19 16:52:11 CET 2004 - jsrain@suse.cz

- removed the generic MBR code from the package (moved to
  master-boot-code package) (#46406)
- if user selects MBR of other than booting disk as location for
  GRUB, offer changing the order of the disks (#48051)
- 2.11.3

-------------------------------------------------------------------
Tue Nov  9 10:40:18 CET 2004 - jsrain@suse.cz

- fixed automatical boot partition activating during installation
  (#20329)

-------------------------------------------------------------------
Tue Nov  9 08:16:53 CET 2004 - jsrain@suse.cz

- enhanced memtest handling during installation (#46796)

-------------------------------------------------------------------
Mon Nov  8 13:23:42 CET 2004 - jsrain@suse.cz

- better fix of kernel image name update (#46750)

-------------------------------------------------------------------
Thu Nov  4 14:00:10 CET 2004 - jsrain@suse.cz

- removed select () and lookup () builtins usage
- fixed types for CWM
- 2.11.2

-------------------------------------------------------------------
Wed Oct 27 09:49:59 CEST 2004 - jsrain@suse.cz

- adapted to new Mode/Stage interface
- 2.11.1

-------------------------------------------------------------------
Tue Oct 19 13:59:33 CEST 2004 - jsrain@suse.cz

- use unified messages from Label.ycp
- changed boot floppy creator according to new layout of boot
  floppy disks (#43634)
- 2.11.0

-------------------------------------------------------------------
Wed Oct 13 12:44:42 CEST 2004 - jsrain@suse.cz

- add "thash_entries=2097152" to kernel command line on Altix
  Scalable Node (#44174)

-------------------------------------------------------------------
Mon Oct 11 16:09:03 CEST 2004 - jsrain@suse.cz

- adapted to new Arch:: interface

-------------------------------------------------------------------
Wed Oct  6 10:04:38 CEST 2004 - jsrain@suse.cz

- fixed summary if GRUB section name contains HTML tag (#46792)

-------------------------------------------------------------------
Tue Oct  5 12:55:53 CEST 2004 - jsrain@suse.cz

- replace blank spaces in LILO section name with underscores,
  shorten it if it is longer than 15 chars (#46778)
- 2.10.17

-------------------------------------------------------------------
Mon Oct  4 18:59:27 CEST 2004 - jsrain@suse.cz

- if serial parameter is present in menu.lst, don't add gfxboot
  during update (#46680)
- fixed update if root device name contained 'suse' or 'shipped'
  (#46750)
- 2.10.16

-------------------------------------------------------------------
Wed Sep 29 09:14:29 CEST 2004 - jsrain@suse.cz

- do not show the disks order if there is only one disk (#46346)
- 2.10.15

-------------------------------------------------------------------
Thu Sep 23 13:04:08 CEST 2004 - jsrain@suse.cz

- avoid initalizing GRUB structures earlier than needed data is
  known (#45119)
- fixed redrawing the main dialog if loader type changed (#45877)
- 2.10.14

-------------------------------------------------------------------
Mon Sep 20 16:30:38 CEST 2004 - jsrain@suse.cz

- fixes update if SATA devices are used (#44286)
- 2.10.13

-------------------------------------------------------------------
Mon Sep 13 10:59:50 CEST 2004 - jsrain@suse.cz

- allowed to add wildcard entry to GRUB and LILO boot menu (#44742)
- removed dead code (related to items in GRUB section reordering,
  now it is fully handled by Table/Popup
- initialize package manager callbacks before getting boot floppy
  image (in order to ask for media) (#45049)
- prevent from displaying the target device in the summary
  multiple times (#45119)
- 2.10.12

-------------------------------------------------------------------
Tue Sep  7 10:09:14 CEST 2004 - jsrain@suse.cz

- update the default boot section mark properly if a section was
  removed (eg. because of missing kernel) (#44752)

-------------------------------------------------------------------
Mon Sep  6 13:56:56 CEST 2004 - jsrain@suse.cz

- do not use obsolete include commandline/commandline.ycp

-------------------------------------------------------------------
Mon Sep  6 09:44:33 CEST 2004 - jsrain@suse.cz

- avoid calling constructor of Product:: in testsuite (in order to
  build properly)
- save splash type from installation kernel command line to created
  bootloader configuration files (#44683)
- 2.10.11

-------------------------------------------------------------------
Fri Sep  3 13:16:28 CEST 2004 - jsrain@suse.cz

- update devices in bootloader configuration files (SATA devices
  changed from /dev/hd* to /dev/sd*) (#44286)
- provide general Bootloader::Update function that processes all
  needed tasks
- added SetModified to _auto client
- 2.10.10

-------------------------------------------------------------------
Thu Sep  2 13:03:07 CEST 2004 - jsrain@suse.cz

- check dependencies of bootloader-related packages when selecting
  them for installation (#44615)

-------------------------------------------------------------------
Wed Sep  1 08:59:59 CEST 2004 - jsrain@suse.cz

- fixed proposing /etc/grub.conf if /boot is on /dev/md*

-------------------------------------------------------------------
Tue Aug 31 16:46:46 CEST 2004 - jsrain@suse.cz

- fixed building on other archs than i386
- 2.10.9

-------------------------------------------------------------------
Tue Aug 31 14:43:04 CEST 2004 - jsrain@suse.cz

- branched yast2-bootfloppy package (so that the bootfloppy
  functionality is not present in personal as floppy images are
  not present on the media (#44163)
- 2.10.8

-------------------------------------------------------------------
Mon Aug 30 05:19:51 CEST 2004 - nashif@suse.de

- Added GetModified function to _auto client

-------------------------------------------------------------------
Thu Aug 19 12:40:11 CEST 2004 - jsrain@suse.cz

- translate the "Vendor Diagnostic" section in bootloader menu
- removed some unneeded impmorts
- 2.10.7

-------------------------------------------------------------------
Tue Aug 17 11:27:21 CEST 2004 - jsrain@suse.cz

- fixed signatures of handler functions of Table/Popup options
- call efibootmgr with '-v' instead of '-q' (in order to have more
  verbose output in log) (#43625)

-------------------------------------------------------------------
Mon Aug 16 11:16:44 CEST 2004 - jsrain@suse.cz

- fixed printing of summary if location set to all MBRs of disks
  holding the /boot partition on /dev/md*
- fixed activating partitions and writing generic code to MBR if
  installing on /dev/md*
- work correctly with kernel image names also on other archs than
  i386 when creating the previous kernel section
- 2.10.5

-------------------------------------------------------------------
Fri Aug 13 14:55:49 CEST 2004 - jsrain@suse.cz

- log the output of devmap_mknod.sh and /sbin/vgscan (#43758)

-------------------------------------------------------------------
Wed Aug 11 12:50:06 CEST 2004 - jsrain@suse.cz

- prevent from adding trailing blank space to section name on PPC
  (#43599)

-------------------------------------------------------------------
Tue Aug 10 09:15:42 CEST 2004 - jsrain@suse.cz

- merged texts from proofread

-------------------------------------------------------------------
Mon Aug  9 10:25:27 CEST 2004 - jsrain@suse.cz

- fixed crippling of sections of other distros in case of multiboot
  (#43491)
- add 'd' to GRUB installation command only if 1st and 2nd stage
  are on different disks (#43198)
- 2.10.4

-------------------------------------------------------------------
Fri Aug  6 13:19:45 CEST 2004 - jsrain@suse.cz

- minor fixes that made autoinstallation work

-------------------------------------------------------------------
Wed Aug  4 10:10:40 CEST 2004 - jsrain@suse.cz

- more type information for CWM structures
- fixed testsuite
- 2.10.3

-------------------------------------------------------------------
Mon Jul 26 12:58:55 CEST 2004 - jsrain@suse.cz

- fixed routine of merging detected modules for initrd with those
  present in the AI profile during autoinstallation (#43103)

-------------------------------------------------------------------
Mon Jul 19 12:50:24 CEST 2004 - jsrain@suse.cz

- use PackageSystem.ycp modules instead of Require.ycp
- import "Product.ycp" when it is really needed (in order to build)
- 2.10.2

-------------------------------------------------------------------
Fri Jul 16 15:53:09 CEST 2004 - jsrain@suse.cz

- fixed displaying and changing order of disks for GRUB (#42454)
- displaying GRUB's disks order in the summary

-------------------------------------------------------------------
Mon Jul 12 14:27:25 CEST 2004 - jsrain@suse.cz

- writing product name and version as section label to bootloader
  menu (GRUB both text and graphical, lilo graphical) (#31250)
- fixed error messages of the script for /boot/message recreating
- added general function to recreate /boot/message file on
  relevant architectures
- 2.10.1

-------------------------------------------------------------------
Tue Jun 29 13:45:04 CEST 2004 - jsrain@suse.cz

- added possibility to install GRUB on MD device (the way that if
  any of the disks building MD is removed system still boots)
- update zipl.conf before packages update on S390 (#40629)
- added "barrier=off" to failsafe kernel command line on i386, IA64
  and AMD64 (#42526)

-------------------------------------------------------------------
Fri Jun 25 15:36:31 CEST 2004 - jsrain@suse.cz

- added functionality to add section with previous kernel (#36624)
- fixed confusing labels for the boot floppies (#37094)
- fixed confusing code in Bootloader::Write (#40445)

-------------------------------------------------------------------
Thu Jun 24 13:29:08 CEST 2004 - jsrain@suse.cz

- fixed autoinstallation with empty bootloader-related part of the
  AI profile on PPC and IA64 (#41805)

-------------------------------------------------------------------
Thu Jun 17 15:00:57 CEST 2004 - jsrain@suse.cz

- 2.10.0

-------------------------------------------------------------------
Wed Jun 16 14:11:03 CEST 2004 - jsrain@suse.cz

- prevent the "desktop" parameter from being added to kernel
  command line for server products (#41916)
- 2.9.31

-------------------------------------------------------------------
Thu Jun 10 11:36:30 CEST 2004 - jsrain@suse.cz

- change /dev/hd* to /dev/iseries/vd* in the 'boot' option of
  lilo.conf during update of iSeries (#41545)
- fixed creating a new section on PPC and IA64 (#41550)
- 2.9.30

-------------------------------------------------------------------
Sun Jun  6 01:59:50 CEST 2004 - nashif@suse.de

- in autoinst mode, keep initrd modules list (#41681)

-------------------------------------------------------------------
Thu May 27 16:35:45 CEST 2004 - jsrain@suse.cz

- don't display device name if user selected to activate boot
  loader partition ot replace MBR with generic code when preparing
  AutoYaST  profile, as the device names aren't known (#41258)
- allow to install LILO to MD so that if any of disks bulding MD
  array is removed, system still boots (#34122)
- 2.9.29

-------------------------------------------------------------------
Thu May 27 02:38:48 CEST 2004 - nashif@suse.de

- move conversion functions from bootloader_auto to external
  file (#41227)
- Also parse kernel parameters, moved from autoyast2 (#41227)

-------------------------------------------------------------------
Wed May 26 14:31:44 CEST 2004 - jsrain@suse.cz

- fix autoinstallation on all PPC boards (#38991)
- prefer proposed PReP boot partition to already existing (#41213)

-------------------------------------------------------------------
Tue May 25 14:27:40 CEST 2004 - jsrain@suse.cz

- set the I/O scheduler on the kernel command line (#40688)
- fixed bootloader installation on iSeries (jplack) (#41143)
- 2.9.28

-------------------------------------------------------------------
Mon May 24 12:55:15 CEST 2004 - jsrain@suse.cz

- avoid setting vga kernel parameter on PPC and S390 (#40998)
- fixed messing of /etc/lilo.conf when setting the vga parameter
  (#40998)

-------------------------------------------------------------------
Wed May 19 15:06:52 CEST 2004 - jsrain@suse.cz

- fixed filter for possible PReP boot partitions on iSeries - allow
  /dev/iseries/vd* instead of /dev/hd* (#40825)
- 2.9.27

-------------------------------------------------------------------
Tue May 18 13:30:07 CEST 2004 - jsrain@suse.cz

- init board type during autoinstallation on PPC properly (#38991)

-------------------------------------------------------------------
Thu May 13 17:54:54 CEST 2004 - jsrain@suse.cz

- fixed installation on PPC (#34556)
- 2.9.26

-------------------------------------------------------------------
Wed May 12 08:29:20 CEST 2004 - jsrain@suse.cz

- use ELILO-specific entry for the EFI entry label in the
  autoinstallation profile (#36061)
- fix handling of multiple occurences of a kernel parameter in the
  command line (used eg. for console) (#38177)
- fix lilo.conf update on PPC (#39379)

-------------------------------------------------------------------
Tue May  4 09:02:47 CEST 2004 - jsrain@suse.cz

- merged texts from proofread

-------------------------------------------------------------------
Tue May  4 07:58:45 CEST 2004 - jsrain@suse.cz

- add 'selinux=0' kernel parameter for all archs (#39811)
- add 'TERM=dumb' kernel parameter for S390 (#39386)
- 2.9.25

-------------------------------------------------------------------
Tue Apr 27 09:28:42 CEST 2004 - jsrain@suse.cz

- fixed script for updating /boot layout on IPF (#21644)
- fixed the /boot layout update procedure (#21644)
- do not change the EFI nvram on update (#21644)
- fixed testsuite
- 2.9.24

-------------------------------------------------------------------
Thu Apr  8 14:28:19 CEST 2004 - jsrain@suse.cz

- use 'desktop' kernel parameter on desktop products only
- fixed blank spaces in section name after conversion from GRUB to
  LILO (#38017)
- fixed installing rescue kernel to slot A on iSeries (PPC) during
  installation (#35566)

-------------------------------------------------------------------
Wed Apr  7 18:28:02 CEST 2004 - sh@suse.de

- Fixed excessive whitespace after Module:: - bug #38327 

-------------------------------------------------------------------
Wed Apr  7 00:00:47 CEST 2004 - schwab@suse.de

- Add nohalt to failsafe kernel command line on ia64.

-------------------------------------------------------------------
Tue Apr  6 09:01:01 CEST 2004 - jsrain@suse.de

- updating graphical boot menu to contain proper languages (and 
  be small enough to fit in memory) also when running update from
  YaST control center (#38339)
- added 'noresume' parameter to failsafe kernel command line
  (#38400)
- 2.9.22

-------------------------------------------------------------------
Mon Apr  5 15:23:21 CEST 2004 - jsrain@suse.de

- fixed installation if root is on LVM (initializing device mapper
  and LVM properly) (#37290)
- 2.9.21

-------------------------------------------------------------------
Fri Apr  2 15:59:41 CEST 2004 - jsrain@suse.de

- changed license to GPL
- 2.9.20

-------------------------------------------------------------------
Fri Apr  2 09:39:47 CEST 2004 - jsrain@suse.de

- fixed reading and writing of the 'map' option of sections in the
  GRUB's menu.lst (#37971)
- again fixed PPC post-install script (#37262)
- 2.9.19

-------------------------------------------------------------------
Tue Mar 30 17:44:53 CEST 2004 - schwab@suse.de

- Use dev2majminIfNonStandard instead of dev2majmin in BootELILO.
- 2.9.18

-------------------------------------------------------------------
Mon Mar 29 18:16:56 CEST 2004 - jsrain@suse.de

- do not propose to install any bootloader if installing user-mode
  Linux (#37382)

-------------------------------------------------------------------
Mon Mar 29 10:30:31 CEST 2004 - jsrain@suse.de

- fixed errors in log if root on LVM (#37290)
- adapted to changes in CWM
- include desktop file for boot floppy disk creator on i386 only
  (#37209)
- write "lilo" as bootloader type to sysconfig on PPC (#37263)
- do not report incorrect error of PPC bootloader post-install
  script (#37262)
- label the bootloader section on PPC 'linux' (lowercase 'l')
  (#37264)
- do not ask about aborting if just entered and left (#37099)
- write correct kernel to slot A on iSeries (PPC) when configuring
  installed system (#35566)
- 2.9.17

-------------------------------------------------------------------
Fri Mar 26 10:03:50 CET 2004 - jsrain@suse.de

- check for nil output of runnign bootloader installer (#36927)
- avoid displaying reading progress while updating configuraiton
- 2.9.16

-------------------------------------------------------------------
Thu Mar 25 11:43:52 CET 2004 - jsrain@suse.de

- fixed behavior if installing bootloader to boot sector of
  MD device (#34122)
- do not update graphical boot menu if it is not installed (#36893)
- 2.9.15

-------------------------------------------------------------------
Wed Mar 24 15:33:24 CET 2004 - jsrain@suse.cz

- fixed installation when root is on LVM device
- prepared for EVMS (handle it the same way as LVM)

-------------------------------------------------------------------
Tue Mar 23 12:54:11 CET 2004 - jsrain@suse.cz

- warn user before installing on XFS partition (boot sector doesn't
  have enough free space for containing boot loader) (#36708)

-------------------------------------------------------------------
Mon Mar 22 08:47:51 CET 2004 - jsrain@suse.cz

- logging output of PPC postinstall script (#35833)
- fixed handling of NoPCMCIA kernel parameter (#35674)
- check if language is supported by gfxmenu before setting it as
  default (#36487)
- 2.9.14

-------------------------------------------------------------------
Fri Mar 19 14:55:58 CET 2004 - mvidner@suse.cz

- added AGENT_LIBADD so that agents work from standalone Perl

-------------------------------------------------------------------
Thu Mar 18 10:44:48 CET 2004 - jsrain@suse.cz

- mark settings as changed after bootloader switch (#36269)
- avoid putting /dev/evms to GRUB's device map and allowing it as
  device to install bootloader to
- create only one entry in the language selection in graphical
  boot menu if English selected

-------------------------------------------------------------------
Wed Mar 17 14:27:15 CET 2004 - jsrain@suse.cz

- allowed to select PPC board type when preparing autoinstallation
  (#36109)
- not reading settings from disk in Mode::config if not explicitly
  asked
- correctly assigning default radio button when asking how to
  switch bootloader
- zipl (S390 loader) switched to Table/Popup interface with just
  one entry (loader type) because of autoinstallation

-------------------------------------------------------------------
Tue Mar 16 08:17:09 CET 2004 - jsrain@suse.cz

- allow selecting all boot loaders in autoinstallation
  configuration (#36109)
- correctly display in summary that no EFI entry will be created
  on IA64 (#35346)
- export global settings of the bootloader properly (#32384,
  #36012)
- support for having both /boot/initrd and (hdx,y)/initrd in
  autoinstallation profile (#32384)
- fixed storing of the gfxmenu option

-------------------------------------------------------------------
Mon Mar 15 12:58:34 CET 2004 - jsrain@suse.cz

- correctly check for swap partitions (filter out the partitions
  that are marked for getting deleted) (#35953)
- avoid writing LILO to /dev/md? (use one of devices building the
  array instead) (#33565)
- prevent kernel options from being added multiple times (#32362)
- 2.9.13

-------------------------------------------------------------------
Fri Mar 12 10:14:26 CET 2004 - jsrain@suse.de

- setting the default language of graphical boot loader, adding
  localized texts
- added support for boot loader entries with diacritics in
  graphical bootloader menu
- creating /boot/zipl directory on S390 (#35662)
- 2.9.12

-------------------------------------------------------------------
Wed Mar 10 10:28:41 CET 2004 - jsrain@suse.de

- adapted boot disks creator to new floppy image names (#33675)

-------------------------------------------------------------------
Wed Mar 10 02:06:47 CET 2004 - sh@suse.de

- V 2.9.11
- Migration to new wizard 

-------------------------------------------------------------------
Tue Mar  9 12:44:48 CET 2004 - jsrain@suse.de

- fixed creating floppy from image with size smaller than the disk
  size (#33675)

-------------------------------------------------------------------
Mon Mar  8 08:45:50 CET 2004 - jsrain@suse.de

- fixed post install script on PPC (#35436)
- fixed testsuite
- ask user before aborting
- setting icon
- 2.9.10

-------------------------------------------------------------------
Thu Mar  4 10:30:52 CET 2004 - jsrain@suse.de

- storing vga value determined during installation, using it when
  proposing new configuration in installed system (#33368)
- preserving user's choce not to create EFI entry while running
  through installation proposal (#35346)

-------------------------------------------------------------------
Wed Mar  3 09:27:42 CET 2004 - jsrain@suse.de

- appending text '(MBR)' to bootloader location description if it
  is MBR of a hard disk (#35255)
- fixed exporting settings for autoinstallation (#35232)
- log exit code of command used to install bootloaer in case of
  failure
- fixed incorrectly reported error when installing LILO (#33905)
- made md-only installation of GRUB possible (#34122)

-------------------------------------------------------------------
Tue Mar  2 11:05:50 CET 2004 - jsrain@suse.de

- finished making data types more strictly
- fixed default section name in lilo.conf on PPC (#35229)

-------------------------------------------------------------------
Mon Mar  1 12:48:34 CET 2004 - jsrain@suse.de

- merged texts from proofread
- more strictly data types (still WIP)
- 2.9.8

-------------------------------------------------------------------
Tue Feb 24 08:31:10 CET 2004 - jsrain@suse.de

- removing ide-scsi emulation parameters from kernel command line
  (#34694)
- use PReP boot partition on the same disk as root partition on
  chrp (PPC) (#34891)
- updated ELILO installation, change partitioning layout during
  ELILO update in order to match Intel's EFI specification (#21644)

-------------------------------------------------------------------
Mon Feb 23 12:39:36 CET 2004 - jsrain@suse.de

- fixed used kernel image name on S390 (now using the one from
  Kernel.ycp) (#34735)
- fixed kernel command line on S390 (#34734)
- 2.9.7

-------------------------------------------------------------------
Thu Feb 19 11:27:28 CET 2004 - jsrain@suse.de

- removed yast2-country from neededforbuild
- writing hardware configuration to sysconfig on S390 instead of
  /etc/chandev

-------------------------------------------------------------------
Tue Feb 17 08:50:18 CET 2004 - jsrain@suse.de

- enabled and fixed command line interface
- properly updating proposed sections of LILO after disk
  repartitioning

-------------------------------------------------------------------
Mon Feb 16 15:12:38 CET 2004 - jsrain@suse.de

- fixed behavior during autoinstalation preparation
- fixed selectin PReP boot partition for installation on PPC (#34570)
- fixed return value of Import function
- fixed text of MBR radio button in AI configuration mode
- keeping corrupted sections in lilo.conf on PPC (#34588)
- 2.9.6

-------------------------------------------------------------------
Tue Feb 10 19:56:37 CET 2004 - arvin@suse.de

- fixed testsuite

-------------------------------------------------------------------
Sat Feb 07 20:47:15 CET 2004 - arvin@suse.de

- removed config files (*.y2cc)
- 2.9.4

-------------------------------------------------------------------
Fri Jan 30 08:15:37 CET 2004 - jsrain@suse.de

- dropped SILO support (SILO was dropped as SPARC is dead)
- reenabled (and fixed) testsuite
- 2.9.3

-------------------------------------------------------------------
Fri Jan 16 15:43:46 CET 2004 - jsrain@suse.de

- merged NI changes from branch
- 2.9.2

-------------------------------------------------------------------
Mon Jan  5 11:32:29 CET 2004 - jsrain@suse.de

- adding resume= kernel parameter for GRUB and LILO (#33640)
- writing kernel append parameters to global section of elilo.conf
  (IA64) (#31736)

-------------------------------------------------------------------
Wed Dec 10 14:55:12 CET 2003 - jsrain@suse.de

- translating also section label in the "default" entry in
  elilo.conf (IA64)

-------------------------------------------------------------------
Tue Dec  9 15:36:47 CET 2003 - jsrain@suse.de

- added command line interface support

-------------------------------------------------------------------
Thu Nov 27 17:20:19 CET 2003 - jsrain@suse.de

- fixes for the new interpreter
- 2.9.1

-------------------------------------------------------------------
Mon Nov 24 18:24:47 CET 2003 - jsrain@suse.de

- fixed changing of GRUB location (#33297)
- updated support of ELILO, several fixes

-------------------------------------------------------------------
Tue Nov 18 13:45:02 CET 2003 - jsrain@suse.de

- switched from kdoc to doxygen

-------------------------------------------------------------------
Thu Oct 30 17:49:22 CET 2003 - jsrain@suse.de

- fixed handling of disks reorder dialog for GRUB configuration
- fixed modifying configuration data according to changed GRUB's
  device map (#32667)

-------------------------------------------------------------------
Wed Oct 29 10:07:20 CET 2003 - jsrain@suse.de

- fixed ensuring that required packages are installed when
  switching bootloader
- fixed sorting of lines in table
- 2.9.0

-------------------------------------------------------------------
Thu Oct 23 18:16:32 CEST 2003 - schwab@suse.de

- Fix quoting in efibootmgr command line.

-------------------------------------------------------------------
Thu Oct 23 12:50:39 CEST 2003 - jsrain@suse.de

- fixed routines used to modify parameters of specified kernel

-------------------------------------------------------------------
Fri Oct 17 11:13:36 CEST 2003 - jsrain@suse.de

- not proceeding with creating boot floppy if image not found
  (#32428)

-------------------------------------------------------------------
Wed Oct 15 16:27:26 CEST 2003 - jsrain@suse.de

- fixed option type for relocatable in elilo.conf (IA64) (#32210)
- fixed option type of "activate" option on PPC
- fixed handling of doublieclick on sections list table
- updated support of IA64 bootloader

-------------------------------------------------------------------
Tue Oct 14 18:08:02 CEST 2003 - jsrain@suse.de

- updated support of S390 bootloader

-------------------------------------------------------------------
Mon Oct 13 10:45:18 CEST 2003 - jsrain@suse.de

- updated support of PPC bootloader

-------------------------------------------------------------------
Mon Oct  6 16:53:52 CEST 2003 - jsrain@suse.de

- added separate fillup templates for different architectures

-------------------------------------------------------------------
Fri Oct  3 14:59:17 CEST 2003 - jsrain@suse.de

- changed internals so that bootloader module now uses CWM

-------------------------------------------------------------------
Mon Sep 22 13:54:59 CEST 2003 - jsrain@suse.de

- fixed assigning of default section when changed default secion's
  label in LILO (#30122)
- 2.8.22

-------------------------------------------------------------------
Fri Sep 19 16:47:07 CEST 2003 - jsrain@suse.de

- fixed testsuite (again)
- 2.8.21

-------------------------------------------------------------------
Thu Sep 18 23:08:24 CEST 2003 - nashif@suse.de

- Fixed testsuite
- 2.8.20

-------------------------------------------------------------------
Thu Sep 18 10:29:15 CEST 2003 - jsrain@suse.de

- again adding maxcpus=0 to failsafe bootloader entry on AMD64
  (#30519)
- fixed possibily missing "splash=silent" in default kernel's
  command line (#31256)
- 2.8.19

-------------------------------------------------------------------
Tue Sep 16 16:51:28 CEST 2003 - jsrain@suse.de

- fixed merging of other GRUB menus (#30757)
- fixed translating of menubutton entry during installation (#31054)
- 2.8.18

-------------------------------------------------------------------
Mon Sep 15 17:44:56 CEST 2003 - jsrain@suse.de

- fixed popup reporting error when creating initrd (#30714)
- fixed detection if root kernel parameter is specified via major
  and minor number (#30842)
- adding only one "splash=silent" to kernel command line (#30860)
- adding "splash=silent desktop" to kernel command line during
  update (#28780)
- propose "floppy" entry to bootloader menu only if floppy drive
  is present (#30772)
- don't install bootloader packages in repair mode (#30272)
- 2.8.17

-------------------------------------------------------------------
Sun Sep 14 21:02:56 CEST 2003 - adrian@suse.de

- make it working in kcontrol

-------------------------------------------------------------------
Fri Sep 12 08:17:22 CEST 2003 - jsrain@suse.de

- not adding maxcpus=0 to failsafe kernel parameters on AMD64
  (#30519)
- fixed updating of kernel image name in bootloader configuration
  files (#30627)
- fixed original bootloader configuration reading during update
  (#30625)

-------------------------------------------------------------------
Thu Sep 11 12:46:41 CEST 2003 - jsrain@suse.de

- removed forgotten debug code (#30396)

-------------------------------------------------------------------
Wed Sep 10 08:13:04 CEST 2003 - jsrain@suse.de

- fixed update of metadata for sysconfig variable LOADER_TYPE
  (#30352)

-------------------------------------------------------------------
Mon Sep  8 09:18:48 CEST 2003 - jsrain@suse.de

- fixed bootloader menu entry - windows -> Windows (like other
  entries) (#29600)
- use device file name when specifying root device for LVM and MD
  instead of using major and minor number (#28028)
- prefix 0x should be added to major/minor number identifying root
  device only for LILO (#29776)
- 2.8.15

-------------------------------------------------------------------
Fri Sep  5 15:10:35 CEST 2003 - jsrain@suse.de

- merged texts from proofread
- fixed configuration proposal when root or boot partition is on md
  (#30122)
- 2.8.14

-------------------------------------------------------------------
Thu Sep  4 12:37:04 CEST 2003 - jsrain@suse.de

- if variable with list of initrd modules in sysconfig doesn't
  exist, set default value to empty (#30020)

-------------------------------------------------------------------
Wed Sep  3 13:34:51 CEST 2003 - jsrain@suse.de

- don't write 'single' to slot A kernel command line on IBM iSeries
  (arch. PPC) (#27984) (olh@suse.de)

-------------------------------------------------------------------
Mon Sep  1 10:04:55 CEST 2003 - jsrain@suse.de

- fixed bootloader installation with numeric (major-minor) root
  device specification (#29776)
- not proposing booting from floppy if /boot is beyond 1024 cylinder
  as it doesn't solve anything (#29524)
- 2.8.13

-------------------------------------------------------------------
Thu Aug 28 14:20:10 CEST 2003 - jsrain@suse.de

- fixed displayed section type in sections summary dialog for
  "other" sections (#29472)
- don't ask for abort confirmation during installation if settings
  were changed in previous run of component from proposal (#29496)
- 2.8.12

-------------------------------------------------------------------
Mon Aug 25 10:00:10 CEST 2003 - jsrain@suse.de

- fixed inconsistence of floppy size (1440kB -> 1.44 MB) (#29142)
- reporting segmentation fault when running bootloader binary
  (#29199)
- added correct help for configuration writing dialog
- improved help text for rescue floppy (#29143)
- 2.8.11

-------------------------------------------------------------------
Mon Aug 18 09:20:32 CEST 2003 - jsrain@suse.de

- fixed creating of boot floppy (#28994)
- updated comments in susconfig fillup (#28845)
- moved dir for backup MBR to /var/lib/YaST2, in /boot leaving just
  last MBR (this way it can be inserted to GRUB menu) (#28802)
- backup-ing areas really affected when saving bootloader
  configuration (MBR of first disk and sector bootloader is
  installed to) (#28803)
- 2.8.10

-------------------------------------------------------------------
Wed Aug 13 14:07:32 CEST 2003 - jsrain@suse.de

- fixed bootloader update
- better comments around YaST2 metadata in generated cfg. files
- 2.8.9

-------------------------------------------------------------------
Tue Aug 12 13:29:35 CEST 2003 - jsrain@suse.de

- added support for not installing any bootloader
- recreate reset menubutton after bootloader switch
- updated update functionality (replace vmlinuz.shipped images with
  vmlinuz, dtto for initrd)

-------------------------------------------------------------------
Mon Aug 11 09:33:26 CEST 2003 - jsrain@suse.de

- not using .shipped image any more (kernel package doesn't contain
  it)
- merged texts from proofread
- added more verbose logging of proposing configuration
- 2.8.8

-------------------------------------------------------------------
Thu Aug  7 15:46:44 CEST 2003 - jsrain@suse.de

- fixed lost sections when changhing bootloader location (#28552)
- not offering to replace partition booting from HDD with partition
  for booting from floppy when changed GRUB location to other disk
  partition if entry for booting from HDD doesn't exist
- fixed proposing of LILO configuration (put multiple times into
  quotes, some options weren't displayed correctly in summary table)
- fixed lost sections in many other cases
- removed popup informing about changed disk partitioning although
  it was unchanged during installation proposal
- 2.8.7

-------------------------------------------------------------------
Mon Aug  4 15:56:18 CEST 2003 - jsrain@suse.de

- added .desktop files
- 2.8.6

-------------------------------------------------------------------
Thu Jul 31 09:29:28 CEST 2003 - jsrain@suse.de

- don't offer extra /boot and / partition as bootloader location
  if they are the same

-------------------------------------------------------------------
Tue Jul 29 08:28:53 CEST 2003 - jsrain@suse.de

- added possibility to clone selected bootloader section (#26458)
- fixed creation of lilo.conf - quotes were missing
- entries to bootloader are to be translated (#26800)

-------------------------------------------------------------------
Wed Jul 23 09:04:04 CEST 2003 - jsrain@suse.de

- Using major/minor number for unusual devices instead of device
  node name in root kernel parameter (#28028)

-------------------------------------------------------------------
Mon Jul 21 17:00:59 CEST 2003 - jsrain@suse.de

- double click on tables now triggers Edit (#25156)
- fixed testuite and building
- 2.8.5

-------------------------------------------------------------------
Tue Jul  8 16:35:47 CEST 2003 - jsrain@suse.de

- fixed question popup if canceling configuration (#27479)
- installing additional copy of bootloader bootsector to bootsector
  of /boot partition for LILO and GRUB (#27389)
- not activating any partition by default if some already active
  (#26278)
- 2.8.4

-------------------------------------------------------------------
Wed Jun 25 10:11:41 CEST 2003 - jsrain@suse.de

- fixed several minor bugs
- 2.8.3

-------------------------------------------------------------------
Mon Jun 23 14:09:14 CEST 2003 - jsrain@suse.de

- fixed common_popups, common_messages -> YCP modules
- fixed missing imports
- 2.8.2

-------------------------------------------------------------------
Thu Jun 12 13:03:52 CEST 2003 - jsrain@suse.de

- fixed file list
- fixed user interface
- 2.8.1

-------------------------------------------------------------------
Wed May 28 15:00:47 CEST 2003 - jsrain@suse.de

- updated PPC bootloader support

-------------------------------------------------------------------
Fri May 16 09:09:46 CEST 2003 - jsrain@suse.de

- fixed collision with driver update (#26717)

-------------------------------------------------------------------
Thu May 15 14:27:25 CEST 2003 - jsrain@suse.de

- updated ELILO (IA64 bootloader) support

-------------------------------------------------------------------
Mon May  5 16:38:39 CEST 2003 - jsrain@suse.de

- updated and optimized some internal structures and related
  functions

-------------------------------------------------------------------
Thu Apr 24 11:19:57 CEST 2003 - jsrain@suse.de

- updated doaboot script (ro@suse.de)

-------------------------------------------------------------------
Wed Apr 23 13:12:31 CEST 2003 - jsrain@suse.de

- updated widget handling functions interface
- updated documentation

-------------------------------------------------------------------
Tue Apr 22 09:57:55 CEST 2003 - jsrain@suse.de

- added possibility to download boot floppy image via FTP/HTTP
  (#26175)
- added possibility to restore last MBR saved during isntallation
  or bootloader configuration (#16338)

-------------------------------------------------------------------
Fri Apr 18 13:18:24 CEST 2003 - jsrain@suse.de

- no more retaking current kernel parameters to bootloader
  configuration file when configuring installed system (#26304)
- fixed devices for MBR/boot partition/root/partition when
  installing on md (#26287)
- not activating any partition during update (#26323)
- better checkign of bootloader-on-floppy installation (#26323)
- in case of inconsistence between sysconfig and bootlaoder cfg.
  file bootloader cfg.file is prefered (#26323)
- fixed possible tmp filename security problem of installation
  on AXP (#26357)
- displaying partition that will be activated and MBR device that
  will be replaced with generic code (partial fix of #26278)
- added possibility to save MBR before bootloader installation and
  insert saved MBR image to GRUB menu (#16338)
- 2.8.0

-------------------------------------------------------------------
Tue Apr  8 09:12:41 CEST 2003 - jsrain@suse.de

- added possibility to save all settings and reinstall bootloader
  although nothing was changed (#24346)

-------------------------------------------------------------------
Fri Apr  4 16:27:36 CEST 2003 - jsrain@suse.de

- code cleanup and optimalization
- added bootloader parameters support, made routines more universal
- documentation update

-------------------------------------------------------------------
Thu Apr  3 17:50:50 CEST 2003 - jsrain@suse.de

- allowed bootfloppy to format floppy disk and select device
- allowed bootfloppy to use custom image (22376)
- other minor bootfloppy updates and code cleanup

-------------------------------------------------------------------
Mon Mar 24 12:07:34 CET 2003 - jsrain@suse.de

- removed reading of initrd modules from install_inf (#24709)

-------------------------------------------------------------------
Fri Mar 21 14:44:31 CET 2003 - jsrain@suse.de

- updated documentation
- updated testsuite
- several minor updates and optimalizations

-------------------------------------------------------------------
Tue Mar 18 13:09:02 CET 2003 - jsrain@suse.de

- fixed undeclared variable title (#25560)
- 2.7.19

-------------------------------------------------------------------
Mon Mar 17 14:24:01 CET 2003 - jsrain@suse.de

- fixed displaying of logs on bootloader errors (#25470)
- 2.7.18

-------------------------------------------------------------------
Mon Mar 17 09:41:07 CET 2003 - jsrain@suse.de

- fixed updating GRUB configuration if entry with other system was
  present and set as default (#25418)
- 2.7.17

-------------------------------------------------------------------
Fri Mar 14 13:26:39 CET 2003 - jsrain@suse.de

- fixed behaviour when iditing empty section, when creating new
  section, add most common keys (#25305)
- fixed initrd modules cloning (#25351)
- 2.7.16

-------------------------------------------------------------------
Tue Mar 11 12:55:43 CET 2003 - jsrain@suse.de

- using activate instead of sfdisk to activate bootloader
  partition, because sfdisk has unwanted side effects (#24740)
- 2.7.15

-------------------------------------------------------------------
Mon Mar 10 11:05:07 CET 2003 - jsrain@suse.de

- fixed filtering of modules added to initrd (#24709)
- fixed partition activation if bootloader in logical disk (#24740)
- 2.7.14

-------------------------------------------------------------------
Fri Mar  7 10:16:51 CET 2003 - jsrain@suse.de

- fixed update from version without sysconfig variables specifying
  used bootloader (#24783)
- fixed reading configuration, not using agent's cache (#24821)
- 2.7.13

-------------------------------------------------------------------
Wed Mar  5 13:48:29 CET 2003 - jsrain@suse.de

- fixed multiple occurences of map option in one GRUB section
  (#24627)
- not adding automatically the apic kernel option (#24668)
- fixed error message in log during saving (#24705)

-------------------------------------------------------------------
Mon Mar  3 12:51:51 CET 2003 - jsrain@suse.de

- added possibility to force complete bootloader save (not save
  only if settings have changed - no UI change, only for other
  modules that need it)
- merged texts from final proofreading
- 2.7.12

-------------------------------------------------------------------
Fri Feb 28 11:04:26 CET 2003 - jsrain@suse.de

- updated the detection of changes of settings (#24422)
- 2.7.11

-------------------------------------------------------------------
Thu Feb 27 12:33:24 CET 2003 - jsrain@suse.de

- fixed ordering of bootloader options (#24420)

-------------------------------------------------------------------
Mon Feb 24 09:20:59 CET 2003 - jsrain@suse.de

- updated confirmation popup after bootloader is isntalled to
  floppy (#23903)
- fixed forgotten saving of cfg. files in some cases (#24073)
- in repair mode reading bootloader type from sysconfig, no probing
  (#24062)
- 2.7.10

-------------------------------------------------------------------
Fri Feb 21 13:11:08 CET 2003 - jsrain@suse.de

- fixed adding of memtest to bootloader menu (#23924)
- fixed help text and behaviour of password option popup (#23954)
- added support for easy updating initrd contents during system
  update (#23976)
- fixed setting focus in popups (#24050)

-------------------------------------------------------------------
Thu Feb 20 09:50:57 CET 2003 - jsrain@suse.de

- changed executing /sbin/mk_initrd -> /sbin/mkinitrd
- reorganized kernel parameters when using GRUB (#23829)
- fixed capitalization of YCC labels (#23848)
- 2.7.9

-------------------------------------------------------------------
Wed Feb 19 14:17:58 CET 2003 - jsrain@suse.de

- changed color of text-mode LILO menu - now is blue
- removed unwanted reseting of "disk" LILO option when reproposing
  configuraition - some systems could be unbootable with LILO
  without possibility to prevent it at installation time
- updated ydoc comments
- fixed conversion between GRUB and LILO (#23826)

-------------------------------------------------------------------
Mon Feb 17 15:57:17 CET 2003 - jsrain@suse.de

- added popup when bootloader saved to floppy (#23571)
- added extra stage in progress bar for reading disks partitioning
  (#23712)
- 2.7.8

-------------------------------------------------------------------
Fri Feb 14 09:33:09 CET 2003 - jsrain@suse.de

- added splash-screen's size parameter when calling mk_initrd
  (#23579)

-------------------------------------------------------------------
Thu Feb 13 10:41:08 CET 2003 - jsrain@suse.de

- fixed floppy entry in bootloader menu behaviour - if installing
  to floppy, hard disk is used instead (#23572)

-------------------------------------------------------------------
Mon Feb 10 16:06:25 CET 2003 - jsrain@suse.de

- fixed proposing with merging GRUB menus, resulted in doubled
  items (#23346)
- merged proofread texts from second and third round
- 2.7.7

-------------------------------------------------------------------
Wed Feb  5 13:36:05 CET 2003 - jsrain@suse.de

- fixed bootloader changing during installation (#20759)
- fixed list of locations to hold bootloader bootsector (#17320)

-------------------------------------------------------------------
Tue Feb  4 13:50:29 CET 2003 - jsrain@suse.de

- updates of autoinstallation

-------------------------------------------------------------------
Mon Feb  3 16:59:29 CET 2003 - jsrain@suse.de

- fixed NCurses usability - focus setting
- 2.7.6

-------------------------------------------------------------------
Fri Jan 31 11:59:29 CET 2003 - jsrain@suse.de

- not adding lvm groups and md disks to device map (#23217)

-------------------------------------------------------------------
Thu Jan 30 09:15:45 CET 2003 - jsrain@suse.cz

- fixed setting of vga= kernel parameter (#23188)

-------------------------------------------------------------------
Wed Jan 29 13:23:45 CET 2003 - jsrain@suse.de

- patched proofread texts

-------------------------------------------------------------------
Tue Jan 28 13:43:45 CET 2003 - jsrain@suse.de

- fixed compilation of MBR only on selected platforms
- 2.7.5

-------------------------------------------------------------------
Mon Jan 27 17:48:21 CET 2003 - jsrain@suse.de

- added new testsuites
- added missing translators comments
- added missing functions comments
- made Replace code in MBR function running
- 2.7.4

-------------------------------------------------------------------
Fri Jan 24 13:04:19 CET 2003 - jsrain@suse.de

- fixed too often blinking floppy
- fixed Changed column modifying

-------------------------------------------------------------------
Thu Jan 23 13:44:33 CET 2003 - jsrain@suse.de

- fixed fillup-template usage
- changed symbols in export map to strings because of
  autoinstallation
- 2.7.3

-------------------------------------------------------------------
Wed Jan 22 14:30:26 CET 2003 - jsrain@suse.de

- fixed meaningless log messages (#23025)

-------------------------------------------------------------------
Fri Jan 17 15:00:17 CET 2003 - jsrain@suse.de

- fixed detection of disks configuration changes that may decide to
  use other bootloader (#22918)
- updated S390 installation
- 2.7.2

-------------------------------------------------------------------
Fri Jan 10 17:25:38 CET 2003 - jsrain@suse.de

- fixed failsafe kernel parameters on i386 (#22539)

-------------------------------------------------------------------
Fri Dec 20 16:37:56 CET 2002 - jsrain@suse.de

- added documentation files

-------------------------------------------------------------------
Thu Dec 19 16:27:40 CET 2002 - jsrain@suse.de

- fixed path to elilo.conf (IA64 only affected) (#22502)

-------------------------------------------------------------------
Tue Dec 17 14:53:24 CET 2002 - jsrain@suse.de

- now using fillup-template for sysconfig/bootloader

-------------------------------------------------------------------
Fri Dec 13 08:48:41 CET 2002 - jsrain@suse.de

- fixed ordering of modules in initrd
- added function for changing write process settings

-------------------------------------------------------------------
Wed Dec 11 11:14:58 CET 2002 - jsrain@suse.de

- if something goes wrong during bootloader installation saving, it
  is now possible to fix configuration (#21076)
- possible to change section type an easy way (#19451)
- dialogs updates
- other updates and fixes
- adding sysconfig metadata
- 2.7.1

-------------------------------------------------------------------
Wed Dec  4 17:46:46 CET 2002 - jsrain@suse.cz

- Removed global variables from Liloagent, now able to be used at
  once for more bootloaders
- Added GRUB option types to LiloAgent
- Removed test mode and possible security problem from bootfloppy
  (#20962)
- Fixed several problems of LiloAgent
- Fixed ask for floppy popup (#10485)
- If no initrd created, GRUB's menu.lst doesn't contain it now
  (#21469)
- 2.7.0

-------------------------------------------------------------------
Tue Nov 19 15:19:59 CET 2002 - schwab@suse.de

- Use product name for EFI boot manager entry (#21879).
- Report error when boot loader installation fails.

-------------------------------------------------------------------
Wed Nov 13 09:08:12 CET 2002 - jsrain@suse.cz

- again fixed installing a kernel to *NWSSTG when root is on RAID
  on PPC (#21368)
- creating syntactically correct menu.lst file for GRUB, contents
  may be still incorrect on some servers (#20637)
- 2.6.66

-------------------------------------------------------------------
Tue Nov  5 09:41:05 CET 2002 - jsrain@suse.cz

- Bugfix - LTC1394 - FTP installation to root on LVM didn't install
  a kernel on PPC (#20933)
- 2.6.65

-------------------------------------------------------------------
Wed Oct 30 21:44:47 CET 2002 - kukuk@suse.de

- fix log path in dosilo script
- update_silo_conf: modify version number in /boot/message
- BootSILO.ycp: Don't show popup on success when installing silo

-------------------------------------------------------------------
Wed Oct 30 21:39:20 CET 2002 - kukuk@suse.de

- fix log path in dosilo script
- update_silo_conf: modify version number in /boot/message
- BootSILO.ycp: Don't show popup on success when installing silo

-------------------------------------------------------------------
Tue Oct 29 10:13:28 CET 2002 - jsrain@suse.cz

- fixed target dialog for x86-64 (#21258)
- fixed selecting a prep boot partition on the root drive on PPC
  (#21315)
- fixed installing a kernel to *NWSSTG when root is on RAID on PPC
  (#21368)
- 2.6.64

-------------------------------------------------------------------
Fri Oct 25 14:38:02 CEST 2002 - arvin@suse.de

- log output of mk_initrd also on S390 (bug #21273)
- 2.6.63

-------------------------------------------------------------------
Mon Oct 14 16:50:46 CEST 2002 - jsrain@suse.cz

- fixed activating of boot partition if not instaling bootloader
  (#20874)
- 2.6.62

-------------------------------------------------------------------
Fri Oct 11 11:10:43 CEST 2002 - jsrain@suse.cz

- fixed security problem with permissions of /boot/grub/menu.lst
  (#20803)
- activating /boot partition if grub installed to mbr (part of
  #20637)
- 2.6.61

-------------------------------------------------------------------
Thu Oct 10 17:32:15 CEST 2002 - jsrain@suse.cz

- if bootloader which should be used is not selected for
  installation, backup one is installed on i386 and x86-64
  (grub instead of lilo and lilo instead of grub) (#20759)

-------------------------------------------------------------------
Wed Oct  9 09:22:09 CEST 2002 - jsrain@suse.cz

- now not enabling 2 gettys on same serial line on p690 (#19788)

-------------------------------------------------------------------
Tue Oct  8 14:16:06 CEST 2002 - jsrain@suse.cz

- fixed type in initrd modules ignore list for PPC (#20684)
- 2.6.59

-------------------------------------------------------------------
Mon Oct  7 08:23:36 CEST 2002 - jsrain@suse.cz

- fixed activating boot method on PPC (#20407)
- fixed helptexts on PPC (#20605)
- fixed translating of PPC-specific strings
- 2.6.58

-------------------------------------------------------------------
Fri Oct  4 10:38:02 CEST 2002 - jsrain@suse.cz

- added more comments to bootloader in sysconfig/bootloader (#20385)
- fixed restoring original configuration - could caused unbootable
  system (#20391)
- 2.6.57

-------------------------------------------------------------------
Wed Oct  2 14:01:36 CEST 2002 - jsrain@suse.cz

- fixed update of lilo, resulted in corrupted lilo.conf (#20320)
- fixed errors reporting during bootloader update (#20321)
- fixed activating of initrd at update (#19643)

-------------------------------------------------------------------
Tue Oct  1 15:34:28 CEST 2002 - jsrain@suse.cz

- fixed nasty trap in bootloader installation (now not reseting
  configuration without question) (#20073)

-------------------------------------------------------------------
Fri Sep 27 16:45:01 CEST 2002 - jsrain@suse.cz

- applied patches for PPC (#20178 and #20205 - initrd modules list)

-------------------------------------------------------------------
Fri Sep 27 08:45:51 CEST 2002 - lslezak@suse.cz

- fixed configuration reset at installation proposal
  if partitioning was changed (#20073)
- fixed failsafe options on x86-64 (removed disableapic,
  added iommu=noforce) (#19903)

-------------------------------------------------------------------
Tue Sep 24 11:23:39 CEST 2002 - lslezak@suse.cz

- check if label already exists (in section edit),
  allow labels longer than 15 chars for grub (#19874)
- removed 'nosmp' from failsafe options on x86-64 (#19903)
- don't add rewritten other section to menu (#19990)
- version 2.6.56

-------------------------------------------------------------------
Tue Sep 17 17:13:23 CEST 2002 - lslezak@suse.de

- fixed obsoleted help text in y2cc (#19466)
- version 2.6.55

-------------------------------------------------------------------
Fri Sep 13 13:52:12 CEST 2002 - mvidner@suse.cz

- bootfloppy: enable asking the user for the CD (#19628).
- 2.6.54

-------------------------------------------------------------------
Fri Sep 13 13:25:06 CEST 2002 - fehr@suse.de

- make supression of certain modules (cdrom and usb) work
- version 2.6.53

-------------------------------------------------------------------
Thu Sep 12 19:58:13 CEST 2002 - lslezak@suse.cz

- do not regenerate device.map file at update (part of #19555)
- version 2.6.52

-------------------------------------------------------------------
Thu Sep 12 18:17:11 CEST 2002 - fehr@suse.de

- fix to use lilo on update if there is no /etc/sysconfig/bootloader
  (#19558)

-------------------------------------------------------------------
Thu Sep 12 16:12:56 CEST 2002 - lslezak@suse.cz

- add current kernel parameters to lilo.conf at update (#19415)
- added missing function DisplayLogFile to BootSILO.ycp, BootELILO.ycp
- version 2.6.51

-------------------------------------------------------------------
Thu Sep 12 16:02:49 CEST 2002 - kkaempf@suse.de

- run mkinitrd on PPC if needed (#18276)
- 2.6.50

-------------------------------------------------------------------
Thu Sep 12 11:23:17 CEST 2002 - kkaempf@suse.de

- exclude usb modules from initrd (#19432)
- 2.6.49

-------------------------------------------------------------------
Wed Sep 11 14:02:12 CEST 2002 - lslezak@suse.cz

- don't change configuration if partitioning was changed
  and bootloader location is floppy (at installation proposal) (#19388)
- allow installation on extended partition (at installation) (#19184)
- version 2.6.48

-------------------------------------------------------------------
Tue Sep 10 18:30:26 CEST 2002 - kkaempf@suse.de

- ppc bugfix #18849
- 2.6.47

-------------------------------------------------------------------
Tue Sep 10 17:32:18 CEST 2002 - lslezak@suse.cz

- use lilo instead grub at update
- version 2.6.46

-------------------------------------------------------------------
Tue Sep 10 12:15:10 CEST 2002 - fehr@suse.de

- fix root device detection of mk_lilo_conf
- change default mbr detection in Boot.ycp (#19117)
- prevent blanks in label in BootLILO.ycp (#19181)
- version 2.6.45

-------------------------------------------------------------------
Mon Sep  9 17:59:48 CEST 2002 - lslezak@suse.cz

- allow installation on extended partion (#19184)
- version 2.6.44

-------------------------------------------------------------------
Mon Sep  9 13:40:09 CEST 2002 - mvidner@suse.cz

- Replace whitespace (and nonprintable characters)
  in lilo section labels by an underscore (#19181).
- Properly use / or /boot/ in /boot/grub/menu.lst during upgrade (#19125).
- 2.6.43

-------------------------------------------------------------------
Sun Sep  8 19:47:38 CEST 2002 - mvidner@suse.cz

- Fixed the testsuite.
- 2.6.42

-------------------------------------------------------------------
Sun Sep  8 13:30:47 CEST 2002 - kkaempf@suse.de

- drop "make check" for the moment.

-------------------------------------------------------------------
Fri Sep  6 21:34:54 CEST 2002 - kkaempf@suse.de

- workaround for hwinfo bug (#19071)
- 2.6.41

-------------------------------------------------------------------
Fri Sep  6 17:16:13 CEST 2002 - jsrain@suse.cz

- fixed provides/obsoletes
- 2.6.40

-------------------------------------------------------------------
Fri Sep  6 12:45:21 CEST 2002 - jsrain@suse.cz

- fixed deletion of cfg. file entries wjen using GRUB (Bug #18962)
- fixed rendering GRUB menu on installed system (Bug #18973)
- fixed handling of errors during bootlaoder installation
  (Bug #19020)
- 2.6.39

-------------------------------------------------------------------
Thu Sep  5 21:14:47 CEST 2002 - kkaempf@suse.de

- properly check for update when determing boot type
- 2.6.38

-------------------------------------------------------------------
Thu Sep  5 11:49:23 CEST 2002 - jsrain@suse.cz

- not calling Storage::UseLilo () in Boot module constructor
- 2.6.37

-------------------------------------------------------------------
Thu Sep  5 10:36:55 CEST 2002 - schwab@suse.de

- Move elilo.conf to /boot/efi/SuSE.

-------------------------------------------------------------------
Wed Sep  4 12:35:39 CEST 2002 - jsrain@suse.cz

- fixed bootfloppy function (Bug #17430)
- fixed checking for need to set active partition (Bug #18835)
- fixed reseting bootloader type after partitioning change
- fixed label of sections dialog (Bug #18877)
- 2.6.36

-------------------------------------------------------------------
Tue Sep  3 20:37:36 CEST 2002 - kukuk@suse.de

- installation/src/silo/agents/update_silo_conf: New
  file, modifies silo.conf and boot/message if an update is done.
- installation/src/silo/BootSILO.ycp: Implement calling "dosilo"
  script.
- prom.cc: Add reg string if prom name exists at least once.

-------------------------------------------------------------------
Tue Sep  3 17:05:39 CEST 2002 - jsrain@suse.cz

- fixed usage of Pkg::SourceProvideFile function

-------------------------------------------------------------------
Tue Sep  3 10:28:02 CEST 2002 - jsrain@suse.cz

- if partitioning changes, resets bootloader location to MBR, only
  meaningful partitions possible as bootloader bootsector locations
  (Bug #18744)
- 2.6.35

-------------------------------------------------------------------
Mon Sep  2 17:33:54 CEST 2002 - jsrain@suse.cz

- added reset function (for calling after partitioning changes
  during installation) (Bug #18744)

-------------------------------------------------------------------
Mon Sep  2 10:55:24 CEST 2002 - jsrain@suse.cz

- updating prep boot partition during installation on PPC
  (Bug #18689)
- 2.6.34

-------------------------------------------------------------------
Fri Aug 30 15:54:15 CEST 2002 - jsrain@suse.cz

- fixed bootfloppy creation (not yet tested) (Bug #17430)
- building fixed
- removed shadowed symbols (Bug #18622)
- 2.6.33

-------------------------------------------------------------------
Wed Aug 28 12:13:05 CEST 2002 - kkaempf@suse.de

- fix checking for splashscreen
- 2.6.31

-------------------------------------------------------------------
Wed Aug 28 11:57:22 CEST 2002 - jsrain@suse.cz

- fixed building on SPARC
- removed unneeded files from GRUB installation
- fixed boot floppies location
- fixed logging
- 2.6.32

-------------------------------------------------------------------
Tue Aug 27 16:19:25 CEST 2002 - jsrain@suse.cz

- if no boot message exists not including in menu.lst (Bug #18381)
- fixed ordering of list of kernel images / other partitions
- 2.6.30

-------------------------------------------------------------------
Mon Aug 26 23:39:13 EDT 2002 - nashif@suse.de

- do not reset location value in autoinst mode
- if location is not empty, configure boot device in autoinst
  mode (Avoid calling ConfigureLocation)
- 2.6.29

-------------------------------------------------------------------
Mon Aug 26 17:12:14 CEST 2002 - jsrain@suse.cz

- removed icons from control center on S390 (Bugs #18371 and #18367)
- fixed curses UI buttons (Bug #18333)
- fixed handling of nonwritable floppy (Bug #18312)
- fixed PPC installation (Bug #18140)
- 2.6.28

-------------------------------------------------------------------
Fri Aug 23 18:34:27 CEST 2002 - jsrain@suse.cz

- fixed lists of devices (Bug #18269)
- fixed installation on compaq disk array (Bug #18134)
- 2.6.27

-------------------------------------------------------------------
Tue Aug 20 17:05:05 CEST 2002 - arvin@suse.de

- correctly handle hvc console on ppc
- 2.6.26

-------------------------------------------------------------------
Tue Aug 20 14:48:13 CEST 2002 - jsrain@suse.cz

- fixed original configuration restore when using GRUB
- fixed partition list reading
- 2.6.25

-------------------------------------------------------------------
Mon Aug 19 14:10:01 CEST 2002 - jsrain@suse.cz

- modified failsafe kernel image name for update of lilo
- fixed GRUB save after configuration
- not deleting old device map during installation
- /sbin/elilo now not running after configuration change
- 2.6.24

-------------------------------------------------------------------
Fri Aug 16 14:13:01 CEST 2002 - jsrain@suse.cz

- added universal functions for accessing kernel parameters
  independent on bootloader
- modified failsafe kernel image name
- fixed kdoc comments
- merged proofread texts
- now building initrd on S390
- 2.6.23

-------------------------------------------------------------------
Tue Aug 13 06:49:05 CEST 2002 - jsrain@suse.cz

- fixed handling different BIOS Ids (Bug #17594)
- added disableapic to failsafe kernel command
- 2.6.22

-------------------------------------------------------------------
Fri Aug  9 16:10:37 CEST 2002 - jsrain@suse.de

- fixed installation on S390 (Bug #17244)
- 2.6.21

-------------------------------------------------------------------
Fri Aug  9 09:24:57 CEST 2002 - jsrain@suse.de

- now setting framebuffer vga mode (Bug #17537)
- 2.6.20

-------------------------------------------------------------------
Thu Aug  8 09:59:38 CEST 2002 - jsrain@suse.de

- fixed device name translation for GRUB during installation for
  other systems
- 2.6.19

-------------------------------------------------------------------
Wed Aug  7 15:04:52 CEST 2002 - jsrain@suse.de

- Fix adaptation for multiple 'other' partitions for booting
  for GRUB (#17458)
- 2.6.18

-------------------------------------------------------------------
Wed Aug  7 12:39:25 CEST 2002 - kkaempf@suse.de

- Allow for multiple 'other' partitions for booting (#17458)

-------------------------------------------------------------------
Wed Aug  7 08:45:44 CEST 2002 - jsrain@suse.de

- added support for changing kernel command line for other modules
  when using GRUB easily
- 2.6.17

-------------------------------------------------------------------
Tue Aug  6 16:43:24 CEST 2002 - jsrain@suse.de

- fixed abort button behaviour
- 2.6.16

-------------------------------------------------------------------
Tue Aug  6 15:07:04 CEST 2002 - jsrain@suse.de

- fixed ordering of GRUB commands in menu.lst
- added expert configuration of /etc/grub.conf
- 2.6.15

-------------------------------------------------------------------
Mon Aug  5 18:00:24 CEST 2002 - jsrain@suse.cz

- fixed lilo update problem (Bug #15819)
- fixed bootloader loaction dialog contents (Bug #17320)

-------------------------------------------------------------------
Mon Aug 05 13:11:26 CEST 2002 - arvin@suse.de

- changes for new /etc/install.inf agent

-------------------------------------------------------------------
Mon Aug  5 12:55:29 CEST 2002 - fehr@suse.de

- make BootS390.ycp work again (was broken after 8.0 changes)
- 2.6.13

-------------------------------------------------------------------
Thu Aug  1 15:15:24 CEST 2002 - jsrain@suse.cz

- minor updates and fixes
- 2.6.12

-------------------------------------------------------------------
Tue Jul 30 16:15:24 CEST 2002 - jsrain@suse.cz

- added comments for translators

-------------------------------------------------------------------
Tue Jul 30 15:27:45 CEST 2002 - arvin@suse.de

- fixed configuration of grub

-------------------------------------------------------------------
Mon Jul 29 11:26:24 CEST 2002 - jsrain@suse.cz

- added basic expert dialogs for GRUB
- several fixes
- 2.6.10

-------------------------------------------------------------------
Fri Jul 26 15:44:32 CEST 2002 - jsrain@suse.cz

- fixed configuration of installed system for GRUB
- added password support for GRUB
- added boot from floppy support for GRUB
- 2.6.9

-------------------------------------------------------------------
Fri Jul 26 09:34:02 CEST 2002 - jsrain@suse.cz

- added bootloader graphical screen support for GRUB
- added other OS during installation support for GRUB
- 2.6.8

-------------------------------------------------------------------
Thu Jul 25 15:54:25 CEST 2002 - schwab@suse.de

- Fix doelilo script.

-------------------------------------------------------------------
Thu Jul 25 13:28:41 CEST 2002 - jsrain@suse.cz

- added support for GRUB configuration on running system
- added support for installing GRUB during installation process
- fixed for lilo startup (#17142)
- 2.6.7

-------------------------------------------------------------------
Mon Jul 22 12:20:57 CEST 2002 - kkaempf@suse.de

- prepare for GRUB support

-------------------------------------------------------------------
Wed Jul 17 11:28:44 CEST 2002 - arvin@suse.de

- fixed file list for i386 (use %ix86 macro)

-------------------------------------------------------------------
Fri Jul 12 12:33:34 CEST 2002 - arvin@suse.de

- use proper namespace for Args and CallFunction (#16776)

-------------------------------------------------------------------
Mon Jul  8 16:01:04 CEST 2002 - mvidner@suse.cz

- fixed Provides/Obsoletes (yast2-agent-liloconf)

-------------------------------------------------------------------
Thu Jul 04 20:50:02 CEST 2002 - arvin@suse.de

- moved non binary files to /usr/share/YaST2

-------------------------------------------------------------------
Wed Jul  3 10:38:58 CEST 2002 - lslezak@suse.cz

- fixed installation/src/ppc/agents/Makefile.am (ppc build bug)
- version 2.6.2

-------------------------------------------------------------------
Tue Jul  2 15:31:29 CEST 2002 - lslezak@suse.cz

- merged with yast2-agent-lilo, yast2-agent-prom,
  yast2-config-bootfloppy and yast2 lilo installation part
- renamed to yast2-bootloader
- version 2.6.1

-------------------------------------------------------------------
Tue Jun 25 16:57:19 CEST 2002 - lslezak@suse.cz

- addded editor for expert user
- changed ABC::`abc -> ABC::abc
- version 2.6.0

-------------------------------------------------------------------
Thu Apr 11 11:01:31 CEST 2002 - lslezak@suse.cz

- SuSE-8_0-Branch merged to the head

-------------------------------------------------------------------
Thu Mar 21 15:04:50 CET 2002 - mvidner@suse.cz

- Obsoletes yast2-config-bootloader. (#15135)
- 2.5.13

-------------------------------------------------------------------
Fri Mar 15 12:01:57 CET 2002 - dmeszar@suse.cz

- fixed #14935 (can't close with WM)

-------------------------------------------------------------------
Mon Mar  4 12:12:49 CET 2002 - dmeszar@suse.cz

- fixed bug #14100 (main dialog not hiden when exiting)
- screenshot mode implemented

-------------------------------------------------------------------
Mon Feb 18 19:29:06 CET 2002 - dmeszar@suse.cz

- fixed bug #13505 (incomplete label "Uninstall boot loader from"->
  device name is missing)
- fixed bug #13524 (broken writing of special lilo options
  (like change-rules, disk, map-drive...)

-------------------------------------------------------------------
Mon Feb 11 15:19:24 CET 2002 - dmeszar@suse.cz

- fixed restoring original settings from installation

-------------------------------------------------------------------
Tue Feb  5 13:24:57 CET 2002 - dmeszar@suse.cz

- implemented section order changing

-------------------------------------------------------------------
Mon Jan 28 17:04:55 CET 2002 - dmeszar@suse.cz

- don't read 'user_settings'

-------------------------------------------------------------------
Wed Jan 23 17:44:13 CET 2002 - dmeszar@suse.cz

- fixed rpm dependencied

-------------------------------------------------------------------
Fri Jan 11 19:38:30 CET 2002 - dmeszar@suse.cz

- fixed original lilo.conf restoring

-------------------------------------------------------------------
Sat Dec 22 18:45:31 CET 2001 - dmeszar@suse.cz

- autoinstallation adaptation
- installed linux's scanner
- 3rd param for 'select', fixed specfile

-------------------------------------------------------------------
Fri Nov  9 13:21:52 CET 2001 - dmeszar@suse.cz

- major ui changes- new startup dialog, sequence changed
- addaptation for installation

-------------------------------------------------------------------
Thu Sep 20 19:08:32 CEST 2001 - dmeszar@suse.cz

- module icon changed to 'boot.png' ;)

-------------------------------------------------------------------
Tue Sep 18 15:36:00 CEST 2001 - dmeszar@suse.cz

- module icon changed to 'lilo.png' (#10656)

-------------------------------------------------------------------
Mon Sep 17 14:01:01 CEST 2001 - dmeszar@suse.cz

- bug #10661 fixed (lilo configuration written without change !!)
- bug #10667 fixed (No section is marked as default, if there is the
    keyword 'default' missing in the lilo.conf.)

-------------------------------------------------------------------
Thu Sep 13 16:51:28 CEST 2001 - kendy@suse.cz

- Write the lilo.conf first and then run lilo (not in the reverse
  order...)
- Some unused code removed, lilo_write.ycp is not distributed.

-------------------------------------------------------------------
Mon Sep 10 14:47:28 CEST 2001 - dmeszar@suse.cz

- use Arch:: instead of user_settings

-------------------------------------------------------------------
Tue Sep  4 15:02:23 CEST 2001 - dmeszar@suse.cz

- fix #10062
- fixed the qt-IntField update bug (after creation of
  dialog the intfield doesn't show its actual value
  but shows 0 under qt)

-------------------------------------------------------------------
Fri Aug 31 13:49:03 CEST 2001 - dmeszar@suse.cz

- use 'Add other section' radio button instead of 'add windows/os2 section'
  for sparcs
- removed debug logging

-------------------------------------------------------------------
Mon Aug 27 12:54:32 CEST 2001 - dmeszar@suse.cz

- removed 'uninstall silo', 'install to boot/root' for sparcs
- sparc: if kernel image's path is /'kernel', add '/boot' as prefix
  when checking the kernel existence and description

-------------------------------------------------------------------
Mon Aug 20 16:58:35 CEST 2001 - dmeszar@suse.cz

- fixed section label displaying in summary table ("section label" - > section label)

-------------------------------------------------------------------
Mon Aug 13 17:14:39 CEST 2001 - dmeszar@suse.cz

- fixed description for other sections in summary table

-------------------------------------------------------------------
Wed Aug  8 15:09:04 CEST 2001 - dmeszar@suse.cz

- correct handling od '\' '"' chars when reading ui input fields
- fixed 'other' section removing
- section quota set to 16

-------------------------------------------------------------------
Tue Jul 31 19:07:59 CEST 2001 - dmeszar@suse.cz

- uninstall ability implemnted
- section removing fixed
- don't show 'image' option in options list of image/other section
- help text for options stripped to minimal acceptable extent
- options dialog layout changes
- option editing dialog added

-------------------------------------------------------------------
Mon Jul 30 16:49:14 CEST 2001 - dmeszar@suse.cz

- save confirm dialog added

-------------------------------------------------------------------
Thu Jul 26 18:59:25 CEST 2001 - dmeszar@suse.cz

- proof-read texts, platform dependent code added

-------------------------------------------------------------------
Thu Mar 22 09:27:24 CET 2001 - dmeszar@suse.cz

- initial version<|MERGE_RESOLUTION|>--- conflicted
+++ resolved
@@ -1,5 +1,11 @@
 -------------------------------------------------------------------
-<<<<<<< HEAD
+Tue Oct 23 14:54:29 UTC 2018 - jreidinger@suse.com
+
+- Do not crash if an unknown device is found in a cloned configuration
+  (bsc#1111236)
+- 4.1.11
+
+-------------------------------------------------------------------
 Tue Oct 16 13:56:04 CEST 2018 - schubi@suse.de
 
 -  Fixed path to license file. . Build error in bsc#1089829.
@@ -30,31 +36,11 @@
 
 -------------------------------------------------------------------
 Wed Aug 15 07:41:01 UTC 2018 - mfilka@suse.com
-=======
-Tue Oct 23 14:54:29 UTC 2018 - jreidinger@suse.com
-
-- Do not crash if an unknown device is found in a cloned configuration
-  (bsc#1111236)
-- 4.0.40
-
--------------------------------------------------------------------
-Wed Sep 26 14:29:36 UTC 2018 - dgonzalez@suse.com
-
-- Do not crash when required package is not installed (bsc#1089829)
-- 4.0.39
-
--------------------------------------------------------------------
-Fri Aug 24 07:55:49 UTC 2018 - mfilka@suse.com
->>>>>>> 87c18fa7
 
 - bnc#1053559
   - do not crash with internal error when GRUB_TERMINAL contains
     multiple values
-<<<<<<< HEAD
 - 4.1.7
-=======
-- 4.0.38
->>>>>>> 87c18fa7
 
 -------------------------------------------------------------------
 Fri Jul 20 15:12:13 CEST 2018 - schubi@suse.de

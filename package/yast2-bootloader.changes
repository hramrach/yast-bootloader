-------------------------------------------------------------------
<<<<<<< HEAD
Mon Dec 19 12:40:33 UTC 2016 - jreidinger@suse.com

- provide more helpful error message when invalid arguments for
  serial console are provided (bsc#1012383)
=======
Wed Mar  1 16:42:18 UTC 2017 - jreidinger@suse.com

- propose for xen hypervisor vga parameter if framebuffer is used
  ( should fix issue with text only environment when fbdev driver
  is used )
  (FATE#322200)
- 3.2.16

-------------------------------------------------------------------
Wed Jan 25 12:57:38 UTC 2017 - mvidner@suse.com

- Implement simple_mode -> label_proposal (FATE#322328)
- 3.2.15

-------------------------------------------------------------------
Fri Jan  6 13:22:36 UTC 2017 - jreidinger@suse.com

- do not crash when switching from no bootloader to grub2 when
  grub2 package is not installed (bsc#1018280)
- 3.2.14

-------------------------------------------------------------------
Tue Jan  3 09:36:01 UTC 2017 - jreidinger@suse.com

- do not try to write legacy_boot flag for msdos partition table
  in more disks scenario when there is also GPT disk (bsc#1017776)
>>>>>>> 7093dcd6
- 3.2.13

-------------------------------------------------------------------
Mon Dec  5 13:58:33 UTC 2016 - jreidinger@suse.com

- stop failing with new cfa ( caused by deleting nil, change
  in cfa needed for bsc#983486 )
- 3.2.12

-------------------------------------------------------------------
Wed Nov 30 08:36:28 UTC 2016 - jreidinger@suse.com

- Recommends syslinux as it is often used by generic_mbr, but it
  is not hard requirement (bsc#1004229)
- 3.2.11

-------------------------------------------------------------------
Tue Nov 22 18:38:42 UTC 2016 - jreidinger@suse.com

- Do not crash in bootloader when default mount by is set to label
  (bsc#1009493)
- 3.2.10

-------------------------------------------------------------------
Tue Nov 22 13:41:42 UTC 2016 - jreidinger@suse.com

- use proper sources when doing kexec (bsc#981434)
- 3.2.9

-------------------------------------------------------------------
Wed Nov 16 14:19:14 UTC 2016 - jreidinger@suse.com

- when protecting modification of kernel parameters by password,
  add also rd.shell=0 parameter to avoid getting into initrd shell
  (bsc#1009220)
- 3.2.8

-------------------------------------------------------------------
Mon Nov 14 14:21:16 UTC 2016 - lslezak@suse.cz

- Revert the package deselection check (from 3.2.3), there is
  a new generic solution in yast2-packager-3.2.6 for all YaST
  modules (bsc#885496)
- 3.2.7

-------------------------------------------------------------------
Wed Nov  2 14:14:21 UTC 2016 - jreidinger@suse.com

- set pmbr flag only on GPT disks (bsc#1008092)
- 3.2.6

-------------------------------------------------------------------
Tue Nov  1 11:49:05 UTC 2016 - jreidinger@suse.com

- Use the system-wide locale (/etc/sysconfig/language:RC_LANG) when
  generating the GRUB2 menu (bsc#998152)
- 3.2.5

-------------------------------------------------------------------
Thu Oct 13 12:26:53 UTC 2016 - jreidinger@suse.com

- Do not require syslinux on target system during installation
  (bsc#1004229)
- fix installation on dm raids to not use mapper device and instead
  use underlaying device (bsc#1004921)
- 3.2.4

-------------------------------------------------------------------
Fri Oct  7 12:46:18 UTC 2016 - jreidinger@suse.com

- Warn user if the packages needed for booting are deselected
  (bsc#885496)
- 3.2.3

-------------------------------------------------------------------
Thu Oct  6 08:24:51 UTC 2016 - jreidinger@suse.com

- allow user to repropose configuration if unknown udev link found
  (bnc#931291)
- 3.2.2

-------------------------------------------------------------------
Tue Oct  4 12:51:04 UTC 2016 - ancor@suse.com

- Do not crash when the user tries to enable serial console with
  blank arguments (bsc#1000629)
- 3.2.1

-------------------------------------------------------------------
Fri Sep 30 15:25:29 UTC 2016 - jreidinger@suse.com

- show popup when unsupported bootloader used on system, allowing
  user to exit yast2-bootloader or propose supported bootloader
  there (bnc#923458)
- Version bumped to 3.2.X to ease coordination of Tumbleweed,
  Leap 42.2 and SLE-12-SP2 development.
- 3.2.0

-------------------------------------------------------------------
Tue Aug 30 13:31:14 UTC 2016 - jreidinger@suse.com

- import properly device map in autoyast profile (found during
  debugging bnc#995627)
- log device map entries before written them, to allow easier
  debugging of augeas lenses failure (bnc#995627)
- 3.1.203

-------------------------------------------------------------------
Tue Aug 30 08:42:25 UTC 2016 - jreidinger@suse.com

- fix crash when activating partition on md raid (bnc#995627)
- 3.1.202

-------------------------------------------------------------------
Fri Aug 26 09:25:49 UTC 2016 - jsrain@suse.cz

- warn user if enabling TPM when not available (bsc#994556)
- 3.1.201

-------------------------------------------------------------------
Tue Aug 23 14:20:15 UTC 2016 - jreidinger@suse.com

- fix proposing generic mbr if proposed to boot from MBR
  ( found during debugging bnc#994348 )
- 3.1.200

-------------------------------------------------------------------
Mon Jul 18 14:56:27 UTC 2016 - jreidinger@suse.com

- do not fail tests when run in environment connected by serial
  console (bnc#989405)
- 3.1.199

-------------------------------------------------------------------
Wed Jul 13 08:49:50 UTC 2016 - jreidinger@suse.com

- fix writing default boot entry when it is located in grub2
  submenu (bnc#986005)
- 3.1.198

-------------------------------------------------------------------
Mon Jul 11 12:18:29 UTC 2016 - jreidinger@suse.com

- do not crash after configuration in autoyast bootloader section
  without previous cloning (bnc#985007)
- 3.1.197

-------------------------------------------------------------------
Thu Jul  7 07:51:12 UTC 2016 - jreidinger@suse.com

- set by default SECURE_BOOT to false on architectures that do not
  support it to avoid call of shim there (bnc#984895)
- 3.1.196

-------------------------------------------------------------------
Fri Jul  1 15:10:53 UTC 2016 - jreidinger@suse.com

- Optimize code for quicker run (bnc#986649)
- 3.1.195

-------------------------------------------------------------------
Wed Jun 15 12:42:08 UTC 2016 - jreidinger@suse.com

- do not activate partition on gpt disks on ppc (bnc#983194)
- 3.1.194

-------------------------------------------------------------------
Mon Jun 13 13:36:51 UTC 2016 - jreidinger@suse.com

- fix unknown method extended_partition (bnc#983062)
- 3.1.193

-------------------------------------------------------------------
Wed Jun  1 13:31:57 UTC 2016 - igonzalezsosa@suse.com

- Drop yast2-bootloader-devel-doc package (fate#320356)
- 3.1.192

-------------------------------------------------------------------
Mon May 30 08:23:24 UTC 2016 - jreidinger@suse.com

- fix unknown method error ( caused by fix for bnc#980529)
- 3.1.191

-------------------------------------------------------------------
Fri May 27 12:13:54 UTC 2016 - jreidinger@suse.com

- use proper device to setup pmbr for grub2efi (bnc#981997)
- 3.1.190

-------------------------------------------------------------------
Wed May 25 11:59:53 UTC 2016 - jreidinger@suse.com

- do not try to install grub2 on lvm on partition-less disk
  (bnc#980529)
- 3.1.189

-------------------------------------------------------------------
Tue May 24 09:00:13 UTC 2016 - jreidinger@suse.com

- run mkinitrd at the end of installation to ensure proper initrd
  even for image based installation or live install
  (bnc#977656,bnc#979719)
- 3.1.188

-------------------------------------------------------------------
Tue May 17 07:42:46 UTC 2016 - jreidinger@suse.com

- do not skip grub2 install during installation on s390
  (bnc#980250)
- 3.1.187

-------------------------------------------------------------------
Mon May 16 12:21:09 UTC 2016 - jreidinger@suse.com

- Fix storing default boot section (bnc#978366)
- Fix showing default boot section name with spaces inside
  (found during testing fix for bnc#978366)
- 3.1.186

-------------------------------------------------------------------
Mon May 16 11:41:05 UTC 2016 - jreidinger@suse.com

- do not install grub2 with --no-nvram on non-EFI systems
  (bnc#980108)
- 3.1.185

-------------------------------------------------------------------
Mon May 16 09:36:28 UTC 2016 - mvidner@suse.com

- Reintroduce Trusted Boot (FATE#316553).
- 3.1.184

-------------------------------------------------------------------
Thu May 12 15:46:49 CEST 2016 - snwint@suse.de

- fix grub2 settings for lvm encrypted boot partition (bsc#976315)
- 3.1.183

-------------------------------------------------------------------
Wed May 11 11:03:09 UTC 2016 - jreidinger@suse.com

- do not crash when stage1 is set to extended partition (thanks to
  mvidner for catch, also fix bnc#978284)
- 3.1.182

-------------------------------------------------------------------
Tue May 10 15:10:43 UTC 2016 - jreidinger@suse.com

- do not crash with uninitialized variable 'extended' (bnc#978284)
- 3.1.181

-------------------------------------------------------------------
Mon May  9 09:28:55 UTC 2016 - agraf@suse.com

- Disable secure boot on AArch64 (bsc#978157)
- Generate grub2 as removable on non-nvram efi systems (bsc#978593)
- 3.1.180

-------------------------------------------------------------------
Mon May  2 10:24:17 CEST 2016 - schubi@suse.de

- Fixed nil in custom_devices. Compact! is returning nil if no
  changes were made.
  Removed empty reject, because it is not needed anymore.
  (bnc#977945)
- 3.1.179

-------------------------------------------------------------------
Wed Apr 27 10:43:14 CEST 2016 - schubi@suse.de

- Adapted new version of bootloader to the AutoYaST configuration
  module.
  (related to FATE#317701)
- 3.1.178

-------------------------------------------------------------------
Tue Apr 26 10:27:20 CEST 2016 - schubi@suse.de

- Added requirement in proposal. (bnc#977004)
- 3.1.177

-------------------------------------------------------------------
Fri Apr 22 08:55:08 UTC 2016 - jreidinger@suse.com

- smarter prep partition proposal (bnc#970152)
- fix exception when grub.cfg is not yet generated (bnc#976534)
- 3.1.176

-------------------------------------------------------------------
Wed Apr 20 15:18:46 UTC 2016 - jreidinger@suse.com

- fix installing grub2 to underlaying devices (bnc#976315)
- 3.1.175

-------------------------------------------------------------------
Tue Apr 19 09:01:33 UTC 2016 - jreidinger@suse.com

- Improve misleading label for GRUB2 password (bnc#952633)
- 3.1.174

-------------------------------------------------------------------
Mon Apr 18 13:20:34 UTC 2016 - jreidinger@suse.com

- fix regression in installation on md raid
  (related to FATE#317701 found by openqa)
- 3.1.173

-------------------------------------------------------------------
Mon Apr 18 06:53:06 UTC 2016 - jreidinger@suse.com

- fix regression in serial console handling and cover it with
  automatic tests
  (bnc#870514 appears again)
- 3.1.172

-------------------------------------------------------------------
Thu Apr 14 15:52:10 UTC 2016 - igonzalezsosa@suse.com

- Fix error when showing order of hard disks (bsc#975514)
- 3.1.171

-------------------------------------------------------------------
Thu Apr 14 12:21:20 CEST 2016 - schubi@suse.de

- Fix: Taking modulename "Bootloader" instead of class.
  (related to FATE#317701)
- 3.1.170

-------------------------------------------------------------------
Wed Apr 13 14:14:14 UTC 2016 - jreidinger@suse.com

- Clean pending TODOs and implement bootloader API calls with new
  architecture (related to FATE#317701)
- 3.1.169

-------------------------------------------------------------------
Wed Apr 13 13:14:30 UTC 2016 - jreidinger@suse.com

- Drop preparing storage data for perl-Bootloader as it is no
  longer needed (related to FATE#317701)
- 3.1.168

-------------------------------------------------------------------
Wed Apr 13 11:14:11 UTC 2016 - jreidinger@suse.com

- Fix import of integer timeout and export of terminal symbol
  (found during testing of FATE#317701)
- 3.1.167

-------------------------------------------------------------------
Tue Apr 12 13:29:54 UTC 2016 - jreidinger@suse.com

- do not propose nor running grub2-install on bare metal POWER
  (bnc#970582)
- do not use perl-Bootloader in yast2-bootloader (FATE#317701)
- 3.1.166

-------------------------------------------------------------------
Fri Mar 23 18:09:10 UTC 2016 - dvaleev@suse.com

- Set gfxterm to console on POWER
  (bsc#911682)
- 3.1.165

-------------------------------------------------------------------
Fri Mar 11 15:22:10 UTC 2016 - dvaleev@suse.com

- include quiet in default kernel boot parameters for POWER
  (bsc#965347)
- 3.1.164

-------------------------------------------------------------------
Thu Feb 25 19:27:10 UTC 2016 - dmueller@suse.com

- include quiet in default kernel boot parameters for aarch64
- 3.1.163

-------------------------------------------------------------------
Fri Nov 27 14:46:57 CET 2015 - snwint@suse.de

- updated boot doc for prep partitions
- 3.1.162

-------------------------------------------------------------------
Fri Nov 20 07:19:26 UTC 2015 - igonzalezsosa@suse.com

- Fix AutoYaST schema to allow specification of 'vgamode',
  'xen_kernel_append' and 'failsafe_disabled' in globals section
  (bsc#954412)

-------------------------------------------------------------------
Wed Nov 18 12:10:10 UTC 2015 - mvidner@suse.com

- Fix validation of AutoYaST profiles (bsc#954412)

-------------------------------------------------------------------
Tue Nov 17 13:59:40 CET 2015 - shundhammer@suse.de

- Fixed crash in bootloader proposal if previous installation was
  on software RAID (bsc#955216)
- 3.1.161

-------------------------------------------------------------------
Wed Nov 11 11:36:29 UTC 2015 - jreidinger@suse.com

- Do not show raid0 warning for /boot on s390 and ppc architectures
  (bnc#952823)
- 3.1.160

-------------------------------------------------------------------
Fri Oct 23 13:16:59 UTC 2015 - jreidinger@suse.com

- respect original grub2 configuration when upgrade from grub2
  to grub2 (bnc#951731)
- 3.1.159

-------------------------------------------------------------------
Mon Oct 19 16:10:34 UTC 2015 - jreidinger@suse.com

- do not modify bootloader configuration during offline upgrade
  from grub2 to grub2 (bnc#950695,bnc#950162)
- 3.1.158

-------------------------------------------------------------------
Fri Oct 16 14:27:17 CEST 2015 - schubi@suse.de

- Set StorageDevices flag disks_valid to true while cloning system
  in AutoYaST. (bnc#950105)
- 3.1.157

-------------------------------------------------------------------
Thu Oct  1 12:21:31 UTC 2015 - jreidinger@suse.com

- Fix proposing stage1 location in autoyast (bnc#948258)
- 3.1.156

-------------------------------------------------------------------
Tue Sep 29 10:28:42 UTC 2015 - jreidinger@suse.com

- fix device map handling if there's no 'hd0' entry in it
  (bsc#947730) by snwint
- 3.1.155

-------------------------------------------------------------------
Mon Sep 28 15:41:45 CEST 2015 - schubi@suse.de

- Including a needed file. This is an additional fix for
  bnc#930341.
- 3.1.154

-------------------------------------------------------------------
Fri Sep 25 15:22:17 UTC 2015 - jreidinger@suse.com

- fix booting on ppc with /boot on software raid (bnc#940542)
- 3.1.153

-------------------------------------------------------------------
Thu Sep 24 08:53:00 UTC 2015 - jreidinger@suse.com

- fix one click proposal change to behave reasonable
- add warnings for missing generic_mbr or activate when really
  missing (bnc#930341)
- 3.1.152

-------------------------------------------------------------------
Wed Sep 16 08:12:28 UTC 2015 - jreidinger@suse.com

- support custom names for raids (bnc#944041)
- 3.1.151

-------------------------------------------------------------------
Tue Sep 15 12:05:28 UTC 2015 - jreidinger@suse.com

- make default distributor value empty to use default one in grub2
  (bnc#942519)
- remove distributor entry from ui. Support only changes in text
  file
- 3.1.150

-------------------------------------------------------------------
Tue Sep 15 12:04:28 UTC 2015 - jreidinger@suse.com

- fix typo when invalid architecture is used (bnc#945764)
- Do not propose bootloader stage1 location for grub2 on EFI
  (bnc#945764)
- 3.1.149

-------------------------------------------------------------------
Fri Sep 11 16:46:11 UTC 2015 - ancor@suse.com

- Empty kernel command lines are now properly written (bnc#945479)
- 3.1.148

-------------------------------------------------------------------
Thu Sep 10 14:45:51 CEST 2015 - schubi@suse.de

- AutoYaST configuration: Initialize libstorage and do not regard
  the installed system.
  (bnc#942360)
- 3.1.147

-------------------------------------------------------------------
Fri Sep  4 15:17:27 CEST 2015 - snwint@suse.de

- ensure device map has really been proposed (bsc#943749)
- when we switch to custom boot, turn off the other boot locations
  (bsc#943749)
- 3.1.146

-------------------------------------------------------------------
Thu Aug 27 13:21:25 UTC 2015 - jreidinger@suse.com

- use extended partition to boot even for non software raids
  (bnc#940765)
- for separate boot partition with btrfs prefer MBR bootloader
  location (bnc#940797)
- 3.1.145

-------------------------------------------------------------------
Tue Aug 25 07:31:56 UTC 2015 - igonzalezsosa@suse.com

- Add support for kernel parameter with multiple values
  (bsc#882082)
- 3.1.144

-------------------------------------------------------------------
Mon Aug 24 12:44:51 UTC 2015 - jreidinger@suse.com

- fix removing password protection (bnc#942867)
- 3.1.143

-------------------------------------------------------------------
Wed Aug 19 12:42:41 UTC 2015 - jreidinger@suse.com

- do not require parted on target system (bnc#937066)
- 3.1.142

-------------------------------------------------------------------
Mon Aug 17 07:44:21 UTC 2015 - jreidinger@suse.com

- avoid bootloader module stuck caused by parted prompt
  (bnc#941510)
- 3.1.141

-------------------------------------------------------------------
Fri Aug 14 15:17:16 CEST 2015 - snwint@suse.de

- as SCR hasn't been setup yet, use some trickery to read boot config (bsc #940486)
- 3.1.140

-------------------------------------------------------------------
Wed Aug  5 11:37:12 UTC 2015 - jsrain@suse.cz

- always run mkinitrd at the end of S/390 installation (bsc#933177)
- 3.1.139

-------------------------------------------------------------------
Thu Jul  9 08:54:10 UTC 2015 - jreidinger@suse.com

- fix crash when aborting during initial screen (bnc#910343)
- 3.1.138

-------------------------------------------------------------------
Tue Jul  7 12:20:21 UTC 2015 - jreidinger@suse.com

- skip MBR update on s390 (bnc#937015)
- 3.1.137

-------------------------------------------------------------------
Mon Jun 29 12:46:58 UTC 2015 - jreidinger@suse.com

- set only proper boot flags ("boot" for DOS partition table and
  legacy_boot for GPT partition table), otherwise it can confuse
  some firmware and cause booting problems (bnc#930903)
- 3.1.136

-------------------------------------------------------------------
Mon Jun 22 11:01:16 UTC 2015 - jreidinger@suse.com

- Let password protection be configurable between a restricted mode
  (cannot boot at all without password, default GRUB2 behavior)
  and an unrestricted mode (can boot but cannot edit entries, GRUB1
  behavior) (FATE#318574).
- 3.1.135

-------------------------------------------------------------------
Tue Jun 16 15:13:10 UTC 2015 - jreidinger@suse.com

- Stop adding 'Failsafe' entry to bootloader menu unless user
  manually add it (fate#317016)
- 3.1.134

-------------------------------------------------------------------
Wed Jun  3 14:42:59 UTC 2015 - jreidinger@suse.com

- do not crash in offline update in bootloader proposal(bnc#931021)
- 3.1.133

-------------------------------------------------------------------
Wed Jun  3 12:37:08 UTC 2015 - jreidinger@suse.com

- Fix cleaning of tmp file for init bootloader (bnc#926843)
- 3.1.132

-------------------------------------------------------------------
Wed Jun  3 11:44:23 UTC 2015 - jreidinger@suse.com

- Fix ignoring bootloader settings after changing them in proposal
  screen (bnc#925987)
- 3.1.131

-------------------------------------------------------------------
Tue Jun  2 12:40:05 UTC 2015 - jreidinger@suse.com

- Do not crash if system contain unpartitioned disk (bnc#930091)
- allow negative timeout to cancel automatic boot (bnc#812618)
- fix typo in help text (bnc#702664)
- 3.1.130

-------------------------------------------------------------------
Mon Jun  1 14:20:30 UTC 2015 - jreidinger@suse.com

- Don't crash when reconfiguring from grub1 to grub2 (bnc#923458)
- 3.1.129

-------------------------------------------------------------------
Wed May 20 13:35:23 CEST 2015 - dvaleev@suse.com

- Disable os-prober for Power boo#931653
- 3.1.128
-------------------------------------------------------------------
Tue Apr 14 14:50:43 CEST 2015 - schubi@suse.de

- While calling AutoYaST clone_system libStorage has to be set
  to "normal" mode in order to read mountpoints correctly.
- 3.1.127

-------------------------------------------------------------------
Thu Apr  9 13:15:02 UTC 2015 - jreidinger@suse.com

- fix abort when importing bootloader values in autoyast
  (bnc#914812)
- 3.1.126

-------------------------------------------------------------------
Wed Mar 25 08:15:01 UTC 2015 - schwab@suse.de

- Propose secure_boot by default only on x86, aarch64 is not ready yet
- 3.1.125

-------------------------------------------------------------------
Wed Feb 25 21:48:10 UTC 2015 - jreidinger@suse.com

- Fixed creation of a multipath device map
- 3.1.124

-------------------------------------------------------------------
Wed Feb 18 16:22:05 UTC 2015 - jreidinger@suse.com

- fix crash on ppc(bnc#917833)
- 3.1.123

-------------------------------------------------------------------
Tue Feb 17 13:24:26 UTC 2015 - jreidinger@suse.com

- reset flags before set new ones(bnc#848609)
- 3.1.122

-------------------------------------------------------------------
Mon Feb 16 13:57:27 UTC 2015 - jreidinger@suse.com

- ensure that there is only limited amount of disks in device map
  (bnc#917640)
- 3.1.121

-------------------------------------------------------------------
Thu Feb 12 12:45:50 UTC 2015 - jreidinger@suse.com

- fix redundancy boot proposal if there are more devices
  (bnc#917025)
- 3.1.120

-------------------------------------------------------------------
Tue Feb 10 15:24:53 UTC 2015 - ancor@suse.com

- Fixed detection for encrypted partitions (bnc#913540)
- 3.1.119

-------------------------------------------------------------------
Fri Feb  6 12:46:48 UTC 2015 - ancor@suse.com

- The unit tests are now compatible with RSpec 3 (bnc#916364)
- 3.1.118

-------------------------------------------------------------------
Wed Feb  4 13:56:13 UTC 2015 - jsrain@suse.cz

- initialize bootloader during update if proposed from scratch
  (bnc#899743)
- 3.1.117

-------------------------------------------------------------------
Tue Feb  3 15:08:09 UTC 2015 - schwab@suse.de

- Use ttyAMA instead of ttyS on aarch64
- 3.1.116

-------------------------------------------------------------------
Tue Jan 20 10:54:52 UTC 2015 - schwab@suse.de

- Use grub2-efi on aarch64
- 3.1.115

-------------------------------------------------------------------
Tue Jan 13 08:48:38 UTC 2015 - jreidinger@suse.com

- Do not crash with unsupported bootloader when resetting
  bootloader to repropose during update (bnc#912595)
- 3.1.113

-------------------------------------------------------------------
Thu Dec  4 09:47:42 UTC 2014 - jreidinger@suse.com

- remove X-KDE-Library from desktop file (bnc#899104)

-------------------------------------------------------------------
Tue Dec  2 14:52:29 UTC 2014 - jreidinger@suse.com

- fix crash when not using separate boot (found by openqa)
- 3.1.112

-------------------------------------------------------------------
Fri Nov 21 11:56:38 UTC 2014 - jsrain@suse.cz

- detect EFI directly from sysfs during live installation
  (bnc#829256)

-------------------------------------------------------------------
Tue Nov 18 12:12:59 UTC 2014 - jreidinger@suse.com

- run password encryption always locally to ensure that
  grub2-mkpasswd is there (bnc#900039)
- 3.1.111

-------------------------------------------------------------------
Tue Nov 11 08:43:27 UTC 2014 - jreidinger@suse.com

- properly align checkboxes and improve spacing (bnc#900023)
- 3.1.110

-------------------------------------------------------------------
Fri Oct 31 06:36:13 UTC 2014 - jreidinger@suse.com

- do not show useless widgets when user decided to not install
  bootloader (bnc#901060)
- 3.1.109

-------------------------------------------------------------------
Wed Oct 29 14:13:52 UTC 2014 - jreidinger@suse.com

- do not return /dev/null if cannot detect bootloader devices as it
  cause errors later

-------------------------------------------------------------------
Wed Oct 29 13:18:10 UTC 2014 - jreidinger@suse.com

- do not show warning if boot from extended partition (bnc#898023)
- 3.1.108

-------------------------------------------------------------------
Wed Oct 29 07:16:22 UTC 2014 - jreidinger@suse.com

- fix branding activation on live CD and also with kexec enabled
  (bnc#897847)
- 3.1.107

-------------------------------------------------------------------
Fri Oct 24 14:30:20 UTC 2014 - jreidinger@suse.com

- fix crash during installation if kernel parameter is not
  pre-proposed (bnc#902397)
- 3.1.106

-------------------------------------------------------------------
Wed Oct 15 11:50:20 UTC 2014 - jreidinger@suse.com

- improve usability of device map editor (bnc#900807)
- 3.1.105

-------------------------------------------------------------------
Wed Oct 15 09:43:11 UTC 2014 - jreidinger@suse.com

- ensure branding is used also during common install (bnc#901003)
- 3.1.104

-------------------------------------------------------------------
Wed Oct 15 08:54:35 UTC 2014 - jreidinger@suse.com

- fix missing widgets log entries(bnc#889169)
- 3.1.103

-------------------------------------------------------------------
Wed Oct 15 08:02:24 UTC 2014 - jreidinger@suse.com

- do not refer to info page of grub1 (bnc#878796)
- fixed an Internal Error when using password for grub2 with
  non-english locale (bnc#900358)
- 3.1.102

-------------------------------------------------------------------
Tue Oct  7 09:08:07 UTC 2014 - jreidinger@suse.com

- keep user selection for password (bnc#900026)
- fix build on ppc
- 3.1.101

-------------------------------------------------------------------
Tue Sep 30 09:30:52 UTC 2014 - jreidinger@suse.com

- use short product name to avoid truncated text on small
  resolution (bnc#873675)
- Avoid crash in clone_system on s390 (bnc#897399)
- propose missing attributes also during automatic upgrade which
  propose grub2 configuratin (bnc#897058)
- 3.1.100

-------------------------------------------------------------------
Tue Sep 30 09:15:52 UTC 2014 - jreidinger@suse.com

- move boot record backup functionality to own class to make code
  easier to understand and better tested
- 3.1.99

-------------------------------------------------------------------
Mon Sep 29 07:42:06 UTC 2014 - jreidinger@suse.com

- fix crash in lib_iface caused by typo (found by openQA and
  bnc#898878)
- fix crash when using tmpfs
- fix crash when device have explicit mount by device name
- 3.1.98

-------------------------------------------------------------------
Thu Sep 18 07:28:13 UTC 2014 - jreidinger@suse.com

- move udev mapping functionality to own class to make code easier
  to understand and better tested
- 3.1.97

-------------------------------------------------------------------
Wed Sep 17 07:42:12 UTC 2014 - jreidinger@suse.com

- pass vga mode if specified during installation
  (bnc#896300,bnc#891060)

-------------------------------------------------------------------
Mon Sep 15 14:18:20 UTC 2014 - jreidinger@suse.com

- Fix API to remove or add kernel parameter for bootloader
  (bnc#894603)

-------------------------------------------------------------------
Tue Sep  9 15:38:15 UTC 2014 - jreidinger@suse.com

- cleaning of section related code because we no longer support
  any bootloader which allows direct write of sections

-------------------------------------------------------------------
Mon Sep  8 14:03:36 UTC 2014 - jreidinger@suse.com

- switch build tool from autotools to rake
- 3.1.96

-------------------------------------------------------------------
Mon Sep  8 13:26:45 UTC 2014 - jreidinger@suse.com

- Drop remaining support for GRUB1 (fate#317700)
- 3.1.95

-------------------------------------------------------------------
Mon Sep  8 07:56:29 UTC 2014 - jreidinger@suse.com

- Avoid configuration where to MBR we want grub2 and also
  generic_mbr which can lead to unbootable configuration
  (bnc#893626)
- 3.1.94

-------------------------------------------------------------------
Thu Sep  4 12:04:09 UTC 2014 - mvidner@suse.com

- Use a more flexible rubygem requirement syntax (bnc#895069)
- 3.1.93

-------------------------------------------------------------------
Thu Sep  4 07:49:57 UTC 2014 - jreidinger@suse.com

- Do not overwrite bios_boot partition flag by boot flag leading
  to error in writing boot code (Bnc#894040)
- 3.1.92

-------------------------------------------------------------------
Wed Aug 27 07:53:45 UTC 2014 - jreidinger@suse.com

- do not reset secure boot to false at the end of installation in
  case of incapable device (bnc#892032)
- 3.1.91

-------------------------------------------------------------------
Tue Aug 26 11:37:17 UTC 2014 - jreidinger@suse.com

- fix partition activation on LVM (bnc#893449)
- fix activation device when md raid devices do not have
  recognizable bios id
- 3.1.90

-------------------------------------------------------------------
Fri Aug 15 12:27:58 CEST 2014 - snwint@suse.de

- remove nonsense check (bnc #768538)
- 3.1.89

-------------------------------------------------------------------
Fri Aug 15 10:15:49 UTC 2014 - jreidinger@suse.com

- read properly secure boot status when used from other modules
  like yast2-vm, so it adds new entry as secure boot (bnc#892032)
- 3.1.88

-------------------------------------------------------------------
Thu Aug 14 13:11:29 CEST 2014 - schubi@suse.de

- AutoYaST clone_system: Not using "next" in a ruby "reduce" call.
  (bnc#891079)
- 3.1.87

-------------------------------------------------------------------
Tue Aug 12 13:46:17 UTC 2014 - jreidinger@suse.com

- Fixed adding a crashkernel parameter to xen_append if the latter
  is missing. kdump.service would fail then (bnc#886843)
- 3.1.86

-------------------------------------------------------------------
Fri Aug  8 13:55:23 UTC 2014 - jreidinger@suse.com

- do not crash in some condition in combination of LVM and GPT
  (bnc#891070)
- 3.1.85

-------------------------------------------------------------------
Thu Aug  7 13:39:09 UTC 2014 - jreidinger@suse.com

- fix assigning priority disks to device map for LVM (bnc#890364)
- 3.1.84

-------------------------------------------------------------------
Thu Aug  7 08:32:39 UTC 2014 - jreidinger@suse.com

- workaround initrd recreation if some packages forgot during
  upgrade (bnc#889616)
- 3.1.83

-------------------------------------------------------------------
Wed Aug  6 08:59:52 UTC 2014 - jreidinger@suse.com

- ignore unknown priority device to avoid problems in corner case
  scenarios (bnc#890364)
- 3.1.82

-------------------------------------------------------------------
Tue Aug  5 09:17:20 UTC 2014 - jreidinger@suse.com

- fix assigning priority disks to device map for md raid
  (bnc#890246)
- fix choosing priority device causing bootloader crash
  (bnc#890204)
- 3.1.81

-------------------------------------------------------------------
Fri Aug  1 07:37:50 UTC 2014 - jsrain@suse.cz

- fixed bootloader installation (bnc#889770)
- 3.1.80

-------------------------------------------------------------------
Thu Jul 31 14:01:43 UTC 2014 - jreidinger@suse.com

- Disk order dialog:
  - fix non-working up button (bnc#885867)
  - fix enabling/disabling up/down buttons in various situations
  - when adding new device set focus to input field to better UX
- 3.1.79

-------------------------------------------------------------------
Thu Jul 31 12:40:37 UTC 2014 - jreidinger@suse.com

- reinit branding in upgrade of SLE-12 as it is overwritten
  (bnc#879686)
- 3.1.78

-------------------------------------------------------------------
Thu Jul 31 06:48:59 UTC 2014 - jreidinger@suse.com

- fix crash in bootloader caused by wrong device in device map
  (bnc#889670)
- 3.1.77

-------------------------------------------------------------------
Wed Jul 30 14:03:18 CEST 2014 - schubi@suse.de

- Fixed error popup for unsupported bootloader in autoyast.
  (bnc#889538)
- 3.1.76

-------------------------------------------------------------------
Wed Jul 30 08:20:59 UTC 2014 - ancor@suse.com

- Added a missing call to i18n for a string (bnc#887553)
- 3.1.75

-------------------------------------------------------------------
Wed Jul 30 06:30:40 UTC 2014 - jreidinger@suse.com

- Fix crash if during proposal some device map value is nil
  ( found by openQA )
- 3.1.74

-------------------------------------------------------------------
Tue Jul 29 09:23:34 UTC 2014 - jreidinger@suse.com

- Always use device with /boot as first device in device map to
  avoid problems with other MBRs (bnc#887808, bnc#880439)
- 3.1.73

-------------------------------------------------------------------

Mon Jul 28 07:18:47 UTC 2014 - jreidinger@suse.com

- fix proposing disabledos prober on certain products (SLES is
  affected) (bnc#884007)
- 3.1.72

-------------------------------------------------------------------
Mon Jul 28 09:14:18 CEST 2014 - snwint@suse.de

- enable secure boot by default (bnc #879486)
- 3.1.71

-------------------------------------------------------------------
Fri Jul 25 16:11:37 UTC 2014 - jreidinger@suse.com

- allow change of bootloader proposal during upgrade (bnc#887015)
- 3.1.70

-------------------------------------------------------------------
Fri Jul 25 11:48:35 UTC 2014 - jsrain@suse.cz

- code de-duplication of recent AUtoYaST fixes (bnc#885634)
- 3.1.69

-------------------------------------------------------------------
Tue Jul 22 09:00:56 UTC 2014 - jsrain@suse.cz

- initialize bootloader location configuration on AutoYaST ugprade
  (bnc#885634)
- 3.1.68

-------------------------------------------------------------------
Wed Jul 16 11:46:38 UTC 2014 - jsrain@suse.cz

- don't check dedicated /boot/zipl partition on upgrade
  (bnc#886604)
- 3.1.67

-------------------------------------------------------------------
Fri Jul 11 08:17:54 UTC 2014 - jreidinger@suse.com

- fix writing sysconfig for grub1 (bnc#885634)
- 3.1.66

-------------------------------------------------------------------
Fri Jul 11 07:11:41 UTC 2014 - mchang@suse.com

- fix secure boot widget did not function from installed system
  because bootloader not get re-installed (bnc#882124)
- 3.1.65

-------------------------------------------------------------------
Wed Jul  9 09:49:21 UTC 2014 - jreidinger@suse.com

- add check for combination of MBR, GPT, btrfs and missing
  bios_grub partitition (bnc#886143)
- 3.1.64

-------------------------------------------------------------------
Tue Jul  8 11:08:06 UTC 2014 - jreidinger@suse.com

- warn user if no location chosen for stage 1 (bnc#885208)
- 3.1.63

-------------------------------------------------------------------
Mon Jul  7 13:33:19 UTC 2014 - jreidinger@suse.com

- use only simple device map on s390 (bnc#884798, bnc#885984)
- 3.1.62

-------------------------------------------------------------------
Thu Jul  3 07:33:51 UTC 2014 - jreidinger@suse.com

- add perl-Bootloader-YAML to needed packages (BNC#885496)
- 3.1.61

-------------------------------------------------------------------
Fri Jun 27 13:31:01 UTC 2014 - jreidinger@suse.com

- do not allow to install to partition with xfs otherwise fs can be
  broken due to missing reserved space in xfs(bnc#884255)
- 3.1.60

-------------------------------------------------------------------
Fri Jun 27 12:27:05 UTC 2014 - jreidinger@suse.com

- properly install needed packages in autoinstallation
- 3.1.59

-------------------------------------------------------------------
Thu Jun 26 10:50:28 UTC 2014 - jreidinger@suse.com

- add help and translation for grub2 distributor description and
  other small localization improvements (bnc#884344)
- fix crash during propose of EFI during upgrade (bnc#884397)
- 3.1.58

-------------------------------------------------------------------
Tue Jun 24 15:10:21 UTC 2014 - jreidinger@suse.com

- respect product default configuration for os-prober enablement
  (bnc#884007)
- 3.1.57

-------------------------------------------------------------------
Wed Jun 18 14:25:19 CEST 2014 - schubi@suse.de

- Initialize variable correctly for supported bootloaders
  (bnc#883040)
- 3.1.56

-------------------------------------------------------------------
Mon Jun 16 09:22:43 UTC 2014 - jreidinger@suse.com

- Allow in autoyast only supported bootloaders (bnc#882210)
- 3.1.55

-------------------------------------------------------------------
Fri Jun 13 12:03:40 UTC 2014 - jreidinger@suse.com

- fix crash with invalid partition to activate (bnc#882592)
- 3.1.54

-------------------------------------------------------------------
Fri Jun 13 11:46:09 UTC 2014 - jsrain@suse.cz

- don't prevent installation because of BIOS IDs not detected if
  disks order reviewed by user (bnc#880439)
- 3.1.53

-------------------------------------------------------------------
Wed Jun 11 14:24:22 UTC 2014 - jreidinger@suse.com

- do not crash in autoyast (bnc#882210)
- 3.1.52

-------------------------------------------------------------------
Mon Jun  9 08:32:44 UTC 2014 - jreidinger@suse.com

- Fix reinstallation of secure boot stage 1 (bnc#875235)
- 3.1.51

-------------------------------------------------------------------
Thu Jun  5 11:00:35 UTC 2014 - jsrain@suse.cz

- adjusted wording if disk order could not be detected (bnc#880439)
- 3.1.50

-------------------------------------------------------------------
Wed Jun  4 09:10:42 UTC 2014 - jreidinger@suse.com

- remove translation of section as it is generated in GRUB2 and
  never work reliably fro GRUB1 (bnc#875819)
- 3.1.49

-------------------------------------------------------------------
Mon Jun  3 18:13:05 UTC 2014 - dvaleev@suse.com

- Setting boot flag on GPT PReP resets prep flag which leads to
   grub2-install unable to install a bootloader (bnc#880094)
- 3.1.48

-------------------------------------------------------------------
Mon Jun  2 09:07:14 UTC 2014 - jreidinger@suse.com

-  fix typo causing crash when writing pmbr flag (bnc#880893)
- 3.1.47

-------------------------------------------------------------------
Thu May 29 13:47:40 UTC 2014 - jreidinger@suse.com

- Fix crash in upgrade from SLE11
- 3.1.46

-------------------------------------------------------------------
Wed May 28 14:19:36 UTC 2014 - jreidinger@suse.com

- Remove check for iscsi boot partition (bnc#880328)
- 3.1.45

-------------------------------------------------------------------
Wed May 28 13:23:19 UTC 2014 - jreidinger@suse.com

- fix crash in summary page of installation for grub2 (bnc#880324)
- 3.1.44

-------------------------------------------------------------------
Tue May 27 11:43:45 UTC 2014 - jreidinger@suse.com

- fix crash in summary page of installation
- 3.1.43

-------------------------------------------------------------------
Tue May 27 11:06:47 UTC 2014 - mchang@suse.com

- reinstall bootloader if the settings requires it
- 3.1.42

-------------------------------------------------------------------
Tue May 27 07:48:09 UTC 2014 - jreidinger@suse.com

- Fix detection if bootloader installation failed (bnc#879883)
- 3.1.41

-------------------------------------------------------------------
Mon May 26 15:31:16 UTC 2014 - jreidinger@suse.com

- add support to set Protective MBR and use reasonable proposal
  (bnc#872054)
- 3.1.40

-------------------------------------------------------------------
Fri May 23 14:32:07 UTC 2014 - jreidinger@suse.com

- Installation Summary: do not allow change location for grub2
  on ppc and s390 (bnc#879107)
- 3.1.39

-------------------------------------------------------------------
Thu May 22 13:06:25 UTC 2014 - jreidinger@suse.com

- Report if grub2-install failed so user see quickly, that he
  cannot boot(bnc#878664)
- 3.1.38

-------------------------------------------------------------------
Fri May 16 17:10:26 CEST 2014 - snwint@suse.de

- get rid of grub in loader type selection
- 3.1.37

-------------------------------------------------------------------
Fri May 16 13:44:48 UTC 2014 - jreidinger@suse.com

- fix progress report to not show 100% and waiting to write
  bootloader (bnc#878007)
- 3.1.36

-------------------------------------------------------------------
Wed May 14 09:22:15 UTC 2014 - jreidinger@suse.com

- add new API call to work nice with grub2 kernel parameter
  configuration (bnc#869608)
- 3.1.35

-------------------------------------------------------------------
Mon May 12 12:35:51 UTC 2014 - jreidinger@suse.com

- extended sysconfig options only for grub1 to prevent confusion
  (bnc#870890)
- 3.1.34

-------------------------------------------------------------------
Tue May  6 11:20:06 UTC 2014 - jreidinger@suse.com

- reinit perl-bootloader library in update mode to force write
  configuration (bnc#876359,876355)
- 3.1.33

-------------------------------------------------------------------
Fri May  2 08:31:32 UTC 2014 - jreidinger@suse.com

- fix activating partitions with number bigger then 4 on GPT disks
  with legacy x86 boot (bnc#875757)
- 3.1.32

-------------------------------------------------------------------
Wed Apr 30 16:23:57 UTC 2014 - jreidinger@suse.com

- handle diskless nfs setup for ppc (bnc#874466)
- 3.1.31

-------------------------------------------------------------------
Tue Apr 29 19:47:03 UTC 2014 - jreidinger@suse.com

- fix reading of previous bootloader (bnc#874646)
- 3.1.30

-------------------------------------------------------------------
Tue Apr 22 08:44:57 UTC 2014 - jreidinger@suse.com

- Use correct check for partition setup for grub2 on s390
  (bnc#873951)
- 3.1.29

-------------------------------------------------------------------
Thu Apr 17 14:46:17 UTC 2014 - jreidinger@suse.com

- do not complain for missing bios order on s390(bnc#874106)
- 3.1.28

-------------------------------------------------------------------
Thu Apr 17 11:18:31 UTC 2014 - jreidinger@suse.com

- improve logging if setting kernel paramater failed to help with
  bnc#873996
- remove graphic adapter configuration on s390 (bnc#874010)
- 3.1.27

-------------------------------------------------------------------
Wed Apr 16 19:49:56 UTC 2014 - jreidinger@suse.com

- allow switching to grub2 also on ppc
- Do not raise exception for grub2efi on non-pc architectures
  (bnc#873861)
- 3.1.26

-------------------------------------------------------------------
Wed Apr 16 12:11:53 UTC 2014 - jreidinger@suse.com

- fix crash on s390 due to missing loader widget(bnc#873911)
- 3.1.25

-------------------------------------------------------------------
Tue Apr 15 10:52:27 UTC 2014 - jreidinger@suse.com

- fix proposing when proposal do not change (bnc#873620)
- 3.1.24

-------------------------------------------------------------------
Tue Apr 15 10:38:17 UTC 2014 - jreidinger@suse.com

- cleaning up deprecated code to improve stability and maintenance
  of code
- 3.1.23

-------------------------------------------------------------------
Tue Apr 15 08:33:29 UTC 2014 - mchang@suse.com

- remove error if boot directory on xfs file system (bnc#864370)
- 3.1.22

-------------------------------------------------------------------
Thu Apr 10 11:18:51 UTC 2014 - jreidinger@suse.com

- drop not-supported bootloaders except grub1
- 3.1.21

-------------------------------------------------------------------
Tue Apr  8 11:27:42 UTC 2014 - jreidinger@suse.com

- modify proposal to work also during upgrade and propose upgrade
  to grub2 (bnc#872081)
- 3.1.20

-------------------------------------------------------------------
Mon Apr  7 14:57:38 UTC 2014 - jreidinger@suse.com

- return back installation details for tweaking device map
  (bnc#872300)
- 3.1.19

-------------------------------------------------------------------
Fri Apr  4 13:05:55 CEST 2014 - snwint@suse.de

- install mokutil along with shim (bnc #808852)
- fix regular expessions (ported from bnc #743805)
- 3.1.18

-------------------------------------------------------------------
Wed Apr  2 11:26:23 UTC 2014 - jreidinger@suse.com

- fix crash on s390 (bnc#871597)
- 3.1.17

-------------------------------------------------------------------
Wed Apr  2 06:57:01 UTC 2014 - jreidinger@suse.com

- fix autoyast location proposal (bnc#869083)
- 3.1.16

-------------------------------------------------------------------
Wed Apr  2 08:36:41 CEST 2014 - snwint@suse.de

- don't question device mapping passed to us explicitly by autoyast
  (bnc #717978, bnc #870494)

-------------------------------------------------------------------
Fri Mar 28 10:17:07 UTC 2014 - jreidinger@suse.com

- improve support grub2 on non-pc architectures 
  (bnc#866912,bnc#868909)
- 3.1.15

-------------------------------------------------------------------
Fri Mar 28 04:03:54 UTC 2014 - mchang@suse.com

- fix wrong console regexp match (bnc#870514)
- 3.1.14

-------------------------------------------------------------------
Fri Mar 21 10:10:45 CET 2014 - snwint@suse.de

- fix minor typo (bnc #869324)

-------------------------------------------------------------------
Wed Mar 12 09:15:33 UTC 2014 - mchang@suse.com

- fix grub2-*-efi package not installed (bnc#867380) 
- 3.1.13

-------------------------------------------------------------------
Mon Mar 10 12:07:17 UTC 2014 - jreidinger@suse.com

- do not crash if there is no swap partition (bnc#867435)
- 3.1.12

-------------------------------------------------------------------
Mon Mar 10 08:30:40 UTC 2014 - mchang@suse.com

- fix some serial console issues (bnc#862388) (bnc#866710)
- 3.1.11

-------------------------------------------------------------------
Wed Mar  5 10:02:23 CET 2014 - snwint@suse.de

- always allow grub2 (bnc #866863)
- 3.1.10

-------------------------------------------------------------------
Tue Mar  4 16:27:11 CET 2014 - snwint@suse.de

- switch to grub2 on s390x
- support both grub2 & zipl
- drop grub & elilo support from x86
- 3.1.9

-------------------------------------------------------------------
Tue Mar  4 12:03:05 UTC 2014 - jreidinger@suse.com

- fix typo in proposal screen(bnc#866607)
- 3.1.8

-------------------------------------------------------------------
Mon Mar  3 10:06:19 UTC 2014 - jreidinger@suse.com

- fix permissions on file which contain encrypted password to be
  readable only by root(BNC#864544)(CVE#2013-4577)
- 3.1.7

-------------------------------------------------------------------
Thu Feb 27 08:32:24 UTC 2014 - jreidinger@suse.com

- Add support for password in GRUB2 (FATE#315404)
- restructure details dialog in GRUB2 to have better UX
- fix crash of GRUB2 module
- 3.1.6

-------------------------------------------------------------------
Wed Feb 12 10:18:39 UTC 2014 - jreidinger@suse.com

- rephrase bootloader proposal on summary screen (BNC#853058)
- 3.1.5

-------------------------------------------------------------------
Mon Feb 10 10:56:36 CET 2014 - snwint@suse.de

- don't ask to run yast.ssh in second stage as there's no second stage
  anymore (bnc 861537)

-------------------------------------------------------------------
Tue Jan 28 09:56:33 UTC 2014 - jreidinger@suse.com

- Fix examining MBR
- 3.1.4

-------------------------------------------------------------------
Tue Jan 14 10:37:06 UTC 2014 - jreidinger@suse.com

- handle problematic conversion of perl undef in perl-json
  (bnc#858461)
- fix "undefined method `split' for true:TrueClass" with grub2-efi
  (bnc#855568) ( thanks lpechacek )
- always use local parted. It allows to have target system without parted.
- 3.1.3

-------------------------------------------------------------------
Tue Nov  5 13:55:05 CET 2013 - locilka@suse.com

- Using 'Kernel' Yast library for handling modules loaded on boot
  (bnc#838185)
- 3.1.2

-------------------------------------------------------------------
Tue Nov  5 11:05:12 CET 2013 - snwint@suse.de

- use pbl-yaml script to communicate with perl-Bootloader
- 3.1.1

-------------------------------------------------------------------
Wed Sep 18 12:27:52 UTC 2013 - lslezak@suse.cz

- do not use *.spec.in template, use *.spec file with RPM macros
  instead
- 3.1.0

-------------------------------------------------------------------
Fri Aug 23 13:37:42 CEST 2013 - snwint@suse.de

- desktop files now also for s390
- 3.0.3

-------------------------------------------------------------------
Tue Aug  6 19:50:43 UTC 2013 - lslezak@suse.cz

- removed obsolete BuildRequires: yast2 and yast2-core
- 3.0.2

-------------------------------------------------------------------
Thu Aug  1 14:52:09 UTC 2013 - lslezak@suse.cz

- move the development documentation to devel-doc subpackage
- removed obsolete BuildRequires, not needed anymore:
  docbook-xsl-stylesheets doxygen gcc-c++ libxslt perl-Bootloader
  perl-gettext perl-XML-Writer sgml-skel swig update-alternatives
  libtool yast2-installation yast2-packager yast2-perl-bindings
  yast2-pkg-bindings yast2-storage yast2-testsuite
- 3.0.1

-------------------------------------------------------------------
Wed Jul 31 08:27:20 UTC 2013 - yast-devel@opensuse.org

- converted from YCP to Ruby by YCP Killer
  (https://github.com/yast/ycp-killer)
- version 3.0.0

-------------------------------------------------------------------
Fri Jun 14 11:55:44 CEST 2013 - snwint@suse.de

- remove limal reference
- 2.24.1

-------------------------------------------------------------------
Wed Mar  6 17:21:06 CET 2013 - snwint@suse.de

- set secureboot default to firmware status
- 2.23.12

-------------------------------------------------------------------
Mon Feb 25 16:33:16 CET 2013 - snwint@suse.de

- support uefi secureboot
- Propose grub2 theme path
- 2.23.11

-------------------------------------------------------------------
Mon Feb  4 15:05:47 CET 2013 - snwint@suse.de

- write gpt bootcode on gpt disks (fate #313880)
- fix initrd selection due to initrd-*-kdump in our new kernel packages
- take boot code from syslinux instead of master-boot-code package
- 2.23.10

-------------------------------------------------------------------
Mon Feb  4 13:42:36 CET 2013 - snwint@suse.de

- fix automake file
- 2.23.9

-------------------------------------------------------------------
Fri Jan 11 17:17:18 CET 2013 - snwint@suse.de

- jsuchome: /sbin/SuSEconfig call removed
- mchang: some bug fixing and improve grub2's summary
- 2.23.8

-------------------------------------------------------------------
Thu Aug 30 12:13:29 CEST 2012 - mchang@suse.com

- remove vga=ask
- add option to disable os-prober

-------------------------------------------------------------------
Fri Jul 13 15:40:46 CEST 2012 - mchang@suse.com

- support failsafe kernel parameters
- use product name in distributor
- rearrange widgets in dialog
- fix redundant kernel append
- 2.23.7

-------------------------------------------------------------------
Mon Jul  9 13:08:29 CEST 2012 - ug@suse.de

- fixed rnc schema file (bnc#752450)
- 2.23.6

-------------------------------------------------------------------
Wed Jul  4 09:44:00 CEST 2012 - mchang@suse.de

- set leagcy grub as default for xen pv guest
- use 'auto' for default gfxmode
- replace background with theme
- support editing GRUB_DISTRIBUTOR
- make vgamode widget wider
- 2.23.5

-------------------------------------------------------------------
Mon Jun  4 15:51:19 CEST 2012 - mchang@suse.com

- support console related global options gfxterm, serial, gfxbackground
  and gfxmode
- 2.23.4

-------------------------------------------------------------------
Tue Apr 24 15:06:19 CEST 2012 - snwint@suse.de

- don't do kexec on hyper-v (bnc#732693)
- 2.23.3

-------------------------------------------------------------------
Mon Apr 23 12:40:24 CEST 2012 - mchang@suse.com

- add "Boot Loader Options" dialog for grub2-efi that provides widgets for
  manipulating global options. These options include timeout, vgamode,
  append and default.
- add widgets for enabling serial console and specify it's arguments on
  "Boot Loader Options" dialog.
- add "Boot Loader Options" dialog for grub2 that provides widgets for
  manipulating global options. These options include activate, generic_mbr,
  timeout, vgamode, append and default.
- 2.23.2

-------------------------------------------------------------------
Mon Apr 23 11:35:06 CEST 2012 - snwint@suse.de

- adapted ssh command for 2nd stage ssh installation (bnc#745340)

-------------------------------------------------------------------
Thu Mar 22 10:56:28 UTC 2012 - mchang@suse.com

- add kernel parameters (detected necessary and user specfied one during
  installation) to grub2's config file (bnc#752939)
- 2.23.1

-------------------------------------------------------------------
Thu Mar 22 10:56:28 UTC 2012 - mchang@suse.com

- add new grub2-efi module to support booting on UEFI firmware.

-------------------------------------------------------------------
Wed Mar 14 15:43:44 CET 2012 - aschnell@suse.de

- adapted ssh command for 2nd stage ssh installation (bnc#745340)

-------------------------------------------------------------------
Mon Mar  5 14:42:10 CET 2012 - mchang@suse.com

- add basic grub2 support that only handles installs
- 2.23.0

-------------------------------------------------------------------
Fri Jan 13 11:31:51 CET 2012 - jsuchome@suse.cz

- added GfxMenu::Update to the client, so calling does not require
  package dependency (bnc#730391)
- 2.22.0

-------------------------------------------------------------------
Fri Nov 25 12:17:41 UTC 2011 - coolo@suse.com

- add libtool as buildrequire to avoid implicit dependency

-------------------------------------------------------------------
Fri Oct 21 15:34:43 CEST 2011 - snwint@suse.de

- yast2-storage uses fake uuids for btrfs handling; adjust our
  code (bnc #707450)
- 2.21.2

-------------------------------------------------------------------
Tue Oct 18 13:44:46 CEST 2011 - snwint@suse.de

- fix bootloader package handling (bnc #716404)
- 2.21.1

-------------------------------------------------------------------
Tue Oct  4 10:06:56 UTC 2011 - cfarrell@suse.com

- license update: GPL-2.0+
  SPDX format

-------------------------------------------------------------------
Mon Sep 26 12:54:57 CEST 2011 - visnov@suse.cz

- set dialog title
- 2.21.0 

-------------------------------------------------------------------
Wed Sep 21 12:37:32 CEST 2011 - snwint@suse.de

- revert kernel-*-base change
- 2.20.5

-------------------------------------------------------------------
Wed Sep 21 11:55:12 CEST 2011 - snwint@suse.de

- enable resume for s390x (bnc #692606)
- kernel images are in kernel-*-base package
- 2.20.4

-------------------------------------------------------------------
Mon Sep 19 17:14:01 CEST 2011 - snwint@suse.de

- s390x: add hvc_iucv=8 to boot options (bnc #718089)
- 2.20.3

-------------------------------------------------------------------
Fri Sep 16 15:27:09 CEST 2011 - snwint@suse.de

- fix typo
- 2.20.2

-------------------------------------------------------------------
Fri Aug  5 12:30:54 CEST 2011 - tgoettlicher@suse.de

- fixed .desktop file (bnc #681249)

-------------------------------------------------------------------
Mon Mar 21 14:26:51 CET 2011 - jreidinger@suse.de

- fix detection of other linux partitions (BNC#675224)

-------------------------------------------------------------------
Tue Feb 22 11:30:20 UTC 2011 - jreidinger@novell.com

- during probe of partitions don't try to mount encrypted one
  (bnc#673906)
- 2.20.1

-------------------------------------------------------------------
Mon Jan 10 12:56:07 UTC 2011 - jreidinger@novell.com

- add missing file to tarball

-------------------------------------------------------------------
Thu Dec 30 08:52:36 UTC 2010 - jreidinger@novell.com

- allow to not specify vga mode for boot (bnc#643984)
- improve help text for menu section (bnc#621290)
- explicitelly  mention variables to compare to avoid problems with nil
  value (consider nil as false)
- number of partition can be integer so always convert it to string
- more explanation for warning messages with hint how to solve it
- 2.19.16

-------------------------------------------------------------------
Wed Jun  2 17:06:53 CEST 2010 - juhliarik@suse.cz

- added update of fix for (bnc#604401)
- 2.19.15 

-------------------------------------------------------------------
Wed May 19 09:57:34 CEST 2010 - juhliarik@suse.cz

- added xen boot section as default during installation on 
  PV guest (bnc#604401)
- 2.19.14

-------------------------------------------------------------------
Thu May  6 13:15:18 CEST 2010 - juhliarik@suse.cz

- added patch for (bug#448883)
- 2.19.13

-------------------------------------------------------------------
Tue Apr 13 14:15:33 CEST 2010 - juhliarik@suse.cz

- added fix for troubles with using uuid names (bnc#594482)
- 2.19.12

-------------------------------------------------------------------
Thu Apr  8 15:55:40 CEST 2010 - juhliarik@suse.cz

- added patch for enable/disable SELinux (fate#309275)
- 2.19.11

-------------------------------------------------------------------
Wed Mar 31 12:09:27 CEST 2010 - juhliarik@suse.cz

- added fix for sending empty "boot_custom" (bnc#589433)
- 2.19.10

-------------------------------------------------------------------
Tue Mar 23 11:00:00 CET 2010 - juhliarik@suse.cz

- added fix for checking custom boot partition (bnc#588770)
- 2.19.9 

-------------------------------------------------------------------
Tue Mar 16 17:35:52 CET 2010 - juhliarik@suse.cz

- added fix for adding XEN section on IA64 (bnc#588609) 

-------------------------------------------------------------------
Tue Mar  9 16:17:10 CET 2010 - juhliarik@suse.cz

- added fix for using device map in autoyast profile (bnc#585824)
- 2.19.8 

-------------------------------------------------------------------
Fri Feb 26 10:20:10 CET 2010 - juhliarik@suse.cz

- added fix for creating sysconfig directory file (bnc#583088)
- 2.19.7

-------------------------------------------------------------------
Mon Feb 22 12:10:48 CET 2010 - juhliarik@suse.cz

- added fix for detection of UEFI (bnc#581213)
- 2.19.6 

-------------------------------------------------------------------
Thu Feb 11 16:16:12 CET 2010 - juhliarik@suse.cz

- added fix for calling mkinitrd if vga is "normal" (bnc#292013)
- 2.19.5 

-------------------------------------------------------------------
Thu Feb 11 13:36:28 CET 2010 - juhliarik@suse.cz

- added fix for using persistent device names (bnc#533782) 

-------------------------------------------------------------------
Thu Feb 11 12:13:19 CET 2010 - juhliarik@suse.cz

- added fix for using encrypted swap partition (bnc#577127)
- 2.19.4

-------------------------------------------------------------------
Thu Feb 11 10:55:21 CET 2010 - juhliarik@suse.cz

- added fix for detection of QEMU (bnc#571850)
- 2.19.3 

-------------------------------------------------------------------
Wed Feb 10 13:49:32 CET 2010 - juhliarik@suse.cz

- added fix for adding crashkernel option to XEN kernel 
  (bnc#578545)

-------------------------------------------------------------------
Tue Feb  9 16:30:04 CET 2010 - juhliarik@suse.cz

- solved problem with wrtting to floppy (bnc#539774) 

-------------------------------------------------------------------
Tue Feb  9 16:03:31 CET 2010 - juhliarik@suse.cz

- added fix for deleting Custom Boot Partition (bnc#544809)
- 2.19.2 

-------------------------------------------------------------------
Thu Jan 28 16:08:30 CET 2010 - juhliarik@suse.cz

- added commnets for using options in /etc/sysconfig/bootloader
  (bnc#511319)
- 2.19.1

-------------------------------------------------------------------
Wed Jan 13 18:56:03 CET 2010 - kmachalkova@suse.cz

- Adjusted .desktop file(s) to wrap /sbin/yast2/ calls in xdg-su
  where root privileges are needed, removed X-KDE-SubstituteUID key 
  (bnc#540627)

-------------------------------------------------------------------
Tue Jan 12 13:07:25 CET 2010 - juhliarik@suse.cz

- added fix for data in device.map if MD RAID from Intel is used
  (bnc#568837) 
- 2.19.0

-------------------------------------------------------------------
Wed Dec  9 11:39:18 CET 2009 - juhliarik@suse.cz

- added patch for KMS (bnc#561566) 

-------------------------------------------------------------------
Mon Dec  7 14:26:19 CET 2009 - juhliarik@suse.cz

- added fix for problem with characters in name (bnc#558542) 

-------------------------------------------------------------------
Fri Dec  4 16:14:07 CET 2009 - juhliarik@suse.cz

- added fix for section name mismatch in lilo.conf for PPC
  (bnc#441051)

-------------------------------------------------------------------
Tue Oct 13 15:41:07 CEST 2009 - juhliarik@suse.cz

- deleted handling of luks_root and updating initrd for encrypted
  "/" (bnc#528474)
- 2.18.17 

-------------------------------------------------------------------
Mon Sep 21 10:40:13 CEST 2009 - juhliarik@suse.cz

- added fix for missing persistent device names in mapping for
  perl-Bootloader (bnc#534905A)
- 2.18.16 

-------------------------------------------------------------------
Thu Sep 17 12:43:53 CEST 2009 - juhliarik@suse.cz

- added fix for typy in help (bnc#532904) 

-------------------------------------------------------------------
Fri Sep  4 17:50:39 CEST 2009 - juhliarik@suse.cz

- fixed type (bnc#535442) 

-------------------------------------------------------------------
Thu Sep  3 13:27:09 CEST 2009 - juhliarik@suse.cz

- added fixed in help text convert "XEN" to "Xen" (bnc#532512)

-------------------------------------------------------------------
Thu Sep  3 13:10:07 CEST 2009 - juhliarik@suse.cz

- added fix for editing boot section (bnc#535739) 
- 2.18.15

-------------------------------------------------------------------
Thu Aug  6 10:31:03 CEST 2009 - juhliarik@suse.cz

- added support for enable SELinux (fate#305557)
- 2.18.14 

-------------------------------------------------------------------
Tue Aug  4 16:52:57 CEST 2009 - juhliarik@suse.cz

- added support for redundancy md array (fate#305008)
- 2.18.13

-------------------------------------------------------------------
Fri Jul 31 11:55:40 CEST 2009 - aschnell@suse.de

- adapted to changes in yast2-storage
- 2.18.12

-------------------------------------------------------------------
Tue Jul 28 13:21:34 CEST 2009 - juhliarik@suse.cz

- added support for luks_root also to xen sections with kernel-xen 

-------------------------------------------------------------------
Tue Jul 28 10:29:13 CEST 2009 - juhliarik@suse.cz

- reorganize UI widgets in GRUB global options 

-------------------------------------------------------------------
Mon Jul 27 15:48:32 CEST 2009 - juhliarik@suse.cz

- added support for enable/disable acoustinc signals (fate#305403)
- 2.18.11 

-------------------------------------------------------------------
Fri Jul 24 14:54:16 CEST 2009 - juhliarik@suse.cz

- added support for encrypted disk (fate#305633)
- 2.18.10 

-------------------------------------------------------------------
Mon Jul 20 16:51:05 CEST 2009 - juhliarik@suse.cz

- added client bootloader_preupdate it takes care about calling 
  Storage::Update() (bnc#414490)
- added fix for using iscsi disk (bnc#393928)
- updated help text (bnc#511007)
- enabled change bootloader settings via one-click in installation
  summary (fate#303643)
- deleted warning message about using ext4
- updated proposal and using checkboxes Boot from Boot Partition
  and Boot from Extended Partition
- 2.18.9

-------------------------------------------------------------------
Mon Jun  8 10:37:27 CEST 2009 - jsrain@suse.cz

- do not add 'ide=nodma' to failsafe kernel parameter (bnc#510784)

-------------------------------------------------------------------
Mon May 25 16:23:55 CEST 2009 - jreidinger@suse.cz

- refactor Update code (update between products)

-------------------------------------------------------------------
Wed May 20 14:20:57 CEST 2009 - juhliarik@suse.cz

- fixed additional options for memory test section (bnc#396150)
- fixed problems with empty settings in autoyast profile for 
  memory test section (bnc#390659)
- fixed problem with custom (disable) gfxmenu option in autoyast
  profile (bnc#380509) 
- fixed deleting gfxmenu option if there is defined serial console
  (bnc#346576)
- added support check for ext4 (fate#305691)
- 2.18.8

-------------------------------------------------------------------
Mon May 18 17:45:52 CEST 2009 - juhliarik@suse.cz

- added fix for changing device map in y2-bootloader (bnc#497944)
- added warning message if there is not valid configuration for
  soft-raid (bnc#501043) 

-------------------------------------------------------------------
Thu May  7 10:05:02 CEST 2009 - juhliarik@suse.cz

- added fix for checking soft-raid devices in device.map
  (bnc#494630)
- added fix for changing device map in y2-bootloader (bnc#497944)
- 2.18.7

-------------------------------------------------------------------
Tue Apr 28 16:48:12 CEST 2009 - juhliarik@suse.cz

- added updated patch from IBM and reipl (bnc#471522) 

-------------------------------------------------------------------
Tue Apr 28 16:37:43 CEST 2009 - juhliarik@suse.cz

- disable checking thinkpad sequence in MBR also save content of 
  MBR (bnc#464485) 

-------------------------------------------------------------------
Wed Apr 22 15:47:26 CEST 2009 - jreidinger@suse.cz

- code clean
- add interface for new perl-Bootloader MBR tools 
- add missing short-cuts for widgets

-------------------------------------------------------------------
Thu Apr 16 14:52:23 CEST 2009 - juhliarik@suse.cz

- added fix for commandline interface (bnc#479069) 

-------------------------------------------------------------------
Wed Apr 15 11:31:40 CEST 2009 - juhliarik@suse.cz

- added back function setKernelParam (bnc#495048)
- 2.18.6 

-------------------------------------------------------------------
Tue Apr 14 13:25:52 CEST 2009 - juhliarik@suse.cz

- updated timeout for ppc and elilo both to seconds
- 2.18.5 

-------------------------------------------------------------------
Tue Apr 14 11:44:43 CEST 2009 - juhliarik@suse.cz

- added fix for troubles with analyse of MBR on soft riad 
  (bnc#483797) 

-------------------------------------------------------------------
Fri Apr 10 15:18:33 CEST 2009 - juhliarik@suse.cz

- added fix for problem with special chars in menu.lst (bnc#456362) 

-------------------------------------------------------------------
Fri Apr 10 14:15:02 CEST 2009 - juhliarik@suse.cz

- added fix for troubles with help in boot menu (bnc#384768) 

-------------------------------------------------------------------
Tue Apr  7 15:50:12 CEST 2009 - juhliarik@suse.cz

- refactoring UI is done (fate#305268)
- fixed problem with providing vga modes list in grub(bnc#362517)
- fixed troubles with short input field for devices (bnc#396387)
- fixed problem with setup of password for grub 
  (bnc#407887,#433854,#450470)
- fixed problem with keyboard shortcuts (bnc#414989)
- setup for console in grub was rewritten (bnc#431515)
- 2.18.4 

-------------------------------------------------------------------
Mon Feb 16 14:42:56 CET 2009 - juhliarik@suse.de

- added fix for problem with wrong init for storage library 
  (bnc#464090)
- updated fix for increase performance on huge machine (bnc#468922)
- added fix for checking GPT and using the 4th partition for 
  booting (bnc#474854)
- added quit booting "splash=silent quiet" (bnc#475194)
- updated change log for using convention (bnc#no,fate#no etc.)
- 2.18.3

-------------------------------------------------------------------
Mon Feb  9 15:42:12 CET 2009 - juhliarik@suse.de

- added fix for using buttons (bnc#440553)
- added fix for checking boot device on mac machines (bnc#343670)
- 2.18.2 

-------------------------------------------------------------------
Wed Feb  4 14:50:21 CET 2009 - juhliarik@suse.cz

- added fix for problem with unnecessary popup mesage for writting
  bootloader to floppy (bnc#333459)
- added fix meesage about writting bootloader to floppy includes 
  "Cancel" button (bnc#433348)
- changed text about using XFS there is used "may not" insted of 
  "will not" (bug#449823)  
- updated help text
- 2.18.1

-------------------------------------------------------------------
Wed Feb  4 12:15:21 CET 2009 - juhliarik@suse.cz

- added fix for finding the smallest partition on pmac machine
  (bnc#459860)
- updated function Dev2MountByDev() which can run long time if
  machine included huge number of disks (bnc#468922)
- added fix for problem with adding boot entry to EFI if
  installation run on different disk but with same boot partition
  (bnc#450682)
- added fix for using translated text in bootloader e.g. Image,
  Other (bug#445999)
- 2.18.0

-------------------------------------------------------------------
Tue Jan 20 14:11:38 CET 2009 - juhliarik@suse.cz

- added fix for problem with calling parted each time when
  yast2-bootloader is called (bnc#461613,#357290) 

-------------------------------------------------------------------
Thu Jan 15 15:28:38 CET 2009 - juhliarik@suse.cz

- added fix for problem with lines_cache_id == "" -it is cause of
  error output from perl-Bootloader (bnc#464098) 

-------------------------------------------------------------------
Wed Jan 14 13:59:14 CET 2009 - juhliarik@suse.cz

- added fix for changing EFI label in running system (bnc#269198)
- added fix for problem with primary language in GRUB (bnc#447053) 

-------------------------------------------------------------------
Thu Dec 11 17:43:40 CET 2008 - juhliarik@suse.cz

- added fix for problem with autoinstallation and powerlilo 
  (bnc#439674)
- added fix for (bnc#450506) root=kernelname
- added fix for problem with adding kernel to proposal (SLERT)
  (bnc#450153) 
- 2.17.46

-------------------------------------------------------------------
Mon Dec  8 15:41:43 CET 2008 - juhliarik@suse.cz

- added fix for problem with installation if boot device is NFS
  (bnc#440183) 

-------------------------------------------------------------------
Sun Dec  7 14:45:22 CET 2008 - juhliarik@suse.cz

- deleted support of detail settings for trustedgrub because it is
  not supporeted by trustedgrub package 

-------------------------------------------------------------------
Thu Dec  4 09:34:22 CET 2008 - juhliarik@suse.cz

- 2.17.45 

-------------------------------------------------------------------
Tue Dec  2 16:28:27 CET 2008 - juhliarik@suse.cz

- added fix for onetime boot if default is windows (bnc#339024) 

-------------------------------------------------------------------
Tue Dec  2 15:35:30 CET 2008 - juhliarik@suse.cz

- updated heuristic for adding other OS to menu.lst for GRUB 
  (bnc#448010) 

-------------------------------------------------------------------
Mon Dec  1 16:07:54 CET 2008 - juhliarik@suse.cz

- added fix for proposal if MBR include Vista code and "/" is on
  logical partition (bnc#450137)
- added update of handling serial console (bnc#449726)
- 2.17.44

-------------------------------------------------------------------
Mon Dec  1 14:32:09 CET 2008 - juhliarik@suse.cz

- added fix for problem with multipath (bnc#448110)
- added fix for problem with cloning boot sections (bnc#450190) 

-------------------------------------------------------------------
Thu Nov 27 18:55:11 CET 2008 - juhliarik@suse.cz

- added fix for problem with missing "console" (bnc#449726) 
- 2.17.43

-------------------------------------------------------------------
Thu Nov 27 16:46:21 CET 2008 - juhliarik@suse.cz

- deleted fix for (bnc#439674) - it fix problem with proposal of 
  globals on PPC (bnc#449747)
- 2.17.42

-------------------------------------------------------------------
Wed Nov 26 16:58:21 CET 2008 - juhliarik@suse.cz

- 2.17.41 

-------------------------------------------------------------------
Wed Nov 26 13:26:21 CET 2008 - juhliarik@suse.cz

- added fix for problem with "boot" in lilo.conf (bnc#449062) 

-------------------------------------------------------------------
Tue Nov 25 15:37:01 CET 2008 - juhliarik@suse.cz

- added fix for problem with changed default section (bnc#446555) 

-------------------------------------------------------------------
Tue Nov 25 10:51:12 CET 2008 - jsrain@suse.cz

- write correct language list in /boot/message (bnc#447053)

-------------------------------------------------------------------
Tue Nov 25 10:05:30 CET 2008 - juhliarik@suse.cz

- added fix for recreating device map (bnc#438243)
- updated proposal if boot device is on logical partition 
  (bnc#279837#c53) 

-------------------------------------------------------------------
Mon Nov 24 15:54:41 CET 2008 - juhliarik@suse.cz

- updated proposal of bootloader (bnc#279837#c53)
- added fix for recreating device map if storage change settings
  (bnc#438243)

-------------------------------------------------------------------
Fri Nov 21 12:11:27 CET 2008 - juhliarik@suse.cz

- updated fix for checking if boot entry exist in EFI (bnc#438215)
- 2.17.40 

-------------------------------------------------------------------
Wed Nov 19 13:50:35 CET 2008 - juhliarik@suse.cz

- added fix for problem with writing default kernel args to 
  /etc/sysconfig/bootloader (bnc#440125) 
-2.17.39 

-------------------------------------------------------------------
Wed Nov 12 12:26:47 CET 2008 - juhliarik@suse.cz

- deleted adding beep for booting (bnc#439328) 
- 2.17.38

-------------------------------------------------------------------
Wed Nov 12 10:55:10 CET 2008 - juhliarik@suse.cz

- added fix for problem with missing boot_* in globals (bnc#439674)

-------------------------------------------------------------------
Mon Nov 10 14:46:36 CET 2008 - juhliarik@suse.cz

- added fix for problem with disabled button for detail settings of
  trusted GRUB (bnc#442706)
- added calling function Pkg::SourceProvideFile() (bnc#409927)
- 2.17.37  

-------------------------------------------------------------------
Fri Nov  7 10:29:26 CET 2008 - juhliarik@suse.cz

- added fix for writing crashkernel to bootloader from kdump on ppc
  (bnc#441547)
- added fix for double boot entry twice by efibootmgr (bnc#438215)
- added fix for using fix_chs (bnc#367304)
- 2.17.36 

-------------------------------------------------------------------
Fri Oct 31 12:49:14 CET 2008 - juhliarik@suse.cz

- added better proposal checking elilo ,lilo
- added fix for typo (bnc#439030)
- added fix for selectinf "none" bootloader (bnc#438976)
- 2.17.35 

-------------------------------------------------------------------
Mon Oct 27 12:45:44 CET 2008 - juhliarik@suse.cz

- updated checking of boot device s not on XFS (bnc#438757)
- added fix for problem with generic boot code (bnc#438752) 
- 2.17.34

-------------------------------------------------------------------
Mon Oct 27 10:39:37 CET 2008 - jsrain@suse.cz

- updated method of ThinkPad MBR detection
- 2.17.33

-------------------------------------------------------------------
Mon Oct 27 10:21:57 CET 2008 - juhliarik@suse.cz

- added fix for using persistent device name in lilo (bnc#437764)
- 2.17.32

-------------------------------------------------------------------
Fri Oct 24 14:25:23 CEST 2008 - juhliarik@suse.cz

- added fix for problem with converting lilo to grub during update
  system
- added fix - deleting read-only option for elilo (bnc#438276) 

-------------------------------------------------------------------
Thu Oct 23 14:25:18 CEST 2008 - juhliarik@suse.cz

- added fix for broken titles in lilo (bnc#437693)  

-------------------------------------------------------------------
Tue Oct 21 18:35:31 CEST 2008 - juhliarik@suse.cz

- update for bug with deleting boot section (bnc#436890)
- 2.17.31

-------------------------------------------------------------------
Tue Oct 21 12:01:31 CEST 2008 - juhliarik@suse.cz

- added fix for problem with deleting all boot section for elilo
  (bnc#436890)
- added fox for problem with XEN boot section in domU (bnc#436899)
- 2.17.30

-------------------------------------------------------------------
Fri Oct 17 14:58:02 CEST 2008 - juhliarik@suse.cz

- added fix for adding language to GRUB (bnc#429287)
- 2.17.29

-------------------------------------------------------------------
Thu Oct 16 15:24:21 CEST 2008 - juhliarik@suse.cz

- added fix for using autoyast profil from SLES9 (bnc#344659)

-------------------------------------------------------------------
Thu Oct 16 10:05:03 CEST 2008 - juhliarik@suse.cz

- added fix for handling mounpoints (bnc#431977)

-------------------------------------------------------------------
Wed Oct 15 12:51:29 CEST 2008 - juhliarik@suse.cz

- added fix to proposal with "/" on logical partition (bnc#259050)

-------------------------------------------------------------------
Wed Oct 15 12:21:51 CEST 2008 - jsrain@suse.cz

- handle multipath devices properly when creating device map
  (bnc#433092)
- 2.17.28

-------------------------------------------------------------------
Mon Oct 13 16:40:11 CEST 2008 - juhliarik@suse.cz

- added fix for translation labes for ELILO (bnc#151486)
- added fix for typo in help text (bnc#433424)
- added fix for problem with device names in live CD installation
  (bnc#432699) 
- 2.17.27

-------------------------------------------------------------------
Fri Oct 10 14:50:31 CEST 2008 - jsrain@suse.cz

- fixed bootloader proposal in mixed standalone disk and BIOS-RAID
  environments (bnc#433092)
- issue a warning if /boot directory is on XFS on x86 boot
  architecture (bnc#429042)

-------------------------------------------------------------------
Wed Oct  8 15:32:09 CEST 2008 - juhliarik@suse.cz

- added fix for handling nil from function InitializeBootloader()

-------------------------------------------------------------------
Wed Oct  8 10:39:12 CEST 2008 - juhliarik@suse.cz

- added fix for adding crashkernel from y2-kdump (bnc#432651)
- added fix for writing proposal (bnc#433344)
- added fix for checking if boot device is on raid0 (bnc#156800)
- 2.17.26 

-------------------------------------------------------------------
Fri Oct  3 17:28:27 CEST 2008 - juhliarik@suse.cz

- added fix for installing packages (bnc#431580)
- added fix for 2 identical section in powerLILO (bnc#427730)
- added fix for mapping disk by label for powerLILO (bnc#41497)
- 2.17.25

-------------------------------------------------------------------
Tue Sep 30 13:37:44 CEST 2008 - juhliarik@suse.cz

- updated fix for converting LILO to GRUB (bnc#430579)
- 2.17.24

-------------------------------------------------------------------
Mon Sep 29 17:10:36 CEST 2008 - juhliarik@suse.cz

- added new dialog for updating from lilo to grub (bnc#430579)
- 2.17.23

-------------------------------------------------------------------
Mon Sep 29 15:45:41 CEST 2008 - jsrain@suse.cz

- fixed no scrren contents after changing loader type (bnc#427622)
- avoid mixing options of different bootloader after loaded type
  change

-------------------------------------------------------------------
Thu Sep 25 17:44:24 CEST 2008 - juhliarik@suse.cz

- added fix for problem with changed default name (bnc#169062)
- added fix for problem with editing custom boot  (bnc#395009)
- added fix for problem with timeout update (bnc#395851)
- 2.17.22

-------------------------------------------------------------------
Thu Sep 18 17:39:43 CEST 2008 - juhliarik@suse.cz

- added fix for initialise yast2-stroage (bnc#419197)
- help update (bnc#220283)
- 2.17.21

-------------------------------------------------------------------
Thu Sep 16 16:35:43 CEST 2008 - juhliarik@suse.cz

- added fix for deleting fake xen boot section (bnc#408346)
- added fix for failsafe options for kernel (bnc#419464)
- 2.17.20

-------------------------------------------------------------------
Thu Sep 16 16:35:43 CEST 2008 - juhliarik@suse.cz

- added fix for getDefaultSection() for zipl (bnc#364904)
- added fix for deleting gfxmenu from menu.lst (bnc#398806)
- 2.17.19

-------------------------------------------------------------------
Thu Sep 16 10:54:43 CEST 2008 - juhliarik@suse.cz

- added fix for problem with rnc file - syntax error (bnc#426522)
- 2.17.18

-------------------------------------------------------------------
Thu Sep 12 14:24:43 CEST 2008 - juhliarik@suse.cz

- added support of trusted grub (fate#303784), (fate#303672), 
  (fate#303891), (fate#303983)
- added warning that lilo is not supported (fate#305006)
- 2.17.17

-------------------------------------------------------------------
Thu Sep 11 15:27:43 CEST 2008 - locilka@suse.cz

- Calling new reipl_bootloader_finish client from yast2-reipl
  in bootloader_finish (fate#304960).
- 2.17.16

-------------------------------------------------------------------
Thu Sep 11 08:22:53 CEST 2008 - jsrain@suse.cz

- merged texts from proofread

-------------------------------------------------------------------
Wed Sep  3 12:00:58 CEST 2008 - jsrain@suse.cz

- added detection of EFI, proposing ELILO in that case 
 (fate#301882)
- 2.17.15

-------------------------------------------------------------------
Wed Aug 20 15:34:22 CEST 2008 - jsrain@suse.cz

- added skeleton for checking whether scenario is supported, not
  yet actually used (fate#304499)

-------------------------------------------------------------------
Mon Aug 18 12:34:35 CEST 2008 - jsrain@suse.cz

- store bootloader type before installing packages, fixed check
  for undefined product name (bnc#417383)
- 2.17.14 

-------------------------------------------------------------------
Thu Aug 14 15:16:04 CEST 2008 - juhliarik@suse.cz

- added support for creating console for kernel args (fate#110038)
- 2.17.13 

-------------------------------------------------------------------
Wed Aug 13 14:36:59 CEST 2008 - juhliarik@suse.cz

- added changes for pesistent device names (fate#302219)
- 2.17.12

-------------------------------------------------------------------
Wed Aug  6 15:42:28 CEST 2008 - juhliarik@suse.cz

- added better detection of NFS boot device (bnc#408912) 
- added better detection of EVMS - do not install bootloader 
  (fate#305007)
- 2.17.11

-------------------------------------------------------------------
Wed Aug  6 12:55:17 CEST 2008 - juhliarik@suse.cz

- added support for acoustic signals (fate#303481)
- added checkbox for enabling remapping in chainloader section
- 2.17.10

-------------------------------------------------------------------
Tue Aug  5 12:05:04 CEST 2008 - juhliarik@suse.cz

- added/enabled support for ordering disks in device.map for GRUB
  (fate#303964)
- 2.17.9 

-------------------------------------------------------------------
Mon Aug  4 13:29:01 CEST 2008 - juhliarik@suse.cz

- added support for reducing devices from device.map to 8 devices
  (fate#303548)
- 2.17.8  

-------------------------------------------------------------------
Thu Jul 31 10:27:42 CEST 2008 - juhliarik@suse.cz

- added support for remaping windows chainloader boot section
  (fate#301994)
- 2.17.7 

-------------------------------------------------------------------
Tue Jul 29 18:18:38 CEST 2008 - juhliarik@suse.cz

- update solution for saving kernel args to 
  /etc/sysconfig/bootloader (fate#302245)
- 2.17.6

------------------------------------------------------------------
Sun Jul 27 17:52:58 CEST 2008 - juhliarik@suse.cz

- added powersaved=off to boot section for failsave (bnc#153345)

-------------------------------------------------------------------
Wed Jul 23 15:16:58 CEST 2008 - juhliarik@suse.cz

- added support for persistent device names (fate#302219)  
- 2.17.5

-------------------------------------------------------------------
Wed Jul 21 09:20:13 CEST 2008 - juhliarik@suse.cz

- 2.17.4

-------------------------------------------------------------------
Wed Jul 16 14:27:23 CEST 2008 - jsrain@suse.cz

- store kernel parameters to sysconfig during installation
  (fate#302245)

-------------------------------------------------------------------
Fri Jul 11 13:18:05 CEST 2008 - ug@suse.de

- rnc file fixed (bnc#407615)

-------------------------------------------------------------------
Thu Jul 10 17:29:00 CEST 2008 - juhliarik@suse.cz

- enable installing GRUB to XEN  (bnc#380982)
- 2.17.3

-------------------------------------------------------------------
Thu Jun 27 17:24:00 CEST 2008 - juhliarik@suse.cz

- correct labels for buttons  (bnc#398492)

-------------------------------------------------------------------
Thu Jun 26 17:24:00 CEST 2008 - juhliarik@suse.cz

- deleted support xenpae (bnc#400526)
- 2.17.2

-------------------------------------------------------------------
Thu Jun 26 16:51:00 CEST 2008 - juhliarik@suse.cz

- added support for better detection Vista in MBR
- added fix for installing generic code if MBR is uknown (bnc#400062)
- added fix for detection MBR if sw-raid is used (bnc#398356)
- 2.17.1

-------------------------------------------------------------------
Mon Jun  9 13:35:26 CEST 2008 - juhliarik@suse.cz

- added fix for problem with booting Vista bnc #396444
- 2.16.20

-------------------------------------------------------------------
Wed Jun  4 13:39:59 CEST 2008 - juhliarik@suse.cz

- added fix for problem with deleting boot sections bnc #396810
- 2.16.19 

-------------------------------------------------------------------
Wed Jun  4 10:06:01 CEST 2008 - juhliarik@suse.cz

- added fix for problem with liveCD and simlinks for initrd and 
  kernel (bnc# 393030)
- 2.16.18

-------------------------------------------------------------------
Mon May 26 18:34:43 CEST 2008 - juhliarik@suse.cz

- added fix for problem with editing boot section for LILO 
  (bnc# 340732)
- added fix for cloning boot section (bnc# 390719)
- 2.16.17 

-------------------------------------------------------------------
Fri May 16 16:40:22 CEST 2008 - jsrain@suse.cz

- added categories Settings and System into desktop file
  (bnc #382778)

-------------------------------------------------------------------
Thu May 15 17:51:28 CEST 2008 - juhliarik@suse.cz

- added fix for bnc# 164884 - disabled Back button during 
  installation
- added missing strings bnc# 386527
- 2.16.16 

-------------------------------------------------------------------
Wed May  7 14:54:16 CEST 2008 - juhliarik@suse.cz

- added fix for bnc#335526 - problem with adding "resume" into 
  boot section for memtest
- 2.16.15

-------------------------------------------------------------------
Mon Apr 28 14:16:26 CEST 2008 - juhliarik@suse.cz

- added fix for bnc#232424 - problem with propose new config.
- 2.16.14 

-------------------------------------------------------------------
Tue Apr 22 13:09:57 CEST 2008 - juhliarik@suse.cz

- added fix for bnc#363254
- added fix for UI problem with ComboBoxes and "Browse..." button
- 2.16.13 

-------------------------------------------------------------------
Fri Apr 18 15:52:47 CEST 2008 - juhliarik@suse.cz

- added fix for (bnc#381192) bootloader uses grubonce _and_ kexec
- added detecting VirtualBox - cancel using kexec
- 2.16.12 

-------------------------------------------------------------------
Thu Apr 17 20:19:04 CEST 2008 - juhliarik@suse.cz

- new version
- 2.16.11 

-------------------------------------------------------------------
Thu Apr 17 20:02:19 CEST 2008 - locilka@suse.cz, juhliarik@suse.cz

- fixed initializing of combo-box widgets in dialogs, ComboBox
  in Qt does not accept `Value, using `Items instead (bnc #380781).
- using `InputField as a replacement for obsolete `TextEntry.

-------------------------------------------------------------------
Wed Apr 16 15:20:15 CEST 2008 - juhliarik@suse.cz

- added fix for activating DM-RAID boot partition (bnc #337742)
- added fix for lilo and raid version (bnc #357897)
- 2.16.10 

-------------------------------------------------------------------
Fri Apr 11 15:53:19 CEST 2008 - juhliarik@suse.cz

- added handling of option for calling kexec instead of reboot
  (fate#303395)
- 2.16.9 

-------------------------------------------------------------------
Tue Apr  1 12:24:12 CEST 2008 - jsrain@suse.cz

- adapted to changed handling of inst_finish steps during live
  installation

-------------------------------------------------------------------
Thu Mar 27 09:32:41 CET 2008 - juhliarik@suse.cz

- added deleting of duplicated sections after installation
- 2.16.8 

-------------------------------------------------------------------
Thu Mar 20 12:45:20 CET 2008 - jsrain@suse.cz

- updated the way section list is displayed in the installation
  proposal (fate#120376)
- 2.16.7

-------------------------------------------------------------------
Tue Mar 18 10:07:57 CET 2008 - jsrain@suse.cz

- keep the 'linux' section name if product name is empty 
  (bnc#371741)

-------------------------------------------------------------------
Mon Mar 17 12:43:32 CET 2008 - jsrain@suse.cz

- added 'StartupNotify=true' to the desktop file (bnc #304964)

-------------------------------------------------------------------
Fri Mar 14 14:57:17 CET 2008 - juhliarik@suse.cz

- added inst_bootloader for saving config file before installing 
  kernel (F #302660) 
- 2.16.6

-------------------------------------------------------------------
Thu Jan 31 13:03:52 CET 2008 - locilka@suse.cz

- Update::*version were moved to Installation::*version.
- 2.16.5

-------------------------------------------------------------------
Thu Jan 24 09:01:01 CET 2008 - juhliarik@suse.cz

- added patch for Bug#352020 - Graphical failsafe mode
- added support for Fate#300779: Install diskless client (NFS-root) 
- 2.16.4

-------------------------------------------------------------------
Tue Dec 11 16:12:09 CET 2007 - jsrain@suse.cz

- do not translate boot menu to unsupported language (#310459)
- 2.16.3

-------------------------------------------------------------------
Wed Dec  5 12:36:32 CET 2007 - jsrain@suse.cz

- fixed the device map proposal if USB stick is present (F#302075)

-------------------------------------------------------------------
Wed Oct 31 14:32:59 CET 2007 - dfiser@suse.cz

- Adapted to change of StorageDevices API.
- v2.16.2

-------------------------------------------------------------------
Wed Oct 31 14:08:59 CET 2007 - locilka@suse.cz

- installedVersion and updateVersion moved from 'Update' to
  'Installation' YCP module to remove dependencies.

-------------------------------------------------------------------
Thu Oct 11 15:22:27 CEST 2007 - od@suse.de

- migrate SLES9 persistent device ("...p1") names to SLES10
  persistent device names ("...-part1") (#162216)
- 2.16.1

-------------------------------------------------------------------
Wed Sep 26 21:22:58 CEST 2007 - od@suse.de

- added flag avoid_reading_device_map to blRead(), all internal
  Read()s and ReadSettings() interface to perl-Bootloader: used by
  BootLILO and BootGRUB during update to migrate device names in
  the device_map and then re-read the config files with correct
  device name translation (#328448)
- do not install bootloader in XEN paravirtualized DomU (#308451)
- 2.15.29

-------------------------------------------------------------------
Tue Sep 25 13:53:18 CEST 2007 - od@suse.de

- re-read bootloader config from system after the delayed run of
  perl-Bootloader updates, then call FlagOnetimeBoot() based on
  current setup (#328078)
- 2.15.28

-------------------------------------------------------------------
Tue Sep 25 11:09:55 CEST 2007 - od@suse.de

- added logging to find problem in #328078
- minor addition of whitespace
- 2.15.27

-------------------------------------------------------------------
Mon Sep 24 21:25:37 CEST 2007 - od@suse.de

- Storage::GetTranslatedDevices() called often and uneccesarily
  (related to #304269):
  - added more logging to UpdateSections()
  - added comments and FIXMEs
  - disabled calling device name update again for "linux",
    "failsafe" and "initrd" sections: this is not needed and would
    reverse device name updates when forwards and backwards device
    name update mappings exist
  - enabled device name updates for "other" sections (booting other
    installations)
- (related to #326372, see comment #12)
  - fix "Interpreter" error: also activates persistent device
    translation for device.map in yast2-bootloader (but no disk
    device mappings are defined in yast2-storage, so devices remain
    untranslated as of now)
- 2.15.26

-------------------------------------------------------------------
Fri Sep 21 16:19:02 CEST 2007 - od@suse.de

- run delayed bootloader_entry at the very end of the update, when
  the migrated bootloader configuration (including device mapping)
  has already been written (#309837)
- added some comments
- 2.15.25

-------------------------------------------------------------------
Thu Sep 20 21:00:14 CEST 2007 - od@suse.de

- log the contents of the perl-BL_delayed_exec script (#309837)
- 2.15.24

-------------------------------------------------------------------
Thu Sep 20 18:44:06 CEST 2007 - od@suse.de

- ckornacker@suse.de: added PREFIX to Makefile.cvs
- when bootloader_entry saved (during kernel postuninstall) a
  command in /boot/perl-BL_delayed_exec for delayed execution in
  the target system, run that script to remove old sections
  (#309837)
- 2.15.23

-------------------------------------------------------------------
Tue Sep 18 10:03:53 CEST 2007 - od@suse.de

- update the default entry during update when the comment with the
  former default exists, even if the current default is valid
  (#309837)
- 2.15.22

-------------------------------------------------------------------
Mon Sep 17 19:31:03 CEST 2007 - od@suse.de

- #309837:
  - fix setting the default section at the end of an update,
    according to saved previous default kernel image flavor
  - use fallback flavors if previous flavor is unavailable
- 2.15.21

-------------------------------------------------------------------
Thu Sep 13 05:41:00 CEST 2007 - od@suse.de

- specify blockoffset as string, rather than number
- added a FIXME comment
- fixed conversion of obsolete filenames in kernel and initrd keys
- fixed conversion of device names in root and chainloader keys
  (#309837)
- 2.15.20

-------------------------------------------------------------------
Tue Aug 28 18:35:52 CEST 2007 - pth@suse.de

- Fix the code in bootloader_finish so that the one-time-boot code
  is actually called.
- Redo the logic and structure of the one-time booting code.
  * Global Write uses Bootloader::getDefaultSection() to determine the
    section name.
  * New function BootCommon::Section2Index that determines the
    index # for a given section, currently only used by 
    BootGRUB::FlagOnetimeBoot.

-------------------------------------------------------------------
Wed Aug 15 20:34:07 CEST 2007 - od@suse.de

- forgot to use changed sections (feature #302302)
- added logging with y2milestone()s for last change
- 2.15.17

-------------------------------------------------------------------
Mon Aug 13 22:32:26 CEST 2007 - od@suse.de

- grub: feature #302302:
  - added code to UpdateSections() to update old sections for
    "other" installations to chainloader/configfile sections
  - moved PBR-examination code to function IsPartitionBootable(),
    used by BootGRUB::CreateSections() and
    BootCommon::UpdateSections() now
  - always use a "root" command for "other" installations: added
    a "root" command to chainloader entries
  - also use "noverifyroot" and "blockoffset" in chainloader
    entries
  - added a FIXME comment
- 2.15.16

-------------------------------------------------------------------
Fri Aug 10 20:11:24 CEST 2007 - od@suse.de

- part of feature #301313:
  - added front-end function and infrastructure in switcher.ycp for
    FlagOnetimeBoot()
  - added FlagOnetimeBoot() implementation for POWERLILO
- fixed return codes of examine_mbr.pl: do not overlap error codes
  with "bootloader stage1 needs to be (re)-installed here" return
  code
- evaluate new return code in yast2-bootloader
- added documentation comment to examine_mbr.pl
- changed documentation comments where yast2-bootloader calls
  examine_mbr.pl
- fixed error in autoinstall client that prevented importing legacy
  global keys
- added/fixed some comments
- added documentation comments to BootGRUB::CreateSections()
- changed two y2debug() into y2milestone()
- fixed: a chainloader entry may have been produced that pointed to
  the boot partition of our current installation
- grub: implemented booting other Linux installations on the system
  via chainloader/configfile entries (feature #302302)
- fixed: if-block contained no statement, uncommented y2debug() in
  there
- 2.15.15

-------------------------------------------------------------------
Thu Jul 26 07:26:05 CEST 2007 - jsrain@suse.cz

- removed unneeded yast2-devel from BuildRequires
- 2.15.14

-------------------------------------------------------------------
Fri Jul 20 18:21:03 CEST 2007 - od@suse.de

- preventing cyclic dependency in autobuild with a BuildIgnore on
  autoyast2-installation
- 2.15.13

-------------------------------------------------------------------
Fri Jul 13 18:25:18 CEST 2007 - od@suse.de

- converting old key "kernel" to new key "image" when converting
  autoyast configuration to export map (#285790)
- re-added lost y2milestone() to BootELILO.ycp
- creating "image" section instead of "kernel" section now in
  CreateLinuxSection()
- 2.15.11

-------------------------------------------------------------------
Wed Jul 11 00:25:18 CEST 2007 - od@suse.de

- Merge from SLES10-SP1 branch:
- let "SLES 9 style" autoyast xml files configure bootloader
  timeout (#214468, #183051)
- added help texts and widget descriptions to grub and elilo
  (#221737)
- Fixed type of passed arguments in function Import() (in
  modules/Bootloader.ycp & modules/BootELILO.ycp) (#236163)
- bootloader.rnc fixed for autoyast schema check
- set __auto key to false when user clones sections (#241158)
- added log message when FixSections() silently discards a section
  (#241158)
- fixed some whitespace
- fixed myToInteger(): return 0 if string cannot be converted to
  integer
- bootloader.rnc fixed for autoyast schema check (#211014)
- always log the target map when Propose() is called (not only when
  we debug)
- convert custom boot device names to the names indicated by the
  mountby setting; this is one part of a change to use persistent
  device names for the bootloader boot device, the rest requires
  simultaneously changing perl-Bootloader because of an
  incompatible interface change
  (#248162)
- #214468:
  - fixed autoyast schema
  - fixed import of autoyast data: do not remove the "default" option
- GRUB only: integrated the new boot_*, generic_mbr and activate
  keys (found in the "globals" map) from the new
  widget/perl-Bootloader interface into the internal workings of
  the grub code
  - for grub, this obsoletes the global variables loader_device,
    selected_location (aka loader_location), repl_mbr and activate
  - fixes loosing the information of multiple selected bootloader
    installation devices (#245680)
  - fixes faulty detection of user-changes to the "/boot" and "/"
    devices from yast2-storage (#247852)
  - decided that boot_mbr_md key is unneeded, because the decision
    to write to the MBRs of all underlying devices of a soft-RAID
    is automatic (kept commented-out sample code for boot_mbr_md)
  - decided that boot_extended is unneeded, because the decision to
    write the bootloader to the extended partition instead of to an
    un-activatable "/boot" or "/" partition is automatic (kept
    commented-out sample code for boot_extended)
  - removed wrapper code for variable translation from
    BootGRUB::Propose()
  - made private copies of functions in grub/misc.ycp and changed
    the code to use the new interface variables only (this is also
    wanted for better code separation between bootloaders, to
    reduce amount of special-case handling (to be worked on)):

      * from routines/misc.ycp:
          grub_getPartitionToActivate ()
          grub_getPartitionsToActivate ()
          grub_getMbrsToRewrite ()
          grub_getFileChangeDate ()
          grub_saveMBR ()
          grub_updateMBR ()
          grub_DetectDisks ()

      * from routines/lilolike.ycp:
          grub_ProposeDeviceMap ()
            ( ^^ really needed? no changes here, it just "belongs"
            to grub...)
          grub_ConfigureLocation()
          grub_DetectDisks ()
          grub_DisksChanged ()
          grub_LocationProposal ()

  - added helper functions:
      grub/misc.ycp:          SetBootloaderDevice()
      routines/misc.ycp:      GetBootloaderDevices()

  - added note to to-be-phased-out functions:
      routines/misc.ycp:      GetBootloaderDevice()

  - made some functions globally accessible:
      routines/popup.ycp:     askLocationResetPopup ()
      routines/misc.ycp:      myToInteger ()
      routines/lilolike.ycp:  FindMBRDisk ()

  - fixed bug with the detection of MD-RAID devices (both in
    grub_getPartitionToActivate and getPartitionToActivate): BIOS
    ID was assumed to be less than 128, but it starts at 128

  - commented out some obsolete and broken code that would activate
    the "/boot" device on installation of the bootloader to MBR;
    the code was cancelled out by program logic ("activate" flag)
    though;
    this also simplified the interface to getPartitionToActivate ()

  - added conditionals to Bootloader.ycp and BootCommon.ycp: do not
    handle obsolete variables for grub

  - commented out probably obsolete code in BootGRUB::Read() to
    determine old_style loader_device from read devices (including
    old-style "mbr_md")

  - added several FIXME:s
  - changed a fixed FIXME to FIXED

- when reading settings from the system: convert custom boot device
  names in globals to the kernel device names (#248162)
- corrected whitespace in grub/helps.ycp and ppc/helps.ycp
- fix faulty detection of user-changes to the "/boot" and "/"
  devices from yast2-storage: rewrote grub_DisksChanged() to work
  properly with boot_* variables (previous fix did not work
  correctly) (#247852)
- grub_DisksChanged() now returns a message summarizing all changes
  for selected bootloader devices; this message is now used in the
  popup that ask the user if he wants to repropose after a
  partitioning change (in askLocationResetPopup()) (#247852)
- rewrote check for disk changes to work with multiple selected
  bootloader locations in grub_DetectDisks() and
  grub_LocationProposal() (#247852)
- the summary message for GRUB now includes a short string ("/",
  "/boot", MBR) that gives the reason why each device has been
  selected for bootloader stage 1 installation
- changed comment for GetBootloaderDevices()
- GRUB only: accept old-style autoyast keys "repl_mbr" "activate" and
  "location" when importing an autoyast profile; "loader_device" is
  ignored (which may be fixable if we can make sure a target map is
  available) (#245680)
- grub:
  - if autoyast profile does not specify a bootloader location,
    propose one (#263305)
  - if autoyast profile does not specify a key for the default keys
    set by a yast-bootloader proposal, add these missing
    keys/values
- enabled translation of the kernel image name from the symlink to
  the real kernel file for the "failsafe" section; perl-Bootloader
  can handle this now
- convert device names in the grub device map to and from the
  "mount_by" device names as well (#248162)
- Changed location of EFI Bootloader Label widget in YaST2 gui (#242985)
- make installation of bootloader to the extended partition work
  with new design (#246161, #259050)
- enabled extended device handling in GetBootloaderDevices as well
- make persistent device names work with boot= directive for i386
  lilo (#248162)
- log conversion of old-style global keys from autoyast profile to
  new-style keys
- during update, update value of "default" directive for lilo and grub
  (#266534)
- do not show popup for changed MBR position when it did not
  change: use correct function for MBR detection (#267276)
- fixed autoyast logging change
- Fix for removal of wrong efiboot entries (#269130)
- fix for update-mode: fix updating of kernel-image and initrd
  filenames to the resolved symlinks (image-version and
  initrd-version) (#268731, helps not to trigger #267582 and
  #244033)
- #270202:
  - grub: fix erroneously added section "Hard Disk" on systems
    without a floppy drive: use new style variables for detecting
    that we install stage1 to a floppy disk
  - for bootloaders that still use the old style variables, check
    for undefined loader_device before comparing to floppy device
- 2.15.10

-------------------------------------------------------------------
Sat Jul  7 00:25:57 CEST 2007 - od@suse.de

- Remove limal-devel from BuildRequires again
- 2.15.9

-------------------------------------------------------------------
Wed Jul  4 09:25:00 CEST 2007 - aj@suse.de

- Add limal-perl to Requires as well.

-------------------------------------------------------------------
Wed Jul  4 08:33:40 CEST 2007 - aj@suse.de

- Fix BuildRequires so that package builds again.

-------------------------------------------------------------------
Tue Jul  3 17:27:50 CEST 2007 - od@suse.de

- re-added limal-devel to BuildRequires

-------------------------------------------------------------------
Tue Jul  3 16:34:02 CEST 2007 - od@suse.de

- moved Bootloader_API.pm from limal-bootloader to yast2-bootloader

-------------------------------------------------------------------
Thu Jun 21 17:36:59 CEST 2007 - adrian@suse.de

- fix changelog entry order

-------------------------------------------------------------------
Fri May 25 13:30:04 CEST 2007 - jsrain@suse.cz

- removed outdated translations from .desktop-files (#271209)

-------------------------------------------------------------------
Wed Apr 11 19:14:30 CEST 2007 - aosthof@suse.de

- Fixed erroneous EFI Bootloader Label (#242985) in BootELILO.ycp
- Fixed removal of obsolete entries in EFI Boot Menu in
  BootELILO.ycp (#237873)
- 2.15.8

-------------------------------------------------------------------
Thu Mar  1 10:04:44 CET 2007 - aosthof@suse.de

- Reverted to make Xen kernel default boot kernel if Xen pattern
  or Xen RPMs are installed. (Fate #301384)
- 2.15.7

-------------------------------------------------------------------
Tue Feb 27 16:33:32 CET 2007 - od@suse.de

- include yast2-storage in BuildRequires
- 2.15.6

-------------------------------------------------------------------
Mon Feb 26 18:44:18 CET 2007 - od@suse.de

- safeguard against mount-by device that does not exist (yet): fall  
  back to kernel name (#239473, #223608)
- fix entry for memtest86, it is named memtest86+ meanwhile
- collecting device information for perl-Bootloader now works with
  persistent device names; this caused a bug in the grub
  configuration where the gfxmenu entry was discarded because the
  device name could not be translated, as well as unbootable system
  (#244566, #247775)
- 2.15.5

-------------------------------------------------------------------
Tue Jan 23 12:58:51 CET 2007 - aosthof@suse.de

- Forgot to delete "src/clients/bootfloppy.ycp" and
  "src/config/bootfloppy.desktop" from SVN (#218437)

-------------------------------------------------------------------
Tue Jan 23 10:56:42 CET 2007 - aosthof@suse.de

- Removed bootfloppy module due to malfunction (#218437)
- 2.15.4

-------------------------------------------------------------------
Wed Jan 17 13:09:10 CET 2007 - jplack@suse.de

- revise efi boot manager entry handling (#233537)

-------------------------------------------------------------------
Tue Jan 16 23:46:27 CET 2007 - jplack@suse.de

- fix various zipl configuration problems (#235486)

-------------------------------------------------------------------
Mon Jan 15 15:03:49 CET 2007 - jplack@suse.de

- more stream lining in help messages

-------------------------------------------------------------------
Mon Jan 15 14:44:26 CET 2007 - jplack@suse.de

- handle efi boot manager entries properly (#233537)

-------------------------------------------------------------------
Mon Jan 15 13:33:00 CET 2007 - jplack@suse.de

- add label text snippets for grub so that they can get translated

-------------------------------------------------------------------
Thu Jan 11 14:10:31 CET 2007 - jplack@suse.de

- make xen section the first entry which will get the default
  though (FATE#301384)

-------------------------------------------------------------------
Wed Jan 10 18:06:26 CET 2007 - jplack@suse.de

- mostly complete fix for #228833, wrong elilo configurator

-------------------------------------------------------------------
Fri Jan  5 19:01:07 CET 2007 - jplack@suse.de

- fixed message handling, proposal, dialog handling for zipl, etc.
  (#228841, Fate#300732)

-------------------------------------------------------------------
Fri Dec 22 16:45:54 CET 2006 - jplack@suse.de

- do map "kernel" tag to "image" tag for now, so that proposal gets
  interpreted right.

-------------------------------------------------------------------
Fri Dec 22 09:57:53 CET 2006 - aosthof@suse.de

- Fixed "Propose New Configuration" in Bootloader Settings in YaST
  - Part 1 (#230230)
- Fixed "Propose New Configuration" in Bootloader Settings in YaST
  - Part 2 (#230230)
- 2.15.2

-------------------------------------------------------------------
Thu Dec 14 13:56:26 CET 2006 - jplack@suse.de

- code review and cleanup: eliminate dead code, eliminate simple
  functions used once, keep local functions local (part2)

-------------------------------------------------------------------
Mon Dec 11 18:38:35 CET 2006 - jplack@suse.de

- code review and cleanup: eliminate dead code, eliminate simple
  functions used once, keep local functions local (part1)

-------------------------------------------------------------------
Mon Dec 11 17:05:58 CET 2006 - jplack@suse.de

- replace Kernel::GetFinalKernel function which is broken by design
  by Kernel::ComputePackage.

-------------------------------------------------------------------
Mon Dec 11 16:27:16 CET 2006 - jplack@suse.de

- move CheckAdditionalKernels from misc to Grub and fix that crappy
  stuff

-------------------------------------------------------------------
Fri Dec  8 19:14:25 CET 2006 - od@suse.de

- related to help_messages and descriptions:
  - added comments to generic_Description() and the descriptions
    variable
  - corrected one warning and one debug message
  - renamed arch_widget_name to loader_widget_name, matching new
    functionality
- 2.15.1

-------------------------------------------------------------------
Fri Dec  8 15:40:38 CET 2006 - jplack@suse.de

- basic implementation for generic bootloader widgets for ELILO
  (Fate#300732)

-------------------------------------------------------------------
Fri Dec  8 12:03:16 CET 2006 - jplack@suse.de

- more zipl changes for Fate#300732
- merge elilo/misc into basic module

-------------------------------------------------------------------
Fri Dec  8 11:25:20 CET 2006 - jplack@suse.de

- basic implementation for generic bootloader widgets for ZIPL
  (Fate#300732)

-------------------------------------------------------------------
Fri Dec  1 16:58:24 CET 2006 - od@suse.de

- use kernel and initrd softlinks in Failsafe entry again, thus
  preventing the removal of the Failsafe entry when the kernel is
  updated (#224481)
- 2.14.15

-------------------------------------------------------------------
Fri Dec  1 11:32:49 CET 2006 - jplack@suse.de

- signal change of boot loader location so that the boot loader can
  be rewritten if needed (#225023)
- 2.14.14

-------------------------------------------------------------------
Fri Nov 24 19:35:33 CET 2006 - aosthof@suse.de

- fixed usage of function remove()
- added FIXME
- fixed typo in comment
- actually use sorted DMTargetMap by adding bios_ids (#223473)
- 2.14.13

-------------------------------------------------------------------
Fri Nov 24 17:03:10 CET 2006 - od@suse.de

- fixed typo in a comment
- added a FIXME in BootCommon
- added kernel and image file link resolve code to
  BootPOWERLILO.ycp (adapted from BootCommon.ycp)
- Fix broken bootloader configuration on ppc: initialize library
  at the appropriate point again (#210535)
- 2.14.12

-------------------------------------------------------------------
Fri Nov 24 14:47:00 CET 2006 - aosthof@suse.de

- Sorted DMTargetMap in lilolike.ycp to match the BIOS order
  (#223473)
- Fixed typos in lilolike.ycp
- 2.14.11

-------------------------------------------------------------------
Wed Nov 22 17:08:09 CET 2006 - ug@suse.de

- schema file fixes (#215263)

-------------------------------------------------------------------
Wed Nov 22 09:33:25 CET 2006 - aosthof@suse.de

- Fixed typo in lilolike.ycp (#223145)
- 2.14.10

-------------------------------------------------------------------
Tue Nov 21 20:59:51 CET 2006 - aosthof@suse.de

- Fixed target map for dmraids (aka FakeRAIDs) in lilolike.ycp
  (#222471)
- 2.14.9

-------------------------------------------------------------------
Tue Nov 21 14:56:00 CET 2006 - od@suse.de

- have a current target map available in the log when we debug
- added y2milestone()s around remapping
- fix forgetting to rewrite some kernel/image entries (ycp really
  should have a for loop, so resetting variables is not forgotten)
  (#214935)
- 2.14.8

-------------------------------------------------------------------
Tue Nov 21 14:29:08 CET 2006 - jplack@suse.de

- UpdateInitrdLine function is old, broken, rotten and completely
  useless now

-------------------------------------------------------------------
Tue Nov 21 11:45:46 CET 2006 - jplack@suse.de

- suppress newline from readlink command, breaks config files
- 2.14.7

-------------------------------------------------------------------
Tue Nov 21 10:16:22 CET 2006 - jplack@suse.de

- "activate" and "generic_mbr" do now get set if newly proposed

-------------------------------------------------------------------
Mon Nov 20 22:57:32 CET 2006 - od@suse.de

- #214935:
  - added more comments
  - only resolve symlinks for linux, xen and failsafe sections,
    type image and xen
  - do not resolve symlinks for files that are not on the default
    boot partition (because they have a grub device name prefix)
  - added more logging
  - actually use the resolved symlinks for kernel and initrd
- moved some comments to the right position in the code
- 2.14.6

-------------------------------------------------------------------
Mon Nov 20 16:10:03 CET 2006 - jplack@suse.de

- quick fix for problems with Xen pattern selection (#208380):
  never use cached_proposal for now

-------------------------------------------------------------------
Mon Nov 20 15:52:07 CET 2006 - od@suse.de

- reverted initrd and kernel names to links for everything but
  Mode::normal() (#214935)
- resolve symlinks for kernel and initrd during inst_finish, so
  that the "real names" are put into the bootloader configuration
  -- this is the plan B solution, plan A (which shows correct
  filenames instead of link names in the proposal) does not
  currently work (#214935)
- 2.14.4

-------------------------------------------------------------------
Mon Nov 20 15:31:58 CET 2006 - jplack@suse.de

- fix format for DefaultKernelParams

-------------------------------------------------------------------
Mon Nov 20 15:29:50 CET 2006 - jplack@suse.de

- fix boot loader location mapping: check boot_root before
  boot_boot (#219409)

-------------------------------------------------------------------
Mon Nov 20 13:12:45 CET 2006 - jplack@suse.de

- fix full adoption to new grub name sceme ((#214935, FATE#300732)

-------------------------------------------------------------------
Fri Nov 17 13:17:50 CET 2006 - od@suse.de

- added comments
- fix finding the correct names for kernel image and initrd (not
  yet fixed for powerlilo) (#214935)
- first part of fix for resetting user changes when going to expert
  settings
- 2.14.3

-------------------------------------------------------------------
Thu Nov 16 13:32:48 CET 2006 - jplack@suse.de

- section type of 'xen' is now handled (FATE#300732)

-------------------------------------------------------------------
Wed Nov 15 16:21:37 CET 2006 - jplack@suse.de

- fixed Summary generation for Grub (#220285), did still consider
  old-style variable loader-device

-------------------------------------------------------------------
Wed Nov 15 11:19:04 CET 2006 - jplack@suse.de

- widget for type selectdevice did not get initialized (#221180)

-------------------------------------------------------------------
Mon Nov 13 16:40:04 CET 2006 - od@suse.de

- add more variables for the new perl-Bootloader interface to the
  autoyast DTD for yast2-bootloader: currently, the user needs to
  specify them if he wants to specify any global variable (which
  probably is the right interface for him)
- reverted BootGRUB to use FixGlobals(), this functionality is not
  a bug
- added comments to FixGlobals() and the call from BootGRUB to it
- move setting of boot_* and activate keys in globals for new
  perl-Bootloader interface from BootCommon::i386LocationProposal()
  in lilolike to the end of BootGRUB::Propose(), so that the need
  to set defaults for the other values in globals is detected and
  these are proposed as well (#219409)
- 2.14.1

-------------------------------------------------------------------
Mon Nov 13 13:19:01 CET 2006 - jplack@suse.de

- remove in ycp has bogus semantics (#220365)

-------------------------------------------------------------------
Mon Nov 13 12:58:18 CET 2006 - jplack@suse.de

- generic MBR not written/activate flag not set due to incomplete
  impl. of FATE#300732

-------------------------------------------------------------------
Mon Nov 13 12:36:50 CET 2006 - ug@suse.de

- schema file for autyast fixed

-------------------------------------------------------------------
Mon Nov 13 11:15:20 CET 2006 - jplack@suse.de

- fix missing proposal of global values during installation
  (#219409), function FixGlobals was inappropriate

-------------------------------------------------------------------
Thu Nov  9 21:54:15 CET 2006 - od@suse.de

- added a few comments to the new code
- fix trashing globals in grub et al.: use remove() to remove
  values from a map (#219409)
- 2.13.86

-------------------------------------------------------------------
Wed Nov  8 20:49:52 CET 2006 - od@suse.de

- moved change_widget_default_value() to BootCommon.ycp
- use change_widget_default_value() to work around "select" widget
  default value bug
- logging variables filled by grub proposal
- using correct variable (globals) for new perl-Bootloader
  interface (#213256)
- 2.13.85

-------------------------------------------------------------------
Wed Nov  8 18:16:57 CET 2006 - od@suse.de

- changed some comments
- move global_options, section_options and exports (new
  perl-Bootloader interface) to BootCommon.ycp
- pass proposal for grub to new perl-Bootloader interface (#213256)
- 2.13.84

-------------------------------------------------------------------
Tue Nov  7 18:25:55 CET 2006 - od@suse.de

- removed unused variable
- changed and added some documentation in comments
- fixed global options filtering for global options widget
  (#213256)
- 2.13.83

-------------------------------------------------------------------
Tue Oct 31 17:08:26 CET 2006 - od@suse.de

- autoyast Relax-NG Compact schema file added (#215263)
- 2.13.82

-------------------------------------------------------------------
Tue Oct 31 02:51:33 CET 2006 - od@suse.de

- fixed exporting the device map to autoyast (#211908)

-------------------------------------------------------------------
Tue Oct 17 00:35:45 CEST 2006 - od@suse.de

- packaged missing grub/help.ycp and generic/help.ycp
- added comments to UpdateGfxMenuContents()
- 2.13.80

-------------------------------------------------------------------
Fri Oct 13 11:45:28 CEST 2006 - sf@suse.de

- Bug #173486: do not display ssh message when installed with ssh 
  and vnc

-------------------------------------------------------------------
Thu Oct 12 09:35:16 CEST 2006 - jplack@suse.de

- implementation of generic password widget (FATE#300732)

-------------------------------------------------------------------
Mon Oct  9 19:09:25 CEST 2006 - jplack@suse.de

- implement generic widget functionality for Grub (FATE#300732)
- 2.13.79

-------------------------------------------------------------------
Tue Sep 26 17:23:23 CEST 2006 - jplack@suse.de

- part of new interface for FATE#300732
- 2.13.78

-------------------------------------------------------------------
Tue Sep 26 14:47:58 CEST 2006 - jplack@suse.de

- implementation for FATE#120026: button to initialize bootloader

-------------------------------------------------------------------
Thu Sep 21 10:19:54 CEST 2006 - od@suse.de

- jplack@suse.de: basic implementation for 'selectdevice' entry
  type which will act as a hook for more sophisticated UI handling
  for device-by-id selection and such.
- 2.13.77

-------------------------------------------------------------------
Fri Sep 15 19:00:21 CEST 2006 - od@suse.de

- added caching of bootloader proposal patch by lslezak@suse.de,
  with some changed variable names and added comments (feature
  #300709)
- 2.13.76

-------------------------------------------------------------------
Wed Sep 13 20:19:07 CEST 2006 - od@suse.de

- reverted last change (in SVN) to bootfloppy.ycp, so the final
  correction to include this change of aosthof again:
  A few corrections had to be done related to wrong pathes (Bug
  #180240)
- using parted for activation of boot partition again (instead of
  /sbin/activate from the lilo package) -- extended partition
  handling was fixed (#167602)
- 2.13.75

-------------------------------------------------------------------
Mon Sep 11 13:45:44 CEST 2006 - mvidner@suse.cz

- Fixed autodocs.

-------------------------------------------------------------------
Mon Sep  4 17:20:15 CEST 2006 - jplack@suse.de

- support new options no_os_chooser and optional (#202069, #202072)

-------------------------------------------------------------------
Tue Aug 22 15:21:30 CEST 2006 - od@suse.de

- jplack: use new device_map format (#198244)
- 2.13.74

-------------------------------------------------------------------
Wed Jun 21 14:28:21 CEST 2006 - uli@suse.de

- zipl: add "TERM=linux console=..." to proposal if booted with 
  TERM=linux (bug #186970)

-------------------------------------------------------------------
Mon Jun 19 15:18:29 CEST 2006 - aosthof@suse.de

- Fixed erroneous pathes in function createFloppyImage() in 
  bootfloppy.ycp (#180240) 

-------------------------------------------------------------------
Fri Jun  9 19:14:30 CEST 2006 - od@suse.de

- when a change somewhere in the proposal causes a new section to
  be created (e.g. for a xen kernel), if the section does not yet
  exist and has not explicitly been deleted, add it to our proposal
  (#170469)
- added lots of commentary to FixSections()
- revert patch that added "powersaved=off" to append line in
  failsafe section - more testing needed (#153345)
- 2.13.73

-------------------------------------------------------------------
Thu Jun  8 17:23:54 CEST 2006 - od@suse.de

- ppc: always initialize board type when making a proposal in an
  autoyast installation (#178831)
- 2.13.72

-------------------------------------------------------------------
Wed Jun  7 18:30:11 CEST 2006 - od@suse.de

- add "powersaved=off" to append line in failsafe section for i386,
  x86_64 and ia64 (#153345)
- filter virtual mountpoints such as swap etc. (#182375)
- use full path to MD device (was broken since ever according to
  documentation)
- 2.13.71

-------------------------------------------------------------------
Fri Jun  2 17:42:57 CEST 2006 - jplack@suse.de

- fixed raid 1 detection in lib_iface.ycp (#178802)

-------------------------------------------------------------------
Wed May 31 16:11:36 CEST 2006 - od@suse.de

- check for RAID1 md arrays as all others will break on reboot
  (#178802)
- 2.13.69

-------------------------------------------------------------------
Wed May 31 13:49:59 CEST 2006 - od@suse.de

- replace occurences of a-z and A-Z with character lists to prevent
  problems in some locales (#177560)
- 2.13.68

-------------------------------------------------------------------
Mon May 29 13:06:10 CEST 2006 - od@suse.de

- iseries: fix proposal for NWSSTG boot device (#167390)
- 2.13.67

-------------------------------------------------------------------
Mon May 22 18:30:52 CEST 2006 - jplack@suse.de

- add initial support for xenpae (#177051)
- 2.13.66

-------------------------------------------------------------------
Fri May 19 16:05:32 CEST 2006 - od@suse.de

- added FIXME note to Bootloader.ycp
- send partitioning info always when Initializer called (#161755)
- 2.13.65

-------------------------------------------------------------------
Fri May 19 12:25:09 CEST 2006 - od@suse.de

- fixed installation of installation kernel (ISERIES64) into slot A
  on iSeries (#165497)
- 2.13.64

-------------------------------------------------------------------
Wed May 17 22:42:52 CEST 2006 - od@suse.de

- fix backwards mapping of "mount by" device names when bl
  configuration is read (#176201)
- revert last change in MountByDev2Dev() and use y2milestone()
  again
- 2.13.63

-------------------------------------------------------------------
Wed May 17 16:52:30 CEST 2006 - od@suse.de

- added bootloader device conversion for mount by ID, UUID etc. to
  BootPOWERLILO (#174349)
- added debug messages to Dev2MountByDev()
- changed 2x y2milestone() -> y2debug() in MountByDev2Dev()
- 2.13.62

-------------------------------------------------------------------
Fri May 12 16:02:34 CEST 2006 - od@suse.de

- during installation/update on ppc iseries, unconditionally
  install the ISERIES64 file from the installation media as rescue
  kernel into slot A (#165497)
- fixed some whitespace
- 2.13.61

-------------------------------------------------------------------
Fri May 12 13:24:19 CEST 2006 - od@suse.de

- adapted to ppc/BootPOWERLILO.ycp: fixed mangled section titles
  after update (#170579)
- 2.13.60

-------------------------------------------------------------------
Wed May 10 19:07:38 CEST 2006 - od@suse.de

- added comments to update code
- fixed mangled section titles after update (#170579)
- 2.13.59

-------------------------------------------------------------------
Wed May 10 15:49:39 CEST 2006 - od@suse.de

- fix broken consistency check for legacy iSeries with DASD only
  (#166378)
- make it possible to manually add a value to selection list
  (needed for work arounds #166378 et. al.)
- fix error typo in lib_iface.ycp
- 2.13.58

-------------------------------------------------------------------
Thu May  4 15:02:21 CEST 2006 - locilka@suse.cz

- merged texts from proofread 
- 2.13.57

-------------------------------------------------------------------
Thu May  4 11:02:00 CEST 2006 - jsrain@suse.cz

- change the message before reboot if performing an SSH
  installation (#160301)

-------------------------------------------------------------------
Tue May  2 18:53:10 CEST 2006 - od@suse.de

- on ppc, never create a "failsafe" section (#170565)
- 2.13.56

-------------------------------------------------------------------
Tue May  2 18:01:17 CEST 2006 - od@suse.de

- in UI, show explanatory message instead of missing UUID (before
  partition is formatted)
- added code readability comment
- 2.13.55

-------------------------------------------------------------------
Fri Apr 28 14:32:22 CEST 2006 - od@suse.de

- fixed elilo section name fix from #170129:
  - getLoaderType() cannot be called from GfxMenu.ycp, so changed
    internal Interface of GfxMenu::translateSectionTitle() to
    accept "loader" parameter instead of "allow_blanks" parameter
  - updated other functions to use/pass through the "loader"
    parameter now:
      GfxMenu::UpdateGfxMenuContents()
      GfxMenu::getTranslationsToDiacritics()
      BootCommon::translateSectionTitle()
      BootCommon::UpdateGfxMenuContents()
- changed some y2milestone() messages: do not mention "lilo" when
  it can be any bootloader type other than "grub"
- added me as co-author to BootCommon.ycp
- 2.13.54

-------------------------------------------------------------------
Thu Apr 27 16:05:59 CEST 2006 - od@suse.de

- examine_mbr.pl needs perl-Compress-Zlib
- 2.13.53

-------------------------------------------------------------------
Thu Apr 27 15:56:18 CEST 2006 - od@suse.de

- on ia64, do not use the short product name in the "second
  level" bootloader elilo -- use "linux" again instead (also
  sidesteps bug #170129)
- added a comment for a future feature that may introduce two "menu
  levels" for grub as well
- 2.13.52

-------------------------------------------------------------------
Mon Apr 24 16:10:54 CEST 2006 - sf@suse.de

- fixed regexp (Bug #168594) 

-------------------------------------------------------------------
Fri Apr 21 19:23:12 CEST 2006 - od@suse.de

- (#148931, #164950), fixes features #300383, #300160, #300358:
  - for root partitions in bootloader config: automatically use mount
    by id, path, uuid and label as set up in yast2-storage
  - also display these as "hints" in the UI
- fixed some comments
- added a y2milestone in getPartitionList()
- fixed some whitespace
- 2.13.50

-------------------------------------------------------------------
Thu Apr 20 13:49:50 CEST 2006 - od@suse.de

- using /sbin/activate again (#167602)
- do not accept fsid 257 (on pmac) anymore, Apple_Bootstrap is now
  reported as fsid 258 (#167934)
- 2.13.49

-------------------------------------------------------------------
Wed Apr 12 18:30:49 CEST 2006 - od@suse.de

- accept fsid 257 (Apple_Bootstrap) as pmac boot partition
  (#165518)
- 2.13.48

-------------------------------------------------------------------
Wed Apr 12 17:37:31 CEST 2006 - od@suse.de

- print-product.ycp:
  - return short name for bootloaders other than grub (#163702)
  - do not attach version to product name (#165466)
- use short product name instead of "linux" as section name for
  bootloaders other than grub (#163702)
- 2.13.47

-------------------------------------------------------------------
Wed Apr 12 14:01:17 CEST 2006 - od@suse.de

- long name uses LABEL from content file everywhere now, so do not
  attach version anymore (#163702)
- fixed typo in message
- 2.13.46

-------------------------------------------------------------------
Tue Apr 11 22:17:59 CEST 2006 - od@suse.de

- on pmac: propose only partitions smaller than 20 cylinders
  (#158543)
- 2.13.45

-------------------------------------------------------------------
Tue Apr 11 20:59:57 CEST 2006 - od@suse.de

- propose bootloader location on pmac systems (#158543)
- changed comment
- 2.13.44

-------------------------------------------------------------------
Tue Apr 11 17:20:56 CEST 2006 - od@suse.de

- clone activate flag and loader_device for AutoYaST (#151501)
- 2.13.43

-------------------------------------------------------------------
Tue Apr 11 01:10:20 CEST 2006 - jplack@suse.de

- write config even if no create_efi_entry has been requested
  (#163260)

-------------------------------------------------------------------
Mon Apr 10 20:35:50 CEST 2006 - od@suse.de

- fixed invalid error on bootloader initialization (#164925)
- 2.13.41

-------------------------------------------------------------------
Mon Apr 10 20:20:08 CEST 2006 - od@suse.de

- fix BootPOWERLILO to return proposal again (introduced with dead
  code elimination a few days ago)
- changed some comments for code around "activate"
- 2.13.40

-------------------------------------------------------------------
Fri Apr  7 12:28:21 CEST 2006 - od@suse.de

- update_gfxmenu: added -f to rm to avoid error message on English
  installs (#163693)
- commented out dead code
- jplack/od: stop work flow for an illegal boot= selection
- 2.13.39

-------------------------------------------------------------------
Wed Apr  5 01:49:23 CEST 2006 - od@suse.de

- changed more prep_boot_partition from "/dev/null" to "" (#163387)
- 2.13.38

-------------------------------------------------------------------
Wed Apr  5 01:21:17 CEST 2006 - od@suse.de

- use empty string when no prep boot or FAT partition is found
  (#163387)
- 2.13.37

-------------------------------------------------------------------
Tue Apr  4 17:00:12 CEST 2006 - jplack@suse.de

- update list of possible selections, each time a generic widget is
  "called" (#161755)

-------------------------------------------------------------------
Mon Apr  3 20:51:38 CEST 2006 - od@suse.de

- do not add kernel option "selinux=0" on any architecture (#155856)
- fixed compilation errors in lib_iface.ycp
- 2.13.36

-------------------------------------------------------------------
Mon Apr  3 20:27:48 CEST 2006 - jplack@suse.de

- ppc: update default name if denoted section has been updated
- ppc: update global clone entry, too, if device names changed
- fix for #161755, send partition/disk info where neccessary
- reorder code so that new function SetDiskInfo is formed and can
  be used in various places to fix #161755 
- add proposed code change for virtual 'boot' mountpoints (#162242)

-------------------------------------------------------------------
Sat Apr  1 23:25:58 CEST 2006 - od@suse.de

- added TESTME comment: test parted partition activation with BSD
  slices
- remove more old-style backticks
- add needed comments
- added parted to Requires (#161316)
- changed a y2internal -> y2milestone
- fixed harmless typos
- 2.13.35

-------------------------------------------------------------------
Wed Mar 29 18:52:24 CEST 2006 - od@suse.de

- using parted for activation of boot partition now (instead of
  /sbin/activate from the lilo package) (#161316)
- fixed a typo
- fixed some whitespace
- added update-alternatives to BuildRequires
- 2.13.34

-------------------------------------------------------------------
Mon Mar 27 15:36:27 CEST 2006 - uli@suse.de

- changed s390* reboot message (bug #160045)

-------------------------------------------------------------------
Sun Mar 26 06:14:08 CEST 2006 - od@suse.de

- removed yast2-devel-packages from BuildRequires
- add replacements for yast2-devel-packages to BuildRequires
- 2.13.33

-------------------------------------------------------------------
Tue Mar 21 17:31:03 CET 2006 - jplack@suse.de

- fix console= handling on update, and some more update fixes (#155397)
- 2.13.32

-------------------------------------------------------------------
Tue Mar 21 15:16:32 CET 2006 - od@suse.de

- cleanup: move UpdateSections function into Update()'s body
- fixed #157939: iseries can boot even if no prep boot partition
  exists and/or is configured
- 2.13.31

-------------------------------------------------------------------
Mon Mar 20 23:49:04 CET 2006 - od@suse.de

- package clients/print-product.ycp
- 2.13.30

-------------------------------------------------------------------
Mon Mar 20 18:46:11 CET 2006 - od@suse.de

- fixes for #155397:
  - major cleanup of Update() code to be able to fix #155397
  - added "return ret" to CreateImageSection()
  - fixed parameters in call to UpdateSections()
  - fixed list element removal: remove() -> filter()
  - also removed translation of section title (GfxMenu) for ppc
    (perl-Bootloader will take care of this)
- print-product.ycp: remove " -- " from arguments to
  CommandLine::Print()
- 2.13.29

-------------------------------------------------------------------
Mon Mar 20 17:20:39 CET 2006 - od@suse.de

- doing the right thing for InitializeLibrary
- fix indentation/code style
- print-product.ycp was wrong in modules, moved to clients
- 2.13.28

-------------------------------------------------------------------
Fri Mar 17 23:37:22 CET 2006 - od@suse.de

- made text widget in error log message popup higher (#159264)
- fix indentation
- 2.13.27

-------------------------------------------------------------------
Fri Mar 17 18:25:03 CET 2006 - od@suse.de

- removed bootloader-theme from Requires: (#158588)
- 2.13.26

-------------------------------------------------------------------
Fri Mar 17 16:06:36 CET 2006 - od@suse.de

- moved CreateLinuxSection() to BootPOWERLILO.ycp and adapted for
  ppc (#144553):
   - kernel -> image 
   - removed code that is not used on ppc
   - added comments
- moved CreateLinuxSection up and using it for installation as well
- 2.13.25

-------------------------------------------------------------------
Wed Mar 15 16:34:50 CET 2006 - od@suse.de

- added debug output for (#156993)
- changed my_sections -> updated_sections
- 2.13.24

-------------------------------------------------------------------
Mon Mar 13 16:48:18 CET 2006 - od@suse.de

- jplack:
  - remove dead/unused code
  - add some FIXME comments
  - more cleanups
- 2.13.23

-------------------------------------------------------------------
Mon Mar 13 16:04:51 CET 2006 - od@suse.de

- changed some whitespace
- corrected fallback kernel to "/boot/vmlinux"
- copied UpdateSections() from lilolike.ycp to BootPOWERLILO.ycp
  and adapted to new interfaces (#144553)
- made read_default_section_name global in BootCommon.ycp (#144553)
- syntax cleanups
- proofread
- 2.13.21

-------------------------------------------------------------------
Wed Mar  8 00:41:02 CET 2006 - od@suse.de

- added proposal for prep and iseries (pmac still missing)
- created new function change_widget_default_value() and moved code
  from Propose() into this function
- proposal for prep and iseries set the default values for their
  widgets using change_widget_default_value()
- added FIXME: for improving the summary function
- fixed comment in chrp.ycp explaining the use of
  prep_same_disk_as_root
- 2.13.20

-------------------------------------------------------------------
Tue Mar  7 22:17:31 CET 2006 - od@suse.de

- #145597:
  - use old working proposal code from BootPPC in BootPOWERLILO
  - add comments where needed to understand the code
  - change lookup, lookup_value and modifySection and use []: instead
  - use search instead of find(string, string)
  - fixed header of BootPOWERLILO
  - fixed LocationProposal to use old BootPPC code
  - fixed some whitespace
  - call old currentBoardInit() from new Propose()
  - set proposed boot partition as default in widget
- add "global void" to jplack's bootloaderError()
- fix y2error format string
- fixed an obsolete FlushCache() -> CommitSettings()
- give an error popoup with log like in SLES9 (#145106)
- use only one log file for all bootloaders (#145106)
- cleanups, mostly indentation to make code readable
- fixed: activate on i386 did not work when p_dev["nr"] == "" (mean 
  whole disk) was one of loader_device or boot_partition
- unify confusing interface names: FlushCache -> CommitSettings
- give an error popoup with log like in SLES9 (#145106)
- fix one update problem on POWER
- use correct path to mkzimage for iSeries bootfile
- 2.13.19

-------------------------------------------------------------------
Fri Mar  3 20:27:17 CET 2006 - jplack@suse.de

- give an error popoup with log like in SLES9 (#145106)
- use only one log file for all bootloaders (#145106)
- fix one update problem on POWER

-------------------------------------------------------------------
Fri Mar  3 18:55:09 CET 2006 - jplack@suse.de

- fixed: activate on i386 did not work when p_dev["nr"] == "" (mean
  whole disk) was one of loader_device or boot_partition

-------------------------------------------------------------------
Wed Mar  1 09:06:08 CET 2006 - olh@suse.de

- use correct path to mkzimage for iSeries bootfile

-------------------------------------------------------------------
Tue Feb 28 12:35:40 CET 2006 - od@suse.de

- olh also fixed a typo in Bootloader.ycp
- 2.13.18

-------------------------------------------------------------------
Wed Feb 22 21:08:10 CET 2006 - olh@suse.de

- do a mount --bind /dev /mnt/dev in bootloader_finish.ycp (#144773)

-------------------------------------------------------------------
Thu Feb 16 19:31:10 CET 2006 - od@suse.de

- translateSectionTitle():
  - handle results properly when regexpsub() is called with a non-matching
    regex
  - fixed comment for ReplaceRegexMatch()
  - fixed execess -> excess in y2milestone()
  - added another y2milestone() for cutting off words
- 2.13.17

-------------------------------------------------------------------
Thu Feb 16 17:18:17 CET 2006 - od@suse.de

- wrote ReplaceRegexMatch() to globally replace matching regexes
- fix filtering of lilo bootloader section name with
  ReplaceRegexMatch()
- 2.13.16

-------------------------------------------------------------------
Thu Feb 16 15:50:30 CET 2006 - od@suse.de

- fixed typo in filtering of forbidden chars for lilo section titles
- added logging for lilo section title adaptation
- 2.13.15

-------------------------------------------------------------------
Wed Feb 15 15:28:00 CET 2006 - od@suse.de

- olh:
  - setting svn:keyword property to 'Author Date Id Revision'
  - typo s/instalaltion/installation/
- od:
  - restrict LILO section names to 11 chars -- use same algorithm
    as in perl-Bootloader, LILO.pm, sub FixSectionName()
- 2.13.14

-------------------------------------------------------------------
Tue Feb 14 13:34:23 CET 2006 - olh@suse.de

- fix typo in board_type_names

-------------------------------------------------------------------
Tue Feb 14 13:30:19 CET 2006 - olh@suse.de

- remove nubus support

-------------------------------------------------------------------
Wed Feb  1 16:31:31 CET 2006 - od@suse.de

- added to package: src/modules/print-product.ycp
- 2.13.13

-------------------------------------------------------------------
Fri Jan 27 09:28:04 CET 2006 - locilka@suse.cz

- merged texts from proofread

-------------------------------------------------------------------
Wed Jan 25 16:10:02 CET 2006 - od@suse.de

- added print-product.ycp, used by update-bootloader from
  perl-Bootloader 
- 2.13.12

-------------------------------------------------------------------
Fri Jan 20 14:24:33 CET 2006 - od@suse.de

- moved BootPOWERLILO initialization code out of constructor again
  -- this unconditionally initialized lib_iface for ppc
- 2.13.11

-------------------------------------------------------------------
Wed Jan 18 21:00:49 CET 2006 - od@suse.de

- remove __exports__ from globals in extract_exports_from_globals()
- delete obsolete function GoodPrepOrFatPartition()
- consider globals empty even if lines_cache_id is present
- fix merging of __exports__ in BootPOWERLILO constructor
- 2.13.10

-------------------------------------------------------------------
Tue Jan 17 19:10:45 CET 2006 - od@suse.de

- actually find and propose root and boot devices

-------------------------------------------------------------------
Tue Jan 17 15:45:18 CET 2006 - od@suse.de

- added comments in bootloader_proposal
- added GoodPrepOrFatPartition() in BootPOWERLILO
- a lot of FIXMEs added
- initial proposal for PPC

-------------------------------------------------------------------
Mon Jan 16 20:23:26 CET 2006 - jplack@suse.de

- moved widget descriptions (labels) to yast2-bootloader
- handle unified type descriptions: now <type>:<desc>:<default>:...
- add arch-specific Summary function

-------------------------------------------------------------------
Thu Dec 22 11:50:08 CET 2005 - uli@suse.de

- declare Write method implemented in BootZIPL.ycp

-------------------------------------------------------------------
Wed Dec 21 10:31:30 CET 2005 - visnov@suse.cz

- merged proofread texts 

-------------------------------------------------------------------
Mon Dec 19 17:58:20 CET 2005 - jplack@suse.de

- always read the config from perl-Bootloader (#140127)
- activate generic help system
- give help messages that make sense
- avoid this i386 LILO bootloader config on ppc (#140127)
- 2.13.6

-------------------------------------------------------------------
Fri Dec 16 15:28:39 CET 2005 - jsrain@suse.cz

- moved bootloader background picture to separate package
- moved /boot/message handling to separate module
- 2.13.5

-------------------------------------------------------------------
Thu Dec 15 15:00:16 CET 2005 - uli@suse.de

- s390: dumped obsolete dump sections and dead code
- 2.13.4

-------------------------------------------------------------------
Tue Dec 13 19:25:12 CET 2005 - mvidner@suse.cz

- Fixed a type mismatch, hopefully fixing the installation (#138328).
- 2.13.3

-------------------------------------------------------------------
Thu Dec  8 18:25:07 CET 2005 - od@suse.de

- changes by jplack@suse.de:
  - use generic dialogs in PowerPC boot loader code
  - new files to build widgets from type information
  - changes for support of all options on POWER - generic stuff
- 2.13.2

-------------------------------------------------------------------
Mon Oct 31 09:44:19 CET 2005 - jsrain@suse.cz

- fixed losing GRUB sections in some cases (#130236)
- 2.13.1

-------------------------------------------------------------------
Wed Oct 26 13:29:26 CEST 2005 - jsrain@suse.cz

- do not create section for XEN if ungrading other bootloader than
  GRUB (#130474)
- fixed clonning a section, it changed also the original one
  (#129511)

-------------------------------------------------------------------
Fri Oct 21 12:36:16 CEST 2005 - jsrain@suse.cz

- do not set dom0_mem option for XEN (#121947)
- fixed selecting the swap partition for suspend to disk in other
  situations than installation (#128702)

-------------------------------------------------------------------
Tue Oct  4 12:43:30 CEST 2005 - jsrain@suse.cz

- fixed password setting help (#119591)

-------------------------------------------------------------------
Mon Oct  3 12:54:10 CEST 2005 - jsrain@suse.cz

- change selected radio button for loader location if loader
  location specified in combo box (#114193)

-------------------------------------------------------------------
Fri Sep 30 11:06:11 CEST 2005 - jsrain@suse.cz

- fixed reproposing configuration in installed system (#119428)
- fixed disappearing initrd lines from configuratiln file (#104048)

-------------------------------------------------------------------
Thu Sep 29 17:00:04 CEST 2005 - jsrain@suse.cz

- fixed importing the global bootloader settings from AutoYaST
  profiles (#118595)

-------------------------------------------------------------------
Tue Sep 27 10:14:08 CEST 2005 - jsrain@suse.cz

- export/import the loader location variable for AutoYaST (#116947)

-------------------------------------------------------------------
Mon Sep 26 15:49:16 CEST 2005 - jsrain@suse.cz

- added bootloader background picture for Alpha1
- do not install bootloader to MBR by default
- 2.13.0

-------------------------------------------------------------------
Fri Sep  9 17:11:10 CEST 2005 - jsrain@suse.cz

- activate the /boot partition if installing to ThinkPad (#116129)
- 2.12.32

-------------------------------------------------------------------
Fri Sep  9 15:16:39 CEST 2005 - jsrain@suse.cz

- propose GRUB's device map if the one which was read from the
  system is empty (#115936)
- 2.12.31

-------------------------------------------------------------------
Thu Sep  8 14:24:25 CEST 2005 - jsrain@suse.cz

- fixed reading GRUB location from configuration file (#115581)
- 2.12.30

-------------------------------------------------------------------
Wed Sep  7 15:30:04 CEST 2005 - jsrain@suse.cz

- load EDD module during proposal (and not during inst_finish, as
  it doesn't work if other than default kernel is used) (#115592)
- 2.12.29

-------------------------------------------------------------------
Wed Sep  7 13:05:32 CEST 2005 - jsrain@suse.cz

- install bootloader to MBR by default (except ThinkPads)
- load EDD module before running fix_chs script (#103031)
- import device map correctly during autoinstallation (#115327)
- 2.12.28

-------------------------------------------------------------------
Tue Sep  6 14:00:52 CEST 2005 - jsrain@suse.cz

- changed the count of boot floppies (#114959)
- run fix_chs on each partition which is marked active (#103031)
- update MBR on ThinkPads correctly (#114429)
- 2.12.27

-------------------------------------------------------------------
Tue Sep  6 10:55:16 CEST 2005 - jsrain@suse.cz

- changed the bootloader background (#115331)
- 2.12.26

-------------------------------------------------------------------
Fri Sep  2 12:00:28 CEST 2005 - jsrain@suse.cz

- added RC1 bootloader background
- 2.12.25

-------------------------------------------------------------------
Wed Aug 31 08:38:41 CEST 2005 - jsrain@suse.cz

- added ELILO support (for IA64)
- added basic ZIPL support (for S/390)
- 2.12.24

-------------------------------------------------------------------
Mon Aug 29 11:49:37 CEST 2005 - jsrain@suse.cz

- updated failsafe kernel parameters for i386/x86_64 (#113600)
- avoid reinitializing limal-bootloader before writing settings
  during update and in installed system (#113683)
- added support for booting on PPC
- 2.12.23

-------------------------------------------------------------------
Thu Aug 25 13:33:37 CEST 2005 - jsrain@suse.cz

- fixed setting the resume kernel parameter during update (#112794)
- do not add 'barrier=off' to failsafe kernel parameters (#112891)
- do not propose to install bootloader on XFS partition (#112810)
- 2.12.22

-------------------------------------------------------------------
Tue Aug 23 13:59:20 CEST 2005 - jsrain@suse.cz

- keep bootloader location during update (#105988)
- moved FixCHS to master-boot-code (#103031)

-------------------------------------------------------------------
Mon Aug 22 10:44:24 CEST 2005 - jsrain@suse.cz

- fixed creating new boot loader sections (#105668)
- 2.12.21

-------------------------------------------------------------------
Fri Aug 19 10:59:54 CEST 2005 - jsrain@suse.cz

- enhanced checking whether merged section is still valid (#74252)
- fix information about disk geometry in MBR if needed (#103031)
- 2.12.20

-------------------------------------------------------------------
Thu Aug 18 15:29:01 CEST 2005 - jsrain@suse.cz

- fixed new created XEN sections (#105171)
- do not install backup of stage1 if /boot is on XFS (#105483)
- 2.12.19

-------------------------------------------------------------------
Wed Aug 17 15:34:30 CEST 2005 - jsrain@suse.cz

- fixed detection whether bootloader can be installed if /boot is
  on MD (#104908)
- fixed comments for ycpdoc
- fixed proposing configuration if /boot is on MD (#104908)
- set correct initrd image for XEN (#105171)
- fixed errors in log while proposing loader type (#105152)
- don't remove initrd from merged loader sections (#104048)

-------------------------------------------------------------------
Mon Aug 15 16:10:00 CEST 2005 - jsrain@suse.cz

- merged texts from proofread
- 2.12.18

-------------------------------------------------------------------
Mon Aug 15 12:43:52 CEST 2005 - jsrain@suse.cz

- fixed section updates durng system update (#103868)
- 2.12.17

-------------------------------------------------------------------
Fri Aug 12 09:28:42 CEST 2005 - jsrain@suse.cz

- fixed several errors in code, added missign shortcuts

-------------------------------------------------------------------
Thu Aug 11 15:24:52 CEST 2005 - jsrain@suse.cz

- set correct parameters to failsafe kernel (#103865)
- fixed removing obsolete sections during update (#104039)

-------------------------------------------------------------------
Wed Aug 10 09:07:24 CEST 2005 - jsrain@suse.cz

- fixed changing the order of disks (#102964)

-------------------------------------------------------------------
Tue Aug  9 15:36:57 CEST 2005 - jsrain@suse.cz

- don't put 'splash=silent' twice to kernel command line (#102706)
- install bootloader to boot sector by default only if /boot
  partition is on the first disk (#100728)
- fixed modification of bootloader sections during installation
  (#102626)
- do not offer to edit sections if user selected not to install
  any bootloader (#102613)
- updated help text for bootloader location (#102626)
- fixed syntax of created lilo.conf (vga= cannot be in append)
  (#102942)
- displaying meaningful information for chainloader sections
  (#103008)
- 2.12.16

-------------------------------------------------------------------
Mon Aug  8 10:37:49 CEST 2005 - jsrain@suse.cz

- fixed importing settings during autoinstallation, avoiding crash
  (#102535)

-------------------------------------------------------------------
Thu Aug  4 15:40:52 CEST 2005 - jsrain@suse.cz

- fixed crash during autoinstallation
- do not offer GRUB and LILO on all architectures (#100219)
- 2.12.15

-------------------------------------------------------------------
Wed Aug  3 13:50:36 CEST 2005 - jsrain@suse.cz

- do not display additional kernel parameters in summary if no boot
  loader is selected to be installed (#100409)
- propose not to install bootloader if the available one is not
  supported (#100406)
- fixed widgets allignment

-------------------------------------------------------------------
Mon Aug  1 16:21:36 CEST 2005 - jsrain@suse.cz

- fixed capitalization in module summary
- added master-boot-code to RPM dependencies on i386/x86_64, as it
  is needed for the default installation
- 2.12.14

-------------------------------------------------------------------
Mon Aug  1 12:29:41 CEST 2005 - jsrain@suse.cz

- do not propose installing bootloader to MBR by default
- 2.12.13

-------------------------------------------------------------------
Thu Jul 28 16:15:45 CEST 2005 - jsrain@suse.cz

- merged texts from proofread
- 2.12.12

-------------------------------------------------------------------
Wed Jul 27 14:28:02 CEST 2005 - jsrain@suse.cz

- added option to enable/disable boot timeout
- fixed boot password setting
- location widget not shown if no loader is to be installed (#97888)
- 2.12.11

-------------------------------------------------------------------
Tue Jul 26 10:16:14 CEST 2005 - jsrain@suse.cz

- fixed GRUB menus merging
- 2.12.10

-------------------------------------------------------------------
Fri Jul 22 15:24:24 CEST 2005 - jsrain@suse.cz

- set correct root device to kernel command line (#97574)
- fixed installation on ThinkPad laptops (select the partition
  correctly) (#86762)
- 2.12.9

-------------------------------------------------------------------
Fri Jul 22 12:18:23 CEST 2005 - jsrain@suse.cz

- added last missing help texts
- several minor fixes
- updated to run correctly in Mode::config
- added autoinstallation support
- 2.12.8

-------------------------------------------------------------------
Thu Jul 21 10:08:27 CEST 2005 - jsrain@suse.cz

- added missing file to package
- added missing helps
- fixed retranslating boot menu during installation
- 2.12.7

-------------------------------------------------------------------
Mon Jul 18 13:26:43 CEST 2005 - jsrain@suse.cz

- fixed proposing and handling device map
- 2.12.6

-------------------------------------------------------------------
Mon Jul 18 08:42:16 CEST 2005 - jsrain@suse.cz

- fixed makefiles in order to pack all needed files
- added some help texts
- 2.12.5

-------------------------------------------------------------------
Fri Jul 15 15:48:47 CEST 2005 - jsrain@suse.cz

- adapted to new partitioner using storage-lib (arvin)
- fixed makefiles and nfb to build against limal-bootloader
- 2.12.4

-------------------------------------------------------------------
Tue Jul 12 13:03:23 CEST 2005 - jsrain@suse.cz

- more code cleanup

-------------------------------------------------------------------
Mon Jul 11 09:14:33 CEST 2005 - jsrain@suse.cz

- merged texts from proofread

-------------------------------------------------------------------
Fri Jul  1 16:52:05 CEST 2005 - jsrain@suse.cz

- created new UI
- accessing perl-Bootloader library through LiMaL instead of SCR

-------------------------------------------------------------------
Tue Jun 14 16:45:20 CEST 2005 - jsrain@suse.cz

- don't change MBR on IBM ThinkPad laptops in order to keep their
  rescue functionality working (#86762)
- 2.12.3

-------------------------------------------------------------------
Tue Jun  7 10:40:08 CEST 2005 - jsrain@suse.cz

- display info of additional kernel parameters from installation
  kernel command line (#83837)

-------------------------------------------------------------------
Mon May 23 17:20:27 CEST 2005 - jsrain@suse.cz

- fixed detection fo PReP partition on CHRP (PPC) (#80204)
- block proposal if bootloader noc configured correctly on PPC
  (#82893)

-------------------------------------------------------------------
Wed May  4 08:02:37 CEST 2005 - jsrain@suse.cz

- more "default" variable renames
- 2.12.2

-------------------------------------------------------------------
Tue May  3 12:35:05 CEST 2005 - jsrain@suse.cz

- select PReP boot partition on CHRP (PPC) if root on LVM (#80204)

-------------------------------------------------------------------
Wed Apr 27 08:27:43 CEST 2005 - jsrain@suse.cz

- allow to remap devices in GRUB section (#77119)
- don not report void error in installation proposal
- added bootloader-related part of inst_finish to extra client
- 2.12.1

-------------------------------------------------------------------
Fri Apr 22 13:17:27 CEST 2005 - mvidner@suse.cz

- Do not use "default" as an identifier.

-------------------------------------------------------------------
Mon Apr 18 16:00:36 CEST 2005 - jsrain@suse.cz

- updated for new interface of ProductFeatures.ycp
- 2.12.0

-------------------------------------------------------------------
Wed Mar 30 14:53:02 CEST 2005 - jsrain@suse.cz

- inform user in proposal if it is not possible to install
  bootloader due to partitioning (#71949)

-------------------------------------------------------------------
Thu Mar 24 13:36:48 CET 2005 - jsrain@suse.cz

- fixed bootfloppy icon description (#71084)

-------------------------------------------------------------------
Tue Mar 15 13:15:55 CET 2005 - jsrain@suse.cz

- fixed modification of bootloader configuration if installation
  fails during update (#72814)

-------------------------------------------------------------------
Mon Mar 14 09:48:35 CET 2005 - jsrain@suse.cz

- fixed manual configuration files editation (#72389)
- recreate grub.conf during update (#72361)

-------------------------------------------------------------------
Mon Mar  7 13:32:23 CET 2005 - jsrain@suse.cz

- added ZIPL installation via perl-Bootloader
- fixed the order of icons in bootfloppy creator

-------------------------------------------------------------------
Fri Mar  4 10:43:29 CET 2005 - jsrain@suse.cz

- propose XEN section if XEN and XEN kernels are installed/selected

-------------------------------------------------------------------
Thu Mar  3 18:20:39 CET 2005 - jsrain@suse.cz

- reverted to older version update_gfxmenu due to recent problems
  (#67288)

-------------------------------------------------------------------
Wed Mar  2 10:15:35 CET 2005 - jsrain@suse.cz

- merged texts from proofread

-------------------------------------------------------------------
Wed Mar  2 09:55:37 CET 2005 - jsrain@suse.cz

- fixed neverending loop in update_gfxmenu

-------------------------------------------------------------------
Tue Mar  1 10:34:51 CET 2005 - jsrain@suse.cz

- provide info about grub.conf to repair module if embedding
  GRUB stage1.5
- display proper list of bootloaders (#66933)
- limit the size of the /boot/message archive (#66878)

-------------------------------------------------------------------
Mon Feb 28 16:07:36 CET 2005 - jsrain@suse.cz

- fixed aborting during inst_finish (was crashing YaST)

-------------------------------------------------------------------
Fri Feb 25 14:43:58 CET 2005 - jsrain@suse.cz

- fixed identifying bootloader sections while reading (#66612)

-------------------------------------------------------------------
Fri Feb 25 09:05:14 CET 2005 - jsrain@suse.cz

- added missed translation mark (#8402)
- fixed testsuites
- enabled the bootfloppy icon also on AMD64
- disabled rescue floppy creation on other archs than i386
- 2.11.15

-------------------------------------------------------------------
Mon Feb 21 10:58:13 CET 2005 - jsrain@suse.cz

- use the new scripts for creating boot floppy (images are no
  longer on installation media)
- 2.11.14

-------------------------------------------------------------------
Thu Feb 17 12:14:22 CET 2005 - jsrain@suse.cz

- prevent from inserting language to the offer of boot menu twice
  (#50930)

-------------------------------------------------------------------
Wed Feb 16 13:54:34 CET 2005 - jsrain@suse.cz

- added support for embedding GRUB's stage 1.5
- 2.11.13

-------------------------------------------------------------------
Mon Feb 14 17:32:02 CET 2005 - jsrain@suse.cz

- by default don't merge whole GRUB menus, but only the default
  entry (#50688)
- fixed errors of the bootloader library if using LVM
- 2.11.12

-------------------------------------------------------------------
Thu Feb 10 14:51:08 CET 2005 - jsrain@suse.cz

- fixed errors when merging GRUB menus (#50643)

-------------------------------------------------------------------
Wed Feb  9 14:53:27 CET 2005 - jsrain@suse.cz

- stopped using multiple variables from ProductFeatures for
  creating kernel command line (#50369)
- 2.11.11

-------------------------------------------------------------------
Tue Feb  8 12:58:56 CET 2005 - jsrain@suse.cz

- fixed warning when removed memtest package after modifying
  memtest section in bootloader menu (#50498)

-------------------------------------------------------------------
Mon Feb  7 14:31:48 CET 2005 - jsrain@suse.cz

- merged texts from proofread
- 2.11.10

-------------------------------------------------------------------
Fri Feb  4 11:07:51 CET 2005 - jsrain@suse.cz

- getting additional kernel parameters as one string (#50369)

-------------------------------------------------------------------
Wed Feb  2 18:22:09 CET 2005 - jsrain@suse.cz

- fixed support for localized boot menu, allowed multiple languages
  to be used at once

-------------------------------------------------------------------
Tue Feb  1 21:39:12 CET 2005 - nashif@suse.de

- Disabled @YAST2-CHECKS-PROGRAM@ to fix build
- 2.11.9

-------------------------------------------------------------------
Mon Jan 31 17:32:32 CET 2005 - jsrain@suse.cz

- removed code obsolete after using the bootloader library
  (including the LILO agent)
- adapted to new filenames in GFX menu
- fixed handling of YaSTi's data in comments in configuration files
- by default merging all found GRUB menus
- clean-up of obsolete code
- 2.11.8

-------------------------------------------------------------------
Fri Jan 28 13:46:53 CET 2005 - jsrain@suse.cz

- export GRUB device map information to AutoYaST profile (#49730)

-------------------------------------------------------------------
Tue Jan 25 13:08:49 CET 2005 - jsrain@suse.cz

- adaptations to install properly on MD arrays
- 2.11.7

-------------------------------------------------------------------
Mon Jan 24 16:08:30 CET 2005 - jsrain@suse.cz

- added agent to interface for the bootloader library
- using the now bootloader library for GRUB and LILO configuration
- 2.11.6

-------------------------------------------------------------------
Tue Jan 11 16:43:52 CET 2005 - jsrain@suse.cz

- do not append 'maxcpus=0' to failsafe kernel command line on
  AMD64 (#49059)

-------------------------------------------------------------------
Thu Jan  6 14:14:23 CET 2005 - jsrain@suse.cz

- propose all present kernels for GRUB

-------------------------------------------------------------------
Wed Jan  5 17:10:56 CET 2005 - jsrain@suse.cz

- adapted to interface change of Kernel.ycp
- 2.11.5

-------------------------------------------------------------------
Wed Dec 15 13:13:58 CET 2004 - jsrain@suse.cz

- using new interface of Progress.ycp
- 2.11.4

-------------------------------------------------------------------
Mon Dec 13 18:15:29 CET 2004 - jsrain@suse.cz

- fixed setting GRUB password (#48999)

-------------------------------------------------------------------
Fri Nov 19 16:52:11 CET 2004 - jsrain@suse.cz

- removed the generic MBR code from the package (moved to
  master-boot-code package) (#46406)
- if user selects MBR of other than booting disk as location for
  GRUB, offer changing the order of the disks (#48051)
- 2.11.3

-------------------------------------------------------------------
Tue Nov  9 10:40:18 CET 2004 - jsrain@suse.cz

- fixed automatical boot partition activating during installation
  (#20329)

-------------------------------------------------------------------
Tue Nov  9 08:16:53 CET 2004 - jsrain@suse.cz

- enhanced memtest handling during installation (#46796)

-------------------------------------------------------------------
Mon Nov  8 13:23:42 CET 2004 - jsrain@suse.cz

- better fix of kernel image name update (#46750)

-------------------------------------------------------------------
Thu Nov  4 14:00:10 CET 2004 - jsrain@suse.cz

- removed select () and lookup () builtins usage
- fixed types for CWM
- 2.11.2

-------------------------------------------------------------------
Wed Oct 27 09:49:59 CEST 2004 - jsrain@suse.cz

- adapted to new Mode/Stage interface
- 2.11.1

-------------------------------------------------------------------
Tue Oct 19 13:59:33 CEST 2004 - jsrain@suse.cz

- use unified messages from Label.ycp
- changed boot floppy creator according to new layout of boot
  floppy disks (#43634)
- 2.11.0

-------------------------------------------------------------------
Wed Oct 13 12:44:42 CEST 2004 - jsrain@suse.cz

- add "thash_entries=2097152" to kernel command line on Altix
  Scalable Node (#44174)

-------------------------------------------------------------------
Mon Oct 11 16:09:03 CEST 2004 - jsrain@suse.cz

- adapted to new Arch:: interface

-------------------------------------------------------------------
Wed Oct  6 10:04:38 CEST 2004 - jsrain@suse.cz

- fixed summary if GRUB section name contains HTML tag (#46792)

-------------------------------------------------------------------
Tue Oct  5 12:55:53 CEST 2004 - jsrain@suse.cz

- replace blank spaces in LILO section name with underscores,
  shorten it if it is longer than 15 chars (#46778)
- 2.10.17

-------------------------------------------------------------------
Mon Oct  4 18:59:27 CEST 2004 - jsrain@suse.cz

- if serial parameter is present in menu.lst, don't add gfxboot
  during update (#46680)
- fixed update if root device name contained 'suse' or 'shipped'
  (#46750)
- 2.10.16

-------------------------------------------------------------------
Wed Sep 29 09:14:29 CEST 2004 - jsrain@suse.cz

- do not show the disks order if there is only one disk (#46346)
- 2.10.15

-------------------------------------------------------------------
Thu Sep 23 13:04:08 CEST 2004 - jsrain@suse.cz

- avoid initalizing GRUB structures earlier than needed data is
  known (#45119)
- fixed redrawing the main dialog if loader type changed (#45877)
- 2.10.14

-------------------------------------------------------------------
Mon Sep 20 16:30:38 CEST 2004 - jsrain@suse.cz

- fixes update if SATA devices are used (#44286)
- 2.10.13

-------------------------------------------------------------------
Mon Sep 13 10:59:50 CEST 2004 - jsrain@suse.cz

- allowed to add wildcard entry to GRUB and LILO boot menu (#44742)
- removed dead code (related to items in GRUB section reordering,
  now it is fully handled by Table/Popup
- initialize package manager callbacks before getting boot floppy
  image (in order to ask for media) (#45049)
- prevent from displaying the target device in the summary
  multiple times (#45119)
- 2.10.12

-------------------------------------------------------------------
Tue Sep  7 10:09:14 CEST 2004 - jsrain@suse.cz

- update the default boot section mark properly if a section was
  removed (eg. because of missing kernel) (#44752)

-------------------------------------------------------------------
Mon Sep  6 13:56:56 CEST 2004 - jsrain@suse.cz

- do not use obsolete include commandline/commandline.ycp

-------------------------------------------------------------------
Mon Sep  6 09:44:33 CEST 2004 - jsrain@suse.cz

- avoid calling constructor of Product:: in testsuite (in order to
  build properly)
- save splash type from installation kernel command line to created
  bootloader configuration files (#44683)
- 2.10.11

-------------------------------------------------------------------
Fri Sep  3 13:16:28 CEST 2004 - jsrain@suse.cz

- update devices in bootloader configuration files (SATA devices
  changed from /dev/hd* to /dev/sd*) (#44286)
- provide general Bootloader::Update function that processes all
  needed tasks
- added SetModified to _auto client
- 2.10.10

-------------------------------------------------------------------
Thu Sep  2 13:03:07 CEST 2004 - jsrain@suse.cz

- check dependencies of bootloader-related packages when selecting
  them for installation (#44615)

-------------------------------------------------------------------
Wed Sep  1 08:59:59 CEST 2004 - jsrain@suse.cz

- fixed proposing /etc/grub.conf if /boot is on /dev/md*

-------------------------------------------------------------------
Tue Aug 31 16:46:46 CEST 2004 - jsrain@suse.cz

- fixed building on other archs than i386
- 2.10.9

-------------------------------------------------------------------
Tue Aug 31 14:43:04 CEST 2004 - jsrain@suse.cz

- branched yast2-bootfloppy package (so that the bootfloppy
  functionality is not present in personal as floppy images are
  not present on the media (#44163)
- 2.10.8

-------------------------------------------------------------------
Mon Aug 30 05:19:51 CEST 2004 - nashif@suse.de

- Added GetModified function to _auto client

-------------------------------------------------------------------
Thu Aug 19 12:40:11 CEST 2004 - jsrain@suse.cz

- translate the "Vendor Diagnostic" section in bootloader menu
- removed some unneeded impmorts
- 2.10.7

-------------------------------------------------------------------
Tue Aug 17 11:27:21 CEST 2004 - jsrain@suse.cz

- fixed signatures of handler functions of Table/Popup options
- call efibootmgr with '-v' instead of '-q' (in order to have more
  verbose output in log) (#43625)

-------------------------------------------------------------------
Mon Aug 16 11:16:44 CEST 2004 - jsrain@suse.cz

- fixed printing of summary if location set to all MBRs of disks
  holding the /boot partition on /dev/md*
- fixed activating partitions and writing generic code to MBR if
  installing on /dev/md*
- work correctly with kernel image names also on other archs than
  i386 when creating the previous kernel section
- 2.10.5

-------------------------------------------------------------------
Fri Aug 13 14:55:49 CEST 2004 - jsrain@suse.cz

- log the output of devmap_mknod.sh and /sbin/vgscan (#43758)

-------------------------------------------------------------------
Wed Aug 11 12:50:06 CEST 2004 - jsrain@suse.cz

- prevent from adding trailing blank space to section name on PPC
  (#43599)

-------------------------------------------------------------------
Tue Aug 10 09:15:42 CEST 2004 - jsrain@suse.cz

- merged texts from proofread

-------------------------------------------------------------------
Mon Aug  9 10:25:27 CEST 2004 - jsrain@suse.cz

- fixed crippling of sections of other distros in case of multiboot
  (#43491)
- add 'd' to GRUB installation command only if 1st and 2nd stage
  are on different disks (#43198)
- 2.10.4

-------------------------------------------------------------------
Fri Aug  6 13:19:45 CEST 2004 - jsrain@suse.cz

- minor fixes that made autoinstallation work

-------------------------------------------------------------------
Wed Aug  4 10:10:40 CEST 2004 - jsrain@suse.cz

- more type information for CWM structures
- fixed testsuite
- 2.10.3

-------------------------------------------------------------------
Mon Jul 26 12:58:55 CEST 2004 - jsrain@suse.cz

- fixed routine of merging detected modules for initrd with those
  present in the AI profile during autoinstallation (#43103)

-------------------------------------------------------------------
Mon Jul 19 12:50:24 CEST 2004 - jsrain@suse.cz

- use PackageSystem.ycp modules instead of Require.ycp
- import "Product.ycp" when it is really needed (in order to build)
- 2.10.2

-------------------------------------------------------------------
Fri Jul 16 15:53:09 CEST 2004 - jsrain@suse.cz

- fixed displaying and changing order of disks for GRUB (#42454)
- displaying GRUB's disks order in the summary

-------------------------------------------------------------------
Mon Jul 12 14:27:25 CEST 2004 - jsrain@suse.cz

- writing product name and version as section label to bootloader
  menu (GRUB both text and graphical, lilo graphical) (#31250)
- fixed error messages of the script for /boot/message recreating
- added general function to recreate /boot/message file on
  relevant architectures
- 2.10.1

-------------------------------------------------------------------
Tue Jun 29 13:45:04 CEST 2004 - jsrain@suse.cz

- added possibility to install GRUB on MD device (the way that if
  any of the disks building MD is removed system still boots)
- update zipl.conf before packages update on S390 (#40629)
- added "barrier=off" to failsafe kernel command line on i386, IA64
  and AMD64 (#42526)

-------------------------------------------------------------------
Fri Jun 25 15:36:31 CEST 2004 - jsrain@suse.cz

- added functionality to add section with previous kernel (#36624)
- fixed confusing labels for the boot floppies (#37094)
- fixed confusing code in Bootloader::Write (#40445)

-------------------------------------------------------------------
Thu Jun 24 13:29:08 CEST 2004 - jsrain@suse.cz

- fixed autoinstallation with empty bootloader-related part of the
  AI profile on PPC and IA64 (#41805)

-------------------------------------------------------------------
Thu Jun 17 15:00:57 CEST 2004 - jsrain@suse.cz

- 2.10.0

-------------------------------------------------------------------
Wed Jun 16 14:11:03 CEST 2004 - jsrain@suse.cz

- prevent the "desktop" parameter from being added to kernel
  command line for server products (#41916)
- 2.9.31

-------------------------------------------------------------------
Thu Jun 10 11:36:30 CEST 2004 - jsrain@suse.cz

- change /dev/hd* to /dev/iseries/vd* in the 'boot' option of
  lilo.conf during update of iSeries (#41545)
- fixed creating a new section on PPC and IA64 (#41550)
- 2.9.30

-------------------------------------------------------------------
Sun Jun  6 01:59:50 CEST 2004 - nashif@suse.de

- in autoinst mode, keep initrd modules list (#41681)

-------------------------------------------------------------------
Thu May 27 16:35:45 CEST 2004 - jsrain@suse.cz

- don't display device name if user selected to activate boot
  loader partition ot replace MBR with generic code when preparing
  AutoYaST  profile, as the device names aren't known (#41258)
- allow to install LILO to MD so that if any of disks bulding MD
  array is removed, system still boots (#34122)
- 2.9.29

-------------------------------------------------------------------
Thu May 27 02:38:48 CEST 2004 - nashif@suse.de

- move conversion functions from bootloader_auto to external
  file (#41227)
- Also parse kernel parameters, moved from autoyast2 (#41227)

-------------------------------------------------------------------
Wed May 26 14:31:44 CEST 2004 - jsrain@suse.cz

- fix autoinstallation on all PPC boards (#38991)
- prefer proposed PReP boot partition to already existing (#41213)

-------------------------------------------------------------------
Tue May 25 14:27:40 CEST 2004 - jsrain@suse.cz

- set the I/O scheduler on the kernel command line (#40688)
- fixed bootloader installation on iSeries (jplack) (#41143)
- 2.9.28

-------------------------------------------------------------------
Mon May 24 12:55:15 CEST 2004 - jsrain@suse.cz

- avoid setting vga kernel parameter on PPC and S390 (#40998)
- fixed messing of /etc/lilo.conf when setting the vga parameter
  (#40998)

-------------------------------------------------------------------
Wed May 19 15:06:52 CEST 2004 - jsrain@suse.cz

- fixed filter for possible PReP boot partitions on iSeries - allow
  /dev/iseries/vd* instead of /dev/hd* (#40825)
- 2.9.27

-------------------------------------------------------------------
Tue May 18 13:30:07 CEST 2004 - jsrain@suse.cz

- init board type during autoinstallation on PPC properly (#38991)

-------------------------------------------------------------------
Thu May 13 17:54:54 CEST 2004 - jsrain@suse.cz

- fixed installation on PPC (#34556)
- 2.9.26

-------------------------------------------------------------------
Wed May 12 08:29:20 CEST 2004 - jsrain@suse.cz

- use ELILO-specific entry for the EFI entry label in the
  autoinstallation profile (#36061)
- fix handling of multiple occurences of a kernel parameter in the
  command line (used eg. for console) (#38177)
- fix lilo.conf update on PPC (#39379)

-------------------------------------------------------------------
Tue May  4 09:02:47 CEST 2004 - jsrain@suse.cz

- merged texts from proofread

-------------------------------------------------------------------
Tue May  4 07:58:45 CEST 2004 - jsrain@suse.cz

- add 'selinux=0' kernel parameter for all archs (#39811)
- add 'TERM=dumb' kernel parameter for S390 (#39386)
- 2.9.25

-------------------------------------------------------------------
Tue Apr 27 09:28:42 CEST 2004 - jsrain@suse.cz

- fixed script for updating /boot layout on IPF (#21644)
- fixed the /boot layout update procedure (#21644)
- do not change the EFI nvram on update (#21644)
- fixed testsuite
- 2.9.24

-------------------------------------------------------------------
Thu Apr  8 14:28:19 CEST 2004 - jsrain@suse.cz

- use 'desktop' kernel parameter on desktop products only
- fixed blank spaces in section name after conversion from GRUB to
  LILO (#38017)
- fixed installing rescue kernel to slot A on iSeries (PPC) during
  installation (#35566)

-------------------------------------------------------------------
Wed Apr  7 18:28:02 CEST 2004 - sh@suse.de

- Fixed excessive whitespace after Module:: - bug #38327 

-------------------------------------------------------------------
Wed Apr  7 00:00:47 CEST 2004 - schwab@suse.de

- Add nohalt to failsafe kernel command line on ia64.

-------------------------------------------------------------------
Tue Apr  6 09:01:01 CEST 2004 - jsrain@suse.de

- updating graphical boot menu to contain proper languages (and 
  be small enough to fit in memory) also when running update from
  YaST control center (#38339)
- added 'noresume' parameter to failsafe kernel command line
  (#38400)
- 2.9.22

-------------------------------------------------------------------
Mon Apr  5 15:23:21 CEST 2004 - jsrain@suse.de

- fixed installation if root is on LVM (initializing device mapper
  and LVM properly) (#37290)
- 2.9.21

-------------------------------------------------------------------
Fri Apr  2 15:59:41 CEST 2004 - jsrain@suse.de

- changed license to GPL
- 2.9.20

-------------------------------------------------------------------
Fri Apr  2 09:39:47 CEST 2004 - jsrain@suse.de

- fixed reading and writing of the 'map' option of sections in the
  GRUB's menu.lst (#37971)
- again fixed PPC post-install script (#37262)
- 2.9.19

-------------------------------------------------------------------
Tue Mar 30 17:44:53 CEST 2004 - schwab@suse.de

- Use dev2majminIfNonStandard instead of dev2majmin in BootELILO.
- 2.9.18

-------------------------------------------------------------------
Mon Mar 29 18:16:56 CEST 2004 - jsrain@suse.de

- do not propose to install any bootloader if installing user-mode
  Linux (#37382)

-------------------------------------------------------------------
Mon Mar 29 10:30:31 CEST 2004 - jsrain@suse.de

- fixed errors in log if root on LVM (#37290)
- adapted to changes in CWM
- include desktop file for boot floppy disk creator on i386 only
  (#37209)
- write "lilo" as bootloader type to sysconfig on PPC (#37263)
- do not report incorrect error of PPC bootloader post-install
  script (#37262)
- label the bootloader section on PPC 'linux' (lowercase 'l')
  (#37264)
- do not ask about aborting if just entered and left (#37099)
- write correct kernel to slot A on iSeries (PPC) when configuring
  installed system (#35566)
- 2.9.17

-------------------------------------------------------------------
Fri Mar 26 10:03:50 CET 2004 - jsrain@suse.de

- check for nil output of runnign bootloader installer (#36927)
- avoid displaying reading progress while updating configuraiton
- 2.9.16

-------------------------------------------------------------------
Thu Mar 25 11:43:52 CET 2004 - jsrain@suse.de

- fixed behavior if installing bootloader to boot sector of
  MD device (#34122)
- do not update graphical boot menu if it is not installed (#36893)
- 2.9.15

-------------------------------------------------------------------
Wed Mar 24 15:33:24 CET 2004 - jsrain@suse.cz

- fixed installation when root is on LVM device
- prepared for EVMS (handle it the same way as LVM)

-------------------------------------------------------------------
Tue Mar 23 12:54:11 CET 2004 - jsrain@suse.cz

- warn user before installing on XFS partition (boot sector doesn't
  have enough free space for containing boot loader) (#36708)

-------------------------------------------------------------------
Mon Mar 22 08:47:51 CET 2004 - jsrain@suse.cz

- logging output of PPC postinstall script (#35833)
- fixed handling of NoPCMCIA kernel parameter (#35674)
- check if language is supported by gfxmenu before setting it as
  default (#36487)
- 2.9.14

-------------------------------------------------------------------
Fri Mar 19 14:55:58 CET 2004 - mvidner@suse.cz

- added AGENT_LIBADD so that agents work from standalone Perl

-------------------------------------------------------------------
Thu Mar 18 10:44:48 CET 2004 - jsrain@suse.cz

- mark settings as changed after bootloader switch (#36269)
- avoid putting /dev/evms to GRUB's device map and allowing it as
  device to install bootloader to
- create only one entry in the language selection in graphical
  boot menu if English selected

-------------------------------------------------------------------
Wed Mar 17 14:27:15 CET 2004 - jsrain@suse.cz

- allowed to select PPC board type when preparing autoinstallation
  (#36109)
- not reading settings from disk in Mode::config if not explicitly
  asked
- correctly assigning default radio button when asking how to
  switch bootloader
- zipl (S390 loader) switched to Table/Popup interface with just
  one entry (loader type) because of autoinstallation

-------------------------------------------------------------------
Tue Mar 16 08:17:09 CET 2004 - jsrain@suse.cz

- allow selecting all boot loaders in autoinstallation
  configuration (#36109)
- correctly display in summary that no EFI entry will be created
  on IA64 (#35346)
- export global settings of the bootloader properly (#32384,
  #36012)
- support for having both /boot/initrd and (hdx,y)/initrd in
  autoinstallation profile (#32384)
- fixed storing of the gfxmenu option

-------------------------------------------------------------------
Mon Mar 15 12:58:34 CET 2004 - jsrain@suse.cz

- correctly check for swap partitions (filter out the partitions
  that are marked for getting deleted) (#35953)
- avoid writing LILO to /dev/md? (use one of devices building the
  array instead) (#33565)
- prevent kernel options from being added multiple times (#32362)
- 2.9.13

-------------------------------------------------------------------
Fri Mar 12 10:14:26 CET 2004 - jsrain@suse.de

- setting the default language of graphical boot loader, adding
  localized texts
- added support for boot loader entries with diacritics in
  graphical bootloader menu
- creating /boot/zipl directory on S390 (#35662)
- 2.9.12

-------------------------------------------------------------------
Wed Mar 10 10:28:41 CET 2004 - jsrain@suse.de

- adapted boot disks creator to new floppy image names (#33675)

-------------------------------------------------------------------
Wed Mar 10 02:06:47 CET 2004 - sh@suse.de

- V 2.9.11
- Migration to new wizard 

-------------------------------------------------------------------
Tue Mar  9 12:44:48 CET 2004 - jsrain@suse.de

- fixed creating floppy from image with size smaller than the disk
  size (#33675)

-------------------------------------------------------------------
Mon Mar  8 08:45:50 CET 2004 - jsrain@suse.de

- fixed post install script on PPC (#35436)
- fixed testsuite
- ask user before aborting
- setting icon
- 2.9.10

-------------------------------------------------------------------
Thu Mar  4 10:30:52 CET 2004 - jsrain@suse.de

- storing vga value determined during installation, using it when
  proposing new configuration in installed system (#33368)
- preserving user's choce not to create EFI entry while running
  through installation proposal (#35346)

-------------------------------------------------------------------
Wed Mar  3 09:27:42 CET 2004 - jsrain@suse.de

- appending text '(MBR)' to bootloader location description if it
  is MBR of a hard disk (#35255)
- fixed exporting settings for autoinstallation (#35232)
- log exit code of command used to install bootloaer in case of
  failure
- fixed incorrectly reported error when installing LILO (#33905)
- made md-only installation of GRUB possible (#34122)

-------------------------------------------------------------------
Tue Mar  2 11:05:50 CET 2004 - jsrain@suse.de

- finished making data types more strictly
- fixed default section name in lilo.conf on PPC (#35229)

-------------------------------------------------------------------
Mon Mar  1 12:48:34 CET 2004 - jsrain@suse.de

- merged texts from proofread
- more strictly data types (still WIP)
- 2.9.8

-------------------------------------------------------------------
Tue Feb 24 08:31:10 CET 2004 - jsrain@suse.de

- removing ide-scsi emulation parameters from kernel command line
  (#34694)
- use PReP boot partition on the same disk as root partition on
  chrp (PPC) (#34891)
- updated ELILO installation, change partitioning layout during
  ELILO update in order to match Intel's EFI specification (#21644)

-------------------------------------------------------------------
Mon Feb 23 12:39:36 CET 2004 - jsrain@suse.de

- fixed used kernel image name on S390 (now using the one from
  Kernel.ycp) (#34735)
- fixed kernel command line on S390 (#34734)
- 2.9.7

-------------------------------------------------------------------
Thu Feb 19 11:27:28 CET 2004 - jsrain@suse.de

- removed yast2-country from neededforbuild
- writing hardware configuration to sysconfig on S390 instead of
  /etc/chandev

-------------------------------------------------------------------
Tue Feb 17 08:50:18 CET 2004 - jsrain@suse.de

- enabled and fixed command line interface
- properly updating proposed sections of LILO after disk
  repartitioning

-------------------------------------------------------------------
Mon Feb 16 15:12:38 CET 2004 - jsrain@suse.de

- fixed behavior during autoinstalation preparation
- fixed selectin PReP boot partition for installation on PPC (#34570)
- fixed return value of Import function
- fixed text of MBR radio button in AI configuration mode
- keeping corrupted sections in lilo.conf on PPC (#34588)
- 2.9.6

-------------------------------------------------------------------
Tue Feb 10 19:56:37 CET 2004 - arvin@suse.de

- fixed testsuite

-------------------------------------------------------------------
Sat Feb 07 20:47:15 CET 2004 - arvin@suse.de

- removed config files (*.y2cc)
- 2.9.4

-------------------------------------------------------------------
Fri Jan 30 08:15:37 CET 2004 - jsrain@suse.de

- dropped SILO support (SILO was dropped as SPARC is dead)
- reenabled (and fixed) testsuite
- 2.9.3

-------------------------------------------------------------------
Fri Jan 16 15:43:46 CET 2004 - jsrain@suse.de

- merged NI changes from branch
- 2.9.2

-------------------------------------------------------------------
Mon Jan  5 11:32:29 CET 2004 - jsrain@suse.de

- adding resume= kernel parameter for GRUB and LILO (#33640)
- writing kernel append parameters to global section of elilo.conf
  (IA64) (#31736)

-------------------------------------------------------------------
Wed Dec 10 14:55:12 CET 2003 - jsrain@suse.de

- translating also section label in the "default" entry in
  elilo.conf (IA64)

-------------------------------------------------------------------
Tue Dec  9 15:36:47 CET 2003 - jsrain@suse.de

- added command line interface support

-------------------------------------------------------------------
Thu Nov 27 17:20:19 CET 2003 - jsrain@suse.de

- fixes for the new interpreter
- 2.9.1

-------------------------------------------------------------------
Mon Nov 24 18:24:47 CET 2003 - jsrain@suse.de

- fixed changing of GRUB location (#33297)
- updated support of ELILO, several fixes

-------------------------------------------------------------------
Tue Nov 18 13:45:02 CET 2003 - jsrain@suse.de

- switched from kdoc to doxygen

-------------------------------------------------------------------
Thu Oct 30 17:49:22 CET 2003 - jsrain@suse.de

- fixed handling of disks reorder dialog for GRUB configuration
- fixed modifying configuration data according to changed GRUB's
  device map (#32667)

-------------------------------------------------------------------
Wed Oct 29 10:07:20 CET 2003 - jsrain@suse.de

- fixed ensuring that required packages are installed when
  switching bootloader
- fixed sorting of lines in table
- 2.9.0

-------------------------------------------------------------------
Thu Oct 23 18:16:32 CEST 2003 - schwab@suse.de

- Fix quoting in efibootmgr command line.

-------------------------------------------------------------------
Thu Oct 23 12:50:39 CEST 2003 - jsrain@suse.de

- fixed routines used to modify parameters of specified kernel

-------------------------------------------------------------------
Fri Oct 17 11:13:36 CEST 2003 - jsrain@suse.de

- not proceeding with creating boot floppy if image not found
  (#32428)

-------------------------------------------------------------------
Wed Oct 15 16:27:26 CEST 2003 - jsrain@suse.de

- fixed option type for relocatable in elilo.conf (IA64) (#32210)
- fixed option type of "activate" option on PPC
- fixed handling of doublieclick on sections list table
- updated support of IA64 bootloader

-------------------------------------------------------------------
Tue Oct 14 18:08:02 CEST 2003 - jsrain@suse.de

- updated support of S390 bootloader

-------------------------------------------------------------------
Mon Oct 13 10:45:18 CEST 2003 - jsrain@suse.de

- updated support of PPC bootloader

-------------------------------------------------------------------
Mon Oct  6 16:53:52 CEST 2003 - jsrain@suse.de

- added separate fillup templates for different architectures

-------------------------------------------------------------------
Fri Oct  3 14:59:17 CEST 2003 - jsrain@suse.de

- changed internals so that bootloader module now uses CWM

-------------------------------------------------------------------
Mon Sep 22 13:54:59 CEST 2003 - jsrain@suse.de

- fixed assigning of default section when changed default secion's
  label in LILO (#30122)
- 2.8.22

-------------------------------------------------------------------
Fri Sep 19 16:47:07 CEST 2003 - jsrain@suse.de

- fixed testsuite (again)
- 2.8.21

-------------------------------------------------------------------
Thu Sep 18 23:08:24 CEST 2003 - nashif@suse.de

- Fixed testsuite
- 2.8.20

-------------------------------------------------------------------
Thu Sep 18 10:29:15 CEST 2003 - jsrain@suse.de

- again adding maxcpus=0 to failsafe bootloader entry on AMD64
  (#30519)
- fixed possibily missing "splash=silent" in default kernel's
  command line (#31256)
- 2.8.19

-------------------------------------------------------------------
Tue Sep 16 16:51:28 CEST 2003 - jsrain@suse.de

- fixed merging of other GRUB menus (#30757)
- fixed translating of menubutton entry during installation (#31054)
- 2.8.18

-------------------------------------------------------------------
Mon Sep 15 17:44:56 CEST 2003 - jsrain@suse.de

- fixed popup reporting error when creating initrd (#30714)
- fixed detection if root kernel parameter is specified via major
  and minor number (#30842)
- adding only one "splash=silent" to kernel command line (#30860)
- adding "splash=silent desktop" to kernel command line during
  update (#28780)
- propose "floppy" entry to bootloader menu only if floppy drive
  is present (#30772)
- don't install bootloader packages in repair mode (#30272)
- 2.8.17

-------------------------------------------------------------------
Sun Sep 14 21:02:56 CEST 2003 - adrian@suse.de

- make it working in kcontrol

-------------------------------------------------------------------
Fri Sep 12 08:17:22 CEST 2003 - jsrain@suse.de

- not adding maxcpus=0 to failsafe kernel parameters on AMD64
  (#30519)
- fixed updating of kernel image name in bootloader configuration
  files (#30627)
- fixed original bootloader configuration reading during update
  (#30625)

-------------------------------------------------------------------
Thu Sep 11 12:46:41 CEST 2003 - jsrain@suse.de

- removed forgotten debug code (#30396)

-------------------------------------------------------------------
Wed Sep 10 08:13:04 CEST 2003 - jsrain@suse.de

- fixed update of metadata for sysconfig variable LOADER_TYPE
  (#30352)

-------------------------------------------------------------------
Mon Sep  8 09:18:48 CEST 2003 - jsrain@suse.de

- fixed bootloader menu entry - windows -> Windows (like other
  entries) (#29600)
- use device file name when specifying root device for LVM and MD
  instead of using major and minor number (#28028)
- prefix 0x should be added to major/minor number identifying root
  device only for LILO (#29776)
- 2.8.15

-------------------------------------------------------------------
Fri Sep  5 15:10:35 CEST 2003 - jsrain@suse.de

- merged texts from proofread
- fixed configuration proposal when root or boot partition is on md
  (#30122)
- 2.8.14

-------------------------------------------------------------------
Thu Sep  4 12:37:04 CEST 2003 - jsrain@suse.de

- if variable with list of initrd modules in sysconfig doesn't
  exist, set default value to empty (#30020)

-------------------------------------------------------------------
Wed Sep  3 13:34:51 CEST 2003 - jsrain@suse.de

- don't write 'single' to slot A kernel command line on IBM iSeries
  (arch. PPC) (#27984) (olh@suse.de)

-------------------------------------------------------------------
Mon Sep  1 10:04:55 CEST 2003 - jsrain@suse.de

- fixed bootloader installation with numeric (major-minor) root
  device specification (#29776)
- not proposing booting from floppy if /boot is beyond 1024 cylinder
  as it doesn't solve anything (#29524)
- 2.8.13

-------------------------------------------------------------------
Thu Aug 28 14:20:10 CEST 2003 - jsrain@suse.de

- fixed displayed section type in sections summary dialog for
  "other" sections (#29472)
- don't ask for abort confirmation during installation if settings
  were changed in previous run of component from proposal (#29496)
- 2.8.12

-------------------------------------------------------------------
Mon Aug 25 10:00:10 CEST 2003 - jsrain@suse.de

- fixed inconsistence of floppy size (1440kB -> 1.44 MB) (#29142)
- reporting segmentation fault when running bootloader binary
  (#29199)
- added correct help for configuration writing dialog
- improved help text for rescue floppy (#29143)
- 2.8.11

-------------------------------------------------------------------
Mon Aug 18 09:20:32 CEST 2003 - jsrain@suse.de

- fixed creating of boot floppy (#28994)
- updated comments in susconfig fillup (#28845)
- moved dir for backup MBR to /var/lib/YaST2, in /boot leaving just
  last MBR (this way it can be inserted to GRUB menu) (#28802)
- backup-ing areas really affected when saving bootloader
  configuration (MBR of first disk and sector bootloader is
  installed to) (#28803)
- 2.8.10

-------------------------------------------------------------------
Wed Aug 13 14:07:32 CEST 2003 - jsrain@suse.de

- fixed bootloader update
- better comments around YaST2 metadata in generated cfg. files
- 2.8.9

-------------------------------------------------------------------
Tue Aug 12 13:29:35 CEST 2003 - jsrain@suse.de

- added support for not installing any bootloader
- recreate reset menubutton after bootloader switch
- updated update functionality (replace vmlinuz.shipped images with
  vmlinuz, dtto for initrd)

-------------------------------------------------------------------
Mon Aug 11 09:33:26 CEST 2003 - jsrain@suse.de

- not using .shipped image any more (kernel package doesn't contain
  it)
- merged texts from proofread
- added more verbose logging of proposing configuration
- 2.8.8

-------------------------------------------------------------------
Thu Aug  7 15:46:44 CEST 2003 - jsrain@suse.de

- fixed lost sections when changhing bootloader location (#28552)
- not offering to replace partition booting from HDD with partition
  for booting from floppy when changed GRUB location to other disk
  partition if entry for booting from HDD doesn't exist
- fixed proposing of LILO configuration (put multiple times into
  quotes, some options weren't displayed correctly in summary table)
- fixed lost sections in many other cases
- removed popup informing about changed disk partitioning although
  it was unchanged during installation proposal
- 2.8.7

-------------------------------------------------------------------
Mon Aug  4 15:56:18 CEST 2003 - jsrain@suse.de

- added .desktop files
- 2.8.6

-------------------------------------------------------------------
Thu Jul 31 09:29:28 CEST 2003 - jsrain@suse.de

- don't offer extra /boot and / partition as bootloader location
  if they are the same

-------------------------------------------------------------------
Tue Jul 29 08:28:53 CEST 2003 - jsrain@suse.de

- added possibility to clone selected bootloader section (#26458)
- fixed creation of lilo.conf - quotes were missing
- entries to bootloader are to be translated (#26800)

-------------------------------------------------------------------
Wed Jul 23 09:04:04 CEST 2003 - jsrain@suse.de

- Using major/minor number for unusual devices instead of device
  node name in root kernel parameter (#28028)

-------------------------------------------------------------------
Mon Jul 21 17:00:59 CEST 2003 - jsrain@suse.de

- double click on tables now triggers Edit (#25156)
- fixed testuite and building
- 2.8.5

-------------------------------------------------------------------
Tue Jul  8 16:35:47 CEST 2003 - jsrain@suse.de

- fixed question popup if canceling configuration (#27479)
- installing additional copy of bootloader bootsector to bootsector
  of /boot partition for LILO and GRUB (#27389)
- not activating any partition by default if some already active
  (#26278)
- 2.8.4

-------------------------------------------------------------------
Wed Jun 25 10:11:41 CEST 2003 - jsrain@suse.de

- fixed several minor bugs
- 2.8.3

-------------------------------------------------------------------
Mon Jun 23 14:09:14 CEST 2003 - jsrain@suse.de

- fixed common_popups, common_messages -> YCP modules
- fixed missing imports
- 2.8.2

-------------------------------------------------------------------
Thu Jun 12 13:03:52 CEST 2003 - jsrain@suse.de

- fixed file list
- fixed user interface
- 2.8.1

-------------------------------------------------------------------
Wed May 28 15:00:47 CEST 2003 - jsrain@suse.de

- updated PPC bootloader support

-------------------------------------------------------------------
Fri May 16 09:09:46 CEST 2003 - jsrain@suse.de

- fixed collision with driver update (#26717)

-------------------------------------------------------------------
Thu May 15 14:27:25 CEST 2003 - jsrain@suse.de

- updated ELILO (IA64 bootloader) support

-------------------------------------------------------------------
Mon May  5 16:38:39 CEST 2003 - jsrain@suse.de

- updated and optimized some internal structures and related
  functions

-------------------------------------------------------------------
Thu Apr 24 11:19:57 CEST 2003 - jsrain@suse.de

- updated doaboot script (ro@suse.de)

-------------------------------------------------------------------
Wed Apr 23 13:12:31 CEST 2003 - jsrain@suse.de

- updated widget handling functions interface
- updated documentation

-------------------------------------------------------------------
Tue Apr 22 09:57:55 CEST 2003 - jsrain@suse.de

- added possibility to download boot floppy image via FTP/HTTP
  (#26175)
- added possibility to restore last MBR saved during isntallation
  or bootloader configuration (#16338)

-------------------------------------------------------------------
Fri Apr 18 13:18:24 CEST 2003 - jsrain@suse.de

- no more retaking current kernel parameters to bootloader
  configuration file when configuring installed system (#26304)
- fixed devices for MBR/boot partition/root/partition when
  installing on md (#26287)
- not activating any partition during update (#26323)
- better checkign of bootloader-on-floppy installation (#26323)
- in case of inconsistence between sysconfig and bootlaoder cfg.
  file bootloader cfg.file is prefered (#26323)
- fixed possible tmp filename security problem of installation
  on AXP (#26357)
- displaying partition that will be activated and MBR device that
  will be replaced with generic code (partial fix of #26278)
- added possibility to save MBR before bootloader installation and
  insert saved MBR image to GRUB menu (#16338)
- 2.8.0

-------------------------------------------------------------------
Tue Apr  8 09:12:41 CEST 2003 - jsrain@suse.de

- added possibility to save all settings and reinstall bootloader
  although nothing was changed (#24346)

-------------------------------------------------------------------
Fri Apr  4 16:27:36 CEST 2003 - jsrain@suse.de

- code cleanup and optimalization
- added bootloader parameters support, made routines more universal
- documentation update

-------------------------------------------------------------------
Thu Apr  3 17:50:50 CEST 2003 - jsrain@suse.de

- allowed bootfloppy to format floppy disk and select device
- allowed bootfloppy to use custom image (22376)
- other minor bootfloppy updates and code cleanup

-------------------------------------------------------------------
Mon Mar 24 12:07:34 CET 2003 - jsrain@suse.de

- removed reading of initrd modules from install_inf (#24709)

-------------------------------------------------------------------
Fri Mar 21 14:44:31 CET 2003 - jsrain@suse.de

- updated documentation
- updated testsuite
- several minor updates and optimalizations

-------------------------------------------------------------------
Tue Mar 18 13:09:02 CET 2003 - jsrain@suse.de

- fixed undeclared variable title (#25560)
- 2.7.19

-------------------------------------------------------------------
Mon Mar 17 14:24:01 CET 2003 - jsrain@suse.de

- fixed displaying of logs on bootloader errors (#25470)
- 2.7.18

-------------------------------------------------------------------
Mon Mar 17 09:41:07 CET 2003 - jsrain@suse.de

- fixed updating GRUB configuration if entry with other system was
  present and set as default (#25418)
- 2.7.17

-------------------------------------------------------------------
Fri Mar 14 13:26:39 CET 2003 - jsrain@suse.de

- fixed behaviour when iditing empty section, when creating new
  section, add most common keys (#25305)
- fixed initrd modules cloning (#25351)
- 2.7.16

-------------------------------------------------------------------
Tue Mar 11 12:55:43 CET 2003 - jsrain@suse.de

- using activate instead of sfdisk to activate bootloader
  partition, because sfdisk has unwanted side effects (#24740)
- 2.7.15

-------------------------------------------------------------------
Mon Mar 10 11:05:07 CET 2003 - jsrain@suse.de

- fixed filtering of modules added to initrd (#24709)
- fixed partition activation if bootloader in logical disk (#24740)
- 2.7.14

-------------------------------------------------------------------
Fri Mar  7 10:16:51 CET 2003 - jsrain@suse.de

- fixed update from version without sysconfig variables specifying
  used bootloader (#24783)
- fixed reading configuration, not using agent's cache (#24821)
- 2.7.13

-------------------------------------------------------------------
Wed Mar  5 13:48:29 CET 2003 - jsrain@suse.de

- fixed multiple occurences of map option in one GRUB section
  (#24627)
- not adding automatically the apic kernel option (#24668)
- fixed error message in log during saving (#24705)

-------------------------------------------------------------------
Mon Mar  3 12:51:51 CET 2003 - jsrain@suse.de

- added possibility to force complete bootloader save (not save
  only if settings have changed - no UI change, only for other
  modules that need it)
- merged texts from final proofreading
- 2.7.12

-------------------------------------------------------------------
Fri Feb 28 11:04:26 CET 2003 - jsrain@suse.de

- updated the detection of changes of settings (#24422)
- 2.7.11

-------------------------------------------------------------------
Thu Feb 27 12:33:24 CET 2003 - jsrain@suse.de

- fixed ordering of bootloader options (#24420)

-------------------------------------------------------------------
Mon Feb 24 09:20:59 CET 2003 - jsrain@suse.de

- updated confirmation popup after bootloader is isntalled to
  floppy (#23903)
- fixed forgotten saving of cfg. files in some cases (#24073)
- in repair mode reading bootloader type from sysconfig, no probing
  (#24062)
- 2.7.10

-------------------------------------------------------------------
Fri Feb 21 13:11:08 CET 2003 - jsrain@suse.de

- fixed adding of memtest to bootloader menu (#23924)
- fixed help text and behaviour of password option popup (#23954)
- added support for easy updating initrd contents during system
  update (#23976)
- fixed setting focus in popups (#24050)

-------------------------------------------------------------------
Thu Feb 20 09:50:57 CET 2003 - jsrain@suse.de

- changed executing /sbin/mk_initrd -> /sbin/mkinitrd
- reorganized kernel parameters when using GRUB (#23829)
- fixed capitalization of YCC labels (#23848)
- 2.7.9

-------------------------------------------------------------------
Wed Feb 19 14:17:58 CET 2003 - jsrain@suse.de

- changed color of text-mode LILO menu - now is blue
- removed unwanted reseting of "disk" LILO option when reproposing
  configuraition - some systems could be unbootable with LILO
  without possibility to prevent it at installation time
- updated ydoc comments
- fixed conversion between GRUB and LILO (#23826)

-------------------------------------------------------------------
Mon Feb 17 15:57:17 CET 2003 - jsrain@suse.de

- added popup when bootloader saved to floppy (#23571)
- added extra stage in progress bar for reading disks partitioning
  (#23712)
- 2.7.8

-------------------------------------------------------------------
Fri Feb 14 09:33:09 CET 2003 - jsrain@suse.de

- added splash-screen's size parameter when calling mk_initrd
  (#23579)

-------------------------------------------------------------------
Thu Feb 13 10:41:08 CET 2003 - jsrain@suse.de

- fixed floppy entry in bootloader menu behaviour - if installing
  to floppy, hard disk is used instead (#23572)

-------------------------------------------------------------------
Mon Feb 10 16:06:25 CET 2003 - jsrain@suse.de

- fixed proposing with merging GRUB menus, resulted in doubled
  items (#23346)
- merged proofread texts from second and third round
- 2.7.7

-------------------------------------------------------------------
Wed Feb  5 13:36:05 CET 2003 - jsrain@suse.de

- fixed bootloader changing during installation (#20759)
- fixed list of locations to hold bootloader bootsector (#17320)

-------------------------------------------------------------------
Tue Feb  4 13:50:29 CET 2003 - jsrain@suse.de

- updates of autoinstallation

-------------------------------------------------------------------
Mon Feb  3 16:59:29 CET 2003 - jsrain@suse.de

- fixed NCurses usability - focus setting
- 2.7.6

-------------------------------------------------------------------
Fri Jan 31 11:59:29 CET 2003 - jsrain@suse.de

- not adding lvm groups and md disks to device map (#23217)

-------------------------------------------------------------------
Thu Jan 30 09:15:45 CET 2003 - jsrain@suse.cz

- fixed setting of vga= kernel parameter (#23188)

-------------------------------------------------------------------
Wed Jan 29 13:23:45 CET 2003 - jsrain@suse.de

- patched proofread texts

-------------------------------------------------------------------
Tue Jan 28 13:43:45 CET 2003 - jsrain@suse.de

- fixed compilation of MBR only on selected platforms
- 2.7.5

-------------------------------------------------------------------
Mon Jan 27 17:48:21 CET 2003 - jsrain@suse.de

- added new testsuites
- added missing translators comments
- added missing functions comments
- made Replace code in MBR function running
- 2.7.4

-------------------------------------------------------------------
Fri Jan 24 13:04:19 CET 2003 - jsrain@suse.de

- fixed too often blinking floppy
- fixed Changed column modifying

-------------------------------------------------------------------
Thu Jan 23 13:44:33 CET 2003 - jsrain@suse.de

- fixed fillup-template usage
- changed symbols in export map to strings because of
  autoinstallation
- 2.7.3

-------------------------------------------------------------------
Wed Jan 22 14:30:26 CET 2003 - jsrain@suse.de

- fixed meaningless log messages (#23025)

-------------------------------------------------------------------
Fri Jan 17 15:00:17 CET 2003 - jsrain@suse.de

- fixed detection of disks configuration changes that may decide to
  use other bootloader (#22918)
- updated S390 installation
- 2.7.2

-------------------------------------------------------------------
Fri Jan 10 17:25:38 CET 2003 - jsrain@suse.de

- fixed failsafe kernel parameters on i386 (#22539)

-------------------------------------------------------------------
Fri Dec 20 16:37:56 CET 2002 - jsrain@suse.de

- added documentation files

-------------------------------------------------------------------
Thu Dec 19 16:27:40 CET 2002 - jsrain@suse.de

- fixed path to elilo.conf (IA64 only affected) (#22502)

-------------------------------------------------------------------
Tue Dec 17 14:53:24 CET 2002 - jsrain@suse.de

- now using fillup-template for sysconfig/bootloader

-------------------------------------------------------------------
Fri Dec 13 08:48:41 CET 2002 - jsrain@suse.de

- fixed ordering of modules in initrd
- added function for changing write process settings

-------------------------------------------------------------------
Wed Dec 11 11:14:58 CET 2002 - jsrain@suse.de

- if something goes wrong during bootloader installation saving, it
  is now possible to fix configuration (#21076)
- possible to change section type an easy way (#19451)
- dialogs updates
- other updates and fixes
- adding sysconfig metadata
- 2.7.1

-------------------------------------------------------------------
Wed Dec  4 17:46:46 CET 2002 - jsrain@suse.cz

- Removed global variables from Liloagent, now able to be used at
  once for more bootloaders
- Added GRUB option types to LiloAgent
- Removed test mode and possible security problem from bootfloppy
  (#20962)
- Fixed several problems of LiloAgent
- Fixed ask for floppy popup (#10485)
- If no initrd created, GRUB's menu.lst doesn't contain it now
  (#21469)
- 2.7.0

-------------------------------------------------------------------
Tue Nov 19 15:19:59 CET 2002 - schwab@suse.de

- Use product name for EFI boot manager entry (#21879).
- Report error when boot loader installation fails.

-------------------------------------------------------------------
Wed Nov 13 09:08:12 CET 2002 - jsrain@suse.cz

- again fixed installing a kernel to *NWSSTG when root is on RAID
  on PPC (#21368)
- creating syntactically correct menu.lst file for GRUB, contents
  may be still incorrect on some servers (#20637)
- 2.6.66

-------------------------------------------------------------------
Tue Nov  5 09:41:05 CET 2002 - jsrain@suse.cz

- Bugfix - LTC1394 - FTP installation to root on LVM didn't install
  a kernel on PPC (#20933)
- 2.6.65

-------------------------------------------------------------------
Wed Oct 30 21:44:47 CET 2002 - kukuk@suse.de

- fix log path in dosilo script
- update_silo_conf: modify version number in /boot/message
- BootSILO.ycp: Don't show popup on success when installing silo

-------------------------------------------------------------------
Wed Oct 30 21:39:20 CET 2002 - kukuk@suse.de

- fix log path in dosilo script
- update_silo_conf: modify version number in /boot/message
- BootSILO.ycp: Don't show popup on success when installing silo

-------------------------------------------------------------------
Tue Oct 29 10:13:28 CET 2002 - jsrain@suse.cz

- fixed target dialog for x86-64 (#21258)
- fixed selecting a prep boot partition on the root drive on PPC
  (#21315)
- fixed installing a kernel to *NWSSTG when root is on RAID on PPC
  (#21368)
- 2.6.64

-------------------------------------------------------------------
Fri Oct 25 14:38:02 CEST 2002 - arvin@suse.de

- log output of mk_initrd also on S390 (bug #21273)
- 2.6.63

-------------------------------------------------------------------
Mon Oct 14 16:50:46 CEST 2002 - jsrain@suse.cz

- fixed activating of boot partition if not instaling bootloader
  (#20874)
- 2.6.62

-------------------------------------------------------------------
Fri Oct 11 11:10:43 CEST 2002 - jsrain@suse.cz

- fixed security problem with permissions of /boot/grub/menu.lst
  (#20803)
- activating /boot partition if grub installed to mbr (part of
  #20637)
- 2.6.61

-------------------------------------------------------------------
Thu Oct 10 17:32:15 CEST 2002 - jsrain@suse.cz

- if bootloader which should be used is not selected for
  installation, backup one is installed on i386 and x86-64
  (grub instead of lilo and lilo instead of grub) (#20759)

-------------------------------------------------------------------
Wed Oct  9 09:22:09 CEST 2002 - jsrain@suse.cz

- now not enabling 2 gettys on same serial line on p690 (#19788)

-------------------------------------------------------------------
Tue Oct  8 14:16:06 CEST 2002 - jsrain@suse.cz

- fixed type in initrd modules ignore list for PPC (#20684)
- 2.6.59

-------------------------------------------------------------------
Mon Oct  7 08:23:36 CEST 2002 - jsrain@suse.cz

- fixed activating boot method on PPC (#20407)
- fixed helptexts on PPC (#20605)
- fixed translating of PPC-specific strings
- 2.6.58

-------------------------------------------------------------------
Fri Oct  4 10:38:02 CEST 2002 - jsrain@suse.cz

- added more comments to bootloader in sysconfig/bootloader (#20385)
- fixed restoring original configuration - could caused unbootable
  system (#20391)
- 2.6.57

-------------------------------------------------------------------
Wed Oct  2 14:01:36 CEST 2002 - jsrain@suse.cz

- fixed update of lilo, resulted in corrupted lilo.conf (#20320)
- fixed errors reporting during bootloader update (#20321)
- fixed activating of initrd at update (#19643)

-------------------------------------------------------------------
Tue Oct  1 15:34:28 CEST 2002 - jsrain@suse.cz

- fixed nasty trap in bootloader installation (now not reseting
  configuration without question) (#20073)

-------------------------------------------------------------------
Fri Sep 27 16:45:01 CEST 2002 - jsrain@suse.cz

- applied patches for PPC (#20178 and #20205 - initrd modules list)

-------------------------------------------------------------------
Fri Sep 27 08:45:51 CEST 2002 - lslezak@suse.cz

- fixed configuration reset at installation proposal
  if partitioning was changed (#20073)
- fixed failsafe options on x86-64 (removed disableapic,
  added iommu=noforce) (#19903)

-------------------------------------------------------------------
Tue Sep 24 11:23:39 CEST 2002 - lslezak@suse.cz

- check if label already exists (in section edit),
  allow labels longer than 15 chars for grub (#19874)
- removed 'nosmp' from failsafe options on x86-64 (#19903)
- don't add rewritten other section to menu (#19990)
- version 2.6.56

-------------------------------------------------------------------
Tue Sep 17 17:13:23 CEST 2002 - lslezak@suse.de

- fixed obsoleted help text in y2cc (#19466)
- version 2.6.55

-------------------------------------------------------------------
Fri Sep 13 13:52:12 CEST 2002 - mvidner@suse.cz

- bootfloppy: enable asking the user for the CD (#19628).
- 2.6.54

-------------------------------------------------------------------
Fri Sep 13 13:25:06 CEST 2002 - fehr@suse.de

- make supression of certain modules (cdrom and usb) work
- version 2.6.53

-------------------------------------------------------------------
Thu Sep 12 19:58:13 CEST 2002 - lslezak@suse.cz

- do not regenerate device.map file at update (part of #19555)
- version 2.6.52

-------------------------------------------------------------------
Thu Sep 12 18:17:11 CEST 2002 - fehr@suse.de

- fix to use lilo on update if there is no /etc/sysconfig/bootloader
  (#19558)

-------------------------------------------------------------------
Thu Sep 12 16:12:56 CEST 2002 - lslezak@suse.cz

- add current kernel parameters to lilo.conf at update (#19415)
- added missing function DisplayLogFile to BootSILO.ycp, BootELILO.ycp
- version 2.6.51

-------------------------------------------------------------------
Thu Sep 12 16:02:49 CEST 2002 - kkaempf@suse.de

- run mkinitrd on PPC if needed (#18276)
- 2.6.50

-------------------------------------------------------------------
Thu Sep 12 11:23:17 CEST 2002 - kkaempf@suse.de

- exclude usb modules from initrd (#19432)
- 2.6.49

-------------------------------------------------------------------
Wed Sep 11 14:02:12 CEST 2002 - lslezak@suse.cz

- don't change configuration if partitioning was changed
  and bootloader location is floppy (at installation proposal) (#19388)
- allow installation on extended partition (at installation) (#19184)
- version 2.6.48

-------------------------------------------------------------------
Tue Sep 10 18:30:26 CEST 2002 - kkaempf@suse.de

- ppc bugfix #18849
- 2.6.47

-------------------------------------------------------------------
Tue Sep 10 17:32:18 CEST 2002 - lslezak@suse.cz

- use lilo instead grub at update
- version 2.6.46

-------------------------------------------------------------------
Tue Sep 10 12:15:10 CEST 2002 - fehr@suse.de

- fix root device detection of mk_lilo_conf
- change default mbr detection in Boot.ycp (#19117)
- prevent blanks in label in BootLILO.ycp (#19181)
- version 2.6.45

-------------------------------------------------------------------
Mon Sep  9 17:59:48 CEST 2002 - lslezak@suse.cz

- allow installation on extended partion (#19184)
- version 2.6.44

-------------------------------------------------------------------
Mon Sep  9 13:40:09 CEST 2002 - mvidner@suse.cz

- Replace whitespace (and nonprintable characters)
  in lilo section labels by an underscore (#19181).
- Properly use / or /boot/ in /boot/grub/menu.lst during upgrade (#19125).
- 2.6.43

-------------------------------------------------------------------
Sun Sep  8 19:47:38 CEST 2002 - mvidner@suse.cz

- Fixed the testsuite.
- 2.6.42

-------------------------------------------------------------------
Sun Sep  8 13:30:47 CEST 2002 - kkaempf@suse.de

- drop "make check" for the moment.

-------------------------------------------------------------------
Fri Sep  6 21:34:54 CEST 2002 - kkaempf@suse.de

- workaround for hwinfo bug (#19071)
- 2.6.41

-------------------------------------------------------------------
Fri Sep  6 17:16:13 CEST 2002 - jsrain@suse.cz

- fixed provides/obsoletes
- 2.6.40

-------------------------------------------------------------------
Fri Sep  6 12:45:21 CEST 2002 - jsrain@suse.cz

- fixed deletion of cfg. file entries wjen using GRUB (Bug #18962)
- fixed rendering GRUB menu on installed system (Bug #18973)
- fixed handling of errors during bootlaoder installation
  (Bug #19020)
- 2.6.39

-------------------------------------------------------------------
Thu Sep  5 21:14:47 CEST 2002 - kkaempf@suse.de

- properly check for update when determing boot type
- 2.6.38

-------------------------------------------------------------------
Thu Sep  5 11:49:23 CEST 2002 - jsrain@suse.cz

- not calling Storage::UseLilo () in Boot module constructor
- 2.6.37

-------------------------------------------------------------------
Thu Sep  5 10:36:55 CEST 2002 - schwab@suse.de

- Move elilo.conf to /boot/efi/SuSE.

-------------------------------------------------------------------
Wed Sep  4 12:35:39 CEST 2002 - jsrain@suse.cz

- fixed bootfloppy function (Bug #17430)
- fixed checking for need to set active partition (Bug #18835)
- fixed reseting bootloader type after partitioning change
- fixed label of sections dialog (Bug #18877)
- 2.6.36

-------------------------------------------------------------------
Tue Sep  3 20:37:36 CEST 2002 - kukuk@suse.de

- installation/src/silo/agents/update_silo_conf: New
  file, modifies silo.conf and boot/message if an update is done.
- installation/src/silo/BootSILO.ycp: Implement calling "dosilo"
  script.
- prom.cc: Add reg string if prom name exists at least once.

-------------------------------------------------------------------
Tue Sep  3 17:05:39 CEST 2002 - jsrain@suse.cz

- fixed usage of Pkg::SourceProvideFile function

-------------------------------------------------------------------
Tue Sep  3 10:28:02 CEST 2002 - jsrain@suse.cz

- if partitioning changes, resets bootloader location to MBR, only
  meaningful partitions possible as bootloader bootsector locations
  (Bug #18744)
- 2.6.35

-------------------------------------------------------------------
Mon Sep  2 17:33:54 CEST 2002 - jsrain@suse.cz

- added reset function (for calling after partitioning changes
  during installation) (Bug #18744)

-------------------------------------------------------------------
Mon Sep  2 10:55:24 CEST 2002 - jsrain@suse.cz

- updating prep boot partition during installation on PPC
  (Bug #18689)
- 2.6.34

-------------------------------------------------------------------
Fri Aug 30 15:54:15 CEST 2002 - jsrain@suse.cz

- fixed bootfloppy creation (not yet tested) (Bug #17430)
- building fixed
- removed shadowed symbols (Bug #18622)
- 2.6.33

-------------------------------------------------------------------
Wed Aug 28 12:13:05 CEST 2002 - kkaempf@suse.de

- fix checking for splashscreen
- 2.6.31

-------------------------------------------------------------------
Wed Aug 28 11:57:22 CEST 2002 - jsrain@suse.cz

- fixed building on SPARC
- removed unneeded files from GRUB installation
- fixed boot floppies location
- fixed logging
- 2.6.32

-------------------------------------------------------------------
Tue Aug 27 16:19:25 CEST 2002 - jsrain@suse.cz

- if no boot message exists not including in menu.lst (Bug #18381)
- fixed ordering of list of kernel images / other partitions
- 2.6.30

-------------------------------------------------------------------
Mon Aug 26 23:39:13 EDT 2002 - nashif@suse.de

- do not reset location value in autoinst mode
- if location is not empty, configure boot device in autoinst
  mode (Avoid calling ConfigureLocation)
- 2.6.29

-------------------------------------------------------------------
Mon Aug 26 17:12:14 CEST 2002 - jsrain@suse.cz

- removed icons from control center on S390 (Bugs #18371 and #18367)
- fixed curses UI buttons (Bug #18333)
- fixed handling of nonwritable floppy (Bug #18312)
- fixed PPC installation (Bug #18140)
- 2.6.28

-------------------------------------------------------------------
Fri Aug 23 18:34:27 CEST 2002 - jsrain@suse.cz

- fixed lists of devices (Bug #18269)
- fixed installation on compaq disk array (Bug #18134)
- 2.6.27

-------------------------------------------------------------------
Tue Aug 20 17:05:05 CEST 2002 - arvin@suse.de

- correctly handle hvc console on ppc
- 2.6.26

-------------------------------------------------------------------
Tue Aug 20 14:48:13 CEST 2002 - jsrain@suse.cz

- fixed original configuration restore when using GRUB
- fixed partition list reading
- 2.6.25

-------------------------------------------------------------------
Mon Aug 19 14:10:01 CEST 2002 - jsrain@suse.cz

- modified failsafe kernel image name for update of lilo
- fixed GRUB save after configuration
- not deleting old device map during installation
- /sbin/elilo now not running after configuration change
- 2.6.24

-------------------------------------------------------------------
Fri Aug 16 14:13:01 CEST 2002 - jsrain@suse.cz

- added universal functions for accessing kernel parameters
  independent on bootloader
- modified failsafe kernel image name
- fixed kdoc comments
- merged proofread texts
- now building initrd on S390
- 2.6.23

-------------------------------------------------------------------
Tue Aug 13 06:49:05 CEST 2002 - jsrain@suse.cz

- fixed handling different BIOS Ids (Bug #17594)
- added disableapic to failsafe kernel command
- 2.6.22

-------------------------------------------------------------------
Fri Aug  9 16:10:37 CEST 2002 - jsrain@suse.de

- fixed installation on S390 (Bug #17244)
- 2.6.21

-------------------------------------------------------------------
Fri Aug  9 09:24:57 CEST 2002 - jsrain@suse.de

- now setting framebuffer vga mode (Bug #17537)
- 2.6.20

-------------------------------------------------------------------
Thu Aug  8 09:59:38 CEST 2002 - jsrain@suse.de

- fixed device name translation for GRUB during installation for
  other systems
- 2.6.19

-------------------------------------------------------------------
Wed Aug  7 15:04:52 CEST 2002 - jsrain@suse.de

- Fix adaptation for multiple 'other' partitions for booting
  for GRUB (#17458)
- 2.6.18

-------------------------------------------------------------------
Wed Aug  7 12:39:25 CEST 2002 - kkaempf@suse.de

- Allow for multiple 'other' partitions for booting (#17458)

-------------------------------------------------------------------
Wed Aug  7 08:45:44 CEST 2002 - jsrain@suse.de

- added support for changing kernel command line for other modules
  when using GRUB easily
- 2.6.17

-------------------------------------------------------------------
Tue Aug  6 16:43:24 CEST 2002 - jsrain@suse.de

- fixed abort button behaviour
- 2.6.16

-------------------------------------------------------------------
Tue Aug  6 15:07:04 CEST 2002 - jsrain@suse.de

- fixed ordering of GRUB commands in menu.lst
- added expert configuration of /etc/grub.conf
- 2.6.15

-------------------------------------------------------------------
Mon Aug  5 18:00:24 CEST 2002 - jsrain@suse.cz

- fixed lilo update problem (Bug #15819)
- fixed bootloader loaction dialog contents (Bug #17320)

-------------------------------------------------------------------
Mon Aug 05 13:11:26 CEST 2002 - arvin@suse.de

- changes for new /etc/install.inf agent

-------------------------------------------------------------------
Mon Aug  5 12:55:29 CEST 2002 - fehr@suse.de

- make BootS390.ycp work again (was broken after 8.0 changes)
- 2.6.13

-------------------------------------------------------------------
Thu Aug  1 15:15:24 CEST 2002 - jsrain@suse.cz

- minor updates and fixes
- 2.6.12

-------------------------------------------------------------------
Tue Jul 30 16:15:24 CEST 2002 - jsrain@suse.cz

- added comments for translators

-------------------------------------------------------------------
Tue Jul 30 15:27:45 CEST 2002 - arvin@suse.de

- fixed configuration of grub

-------------------------------------------------------------------
Mon Jul 29 11:26:24 CEST 2002 - jsrain@suse.cz

- added basic expert dialogs for GRUB
- several fixes
- 2.6.10

-------------------------------------------------------------------
Fri Jul 26 15:44:32 CEST 2002 - jsrain@suse.cz

- fixed configuration of installed system for GRUB
- added password support for GRUB
- added boot from floppy support for GRUB
- 2.6.9

-------------------------------------------------------------------
Fri Jul 26 09:34:02 CEST 2002 - jsrain@suse.cz

- added bootloader graphical screen support for GRUB
- added other OS during installation support for GRUB
- 2.6.8

-------------------------------------------------------------------
Thu Jul 25 15:54:25 CEST 2002 - schwab@suse.de

- Fix doelilo script.

-------------------------------------------------------------------
Thu Jul 25 13:28:41 CEST 2002 - jsrain@suse.cz

- added support for GRUB configuration on running system
- added support for installing GRUB during installation process
- fixed for lilo startup (#17142)
- 2.6.7

-------------------------------------------------------------------
Mon Jul 22 12:20:57 CEST 2002 - kkaempf@suse.de

- prepare for GRUB support

-------------------------------------------------------------------
Wed Jul 17 11:28:44 CEST 2002 - arvin@suse.de

- fixed file list for i386 (use %ix86 macro)

-------------------------------------------------------------------
Fri Jul 12 12:33:34 CEST 2002 - arvin@suse.de

- use proper namespace for Args and CallFunction (#16776)

-------------------------------------------------------------------
Mon Jul  8 16:01:04 CEST 2002 - mvidner@suse.cz

- fixed Provides/Obsoletes (yast2-agent-liloconf)

-------------------------------------------------------------------
Thu Jul 04 20:50:02 CEST 2002 - arvin@suse.de

- moved non binary files to /usr/share/YaST2

-------------------------------------------------------------------
Wed Jul  3 10:38:58 CEST 2002 - lslezak@suse.cz

- fixed installation/src/ppc/agents/Makefile.am (ppc build bug)
- version 2.6.2

-------------------------------------------------------------------
Tue Jul  2 15:31:29 CEST 2002 - lslezak@suse.cz

- merged with yast2-agent-lilo, yast2-agent-prom,
  yast2-config-bootfloppy and yast2 lilo installation part
- renamed to yast2-bootloader
- version 2.6.1

-------------------------------------------------------------------
Tue Jun 25 16:57:19 CEST 2002 - lslezak@suse.cz

- addded editor for expert user
- changed ABC::`abc -> ABC::abc
- version 2.6.0

-------------------------------------------------------------------
Thu Apr 11 11:01:31 CEST 2002 - lslezak@suse.cz

- SuSE-8_0-Branch merged to the head

-------------------------------------------------------------------
Thu Mar 21 15:04:50 CET 2002 - mvidner@suse.cz

- Obsoletes yast2-config-bootloader. (#15135)
- 2.5.13

-------------------------------------------------------------------
Fri Mar 15 12:01:57 CET 2002 - dmeszar@suse.cz

- fixed #14935 (can't close with WM)

-------------------------------------------------------------------
Mon Mar  4 12:12:49 CET 2002 - dmeszar@suse.cz

- fixed bug #14100 (main dialog not hiden when exiting)
- screenshot mode implemented

-------------------------------------------------------------------
Mon Feb 18 19:29:06 CET 2002 - dmeszar@suse.cz

- fixed bug #13505 (incomplete label "Uninstall boot loader from"->
  device name is missing)
- fixed bug #13524 (broken writing of special lilo options
  (like change-rules, disk, map-drive...)

-------------------------------------------------------------------
Mon Feb 11 15:19:24 CET 2002 - dmeszar@suse.cz

- fixed restoring original settings from installation

-------------------------------------------------------------------
Tue Feb  5 13:24:57 CET 2002 - dmeszar@suse.cz

- implemented section order changing

-------------------------------------------------------------------
Mon Jan 28 17:04:55 CET 2002 - dmeszar@suse.cz

- don't read 'user_settings'

-------------------------------------------------------------------
Wed Jan 23 17:44:13 CET 2002 - dmeszar@suse.cz

- fixed rpm dependencied

-------------------------------------------------------------------
Fri Jan 11 19:38:30 CET 2002 - dmeszar@suse.cz

- fixed original lilo.conf restoring

-------------------------------------------------------------------
Sat Dec 22 18:45:31 CET 2001 - dmeszar@suse.cz

- autoinstallation adaptation
- installed linux's scanner
- 3rd param for 'select', fixed specfile

-------------------------------------------------------------------
Fri Nov  9 13:21:52 CET 2001 - dmeszar@suse.cz

- major ui changes- new startup dialog, sequence changed
- addaptation for installation

-------------------------------------------------------------------
Thu Sep 20 19:08:32 CEST 2001 - dmeszar@suse.cz

- module icon changed to 'boot.png' ;)

-------------------------------------------------------------------
Tue Sep 18 15:36:00 CEST 2001 - dmeszar@suse.cz

- module icon changed to 'lilo.png' (#10656)

-------------------------------------------------------------------
Mon Sep 17 14:01:01 CEST 2001 - dmeszar@suse.cz

- bug #10661 fixed (lilo configuration written without change !!)
- bug #10667 fixed (No section is marked as default, if there is the
    keyword 'default' missing in the lilo.conf.)

-------------------------------------------------------------------
Thu Sep 13 16:51:28 CEST 2001 - kendy@suse.cz

- Write the lilo.conf first and then run lilo (not in the reverse
  order...)
- Some unused code removed, lilo_write.ycp is not distributed.

-------------------------------------------------------------------
Mon Sep 10 14:47:28 CEST 2001 - dmeszar@suse.cz

- use Arch:: instead of user_settings

-------------------------------------------------------------------
Tue Sep  4 15:02:23 CEST 2001 - dmeszar@suse.cz

- fix #10062
- fixed the qt-IntField update bug (after creation of
  dialog the intfield doesn't show its actual value
  but shows 0 under qt)

-------------------------------------------------------------------
Fri Aug 31 13:49:03 CEST 2001 - dmeszar@suse.cz

- use 'Add other section' radio button instead of 'add windows/os2 section'
  for sparcs
- removed debug logging

-------------------------------------------------------------------
Mon Aug 27 12:54:32 CEST 2001 - dmeszar@suse.cz

- removed 'uninstall silo', 'install to boot/root' for sparcs
- sparc: if kernel image's path is /'kernel', add '/boot' as prefix
  when checking the kernel existence and description

-------------------------------------------------------------------
Mon Aug 20 16:58:35 CEST 2001 - dmeszar@suse.cz

- fixed section label displaying in summary table ("section label" - > section label)

-------------------------------------------------------------------
Mon Aug 13 17:14:39 CEST 2001 - dmeszar@suse.cz

- fixed description for other sections in summary table

-------------------------------------------------------------------
Wed Aug  8 15:09:04 CEST 2001 - dmeszar@suse.cz

- correct handling od '\' '"' chars when reading ui input fields
- fixed 'other' section removing
- section quota set to 16

-------------------------------------------------------------------
Tue Jul 31 19:07:59 CEST 2001 - dmeszar@suse.cz

- uninstall ability implemnted
- section removing fixed
- don't show 'image' option in options list of image/other section
- help text for options stripped to minimal acceptable extent
- options dialog layout changes
- option editing dialog added

-------------------------------------------------------------------
Mon Jul 30 16:49:14 CEST 2001 - dmeszar@suse.cz

- save confirm dialog added

-------------------------------------------------------------------
Thu Jul 26 18:59:25 CEST 2001 - dmeszar@suse.cz

- proof-read texts, platform dependent code added

-------------------------------------------------------------------
Thu Mar 22 09:27:24 CET 2001 - dmeszar@suse.cz

- initial version<|MERGE_RESOLUTION|>--- conflicted
+++ resolved
@@ -1,10 +1,11 @@
 -------------------------------------------------------------------
-<<<<<<< HEAD
-Mon Dec 19 12:40:33 UTC 2016 - jreidinger@suse.com
+Wed Mar  1 17:42:18 UTC 2017 - jreidinger@suse.com
 
 - provide more helpful error message when invalid arguments for
   serial console are provided (bsc#1012383)
-=======
+- 3.2.17
+
+-------------------------------------------------------------------
 Wed Mar  1 16:42:18 UTC 2017 - jreidinger@suse.com
 
 - propose for xen hypervisor vga parameter if framebuffer is used
@@ -31,7 +32,6 @@
 
 - do not try to write legacy_boot flag for msdos partition table
   in more disks scenario when there is also GPT disk (bsc#1017776)
->>>>>>> 7093dcd6
 - 3.2.13
 
 -------------------------------------------------------------------

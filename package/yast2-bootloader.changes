-------------------------------------------------------------------
<<<<<<< HEAD
=======
Wed May 30 06:04:06 UTC 2018 - jreidinger@suse.com

- Fix detection of GPT disk to properly set pmbr flag (bsc#1093887)
- 4.0.35

-------------------------------------------------------------------
>>>>>>> e1278b53
Thu May 17 12:34:52 UTC 2018 - jreidinger@suse.com

- Extend fix for BIOS RAIDs to work with more complex setup when
  system contain also physical partitions (bsc#1092417)
- 4.0.34

-------------------------------------------------------------------
Mon May 14 07:29:05 UTC 2018 - jreidinger@suse.com

- Propose fips boot parameter if it is used for installation
  on s390 (bsc#1043029)
- 4.0.33

-------------------------------------------------------------------
Thu May 10 06:29:10 UTC 2018 - jreidinger@suse.com

- Fix installation on BIOS Raid like Intel RSTe (bsc#1091283)
- 4.0.32

-------------------------------------------------------------------
Tue May  8 14:02:52 UTC 2018 - knut.anderssen@suse.com

- Use "none" bootloader when the boot filesystem is nfs
  (bsc#1090752).
- 4.0.31

-------------------------------------------------------------------
Tue May  8 07:29:07 UTC 2018 - jreidinger@suse.com

- Make unit tests architecture agnostic (related to bsc#1091284).
- 4.0.30

-------------------------------------------------------------------
Fri May  4 12:43:44 UTC 2018 - jreidinger@suse.com

- Inform user when an unsupported bootloader is defined in the
  AutoYaST profile, display the valid values (bsc#1091284)
- 4.0.29

-------------------------------------------------------------------
Wed May  2 10:35:56 UTC 2018 - jreidinger@suse.com

- Fix test failure on s390 (no functionality change)(bsc#1091631)
- 4.0.28

-------------------------------------------------------------------
Tue Apr 24 14:36:12 UTC 2018 - jreidinger@suse.com

- Do not crash when clicking on booting during upgrade
  (bsc#1070233)
- 4.0.27

-------------------------------------------------------------------
Tue Apr 24 12:44:12 UTC 2018 - jreidinger@suse.com

- Propose net.ifnames boot parameter if it is used for installation
  on s390 (bsc#1086665)
- 4.0.26

-------------------------------------------------------------------
Tue Apr 24 08:30:10 UTC 2018 - jreidinger@suse.com

- Show understandable popup when grub2 terminal option contain
  complex string that is not yet supported (bsc#1053559)
- 4.0.25

-------------------------------------------------------------------
Wed Mar 21 11:33:54 UTC 2018 - mfilka@suse.com

- bnc#1083938
  - missing translation
- 4.0.24

-------------------------------------------------------------------
Tue Mar 20 12:32:44 UTC 2018 - jlopez@suse.com

- Fix tests to not create zero size partitions
  (part of bsc#1083887).
- 4.0.23

-------------------------------------------------------------------
Wed Mar 14 13:54:06 UTC 2018 - jreidinger@suse.com

- fix detection of kernel name for alternative raid names (it
  ensures that fix for bsc#944041 works)
- 4.0.22

-------------------------------------------------------------------
Mon Mar 12 14:43:36 UTC 2018 - jreidinger@suse.com

- Respect if custom boot is logical volume and display it
  correctly (bsc#1084815)
- 4.0.21

-------------------------------------------------------------------
Wed Mar  7 13:49:53 UTC 2018 - jreidinger@suse.com

- do not repropose configuration in autoyast confirm mode
  (bsc#1081967)
- fix setting pmbr flag in autoyast (bsc#1081967)
- 4.0.20

-------------------------------------------------------------------
Fri Feb 23 12:15:11 UTC 2018 - igonzalezsosa@suse.com

- Remove calls to the old yast2-storage layer (bsc#1071978)
- 4.0.19

-------------------------------------------------------------------
Thu Feb 15 14:25:47 UTC 2018 - jreidinger@suse.com

- fix nil exception for device with filesystem that is not mounted
  (bsc#1081018)
- 4.0.18

-------------------------------------------------------------------
Mon Feb 12 15:14:28 UTC 2018 - jreidinger@suse.com

- Detect properly that unknown device is used in bootloader
  configuration (bsc#1078713)
- 4.0.17

-------------------------------------------------------------------
Fri Feb  9 13:39:03 UTC 2018 - jlopez@suse.com

- Adapt to new MountPoint API (part of fate#318196).
- 4.0.16

-------------------------------------------------------------------
Tue Feb  6 14:48:12 UTC 2018 - jreidinger@suse.com

- Fix activating partition by UUID or label (bsc#1077427,
  bsc#1076424)
- 4.0.15

-------------------------------------------------------------------
Tue Jan 30 11:22:10 UTC 2018 - jreidinger@suse.com

- fix crash when clicking link in proposal (bsc#1078227)
- 4.0.14

-------------------------------------------------------------------
Tue Jan 16 16:51:54 UTC 2018 - jreidinger@suse.com

- fix crash for getting partition to activate when stage1 device
  is disk (bsc#1076121)
- 4.0.13

-------------------------------------------------------------------
Fri Jan 12 09:45:24 UTC 2018 - jsrain@suse.cz

- fix typo in function name (bsc#1075725)
- 4.0.12

-------------------------------------------------------------------
Tue Jan  9 07:25:09 UTC 2018 - ancor@suse.com

- Rely on the new Y2Storage::Devicegraph#find_by_any_name when
  matching udev names to their corresponding kernel device names
  (bsc#1073254).
- 4.0.11

-------------------------------------------------------------------
Wed Jan  3 12:20:05 UTC 2018 - jreidinger@suse.com

- Legacy (non-EFI) x86: Fixed multi-device booting problems
  (mostly RAID, also LVM and multipath). Now the boot loader is
  written to ALL physical devices that host the boot partition
  (or the MBR). Before, only one of them was picked and the BIOS
  could pick a different one to boot from. (bsc#1072908)
- Related UI change: "Boot Loader Location" has been simplified. We
  kept the option "Boot from Master Boot Record", but the remaining
  three options, for booting from the Boot, Root, or
  Extended partitions, have been unified to a single option
  "Boot from Partition".
- 4.0.10

-------------------------------------------------------------------
Mon Dec 11 12:41:21 UTC 2017 - jreidinger@suse.com

- fix invalidation of cache causing crash (bsc#1071931)
- 4.0.9

-------------------------------------------------------------------
Tue Dec  5 12:41:16 UTC 2017 - jreidinger@suse.com

- improve detection of md raids devices (bsc#1063957)
- 4.0.8

-------------------------------------------------------------------
Wed Nov 29 07:55:19 UTC 2017 - jreidinger@suse.com

- Prevent crash when doing backup of boot sector (bsc#1067131)
- 4.0.7

-------------------------------------------------------------------
Tue Nov 28 10:22:57 UTC 2017 - jreidinger@suse.com

- Do not propose boot from partition for md raids (bsc#1063957)
- 4.0.6

-------------------------------------------------------------------
Tue Nov 21 13:14:50 UTC 2017 - gsouza@suse.com

- use correct function to detect devices (bsc#1059757)
- improve dialog to add devices in bootloader order (bsc#1060172)
- 4.0.5

-------------------------------------------------------------------
Tue Nov  7 10:25:47 UTC 2017 - jreidinger@suse.com

- merge SLE12 SP3 fixes:
- Fix detection of upgrade of grub2 (bsc#1059603)
- Fallback to default when default section does not exists. It can
  happen during upgrade, when sections are renamed.(bsc#1059603)
- Find correct mbr device to  install grub (bsc#1039712,
  bsc#1052006)
- 4.0.4

-------------------------------------------------------------------
Fri Nov  3 10:09:39 CET 2017 - schubi@suse.de

- AutoYaST: Do not export stage1 settings anymore (boot_boot,
  boot_custom,...) (bnc#1063975)
- 4.0.3

-------------------------------------------------------------------
Fri Sep 15 11:54:25 UTC 2017 - jreidinger@suse.com

- Use always kernel name for underlaying devices detection
  (caused by fix for bsc#1057604)
- 4.0.2

-------------------------------------------------------------------
Thu Sep 14 09:14:41 UTC 2017 - jreidinger@suse.com

- fix regression to udev mapping introduced by new storage-ng
  (bsc#1057604)
- 4.0.1

-------------------------------------------------------------------
Fri Sep  8 14:48:33 UTC 2017 - jreidinger@suse.com

- make disk order dialog wider to improve readability (bsc#1055647)
- 4.0.0

-------------------------------------------------------------------
Mon Sep  4 11:44:34 UTC 2017 - jreidinger@suse.com

- Do not propose to stage1 to be installed to encrypted partition
  (bsc#1056862)
- 3.3.3

-------------------------------------------------------------------
Thu Aug 14 11:28:13 UTC 2017 - gsouza@suse.com

- Allow installation of system without grub if it will not be 
  used (bsc#1014167)
- 3.3.2

-------------------------------------------------------------------
Fri Aug 11 14:14:33 UTC 2017 - snwint@suse.com

- merge storage-ng branch to master
- note: all changes below with this date belong to the merge
- 3.3.1

-------------------------------------------------------------------
Fri Aug 11 14:14:33 UTC 2017 - snwint@suse.de

- not everything is a disk, use libstorage's partitionable instead

-------------------------------------------------------------------
Fri Aug 11 14:14:33 UTC 2017 - ancor@suse.com

- storage-ng: adapted calls to temporary y2storage_* methods, since
  they were finally removed from Y2Storage::StorageManager.

-------------------------------------------------------------------
Fri Aug 11 14:14:33 UTC 2017 - jlopez@suse.com

- storage-ng: adapt detection of PReP partition

-------------------------------------------------------------------
Fri Aug 11 14:14:33 UTC 2017 - shundhammer@suse.de

- Merged master to storage-ng branch

-------------------------------------------------------------------
Fri Aug 11 14:14:33 UTC 2017 - igonzalezsosa@suse.com

- Adapt the module to use the new storage-ng during system cloning
  (bsc#1047245)

-------------------------------------------------------------------
Fri Aug 11 14:14:33 UTC 2017 - jreidinger@suse.com

- storage-ng:
- implement detection of encrypted boot

-------------------------------------------------------------------
Fri Aug 11 14:14:33 UTC 2017 - jreidinger@suse.com

- storage-ng: use new wrapper API

-------------------------------------------------------------------
Fri Aug 11 14:14:33 UTC 2017 - jreidinger@suse.com

- storage-ng: fixed proposal to not try to install to LVM
  partition

-------------------------------------------------------------------
Fri Aug 11 14:14:33 UTC 2017 - snwint@suse.de

- storage-ng: avoid call to old libstorage

-------------------------------------------------------------------
Fri Aug 11 14:14:33 UTC 2017 - ancor@suse.com

- storage-ng: fixed proposal to work with LVM and encrypted LVM

-------------------------------------------------------------------
Fri Aug 11 14:14:33 UTC 2017 - ancor@suse.com

- storage-ng: simplify code by using a new query function in
  yast2-storage-ng (#with_name_or_partition)

-------------------------------------------------------------------
Fri Aug 11 14:14:33 UTC 2017 - ancor@suse.com

- storage-ng: fixed minimal legacy proposal to work with GPT

-------------------------------------------------------------------
Fri Aug 11 14:14:33 UTC 2017 - ancor@suse.com

- storage-ng: fixed minimal EFI proposal
- storage-ng: made minimal legacy proposal work

-------------------------------------------------------------------
Fri Aug 11 14:14:33 UTC 2017 - aschnell@suse.com

- make simple EFI proposal work with storage-ng

-------------------------------------------------------------------
Fri Aug 11 14:14:33 UTC 2017 - aschnell@suse.com

- storage-ng: removed dependency from (old) yast2-storage, even
  if it breaks some functionality.

-------------------------------------------------------------------
Fri Jun 23 09:14:05 CEST 2017 - schubi@suse.de

- AutoYaST configuration: Set StorageDevices flag disks_valid
  to true. So libstorage can scan valid disks and "/" partition
  can be found. (bnc#1046738, bnc#1043132)
- 3.3.0

-------------------------------------------------------------------
Wed Jun 14 14:54:38 UTC 2017 - jreidinger@suse.com

- Use udev device for prep partition if it is available
  (bsc#1041692)
- 3.2.22

-------------------------------------------------------------------
Mon Jun 12 11:00:48 UTC 2017 - jreidinger@suse.com

- Do not crash if all devices have defined bios_id, but none is
  the first one (bsc#1043759)
- 3.2.21

-------------------------------------------------------------------
Tue May 30 07:37:01 UTC 2017 - jreidinger@suse.com
- Repropose bootloader configuration when storage proposal is
  modified (bsc#1035746)
- 3.2.20

-------------------------------------------------------------------
Thu Apr 13 13:34:12 UTC 2017 - jreidinger@suse.com

- Add possibility to use trusted boot for EFI (FATE#315831)
- 3.2.19

-------------------------------------------------------------------
Fri Mar 24 14:17:00 UTC 2017 - jreidinger@suse.com

- Report user friendly message when no root partition is detected
  instead of internal error. (bsc#1029293)
- 3.2.18

-------------------------------------------------------------------
Wed Mar  1 17:42:18 UTC 2017 - jreidinger@suse.com

- provide more helpful error message when invalid arguments for
  serial console are provided (bsc#1012383)
- 3.2.17

-------------------------------------------------------------------
Wed Mar  1 16:42:18 UTC 2017 - jreidinger@suse.com

- propose for xen hypervisor vga parameter if framebuffer is used
  ( should fix issue with text only environment when fbdev driver
  is used )
  (FATE#322200)
- 3.2.16

-------------------------------------------------------------------
Wed Jan 25 12:57:38 UTC 2017 - mvidner@suse.com

- Implement simple_mode -> label_proposal (FATE#322328)
- 3.2.15

-------------------------------------------------------------------
Fri Jan  6 13:22:36 UTC 2017 - jreidinger@suse.com

- do not crash when switching from no bootloader to grub2 when
  grub2 package is not installed (bsc#1018280)
- 3.2.14

-------------------------------------------------------------------
Tue Jan  3 09:36:01 UTC 2017 - jreidinger@suse.com

- do not try to write legacy_boot flag for msdos partition table
  in more disks scenario when there is also GPT disk (bsc#1017776)
- 3.2.13

-------------------------------------------------------------------
Mon Dec  5 13:58:33 UTC 2016 - jreidinger@suse.com

- stop failing with new cfa ( caused by deleting nil, change
  in cfa needed for bsc#983486 )
- 3.2.12

-------------------------------------------------------------------
Wed Nov 30 08:36:28 UTC 2016 - jreidinger@suse.com

- Recommends syslinux as it is often used by generic_mbr, but it
  is not hard requirement (bsc#1004229)
- 3.2.11

-------------------------------------------------------------------
Tue Nov 22 18:38:42 UTC 2016 - jreidinger@suse.com

- Do not crash in bootloader when default mount by is set to label
  (bsc#1009493)
- 3.2.10

-------------------------------------------------------------------
Tue Nov 22 13:41:42 UTC 2016 - jreidinger@suse.com

- use proper sources when doing kexec (bsc#981434)
- 3.2.9

-------------------------------------------------------------------
Wed Nov 16 14:19:14 UTC 2016 - jreidinger@suse.com

- when protecting modification of kernel parameters by password,
  add also rd.shell=0 parameter to avoid getting into initrd shell
  (bsc#1009220)
- 3.2.8

-------------------------------------------------------------------
Mon Nov 14 14:21:16 UTC 2016 - lslezak@suse.cz

- Revert the package deselection check (from 3.2.3), there is
  a new generic solution in yast2-packager-3.2.6 for all YaST
  modules (bsc#885496)
- 3.2.7

-------------------------------------------------------------------
Wed Nov  2 14:14:21 UTC 2016 - jreidinger@suse.com

- set pmbr flag only on GPT disks (bsc#1008092)
- 3.2.6

-------------------------------------------------------------------
Tue Nov  1 11:49:05 UTC 2016 - jreidinger@suse.com

- Use the system-wide locale (/etc/sysconfig/language:RC_LANG) when
  generating the GRUB2 menu (bsc#998152)
- 3.2.5

-------------------------------------------------------------------
Thu Oct 13 12:26:53 UTC 2016 - jreidinger@suse.com

- Do not require syslinux on target system during installation
  (bsc#1004229)
- fix installation on dm raids to not use mapper device and instead
  use underlaying device (bsc#1004921)
- 3.2.4

-------------------------------------------------------------------
Fri Oct  7 12:46:18 UTC 2016 - jreidinger@suse.com

- Warn user if the packages needed for booting are deselected
  (bsc#885496)
- 3.2.3

-------------------------------------------------------------------
Thu Oct  6 08:24:51 UTC 2016 - jreidinger@suse.com

- allow user to repropose configuration if unknown udev link found
  (bnc#931291)
- 3.2.2

-------------------------------------------------------------------
Tue Oct  4 12:51:04 UTC 2016 - ancor@suse.com

- Do not crash when the user tries to enable serial console with
  blank arguments (bsc#1000629)
- 3.2.1

-------------------------------------------------------------------
Fri Sep 30 15:25:29 UTC 2016 - jreidinger@suse.com

- show popup when unsupported bootloader used on system, allowing
  user to exit yast2-bootloader or propose supported bootloader
  there (bnc#923458)
- Version bumped to 3.2.X to ease coordination of Tumbleweed,
  Leap 42.2 and SLE-12-SP2 development.
- 3.2.0

-------------------------------------------------------------------
Tue Aug 30 13:31:14 UTC 2016 - jreidinger@suse.com

- import properly device map in autoyast profile (found during
  debugging bnc#995627)
- log device map entries before written them, to allow easier
  debugging of augeas lenses failure (bnc#995627)
- 3.1.203

-------------------------------------------------------------------
Tue Aug 30 08:42:25 UTC 2016 - jreidinger@suse.com

- fix crash when activating partition on md raid (bnc#995627)
- 3.1.202

-------------------------------------------------------------------
Fri Aug 26 09:25:49 UTC 2016 - jsrain@suse.cz

- warn user if enabling TPM when not available (bsc#994556)
- 3.1.201

-------------------------------------------------------------------
Tue Aug 23 14:20:15 UTC 2016 - jreidinger@suse.com

- fix proposing generic mbr if proposed to boot from MBR
  ( found during debugging bnc#994348 )
- 3.1.200

-------------------------------------------------------------------
Mon Jul 18 14:56:27 UTC 2016 - jreidinger@suse.com

- do not fail tests when run in environment connected by serial
  console (bnc#989405)
- 3.1.199

-------------------------------------------------------------------
Wed Jul 13 08:49:50 UTC 2016 - jreidinger@suse.com

- fix writing default boot entry when it is located in grub2
  submenu (bnc#986005)
- 3.1.198

-------------------------------------------------------------------
Mon Jul 11 12:18:29 UTC 2016 - jreidinger@suse.com

- do not crash after configuration in autoyast bootloader section
  without previous cloning (bnc#985007)
- 3.1.197

-------------------------------------------------------------------
Thu Jul  7 07:51:12 UTC 2016 - jreidinger@suse.com

- set by default SECURE_BOOT to false on architectures that do not
  support it to avoid call of shim there (bnc#984895)
- 3.1.196

-------------------------------------------------------------------
Fri Jul  1 15:10:53 UTC 2016 - jreidinger@suse.com

- Optimize code for quicker run (bnc#986649)
- 3.1.195

-------------------------------------------------------------------
Wed Jun 15 12:42:08 UTC 2016 - jreidinger@suse.com

- do not activate partition on gpt disks on ppc (bnc#983194)
- 3.1.194

-------------------------------------------------------------------
Mon Jun 13 13:36:51 UTC 2016 - jreidinger@suse.com

- fix unknown method extended_partition (bnc#983062)
- 3.1.193

-------------------------------------------------------------------
Wed Jun  1 13:31:57 UTC 2016 - igonzalezsosa@suse.com

- Drop yast2-bootloader-devel-doc package (fate#320356)
- 3.1.192

-------------------------------------------------------------------
Mon May 30 08:23:24 UTC 2016 - jreidinger@suse.com

- fix unknown method error ( caused by fix for bnc#980529)
- 3.1.191

-------------------------------------------------------------------
Fri May 27 12:13:54 UTC 2016 - jreidinger@suse.com

- use proper device to setup pmbr for grub2efi (bnc#981997)
- 3.1.190

-------------------------------------------------------------------
Wed May 25 11:59:53 UTC 2016 - jreidinger@suse.com

- do not try to install grub2 on lvm on partition-less disk
  (bnc#980529)
- 3.1.189

-------------------------------------------------------------------
Tue May 24 09:00:13 UTC 2016 - jreidinger@suse.com

- run mkinitrd at the end of installation to ensure proper initrd
  even for image based installation or live install
  (bnc#977656,bnc#979719)
- 3.1.188

-------------------------------------------------------------------
Tue May 17 07:42:46 UTC 2016 - jreidinger@suse.com

- do not skip grub2 install during installation on s390
  (bnc#980250)
- 3.1.187

-------------------------------------------------------------------
Mon May 16 12:21:09 UTC 2016 - jreidinger@suse.com

- Fix storing default boot section (bnc#978366)
- Fix showing default boot section name with spaces inside
  (found during testing fix for bnc#978366)
- 3.1.186

-------------------------------------------------------------------
Mon May 16 11:41:05 UTC 2016 - jreidinger@suse.com

- do not install grub2 with --no-nvram on non-EFI systems
  (bnc#980108)
- 3.1.185

-------------------------------------------------------------------
Mon May 16 09:36:28 UTC 2016 - mvidner@suse.com

- Reintroduce Trusted Boot (FATE#316553).
- 3.1.184

-------------------------------------------------------------------
Thu May 12 15:46:49 CEST 2016 - snwint@suse.de

- fix grub2 settings for lvm encrypted boot partition (bsc#976315)
- 3.1.183

-------------------------------------------------------------------
Wed May 11 11:03:09 UTC 2016 - jreidinger@suse.com

- do not crash when stage1 is set to extended partition (thanks to
  mvidner for catch, also fix bnc#978284)
- 3.1.182

-------------------------------------------------------------------
Tue May 10 15:10:43 UTC 2016 - jreidinger@suse.com

- do not crash with uninitialized variable 'extended' (bnc#978284)
- 3.1.181

-------------------------------------------------------------------
Mon May  9 09:28:55 UTC 2016 - agraf@suse.com

- Disable secure boot on AArch64 (bsc#978157)
- Generate grub2 as removable on non-nvram efi systems (bsc#978593)
- 3.1.180

-------------------------------------------------------------------
Mon May  2 10:24:17 CEST 2016 - schubi@suse.de

- Fixed nil in custom_devices. Compact! is returning nil if no
  changes were made.
  Removed empty reject, because it is not needed anymore.
  (bnc#977945)
- 3.1.179

-------------------------------------------------------------------
Wed Apr 27 10:43:14 CEST 2016 - schubi@suse.de

- Adapted new version of bootloader to the AutoYaST configuration
  module.
  (related to FATE#317701)
- 3.1.178

-------------------------------------------------------------------
Tue Apr 26 10:27:20 CEST 2016 - schubi@suse.de

- Added requirement in proposal. (bnc#977004)
- 3.1.177

-------------------------------------------------------------------
Fri Apr 22 08:55:08 UTC 2016 - jreidinger@suse.com

- smarter prep partition proposal (bnc#970152)
- fix exception when grub.cfg is not yet generated (bnc#976534)
- 3.1.176

-------------------------------------------------------------------
Wed Apr 20 15:18:46 UTC 2016 - jreidinger@suse.com

- fix installing grub2 to underlaying devices (bnc#976315)
- 3.1.175

-------------------------------------------------------------------
Tue Apr 19 09:01:33 UTC 2016 - jreidinger@suse.com

- Improve misleading label for GRUB2 password (bnc#952633)
- 3.1.174

-------------------------------------------------------------------
Mon Apr 18 13:20:34 UTC 2016 - jreidinger@suse.com

- fix regression in installation on md raid
  (related to FATE#317701 found by openqa)
- 3.1.173

-------------------------------------------------------------------
Mon Apr 18 06:53:06 UTC 2016 - jreidinger@suse.com

- fix regression in serial console handling and cover it with
  automatic tests
  (bnc#870514 appears again)
- 3.1.172

-------------------------------------------------------------------
Thu Apr 14 15:52:10 UTC 2016 - igonzalezsosa@suse.com

- Fix error when showing order of hard disks (bsc#975514)
- 3.1.171

-------------------------------------------------------------------
Thu Apr 14 12:21:20 CEST 2016 - schubi@suse.de

- Fix: Taking modulename "Bootloader" instead of class.
  (related to FATE#317701)
- 3.1.170

-------------------------------------------------------------------
Wed Apr 13 14:14:14 UTC 2016 - jreidinger@suse.com

- Clean pending TODOs and implement bootloader API calls with new
  architecture (related to FATE#317701)
- 3.1.169

-------------------------------------------------------------------
Wed Apr 13 13:14:30 UTC 2016 - jreidinger@suse.com

- Drop preparing storage data for perl-Bootloader as it is no
  longer needed (related to FATE#317701)
- 3.1.168

-------------------------------------------------------------------
Wed Apr 13 11:14:11 UTC 2016 - jreidinger@suse.com

- Fix import of integer timeout and export of terminal symbol
  (found during testing of FATE#317701)
- 3.1.167

-------------------------------------------------------------------
Tue Apr 12 13:29:54 UTC 2016 - jreidinger@suse.com

- do not propose nor running grub2-install on bare metal POWER
  (bnc#970582)
- do not use perl-Bootloader in yast2-bootloader (FATE#317701)
- 3.1.166

-------------------------------------------------------------------
Fri Mar 23 18:09:10 UTC 2016 - dvaleev@suse.com

- Set gfxterm to console on POWER
  (bsc#911682)
- 3.1.165

-------------------------------------------------------------------
Fri Mar 11 15:22:10 UTC 2016 - dvaleev@suse.com

- include quiet in default kernel boot parameters for POWER
  (bsc#965347)
- 3.1.164

-------------------------------------------------------------------
Thu Feb 25 19:27:10 UTC 2016 - dmueller@suse.com

- include quiet in default kernel boot parameters for aarch64
- 3.1.163

-------------------------------------------------------------------
Fri Nov 27 14:46:57 CET 2015 - snwint@suse.de

- updated boot doc for prep partitions
- 3.1.162

-------------------------------------------------------------------
Fri Nov 20 07:19:26 UTC 2015 - igonzalezsosa@suse.com

- Fix AutoYaST schema to allow specification of 'vgamode',
  'xen_kernel_append' and 'failsafe_disabled' in globals section
  (bsc#954412)

-------------------------------------------------------------------
Wed Nov 18 12:10:10 UTC 2015 - mvidner@suse.com

- Fix validation of AutoYaST profiles (bsc#954412)

-------------------------------------------------------------------
Tue Nov 17 13:59:40 CET 2015 - shundhammer@suse.de

- Fixed crash in bootloader proposal if previous installation was
  on software RAID (bsc#955216)
- 3.1.161

-------------------------------------------------------------------
Wed Nov 11 11:36:29 UTC 2015 - jreidinger@suse.com

- Do not show raid0 warning for /boot on s390 and ppc architectures
  (bnc#952823)
- 3.1.160

-------------------------------------------------------------------
Fri Oct 23 13:16:59 UTC 2015 - jreidinger@suse.com

- respect original grub2 configuration when upgrade from grub2
  to grub2 (bnc#951731)
- 3.1.159

-------------------------------------------------------------------
Mon Oct 19 16:10:34 UTC 2015 - jreidinger@suse.com

- do not modify bootloader configuration during offline upgrade
  from grub2 to grub2 (bnc#950695,bnc#950162)
- 3.1.158

-------------------------------------------------------------------
Fri Oct 16 14:27:17 CEST 2015 - schubi@suse.de

- Set StorageDevices flag disks_valid to true while cloning system
  in AutoYaST. (bnc#950105)
- 3.1.157

-------------------------------------------------------------------
Thu Oct  1 12:21:31 UTC 2015 - jreidinger@suse.com

- Fix proposing stage1 location in autoyast (bnc#948258)
- 3.1.156

-------------------------------------------------------------------
Tue Sep 29 10:28:42 UTC 2015 - jreidinger@suse.com

- fix device map handling if there's no 'hd0' entry in it
  (bsc#947730) by snwint
- 3.1.155

-------------------------------------------------------------------
Mon Sep 28 15:41:45 CEST 2015 - schubi@suse.de

- Including a needed file. This is an additional fix for
  bnc#930341.
- 3.1.154

-------------------------------------------------------------------
Fri Sep 25 15:22:17 UTC 2015 - jreidinger@suse.com

- fix booting on ppc with /boot on software raid (bnc#940542)
- 3.1.153

-------------------------------------------------------------------
Thu Sep 24 08:53:00 UTC 2015 - jreidinger@suse.com

- fix one click proposal change to behave reasonable
- add warnings for missing generic_mbr or activate when really
  missing (bnc#930341)
- 3.1.152

-------------------------------------------------------------------
Wed Sep 16 08:12:28 UTC 2015 - jreidinger@suse.com

- support custom names for raids (bnc#944041)
- 3.1.151

-------------------------------------------------------------------
Tue Sep 15 12:05:28 UTC 2015 - jreidinger@suse.com

- make default distributor value empty to use default one in grub2
  (bnc#942519)
- remove distributor entry from ui. Support only changes in text
  file
- 3.1.150

-------------------------------------------------------------------
Tue Sep 15 12:04:28 UTC 2015 - jreidinger@suse.com

- fix typo when invalid architecture is used (bnc#945764)
- Do not propose bootloader stage1 location for grub2 on EFI
  (bnc#945764)
- 3.1.149

-------------------------------------------------------------------
Fri Sep 11 16:46:11 UTC 2015 - ancor@suse.com

- Empty kernel command lines are now properly written (bnc#945479)
- 3.1.148

-------------------------------------------------------------------
Thu Sep 10 14:45:51 CEST 2015 - schubi@suse.de

- AutoYaST configuration: Initialize libstorage and do not regard
  the installed system.
  (bnc#942360)
- 3.1.147

-------------------------------------------------------------------
Fri Sep  4 15:17:27 CEST 2015 - snwint@suse.de

- ensure device map has really been proposed (bsc#943749)
- when we switch to custom boot, turn off the other boot locations
  (bsc#943749)
- 3.1.146

-------------------------------------------------------------------
Thu Aug 27 13:21:25 UTC 2015 - jreidinger@suse.com

- use extended partition to boot even for non software raids
  (bnc#940765)
- for separate boot partition with btrfs prefer MBR bootloader
  location (bnc#940797)
- 3.1.145

-------------------------------------------------------------------
Tue Aug 25 07:31:56 UTC 2015 - igonzalezsosa@suse.com

- Add support for kernel parameter with multiple values
  (bsc#882082)
- 3.1.144

-------------------------------------------------------------------
Mon Aug 24 12:44:51 UTC 2015 - jreidinger@suse.com

- fix removing password protection (bnc#942867)
- 3.1.143

-------------------------------------------------------------------
Wed Aug 19 12:42:41 UTC 2015 - jreidinger@suse.com

- do not require parted on target system (bnc#937066)
- 3.1.142

-------------------------------------------------------------------
Mon Aug 17 07:44:21 UTC 2015 - jreidinger@suse.com

- avoid bootloader module stuck caused by parted prompt
  (bnc#941510)
- 3.1.141

-------------------------------------------------------------------
Fri Aug 14 15:17:16 CEST 2015 - snwint@suse.de

- as SCR hasn't been setup yet, use some trickery to read boot config (bsc #940486)
- 3.1.140

-------------------------------------------------------------------
Wed Aug  5 11:37:12 UTC 2015 - jsrain@suse.cz

- always run mkinitrd at the end of S/390 installation (bsc#933177)
- 3.1.139

-------------------------------------------------------------------
Thu Jul  9 08:54:10 UTC 2015 - jreidinger@suse.com

- fix crash when aborting during initial screen (bnc#910343)
- 3.1.138

-------------------------------------------------------------------
Tue Jul  7 12:20:21 UTC 2015 - jreidinger@suse.com

- skip MBR update on s390 (bnc#937015)
- 3.1.137

-------------------------------------------------------------------
Mon Jun 29 12:46:58 UTC 2015 - jreidinger@suse.com

- set only proper boot flags ("boot" for DOS partition table and
  legacy_boot for GPT partition table), otherwise it can confuse
  some firmware and cause booting problems (bnc#930903)
- 3.1.136

-------------------------------------------------------------------
Mon Jun 22 11:01:16 UTC 2015 - jreidinger@suse.com

- Let password protection be configurable between a restricted mode
  (cannot boot at all without password, default GRUB2 behavior)
  and an unrestricted mode (can boot but cannot edit entries, GRUB1
  behavior) (FATE#318574).
- 3.1.135

-------------------------------------------------------------------
Tue Jun 16 15:13:10 UTC 2015 - jreidinger@suse.com

- Stop adding 'Failsafe' entry to bootloader menu unless user
  manually add it (fate#317016)
- 3.1.134

-------------------------------------------------------------------
Wed Jun  3 14:42:59 UTC 2015 - jreidinger@suse.com

- do not crash in offline update in bootloader proposal(bnc#931021)
- 3.1.133

-------------------------------------------------------------------
Wed Jun  3 12:37:08 UTC 2015 - jreidinger@suse.com

- Fix cleaning of tmp file for init bootloader (bnc#926843)
- 3.1.132

-------------------------------------------------------------------
Wed Jun  3 11:44:23 UTC 2015 - jreidinger@suse.com

- Fix ignoring bootloader settings after changing them in proposal
  screen (bnc#925987)
- 3.1.131

-------------------------------------------------------------------
Tue Jun  2 12:40:05 UTC 2015 - jreidinger@suse.com

- Do not crash if system contain unpartitioned disk (bnc#930091)
- allow negative timeout to cancel automatic boot (bnc#812618)
- fix typo in help text (bnc#702664)
- 3.1.130

-------------------------------------------------------------------
Mon Jun  1 14:20:30 UTC 2015 - jreidinger@suse.com

- Don't crash when reconfiguring from grub1 to grub2 (bnc#923458)
- 3.1.129

-------------------------------------------------------------------
Wed May 20 13:35:23 CEST 2015 - dvaleev@suse.com

- Disable os-prober for Power boo#931653
- 3.1.128
-------------------------------------------------------------------
Tue Apr 14 14:50:43 CEST 2015 - schubi@suse.de

- While calling AutoYaST clone_system libStorage has to be set
  to "normal" mode in order to read mountpoints correctly.
- 3.1.127

-------------------------------------------------------------------
Thu Apr  9 13:15:02 UTC 2015 - jreidinger@suse.com

- fix abort when importing bootloader values in autoyast
  (bnc#914812)
- 3.1.126

-------------------------------------------------------------------
Wed Mar 25 08:15:01 UTC 2015 - schwab@suse.de

- Propose secure_boot by default only on x86, aarch64 is not ready yet
- 3.1.125

-------------------------------------------------------------------
Wed Feb 25 21:48:10 UTC 2015 - jreidinger@suse.com

- Fixed creation of a multipath device map
- 3.1.124

-------------------------------------------------------------------
Wed Feb 18 16:22:05 UTC 2015 - jreidinger@suse.com

- fix crash on ppc(bnc#917833)
- 3.1.123

-------------------------------------------------------------------
Tue Feb 17 13:24:26 UTC 2015 - jreidinger@suse.com

- reset flags before set new ones(bnc#848609)
- 3.1.122

-------------------------------------------------------------------
Mon Feb 16 13:57:27 UTC 2015 - jreidinger@suse.com

- ensure that there is only limited amount of disks in device map
  (bnc#917640)
- 3.1.121

-------------------------------------------------------------------
Thu Feb 12 12:45:50 UTC 2015 - jreidinger@suse.com

- fix redundancy boot proposal if there are more devices
  (bnc#917025)
- 3.1.120

-------------------------------------------------------------------
Tue Feb 10 15:24:53 UTC 2015 - ancor@suse.com

- Fixed detection for encrypted partitions (bnc#913540)
- 3.1.119

-------------------------------------------------------------------
Fri Feb  6 12:46:48 UTC 2015 - ancor@suse.com

- The unit tests are now compatible with RSpec 3 (bnc#916364)
- 3.1.118

-------------------------------------------------------------------
Wed Feb  4 13:56:13 UTC 2015 - jsrain@suse.cz

- initialize bootloader during update if proposed from scratch
  (bnc#899743)
- 3.1.117

-------------------------------------------------------------------
Tue Feb  3 15:08:09 UTC 2015 - schwab@suse.de

- Use ttyAMA instead of ttyS on aarch64
- 3.1.116

-------------------------------------------------------------------
Tue Jan 20 10:54:52 UTC 2015 - schwab@suse.de

- Use grub2-efi on aarch64
- 3.1.115

-------------------------------------------------------------------
Tue Jan 13 08:48:38 UTC 2015 - jreidinger@suse.com

- Do not crash with unsupported bootloader when resetting
  bootloader to repropose during update (bnc#912595)
- 3.1.113

-------------------------------------------------------------------
Thu Dec  4 09:47:42 UTC 2014 - jreidinger@suse.com

- remove X-KDE-Library from desktop file (bnc#899104)

-------------------------------------------------------------------
Tue Dec  2 14:52:29 UTC 2014 - jreidinger@suse.com

- fix crash when not using separate boot (found by openqa)
- 3.1.112

-------------------------------------------------------------------
Fri Nov 21 11:56:38 UTC 2014 - jsrain@suse.cz

- detect EFI directly from sysfs during live installation
  (bnc#829256)

-------------------------------------------------------------------
Tue Nov 18 12:12:59 UTC 2014 - jreidinger@suse.com

- run password encryption always locally to ensure that
  grub2-mkpasswd is there (bnc#900039)
- 3.1.111

-------------------------------------------------------------------
Tue Nov 11 08:43:27 UTC 2014 - jreidinger@suse.com

- properly align checkboxes and improve spacing (bnc#900023)
- 3.1.110

-------------------------------------------------------------------
Fri Oct 31 06:36:13 UTC 2014 - jreidinger@suse.com

- do not show useless widgets when user decided to not install
  bootloader (bnc#901060)
- 3.1.109

-------------------------------------------------------------------
Wed Oct 29 14:13:52 UTC 2014 - jreidinger@suse.com

- do not return /dev/null if cannot detect bootloader devices as it
  cause errors later

-------------------------------------------------------------------
Wed Oct 29 13:18:10 UTC 2014 - jreidinger@suse.com

- do not show warning if boot from extended partition (bnc#898023)
- 3.1.108

-------------------------------------------------------------------
Wed Oct 29 07:16:22 UTC 2014 - jreidinger@suse.com

- fix branding activation on live CD and also with kexec enabled
  (bnc#897847)
- 3.1.107

-------------------------------------------------------------------
Fri Oct 24 14:30:20 UTC 2014 - jreidinger@suse.com

- fix crash during installation if kernel parameter is not
  pre-proposed (bnc#902397)
- 3.1.106

-------------------------------------------------------------------
Wed Oct 15 11:50:20 UTC 2014 - jreidinger@suse.com

- improve usability of device map editor (bnc#900807)
- 3.1.105

-------------------------------------------------------------------
Wed Oct 15 09:43:11 UTC 2014 - jreidinger@suse.com

- ensure branding is used also during common install (bnc#901003)
- 3.1.104

-------------------------------------------------------------------
Wed Oct 15 08:54:35 UTC 2014 - jreidinger@suse.com

- fix missing widgets log entries(bnc#889169)
- 3.1.103

-------------------------------------------------------------------
Wed Oct 15 08:02:24 UTC 2014 - jreidinger@suse.com

- do not refer to info page of grub1 (bnc#878796)
- fixed an Internal Error when using password for grub2 with
  non-english locale (bnc#900358)
- 3.1.102

-------------------------------------------------------------------
Tue Oct  7 09:08:07 UTC 2014 - jreidinger@suse.com

- keep user selection for password (bnc#900026)
- fix build on ppc
- 3.1.101

-------------------------------------------------------------------
Tue Sep 30 09:30:52 UTC 2014 - jreidinger@suse.com

- use short product name to avoid truncated text on small
  resolution (bnc#873675)
- Avoid crash in clone_system on s390 (bnc#897399)
- propose missing attributes also during automatic upgrade which
  propose grub2 configuratin (bnc#897058)
- 3.1.100

-------------------------------------------------------------------
Tue Sep 30 09:15:52 UTC 2014 - jreidinger@suse.com

- move boot record backup functionality to own class to make code
  easier to understand and better tested
- 3.1.99

-------------------------------------------------------------------
Mon Sep 29 07:42:06 UTC 2014 - jreidinger@suse.com

- fix crash in lib_iface caused by typo (found by openQA and
  bnc#898878)
- fix crash when using tmpfs
- fix crash when device have explicit mount by device name
- 3.1.98

-------------------------------------------------------------------
Thu Sep 18 07:28:13 UTC 2014 - jreidinger@suse.com

- move udev mapping functionality to own class to make code easier
  to understand and better tested
- 3.1.97

-------------------------------------------------------------------
Wed Sep 17 07:42:12 UTC 2014 - jreidinger@suse.com

- pass vga mode if specified during installation
  (bnc#896300,bnc#891060)

-------------------------------------------------------------------
Mon Sep 15 14:18:20 UTC 2014 - jreidinger@suse.com

- Fix API to remove or add kernel parameter for bootloader
  (bnc#894603)

-------------------------------------------------------------------
Tue Sep  9 15:38:15 UTC 2014 - jreidinger@suse.com

- cleaning of section related code because we no longer support
  any bootloader which allows direct write of sections

-------------------------------------------------------------------
Mon Sep  8 14:03:36 UTC 2014 - jreidinger@suse.com

- switch build tool from autotools to rake
- 3.1.96

-------------------------------------------------------------------
Mon Sep  8 13:26:45 UTC 2014 - jreidinger@suse.com

- Drop remaining support for GRUB1 (fate#317700)
- 3.1.95

-------------------------------------------------------------------
Mon Sep  8 07:56:29 UTC 2014 - jreidinger@suse.com

- Avoid configuration where to MBR we want grub2 and also
  generic_mbr which can lead to unbootable configuration
  (bnc#893626)
- 3.1.94

-------------------------------------------------------------------
Thu Sep  4 12:04:09 UTC 2014 - mvidner@suse.com

- Use a more flexible rubygem requirement syntax (bnc#895069)
- 3.1.93

-------------------------------------------------------------------
Thu Sep  4 07:49:57 UTC 2014 - jreidinger@suse.com

- Do not overwrite bios_boot partition flag by boot flag leading
  to error in writing boot code (Bnc#894040)
- 3.1.92

-------------------------------------------------------------------
Wed Aug 27 07:53:45 UTC 2014 - jreidinger@suse.com

- do not reset secure boot to false at the end of installation in
  case of incapable device (bnc#892032)
- 3.1.91

-------------------------------------------------------------------
Tue Aug 26 11:37:17 UTC 2014 - jreidinger@suse.com

- fix partition activation on LVM (bnc#893449)
- fix activation device when md raid devices do not have
  recognizable bios id
- 3.1.90

-------------------------------------------------------------------
Fri Aug 15 12:27:58 CEST 2014 - snwint@suse.de

- remove nonsense check (bnc #768538)
- 3.1.89

-------------------------------------------------------------------
Fri Aug 15 10:15:49 UTC 2014 - jreidinger@suse.com

- read properly secure boot status when used from other modules
  like yast2-vm, so it adds new entry as secure boot (bnc#892032)
- 3.1.88

-------------------------------------------------------------------
Thu Aug 14 13:11:29 CEST 2014 - schubi@suse.de

- AutoYaST clone_system: Not using "next" in a ruby "reduce" call.
  (bnc#891079)
- 3.1.87

-------------------------------------------------------------------
Tue Aug 12 13:46:17 UTC 2014 - jreidinger@suse.com

- Fixed adding a crashkernel parameter to xen_append if the latter
  is missing. kdump.service would fail then (bnc#886843)
- 3.1.86

-------------------------------------------------------------------
Fri Aug  8 13:55:23 UTC 2014 - jreidinger@suse.com

- do not crash in some condition in combination of LVM and GPT
  (bnc#891070)
- 3.1.85

-------------------------------------------------------------------
Thu Aug  7 13:39:09 UTC 2014 - jreidinger@suse.com

- fix assigning priority disks to device map for LVM (bnc#890364)
- 3.1.84

-------------------------------------------------------------------
Thu Aug  7 08:32:39 UTC 2014 - jreidinger@suse.com

- workaround initrd recreation if some packages forgot during
  upgrade (bnc#889616)
- 3.1.83

-------------------------------------------------------------------
Wed Aug  6 08:59:52 UTC 2014 - jreidinger@suse.com

- ignore unknown priority device to avoid problems in corner case
  scenarios (bnc#890364)
- 3.1.82

-------------------------------------------------------------------
Tue Aug  5 09:17:20 UTC 2014 - jreidinger@suse.com

- fix assigning priority disks to device map for md raid
  (bnc#890246)
- fix choosing priority device causing bootloader crash
  (bnc#890204)
- 3.1.81

-------------------------------------------------------------------
Fri Aug  1 07:37:50 UTC 2014 - jsrain@suse.cz

- fixed bootloader installation (bnc#889770)
- 3.1.80

-------------------------------------------------------------------
Thu Jul 31 14:01:43 UTC 2014 - jreidinger@suse.com

- Disk order dialog:
  - fix non-working up button (bnc#885867)
  - fix enabling/disabling up/down buttons in various situations
  - when adding new device set focus to input field to better UX
- 3.1.79

-------------------------------------------------------------------
Thu Jul 31 12:40:37 UTC 2014 - jreidinger@suse.com

- reinit branding in upgrade of SLE-12 as it is overwritten
  (bnc#879686)
- 3.1.78

-------------------------------------------------------------------
Thu Jul 31 06:48:59 UTC 2014 - jreidinger@suse.com

- fix crash in bootloader caused by wrong device in device map
  (bnc#889670)
- 3.1.77

-------------------------------------------------------------------
Wed Jul 30 14:03:18 CEST 2014 - schubi@suse.de

- Fixed error popup for unsupported bootloader in autoyast.
  (bnc#889538)
- 3.1.76

-------------------------------------------------------------------
Wed Jul 30 08:20:59 UTC 2014 - ancor@suse.com

- Added a missing call to i18n for a string (bnc#887553)
- 3.1.75

-------------------------------------------------------------------
Wed Jul 30 06:30:40 UTC 2014 - jreidinger@suse.com

- Fix crash if during proposal some device map value is nil
  ( found by openQA )
- 3.1.74

-------------------------------------------------------------------
Tue Jul 29 09:23:34 UTC 2014 - jreidinger@suse.com

- Always use device with /boot as first device in device map to
  avoid problems with other MBRs (bnc#887808, bnc#880439)
- 3.1.73

-------------------------------------------------------------------

Mon Jul 28 07:18:47 UTC 2014 - jreidinger@suse.com

- fix proposing disabledos prober on certain products (SLES is
  affected) (bnc#884007)
- 3.1.72

-------------------------------------------------------------------
Mon Jul 28 09:14:18 CEST 2014 - snwint@suse.de

- enable secure boot by default (bnc #879486)
- 3.1.71

-------------------------------------------------------------------
Fri Jul 25 16:11:37 UTC 2014 - jreidinger@suse.com

- allow change of bootloader proposal during upgrade (bnc#887015)
- 3.1.70

-------------------------------------------------------------------
Fri Jul 25 11:48:35 UTC 2014 - jsrain@suse.cz

- code de-duplication of recent AUtoYaST fixes (bnc#885634)
- 3.1.69

-------------------------------------------------------------------
Tue Jul 22 09:00:56 UTC 2014 - jsrain@suse.cz

- initialize bootloader location configuration on AutoYaST ugprade
  (bnc#885634)
- 3.1.68

-------------------------------------------------------------------
Wed Jul 16 11:46:38 UTC 2014 - jsrain@suse.cz

- don't check dedicated /boot/zipl partition on upgrade
  (bnc#886604)
- 3.1.67

-------------------------------------------------------------------
Fri Jul 11 08:17:54 UTC 2014 - jreidinger@suse.com

- fix writing sysconfig for grub1 (bnc#885634)
- 3.1.66

-------------------------------------------------------------------
Fri Jul 11 07:11:41 UTC 2014 - mchang@suse.com

- fix secure boot widget did not function from installed system
  because bootloader not get re-installed (bnc#882124)
- 3.1.65

-------------------------------------------------------------------
Wed Jul  9 09:49:21 UTC 2014 - jreidinger@suse.com

- add check for combination of MBR, GPT, btrfs and missing
  bios_grub partitition (bnc#886143)
- 3.1.64

-------------------------------------------------------------------
Tue Jul  8 11:08:06 UTC 2014 - jreidinger@suse.com

- warn user if no location chosen for stage 1 (bnc#885208)
- 3.1.63

-------------------------------------------------------------------
Mon Jul  7 13:33:19 UTC 2014 - jreidinger@suse.com

- use only simple device map on s390 (bnc#884798, bnc#885984)
- 3.1.62

-------------------------------------------------------------------
Thu Jul  3 07:33:51 UTC 2014 - jreidinger@suse.com

- add perl-Bootloader-YAML to needed packages (BNC#885496)
- 3.1.61

-------------------------------------------------------------------
Fri Jun 27 13:31:01 UTC 2014 - jreidinger@suse.com

- do not allow to install to partition with xfs otherwise fs can be
  broken due to missing reserved space in xfs(bnc#884255)
- 3.1.60

-------------------------------------------------------------------
Fri Jun 27 12:27:05 UTC 2014 - jreidinger@suse.com

- properly install needed packages in autoinstallation
- 3.1.59

-------------------------------------------------------------------
Thu Jun 26 10:50:28 UTC 2014 - jreidinger@suse.com

- add help and translation for grub2 distributor description and
  other small localization improvements (bnc#884344)
- fix crash during propose of EFI during upgrade (bnc#884397)
- 3.1.58

-------------------------------------------------------------------
Tue Jun 24 15:10:21 UTC 2014 - jreidinger@suse.com

- respect product default configuration for os-prober enablement
  (bnc#884007)
- 3.1.57

-------------------------------------------------------------------
Wed Jun 18 14:25:19 CEST 2014 - schubi@suse.de

- Initialize variable correctly for supported bootloaders
  (bnc#883040)
- 3.1.56

-------------------------------------------------------------------
Mon Jun 16 09:22:43 UTC 2014 - jreidinger@suse.com

- Allow in autoyast only supported bootloaders (bnc#882210)
- 3.1.55

-------------------------------------------------------------------
Fri Jun 13 12:03:40 UTC 2014 - jreidinger@suse.com

- fix crash with invalid partition to activate (bnc#882592)
- 3.1.54

-------------------------------------------------------------------
Fri Jun 13 11:46:09 UTC 2014 - jsrain@suse.cz

- don't prevent installation because of BIOS IDs not detected if
  disks order reviewed by user (bnc#880439)
- 3.1.53

-------------------------------------------------------------------
Wed Jun 11 14:24:22 UTC 2014 - jreidinger@suse.com

- do not crash in autoyast (bnc#882210)
- 3.1.52

-------------------------------------------------------------------
Mon Jun  9 08:32:44 UTC 2014 - jreidinger@suse.com

- Fix reinstallation of secure boot stage 1 (bnc#875235)
- 3.1.51

-------------------------------------------------------------------
Thu Jun  5 11:00:35 UTC 2014 - jsrain@suse.cz

- adjusted wording if disk order could not be detected (bnc#880439)
- 3.1.50

-------------------------------------------------------------------
Wed Jun  4 09:10:42 UTC 2014 - jreidinger@suse.com

- remove translation of section as it is generated in GRUB2 and
  never work reliably fro GRUB1 (bnc#875819)
- 3.1.49

-------------------------------------------------------------------
Mon Jun  3 18:13:05 UTC 2014 - dvaleev@suse.com

- Setting boot flag on GPT PReP resets prep flag which leads to
   grub2-install unable to install a bootloader (bnc#880094)
- 3.1.48

-------------------------------------------------------------------
Mon Jun  2 09:07:14 UTC 2014 - jreidinger@suse.com

-  fix typo causing crash when writing pmbr flag (bnc#880893)
- 3.1.47

-------------------------------------------------------------------
Thu May 29 13:47:40 UTC 2014 - jreidinger@suse.com

- Fix crash in upgrade from SLE11
- 3.1.46

-------------------------------------------------------------------
Wed May 28 14:19:36 UTC 2014 - jreidinger@suse.com

- Remove check for iscsi boot partition (bnc#880328)
- 3.1.45

-------------------------------------------------------------------
Wed May 28 13:23:19 UTC 2014 - jreidinger@suse.com

- fix crash in summary page of installation for grub2 (bnc#880324)
- 3.1.44

-------------------------------------------------------------------
Tue May 27 11:43:45 UTC 2014 - jreidinger@suse.com

- fix crash in summary page of installation
- 3.1.43

-------------------------------------------------------------------
Tue May 27 11:06:47 UTC 2014 - mchang@suse.com

- reinstall bootloader if the settings requires it
- 3.1.42

-------------------------------------------------------------------
Tue May 27 07:48:09 UTC 2014 - jreidinger@suse.com

- Fix detection if bootloader installation failed (bnc#879883)
- 3.1.41

-------------------------------------------------------------------
Mon May 26 15:31:16 UTC 2014 - jreidinger@suse.com

- add support to set Protective MBR and use reasonable proposal
  (bnc#872054)
- 3.1.40

-------------------------------------------------------------------
Fri May 23 14:32:07 UTC 2014 - jreidinger@suse.com

- Installation Summary: do not allow change location for grub2
  on ppc and s390 (bnc#879107)
- 3.1.39

-------------------------------------------------------------------
Thu May 22 13:06:25 UTC 2014 - jreidinger@suse.com

- Report if grub2-install failed so user see quickly, that he
  cannot boot(bnc#878664)
- 3.1.38

-------------------------------------------------------------------
Fri May 16 17:10:26 CEST 2014 - snwint@suse.de

- get rid of grub in loader type selection
- 3.1.37

-------------------------------------------------------------------
Fri May 16 13:44:48 UTC 2014 - jreidinger@suse.com

- fix progress report to not show 100% and waiting to write
  bootloader (bnc#878007)
- 3.1.36

-------------------------------------------------------------------
Wed May 14 09:22:15 UTC 2014 - jreidinger@suse.com

- add new API call to work nice with grub2 kernel parameter
  configuration (bnc#869608)
- 3.1.35

-------------------------------------------------------------------
Mon May 12 12:35:51 UTC 2014 - jreidinger@suse.com

- extended sysconfig options only for grub1 to prevent confusion
  (bnc#870890)
- 3.1.34

-------------------------------------------------------------------
Tue May  6 11:20:06 UTC 2014 - jreidinger@suse.com

- reinit perl-bootloader library in update mode to force write
  configuration (bnc#876359,876355)
- 3.1.33

-------------------------------------------------------------------
Fri May  2 08:31:32 UTC 2014 - jreidinger@suse.com

- fix activating partitions with number bigger then 4 on GPT disks
  with legacy x86 boot (bnc#875757)
- 3.1.32

-------------------------------------------------------------------
Wed Apr 30 16:23:57 UTC 2014 - jreidinger@suse.com

- handle diskless nfs setup for ppc (bnc#874466)
- 3.1.31

-------------------------------------------------------------------
Tue Apr 29 19:47:03 UTC 2014 - jreidinger@suse.com

- fix reading of previous bootloader (bnc#874646)
- 3.1.30

-------------------------------------------------------------------
Tue Apr 22 08:44:57 UTC 2014 - jreidinger@suse.com

- Use correct check for partition setup for grub2 on s390
  (bnc#873951)
- 3.1.29

-------------------------------------------------------------------
Thu Apr 17 14:46:17 UTC 2014 - jreidinger@suse.com

- do not complain for missing bios order on s390(bnc#874106)
- 3.1.28

-------------------------------------------------------------------
Thu Apr 17 11:18:31 UTC 2014 - jreidinger@suse.com

- improve logging if setting kernel paramater failed to help with
  bnc#873996
- remove graphic adapter configuration on s390 (bnc#874010)
- 3.1.27

-------------------------------------------------------------------
Wed Apr 16 19:49:56 UTC 2014 - jreidinger@suse.com

- allow switching to grub2 also on ppc
- Do not raise exception for grub2efi on non-pc architectures
  (bnc#873861)
- 3.1.26

-------------------------------------------------------------------
Wed Apr 16 12:11:53 UTC 2014 - jreidinger@suse.com

- fix crash on s390 due to missing loader widget(bnc#873911)
- 3.1.25

-------------------------------------------------------------------
Tue Apr 15 10:52:27 UTC 2014 - jreidinger@suse.com

- fix proposing when proposal do not change (bnc#873620)
- 3.1.24

-------------------------------------------------------------------
Tue Apr 15 10:38:17 UTC 2014 - jreidinger@suse.com

- cleaning up deprecated code to improve stability and maintenance
  of code
- 3.1.23

-------------------------------------------------------------------
Tue Apr 15 08:33:29 UTC 2014 - mchang@suse.com

- remove error if boot directory on xfs file system (bnc#864370)
- 3.1.22

-------------------------------------------------------------------
Thu Apr 10 11:18:51 UTC 2014 - jreidinger@suse.com

- drop not-supported bootloaders except grub1
- 3.1.21

-------------------------------------------------------------------
Tue Apr  8 11:27:42 UTC 2014 - jreidinger@suse.com

- modify proposal to work also during upgrade and propose upgrade
  to grub2 (bnc#872081)
- 3.1.20

-------------------------------------------------------------------
Mon Apr  7 14:57:38 UTC 2014 - jreidinger@suse.com

- return back installation details for tweaking device map
  (bnc#872300)
- 3.1.19

-------------------------------------------------------------------
Fri Apr  4 13:05:55 CEST 2014 - snwint@suse.de

- install mokutil along with shim (bnc #808852)
- fix regular expessions (ported from bnc #743805)
- 3.1.18

-------------------------------------------------------------------
Wed Apr  2 11:26:23 UTC 2014 - jreidinger@suse.com

- fix crash on s390 (bnc#871597)
- 3.1.17

-------------------------------------------------------------------
Wed Apr  2 06:57:01 UTC 2014 - jreidinger@suse.com

- fix autoyast location proposal (bnc#869083)
- 3.1.16

-------------------------------------------------------------------
Wed Apr  2 08:36:41 CEST 2014 - snwint@suse.de

- don't question device mapping passed to us explicitly by autoyast
  (bnc #717978, bnc #870494)

-------------------------------------------------------------------
Fri Mar 28 10:17:07 UTC 2014 - jreidinger@suse.com

- improve support grub2 on non-pc architectures 
  (bnc#866912,bnc#868909)
- 3.1.15

-------------------------------------------------------------------
Fri Mar 28 04:03:54 UTC 2014 - mchang@suse.com

- fix wrong console regexp match (bnc#870514)
- 3.1.14

-------------------------------------------------------------------
Fri Mar 21 10:10:45 CET 2014 - snwint@suse.de

- fix minor typo (bnc #869324)

-------------------------------------------------------------------
Wed Mar 12 09:15:33 UTC 2014 - mchang@suse.com

- fix grub2-*-efi package not installed (bnc#867380) 
- 3.1.13

-------------------------------------------------------------------
Mon Mar 10 12:07:17 UTC 2014 - jreidinger@suse.com

- do not crash if there is no swap partition (bnc#867435)
- 3.1.12

-------------------------------------------------------------------
Mon Mar 10 08:30:40 UTC 2014 - mchang@suse.com

- fix some serial console issues (bnc#862388) (bnc#866710)
- 3.1.11

-------------------------------------------------------------------
Wed Mar  5 10:02:23 CET 2014 - snwint@suse.de

- always allow grub2 (bnc #866863)
- 3.1.10

-------------------------------------------------------------------
Tue Mar  4 16:27:11 CET 2014 - snwint@suse.de

- switch to grub2 on s390x
- support both grub2 & zipl
- drop grub & elilo support from x86
- 3.1.9

-------------------------------------------------------------------
Tue Mar  4 12:03:05 UTC 2014 - jreidinger@suse.com

- fix typo in proposal screen(bnc#866607)
- 3.1.8

-------------------------------------------------------------------
Mon Mar  3 10:06:19 UTC 2014 - jreidinger@suse.com

- fix permissions on file which contain encrypted password to be
  readable only by root(BNC#864544)(CVE#2013-4577)
- 3.1.7

-------------------------------------------------------------------
Thu Feb 27 08:32:24 UTC 2014 - jreidinger@suse.com

- Add support for password in GRUB2 (FATE#315404)
- restructure details dialog in GRUB2 to have better UX
- fix crash of GRUB2 module
- 3.1.6

-------------------------------------------------------------------
Wed Feb 12 10:18:39 UTC 2014 - jreidinger@suse.com

- rephrase bootloader proposal on summary screen (BNC#853058)
- 3.1.5

-------------------------------------------------------------------
Mon Feb 10 10:56:36 CET 2014 - snwint@suse.de

- don't ask to run yast.ssh in second stage as there's no second stage
  anymore (bnc 861537)

-------------------------------------------------------------------
Tue Jan 28 09:56:33 UTC 2014 - jreidinger@suse.com

- Fix examining MBR
- 3.1.4

-------------------------------------------------------------------
Tue Jan 14 10:37:06 UTC 2014 - jreidinger@suse.com

- handle problematic conversion of perl undef in perl-json
  (bnc#858461)
- fix "undefined method `split' for true:TrueClass" with grub2-efi
  (bnc#855568) ( thanks lpechacek )
- always use local parted. It allows to have target system without parted.
- 3.1.3

-------------------------------------------------------------------
Tue Nov  5 13:55:05 CET 2013 - locilka@suse.com

- Using 'Kernel' Yast library for handling modules loaded on boot
  (bnc#838185)
- 3.1.2

-------------------------------------------------------------------
Tue Nov  5 11:05:12 CET 2013 - snwint@suse.de

- use pbl-yaml script to communicate with perl-Bootloader
- 3.1.1

-------------------------------------------------------------------
Wed Sep 18 12:27:52 UTC 2013 - lslezak@suse.cz

- do not use *.spec.in template, use *.spec file with RPM macros
  instead
- 3.1.0

-------------------------------------------------------------------
Fri Aug 23 13:37:42 CEST 2013 - snwint@suse.de

- desktop files now also for s390
- 3.0.3

-------------------------------------------------------------------
Tue Aug  6 19:50:43 UTC 2013 - lslezak@suse.cz

- removed obsolete BuildRequires: yast2 and yast2-core
- 3.0.2

-------------------------------------------------------------------
Thu Aug  1 14:52:09 UTC 2013 - lslezak@suse.cz

- move the development documentation to devel-doc subpackage
- removed obsolete BuildRequires, not needed anymore:
  docbook-xsl-stylesheets doxygen gcc-c++ libxslt perl-Bootloader
  perl-gettext perl-XML-Writer sgml-skel swig update-alternatives
  libtool yast2-installation yast2-packager yast2-perl-bindings
  yast2-pkg-bindings yast2-storage yast2-testsuite
- 3.0.1

-------------------------------------------------------------------
Wed Jul 31 08:27:20 UTC 2013 - yast-devel@opensuse.org

- converted from YCP to Ruby by YCP Killer
  (https://github.com/yast/ycp-killer)
- version 3.0.0

-------------------------------------------------------------------
Fri Jun 14 11:55:44 CEST 2013 - snwint@suse.de

- remove limal reference
- 2.24.1

-------------------------------------------------------------------
Wed Mar  6 17:21:06 CET 2013 - snwint@suse.de

- set secureboot default to firmware status
- 2.23.12

-------------------------------------------------------------------
Mon Feb 25 16:33:16 CET 2013 - snwint@suse.de

- support uefi secureboot
- Propose grub2 theme path
- 2.23.11

-------------------------------------------------------------------
Mon Feb  4 15:05:47 CET 2013 - snwint@suse.de

- write gpt bootcode on gpt disks (fate #313880)
- fix initrd selection due to initrd-*-kdump in our new kernel packages
- take boot code from syslinux instead of master-boot-code package
- 2.23.10

-------------------------------------------------------------------
Mon Feb  4 13:42:36 CET 2013 - snwint@suse.de

- fix automake file
- 2.23.9

-------------------------------------------------------------------
Fri Jan 11 17:17:18 CET 2013 - snwint@suse.de

- jsuchome: /sbin/SuSEconfig call removed
- mchang: some bug fixing and improve grub2's summary
- 2.23.8

-------------------------------------------------------------------
Thu Aug 30 12:13:29 CEST 2012 - mchang@suse.com

- remove vga=ask
- add option to disable os-prober

-------------------------------------------------------------------
Fri Jul 13 15:40:46 CEST 2012 - mchang@suse.com

- support failsafe kernel parameters
- use product name in distributor
- rearrange widgets in dialog
- fix redundant kernel append
- 2.23.7

-------------------------------------------------------------------
Mon Jul  9 13:08:29 CEST 2012 - ug@suse.de

- fixed rnc schema file (bnc#752450)
- 2.23.6

-------------------------------------------------------------------
Wed Jul  4 09:44:00 CEST 2012 - mchang@suse.de

- set leagcy grub as default for xen pv guest
- use 'auto' for default gfxmode
- replace background with theme
- support editing GRUB_DISTRIBUTOR
- make vgamode widget wider
- 2.23.5

-------------------------------------------------------------------
Mon Jun  4 15:51:19 CEST 2012 - mchang@suse.com

- support console related global options gfxterm, serial, gfxbackground
  and gfxmode
- 2.23.4

-------------------------------------------------------------------
Tue Apr 24 15:06:19 CEST 2012 - snwint@suse.de

- don't do kexec on hyper-v (bnc#732693)
- 2.23.3

-------------------------------------------------------------------
Mon Apr 23 12:40:24 CEST 2012 - mchang@suse.com

- add "Boot Loader Options" dialog for grub2-efi that provides widgets for
  manipulating global options. These options include timeout, vgamode,
  append and default.
- add widgets for enabling serial console and specify it's arguments on
  "Boot Loader Options" dialog.
- add "Boot Loader Options" dialog for grub2 that provides widgets for
  manipulating global options. These options include activate, generic_mbr,
  timeout, vgamode, append and default.
- 2.23.2

-------------------------------------------------------------------
Mon Apr 23 11:35:06 CEST 2012 - snwint@suse.de

- adapted ssh command for 2nd stage ssh installation (bnc#745340)

-------------------------------------------------------------------
Thu Mar 22 10:56:28 UTC 2012 - mchang@suse.com

- add kernel parameters (detected necessary and user specfied one during
  installation) to grub2's config file (bnc#752939)
- 2.23.1

-------------------------------------------------------------------
Thu Mar 22 10:56:28 UTC 2012 - mchang@suse.com

- add new grub2-efi module to support booting on UEFI firmware.

-------------------------------------------------------------------
Wed Mar 14 15:43:44 CET 2012 - aschnell@suse.de

- adapted ssh command for 2nd stage ssh installation (bnc#745340)

-------------------------------------------------------------------
Mon Mar  5 14:42:10 CET 2012 - mchang@suse.com

- add basic grub2 support that only handles installs
- 2.23.0

-------------------------------------------------------------------
Fri Jan 13 11:31:51 CET 2012 - jsuchome@suse.cz

- added GfxMenu::Update to the client, so calling does not require
  package dependency (bnc#730391)
- 2.22.0

-------------------------------------------------------------------
Fri Nov 25 12:17:41 UTC 2011 - coolo@suse.com

- add libtool as buildrequire to avoid implicit dependency

-------------------------------------------------------------------
Fri Oct 21 15:34:43 CEST 2011 - snwint@suse.de

- yast2-storage uses fake uuids for btrfs handling; adjust our
  code (bnc #707450)
- 2.21.2

-------------------------------------------------------------------
Tue Oct 18 13:44:46 CEST 2011 - snwint@suse.de

- fix bootloader package handling (bnc #716404)
- 2.21.1

-------------------------------------------------------------------
Tue Oct  4 10:06:56 UTC 2011 - cfarrell@suse.com

- license update: GPL-2.0+
  SPDX format

-------------------------------------------------------------------
Mon Sep 26 12:54:57 CEST 2011 - visnov@suse.cz

- set dialog title
- 2.21.0 

-------------------------------------------------------------------
Wed Sep 21 12:37:32 CEST 2011 - snwint@suse.de

- revert kernel-*-base change
- 2.20.5

-------------------------------------------------------------------
Wed Sep 21 11:55:12 CEST 2011 - snwint@suse.de

- enable resume for s390x (bnc #692606)
- kernel images are in kernel-*-base package
- 2.20.4

-------------------------------------------------------------------
Mon Sep 19 17:14:01 CEST 2011 - snwint@suse.de

- s390x: add hvc_iucv=8 to boot options (bnc #718089)
- 2.20.3

-------------------------------------------------------------------
Fri Sep 16 15:27:09 CEST 2011 - snwint@suse.de

- fix typo
- 2.20.2

-------------------------------------------------------------------
Fri Aug  5 12:30:54 CEST 2011 - tgoettlicher@suse.de

- fixed .desktop file (bnc #681249)

-------------------------------------------------------------------
Mon Mar 21 14:26:51 CET 2011 - jreidinger@suse.de

- fix detection of other linux partitions (BNC#675224)

-------------------------------------------------------------------
Tue Feb 22 11:30:20 UTC 2011 - jreidinger@novell.com

- during probe of partitions don't try to mount encrypted one
  (bnc#673906)
- 2.20.1

-------------------------------------------------------------------
Mon Jan 10 12:56:07 UTC 2011 - jreidinger@novell.com

- add missing file to tarball

-------------------------------------------------------------------
Thu Dec 30 08:52:36 UTC 2010 - jreidinger@novell.com

- allow to not specify vga mode for boot (bnc#643984)
- improve help text for menu section (bnc#621290)
- explicitelly  mention variables to compare to avoid problems with nil
  value (consider nil as false)
- number of partition can be integer so always convert it to string
- more explanation for warning messages with hint how to solve it
- 2.19.16

-------------------------------------------------------------------
Wed Jun  2 17:06:53 CEST 2010 - juhliarik@suse.cz

- added update of fix for (bnc#604401)
- 2.19.15 

-------------------------------------------------------------------
Wed May 19 09:57:34 CEST 2010 - juhliarik@suse.cz

- added xen boot section as default during installation on 
  PV guest (bnc#604401)
- 2.19.14

-------------------------------------------------------------------
Thu May  6 13:15:18 CEST 2010 - juhliarik@suse.cz

- added patch for (bug#448883)
- 2.19.13

-------------------------------------------------------------------
Tue Apr 13 14:15:33 CEST 2010 - juhliarik@suse.cz

- added fix for troubles with using uuid names (bnc#594482)
- 2.19.12

-------------------------------------------------------------------
Thu Apr  8 15:55:40 CEST 2010 - juhliarik@suse.cz

- added patch for enable/disable SELinux (fate#309275)
- 2.19.11

-------------------------------------------------------------------
Wed Mar 31 12:09:27 CEST 2010 - juhliarik@suse.cz

- added fix for sending empty "boot_custom" (bnc#589433)
- 2.19.10

-------------------------------------------------------------------
Tue Mar 23 11:00:00 CET 2010 - juhliarik@suse.cz

- added fix for checking custom boot partition (bnc#588770)
- 2.19.9 

-------------------------------------------------------------------
Tue Mar 16 17:35:52 CET 2010 - juhliarik@suse.cz

- added fix for adding XEN section on IA64 (bnc#588609) 

-------------------------------------------------------------------
Tue Mar  9 16:17:10 CET 2010 - juhliarik@suse.cz

- added fix for using device map in autoyast profile (bnc#585824)
- 2.19.8 

-------------------------------------------------------------------
Fri Feb 26 10:20:10 CET 2010 - juhliarik@suse.cz

- added fix for creating sysconfig directory file (bnc#583088)
- 2.19.7

-------------------------------------------------------------------
Mon Feb 22 12:10:48 CET 2010 - juhliarik@suse.cz

- added fix for detection of UEFI (bnc#581213)
- 2.19.6 

-------------------------------------------------------------------
Thu Feb 11 16:16:12 CET 2010 - juhliarik@suse.cz

- added fix for calling mkinitrd if vga is "normal" (bnc#292013)
- 2.19.5 

-------------------------------------------------------------------
Thu Feb 11 13:36:28 CET 2010 - juhliarik@suse.cz

- added fix for using persistent device names (bnc#533782) 

-------------------------------------------------------------------
Thu Feb 11 12:13:19 CET 2010 - juhliarik@suse.cz

- added fix for using encrypted swap partition (bnc#577127)
- 2.19.4

-------------------------------------------------------------------
Thu Feb 11 10:55:21 CET 2010 - juhliarik@suse.cz

- added fix for detection of QEMU (bnc#571850)
- 2.19.3 

-------------------------------------------------------------------
Wed Feb 10 13:49:32 CET 2010 - juhliarik@suse.cz

- added fix for adding crashkernel option to XEN kernel 
  (bnc#578545)

-------------------------------------------------------------------
Tue Feb  9 16:30:04 CET 2010 - juhliarik@suse.cz

- solved problem with wrtting to floppy (bnc#539774) 

-------------------------------------------------------------------
Tue Feb  9 16:03:31 CET 2010 - juhliarik@suse.cz

- added fix for deleting Custom Boot Partition (bnc#544809)
- 2.19.2 

-------------------------------------------------------------------
Thu Jan 28 16:08:30 CET 2010 - juhliarik@suse.cz

- added commnets for using options in /etc/sysconfig/bootloader
  (bnc#511319)
- 2.19.1

-------------------------------------------------------------------
Wed Jan 13 18:56:03 CET 2010 - kmachalkova@suse.cz

- Adjusted .desktop file(s) to wrap /sbin/yast2/ calls in xdg-su
  where root privileges are needed, removed X-KDE-SubstituteUID key 
  (bnc#540627)

-------------------------------------------------------------------
Tue Jan 12 13:07:25 CET 2010 - juhliarik@suse.cz

- added fix for data in device.map if MD RAID from Intel is used
  (bnc#568837) 
- 2.19.0

-------------------------------------------------------------------
Wed Dec  9 11:39:18 CET 2009 - juhliarik@suse.cz

- added patch for KMS (bnc#561566) 

-------------------------------------------------------------------
Mon Dec  7 14:26:19 CET 2009 - juhliarik@suse.cz

- added fix for problem with characters in name (bnc#558542) 

-------------------------------------------------------------------
Fri Dec  4 16:14:07 CET 2009 - juhliarik@suse.cz

- added fix for section name mismatch in lilo.conf for PPC
  (bnc#441051)

-------------------------------------------------------------------
Tue Oct 13 15:41:07 CEST 2009 - juhliarik@suse.cz

- deleted handling of luks_root and updating initrd for encrypted
  "/" (bnc#528474)
- 2.18.17 

-------------------------------------------------------------------
Mon Sep 21 10:40:13 CEST 2009 - juhliarik@suse.cz

- added fix for missing persistent device names in mapping for
  perl-Bootloader (bnc#534905A)
- 2.18.16 

-------------------------------------------------------------------
Thu Sep 17 12:43:53 CEST 2009 - juhliarik@suse.cz

- added fix for typy in help (bnc#532904) 

-------------------------------------------------------------------
Fri Sep  4 17:50:39 CEST 2009 - juhliarik@suse.cz

- fixed type (bnc#535442) 

-------------------------------------------------------------------
Thu Sep  3 13:27:09 CEST 2009 - juhliarik@suse.cz

- added fixed in help text convert "XEN" to "Xen" (bnc#532512)

-------------------------------------------------------------------
Thu Sep  3 13:10:07 CEST 2009 - juhliarik@suse.cz

- added fix for editing boot section (bnc#535739) 
- 2.18.15

-------------------------------------------------------------------
Thu Aug  6 10:31:03 CEST 2009 - juhliarik@suse.cz

- added support for enable SELinux (fate#305557)
- 2.18.14 

-------------------------------------------------------------------
Tue Aug  4 16:52:57 CEST 2009 - juhliarik@suse.cz

- added support for redundancy md array (fate#305008)
- 2.18.13

-------------------------------------------------------------------
Fri Jul 31 11:55:40 CEST 2009 - aschnell@suse.de

- adapted to changes in yast2-storage
- 2.18.12

-------------------------------------------------------------------
Tue Jul 28 13:21:34 CEST 2009 - juhliarik@suse.cz

- added support for luks_root also to xen sections with kernel-xen 

-------------------------------------------------------------------
Tue Jul 28 10:29:13 CEST 2009 - juhliarik@suse.cz

- reorganize UI widgets in GRUB global options 

-------------------------------------------------------------------
Mon Jul 27 15:48:32 CEST 2009 - juhliarik@suse.cz

- added support for enable/disable acoustinc signals (fate#305403)
- 2.18.11 

-------------------------------------------------------------------
Fri Jul 24 14:54:16 CEST 2009 - juhliarik@suse.cz

- added support for encrypted disk (fate#305633)
- 2.18.10 

-------------------------------------------------------------------
Mon Jul 20 16:51:05 CEST 2009 - juhliarik@suse.cz

- added client bootloader_preupdate it takes care about calling 
  Storage::Update() (bnc#414490)
- added fix for using iscsi disk (bnc#393928)
- updated help text (bnc#511007)
- enabled change bootloader settings via one-click in installation
  summary (fate#303643)
- deleted warning message about using ext4
- updated proposal and using checkboxes Boot from Boot Partition
  and Boot from Extended Partition
- 2.18.9

-------------------------------------------------------------------
Mon Jun  8 10:37:27 CEST 2009 - jsrain@suse.cz

- do not add 'ide=nodma' to failsafe kernel parameter (bnc#510784)

-------------------------------------------------------------------
Mon May 25 16:23:55 CEST 2009 - jreidinger@suse.cz

- refactor Update code (update between products)

-------------------------------------------------------------------
Wed May 20 14:20:57 CEST 2009 - juhliarik@suse.cz

- fixed additional options for memory test section (bnc#396150)
- fixed problems with empty settings in autoyast profile for 
  memory test section (bnc#390659)
- fixed problem with custom (disable) gfxmenu option in autoyast
  profile (bnc#380509) 
- fixed deleting gfxmenu option if there is defined serial console
  (bnc#346576)
- added support check for ext4 (fate#305691)
- 2.18.8

-------------------------------------------------------------------
Mon May 18 17:45:52 CEST 2009 - juhliarik@suse.cz

- added fix for changing device map in y2-bootloader (bnc#497944)
- added warning message if there is not valid configuration for
  soft-raid (bnc#501043) 

-------------------------------------------------------------------
Thu May  7 10:05:02 CEST 2009 - juhliarik@suse.cz

- added fix for checking soft-raid devices in device.map
  (bnc#494630)
- added fix for changing device map in y2-bootloader (bnc#497944)
- 2.18.7

-------------------------------------------------------------------
Tue Apr 28 16:48:12 CEST 2009 - juhliarik@suse.cz

- added updated patch from IBM and reipl (bnc#471522) 

-------------------------------------------------------------------
Tue Apr 28 16:37:43 CEST 2009 - juhliarik@suse.cz

- disable checking thinkpad sequence in MBR also save content of 
  MBR (bnc#464485) 

-------------------------------------------------------------------
Wed Apr 22 15:47:26 CEST 2009 - jreidinger@suse.cz

- code clean
- add interface for new perl-Bootloader MBR tools 
- add missing short-cuts for widgets

-------------------------------------------------------------------
Thu Apr 16 14:52:23 CEST 2009 - juhliarik@suse.cz

- added fix for commandline interface (bnc#479069) 

-------------------------------------------------------------------
Wed Apr 15 11:31:40 CEST 2009 - juhliarik@suse.cz

- added back function setKernelParam (bnc#495048)
- 2.18.6 

-------------------------------------------------------------------
Tue Apr 14 13:25:52 CEST 2009 - juhliarik@suse.cz

- updated timeout for ppc and elilo both to seconds
- 2.18.5 

-------------------------------------------------------------------
Tue Apr 14 11:44:43 CEST 2009 - juhliarik@suse.cz

- added fix for troubles with analyse of MBR on soft riad 
  (bnc#483797) 

-------------------------------------------------------------------
Fri Apr 10 15:18:33 CEST 2009 - juhliarik@suse.cz

- added fix for problem with special chars in menu.lst (bnc#456362) 

-------------------------------------------------------------------
Fri Apr 10 14:15:02 CEST 2009 - juhliarik@suse.cz

- added fix for troubles with help in boot menu (bnc#384768) 

-------------------------------------------------------------------
Tue Apr  7 15:50:12 CEST 2009 - juhliarik@suse.cz

- refactoring UI is done (fate#305268)
- fixed problem with providing vga modes list in grub(bnc#362517)
- fixed troubles with short input field for devices (bnc#396387)
- fixed problem with setup of password for grub 
  (bnc#407887,#433854,#450470)
- fixed problem with keyboard shortcuts (bnc#414989)
- setup for console in grub was rewritten (bnc#431515)
- 2.18.4 

-------------------------------------------------------------------
Mon Feb 16 14:42:56 CET 2009 - juhliarik@suse.de

- added fix for problem with wrong init for storage library 
  (bnc#464090)
- updated fix for increase performance on huge machine (bnc#468922)
- added fix for checking GPT and using the 4th partition for 
  booting (bnc#474854)
- added quit booting "splash=silent quiet" (bnc#475194)
- updated change log for using convention (bnc#no,fate#no etc.)
- 2.18.3

-------------------------------------------------------------------
Mon Feb  9 15:42:12 CET 2009 - juhliarik@suse.de

- added fix for using buttons (bnc#440553)
- added fix for checking boot device on mac machines (bnc#343670)
- 2.18.2 

-------------------------------------------------------------------
Wed Feb  4 14:50:21 CET 2009 - juhliarik@suse.cz

- added fix for problem with unnecessary popup mesage for writting
  bootloader to floppy (bnc#333459)
- added fix meesage about writting bootloader to floppy includes 
  "Cancel" button (bnc#433348)
- changed text about using XFS there is used "may not" insted of 
  "will not" (bug#449823)  
- updated help text
- 2.18.1

-------------------------------------------------------------------
Wed Feb  4 12:15:21 CET 2009 - juhliarik@suse.cz

- added fix for finding the smallest partition on pmac machine
  (bnc#459860)
- updated function Dev2MountByDev() which can run long time if
  machine included huge number of disks (bnc#468922)
- added fix for problem with adding boot entry to EFI if
  installation run on different disk but with same boot partition
  (bnc#450682)
- added fix for using translated text in bootloader e.g. Image,
  Other (bug#445999)
- 2.18.0

-------------------------------------------------------------------
Tue Jan 20 14:11:38 CET 2009 - juhliarik@suse.cz

- added fix for problem with calling parted each time when
  yast2-bootloader is called (bnc#461613,#357290) 

-------------------------------------------------------------------
Thu Jan 15 15:28:38 CET 2009 - juhliarik@suse.cz

- added fix for problem with lines_cache_id == "" -it is cause of
  error output from perl-Bootloader (bnc#464098) 

-------------------------------------------------------------------
Wed Jan 14 13:59:14 CET 2009 - juhliarik@suse.cz

- added fix for changing EFI label in running system (bnc#269198)
- added fix for problem with primary language in GRUB (bnc#447053) 

-------------------------------------------------------------------
Thu Dec 11 17:43:40 CET 2008 - juhliarik@suse.cz

- added fix for problem with autoinstallation and powerlilo 
  (bnc#439674)
- added fix for (bnc#450506) root=kernelname
- added fix for problem with adding kernel to proposal (SLERT)
  (bnc#450153) 
- 2.17.46

-------------------------------------------------------------------
Mon Dec  8 15:41:43 CET 2008 - juhliarik@suse.cz

- added fix for problem with installation if boot device is NFS
  (bnc#440183) 

-------------------------------------------------------------------
Sun Dec  7 14:45:22 CET 2008 - juhliarik@suse.cz

- deleted support of detail settings for trustedgrub because it is
  not supporeted by trustedgrub package 

-------------------------------------------------------------------
Thu Dec  4 09:34:22 CET 2008 - juhliarik@suse.cz

- 2.17.45 

-------------------------------------------------------------------
Tue Dec  2 16:28:27 CET 2008 - juhliarik@suse.cz

- added fix for onetime boot if default is windows (bnc#339024) 

-------------------------------------------------------------------
Tue Dec  2 15:35:30 CET 2008 - juhliarik@suse.cz

- updated heuristic for adding other OS to menu.lst for GRUB 
  (bnc#448010) 

-------------------------------------------------------------------
Mon Dec  1 16:07:54 CET 2008 - juhliarik@suse.cz

- added fix for proposal if MBR include Vista code and "/" is on
  logical partition (bnc#450137)
- added update of handling serial console (bnc#449726)
- 2.17.44

-------------------------------------------------------------------
Mon Dec  1 14:32:09 CET 2008 - juhliarik@suse.cz

- added fix for problem with multipath (bnc#448110)
- added fix for problem with cloning boot sections (bnc#450190) 

-------------------------------------------------------------------
Thu Nov 27 18:55:11 CET 2008 - juhliarik@suse.cz

- added fix for problem with missing "console" (bnc#449726) 
- 2.17.43

-------------------------------------------------------------------
Thu Nov 27 16:46:21 CET 2008 - juhliarik@suse.cz

- deleted fix for (bnc#439674) - it fix problem with proposal of 
  globals on PPC (bnc#449747)
- 2.17.42

-------------------------------------------------------------------
Wed Nov 26 16:58:21 CET 2008 - juhliarik@suse.cz

- 2.17.41 

-------------------------------------------------------------------
Wed Nov 26 13:26:21 CET 2008 - juhliarik@suse.cz

- added fix for problem with "boot" in lilo.conf (bnc#449062) 

-------------------------------------------------------------------
Tue Nov 25 15:37:01 CET 2008 - juhliarik@suse.cz

- added fix for problem with changed default section (bnc#446555) 

-------------------------------------------------------------------
Tue Nov 25 10:51:12 CET 2008 - jsrain@suse.cz

- write correct language list in /boot/message (bnc#447053)

-------------------------------------------------------------------
Tue Nov 25 10:05:30 CET 2008 - juhliarik@suse.cz

- added fix for recreating device map (bnc#438243)
- updated proposal if boot device is on logical partition 
  (bnc#279837#c53) 

-------------------------------------------------------------------
Mon Nov 24 15:54:41 CET 2008 - juhliarik@suse.cz

- updated proposal of bootloader (bnc#279837#c53)
- added fix for recreating device map if storage change settings
  (bnc#438243)

-------------------------------------------------------------------
Fri Nov 21 12:11:27 CET 2008 - juhliarik@suse.cz

- updated fix for checking if boot entry exist in EFI (bnc#438215)
- 2.17.40 

-------------------------------------------------------------------
Wed Nov 19 13:50:35 CET 2008 - juhliarik@suse.cz

- added fix for problem with writing default kernel args to 
  /etc/sysconfig/bootloader (bnc#440125) 
-2.17.39 

-------------------------------------------------------------------
Wed Nov 12 12:26:47 CET 2008 - juhliarik@suse.cz

- deleted adding beep for booting (bnc#439328) 
- 2.17.38

-------------------------------------------------------------------
Wed Nov 12 10:55:10 CET 2008 - juhliarik@suse.cz

- added fix for problem with missing boot_* in globals (bnc#439674)

-------------------------------------------------------------------
Mon Nov 10 14:46:36 CET 2008 - juhliarik@suse.cz

- added fix for problem with disabled button for detail settings of
  trusted GRUB (bnc#442706)
- added calling function Pkg::SourceProvideFile() (bnc#409927)
- 2.17.37  

-------------------------------------------------------------------
Fri Nov  7 10:29:26 CET 2008 - juhliarik@suse.cz

- added fix for writing crashkernel to bootloader from kdump on ppc
  (bnc#441547)
- added fix for double boot entry twice by efibootmgr (bnc#438215)
- added fix for using fix_chs (bnc#367304)
- 2.17.36 

-------------------------------------------------------------------
Fri Oct 31 12:49:14 CET 2008 - juhliarik@suse.cz

- added better proposal checking elilo ,lilo
- added fix for typo (bnc#439030)
- added fix for selectinf "none" bootloader (bnc#438976)
- 2.17.35 

-------------------------------------------------------------------
Mon Oct 27 12:45:44 CET 2008 - juhliarik@suse.cz

- updated checking of boot device s not on XFS (bnc#438757)
- added fix for problem with generic boot code (bnc#438752) 
- 2.17.34

-------------------------------------------------------------------
Mon Oct 27 10:39:37 CET 2008 - jsrain@suse.cz

- updated method of ThinkPad MBR detection
- 2.17.33

-------------------------------------------------------------------
Mon Oct 27 10:21:57 CET 2008 - juhliarik@suse.cz

- added fix for using persistent device name in lilo (bnc#437764)
- 2.17.32

-------------------------------------------------------------------
Fri Oct 24 14:25:23 CEST 2008 - juhliarik@suse.cz

- added fix for problem with converting lilo to grub during update
  system
- added fix - deleting read-only option for elilo (bnc#438276) 

-------------------------------------------------------------------
Thu Oct 23 14:25:18 CEST 2008 - juhliarik@suse.cz

- added fix for broken titles in lilo (bnc#437693)  

-------------------------------------------------------------------
Tue Oct 21 18:35:31 CEST 2008 - juhliarik@suse.cz

- update for bug with deleting boot section (bnc#436890)
- 2.17.31

-------------------------------------------------------------------
Tue Oct 21 12:01:31 CEST 2008 - juhliarik@suse.cz

- added fix for problem with deleting all boot section for elilo
  (bnc#436890)
- added fox for problem with XEN boot section in domU (bnc#436899)
- 2.17.30

-------------------------------------------------------------------
Fri Oct 17 14:58:02 CEST 2008 - juhliarik@suse.cz

- added fix for adding language to GRUB (bnc#429287)
- 2.17.29

-------------------------------------------------------------------
Thu Oct 16 15:24:21 CEST 2008 - juhliarik@suse.cz

- added fix for using autoyast profil from SLES9 (bnc#344659)

-------------------------------------------------------------------
Thu Oct 16 10:05:03 CEST 2008 - juhliarik@suse.cz

- added fix for handling mounpoints (bnc#431977)

-------------------------------------------------------------------
Wed Oct 15 12:51:29 CEST 2008 - juhliarik@suse.cz

- added fix to proposal with "/" on logical partition (bnc#259050)

-------------------------------------------------------------------
Wed Oct 15 12:21:51 CEST 2008 - jsrain@suse.cz

- handle multipath devices properly when creating device map
  (bnc#433092)
- 2.17.28

-------------------------------------------------------------------
Mon Oct 13 16:40:11 CEST 2008 - juhliarik@suse.cz

- added fix for translation labes for ELILO (bnc#151486)
- added fix for typo in help text (bnc#433424)
- added fix for problem with device names in live CD installation
  (bnc#432699) 
- 2.17.27

-------------------------------------------------------------------
Fri Oct 10 14:50:31 CEST 2008 - jsrain@suse.cz

- fixed bootloader proposal in mixed standalone disk and BIOS-RAID
  environments (bnc#433092)
- issue a warning if /boot directory is on XFS on x86 boot
  architecture (bnc#429042)

-------------------------------------------------------------------
Wed Oct  8 15:32:09 CEST 2008 - juhliarik@suse.cz

- added fix for handling nil from function InitializeBootloader()

-------------------------------------------------------------------
Wed Oct  8 10:39:12 CEST 2008 - juhliarik@suse.cz

- added fix for adding crashkernel from y2-kdump (bnc#432651)
- added fix for writing proposal (bnc#433344)
- added fix for checking if boot device is on raid0 (bnc#156800)
- 2.17.26 

-------------------------------------------------------------------
Fri Oct  3 17:28:27 CEST 2008 - juhliarik@suse.cz

- added fix for installing packages (bnc#431580)
- added fix for 2 identical section in powerLILO (bnc#427730)
- added fix for mapping disk by label for powerLILO (bnc#41497)
- 2.17.25

-------------------------------------------------------------------
Tue Sep 30 13:37:44 CEST 2008 - juhliarik@suse.cz

- updated fix for converting LILO to GRUB (bnc#430579)
- 2.17.24

-------------------------------------------------------------------
Mon Sep 29 17:10:36 CEST 2008 - juhliarik@suse.cz

- added new dialog for updating from lilo to grub (bnc#430579)
- 2.17.23

-------------------------------------------------------------------
Mon Sep 29 15:45:41 CEST 2008 - jsrain@suse.cz

- fixed no scrren contents after changing loader type (bnc#427622)
- avoid mixing options of different bootloader after loaded type
  change

-------------------------------------------------------------------
Thu Sep 25 17:44:24 CEST 2008 - juhliarik@suse.cz

- added fix for problem with changed default name (bnc#169062)
- added fix for problem with editing custom boot  (bnc#395009)
- added fix for problem with timeout update (bnc#395851)
- 2.17.22

-------------------------------------------------------------------
Thu Sep 18 17:39:43 CEST 2008 - juhliarik@suse.cz

- added fix for initialise yast2-stroage (bnc#419197)
- help update (bnc#220283)
- 2.17.21

-------------------------------------------------------------------
Thu Sep 16 16:35:43 CEST 2008 - juhliarik@suse.cz

- added fix for deleting fake xen boot section (bnc#408346)
- added fix for failsafe options for kernel (bnc#419464)
- 2.17.20

-------------------------------------------------------------------
Thu Sep 16 16:35:43 CEST 2008 - juhliarik@suse.cz

- added fix for getDefaultSection() for zipl (bnc#364904)
- added fix for deleting gfxmenu from menu.lst (bnc#398806)
- 2.17.19

-------------------------------------------------------------------
Thu Sep 16 10:54:43 CEST 2008 - juhliarik@suse.cz

- added fix for problem with rnc file - syntax error (bnc#426522)
- 2.17.18

-------------------------------------------------------------------
Thu Sep 12 14:24:43 CEST 2008 - juhliarik@suse.cz

- added support of trusted grub (fate#303784), (fate#303672), 
  (fate#303891), (fate#303983)
- added warning that lilo is not supported (fate#305006)
- 2.17.17

-------------------------------------------------------------------
Thu Sep 11 15:27:43 CEST 2008 - locilka@suse.cz

- Calling new reipl_bootloader_finish client from yast2-reipl
  in bootloader_finish (fate#304960).
- 2.17.16

-------------------------------------------------------------------
Thu Sep 11 08:22:53 CEST 2008 - jsrain@suse.cz

- merged texts from proofread

-------------------------------------------------------------------
Wed Sep  3 12:00:58 CEST 2008 - jsrain@suse.cz

- added detection of EFI, proposing ELILO in that case 
 (fate#301882)
- 2.17.15

-------------------------------------------------------------------
Wed Aug 20 15:34:22 CEST 2008 - jsrain@suse.cz

- added skeleton for checking whether scenario is supported, not
  yet actually used (fate#304499)

-------------------------------------------------------------------
Mon Aug 18 12:34:35 CEST 2008 - jsrain@suse.cz

- store bootloader type before installing packages, fixed check
  for undefined product name (bnc#417383)
- 2.17.14 

-------------------------------------------------------------------
Thu Aug 14 15:16:04 CEST 2008 - juhliarik@suse.cz

- added support for creating console for kernel args (fate#110038)
- 2.17.13 

-------------------------------------------------------------------
Wed Aug 13 14:36:59 CEST 2008 - juhliarik@suse.cz

- added changes for pesistent device names (fate#302219)
- 2.17.12

-------------------------------------------------------------------
Wed Aug  6 15:42:28 CEST 2008 - juhliarik@suse.cz

- added better detection of NFS boot device (bnc#408912) 
- added better detection of EVMS - do not install bootloader 
  (fate#305007)
- 2.17.11

-------------------------------------------------------------------
Wed Aug  6 12:55:17 CEST 2008 - juhliarik@suse.cz

- added support for acoustic signals (fate#303481)
- added checkbox for enabling remapping in chainloader section
- 2.17.10

-------------------------------------------------------------------
Tue Aug  5 12:05:04 CEST 2008 - juhliarik@suse.cz

- added/enabled support for ordering disks in device.map for GRUB
  (fate#303964)
- 2.17.9 

-------------------------------------------------------------------
Mon Aug  4 13:29:01 CEST 2008 - juhliarik@suse.cz

- added support for reducing devices from device.map to 8 devices
  (fate#303548)
- 2.17.8  

-------------------------------------------------------------------
Thu Jul 31 10:27:42 CEST 2008 - juhliarik@suse.cz

- added support for remaping windows chainloader boot section
  (fate#301994)
- 2.17.7 

-------------------------------------------------------------------
Tue Jul 29 18:18:38 CEST 2008 - juhliarik@suse.cz

- update solution for saving kernel args to 
  /etc/sysconfig/bootloader (fate#302245)
- 2.17.6

------------------------------------------------------------------
Sun Jul 27 17:52:58 CEST 2008 - juhliarik@suse.cz

- added powersaved=off to boot section for failsave (bnc#153345)

-------------------------------------------------------------------
Wed Jul 23 15:16:58 CEST 2008 - juhliarik@suse.cz

- added support for persistent device names (fate#302219)  
- 2.17.5

-------------------------------------------------------------------
Wed Jul 21 09:20:13 CEST 2008 - juhliarik@suse.cz

- 2.17.4

-------------------------------------------------------------------
Wed Jul 16 14:27:23 CEST 2008 - jsrain@suse.cz

- store kernel parameters to sysconfig during installation
  (fate#302245)

-------------------------------------------------------------------
Fri Jul 11 13:18:05 CEST 2008 - ug@suse.de

- rnc file fixed (bnc#407615)

-------------------------------------------------------------------
Thu Jul 10 17:29:00 CEST 2008 - juhliarik@suse.cz

- enable installing GRUB to XEN  (bnc#380982)
- 2.17.3

-------------------------------------------------------------------
Thu Jun 27 17:24:00 CEST 2008 - juhliarik@suse.cz

- correct labels for buttons  (bnc#398492)

-------------------------------------------------------------------
Thu Jun 26 17:24:00 CEST 2008 - juhliarik@suse.cz

- deleted support xenpae (bnc#400526)
- 2.17.2

-------------------------------------------------------------------
Thu Jun 26 16:51:00 CEST 2008 - juhliarik@suse.cz

- added support for better detection Vista in MBR
- added fix for installing generic code if MBR is uknown (bnc#400062)
- added fix for detection MBR if sw-raid is used (bnc#398356)
- 2.17.1

-------------------------------------------------------------------
Mon Jun  9 13:35:26 CEST 2008 - juhliarik@suse.cz

- added fix for problem with booting Vista bnc #396444
- 2.16.20

-------------------------------------------------------------------
Wed Jun  4 13:39:59 CEST 2008 - juhliarik@suse.cz

- added fix for problem with deleting boot sections bnc #396810
- 2.16.19 

-------------------------------------------------------------------
Wed Jun  4 10:06:01 CEST 2008 - juhliarik@suse.cz

- added fix for problem with liveCD and simlinks for initrd and 
  kernel (bnc# 393030)
- 2.16.18

-------------------------------------------------------------------
Mon May 26 18:34:43 CEST 2008 - juhliarik@suse.cz

- added fix for problem with editing boot section for LILO 
  (bnc# 340732)
- added fix for cloning boot section (bnc# 390719)
- 2.16.17 

-------------------------------------------------------------------
Fri May 16 16:40:22 CEST 2008 - jsrain@suse.cz

- added categories Settings and System into desktop file
  (bnc #382778)

-------------------------------------------------------------------
Thu May 15 17:51:28 CEST 2008 - juhliarik@suse.cz

- added fix for bnc# 164884 - disabled Back button during 
  installation
- added missing strings bnc# 386527
- 2.16.16 

-------------------------------------------------------------------
Wed May  7 14:54:16 CEST 2008 - juhliarik@suse.cz

- added fix for bnc#335526 - problem with adding "resume" into 
  boot section for memtest
- 2.16.15

-------------------------------------------------------------------
Mon Apr 28 14:16:26 CEST 2008 - juhliarik@suse.cz

- added fix for bnc#232424 - problem with propose new config.
- 2.16.14 

-------------------------------------------------------------------
Tue Apr 22 13:09:57 CEST 2008 - juhliarik@suse.cz

- added fix for bnc#363254
- added fix for UI problem with ComboBoxes and "Browse..." button
- 2.16.13 

-------------------------------------------------------------------
Fri Apr 18 15:52:47 CEST 2008 - juhliarik@suse.cz

- added fix for (bnc#381192) bootloader uses grubonce _and_ kexec
- added detecting VirtualBox - cancel using kexec
- 2.16.12 

-------------------------------------------------------------------
Thu Apr 17 20:19:04 CEST 2008 - juhliarik@suse.cz

- new version
- 2.16.11 

-------------------------------------------------------------------
Thu Apr 17 20:02:19 CEST 2008 - locilka@suse.cz, juhliarik@suse.cz

- fixed initializing of combo-box widgets in dialogs, ComboBox
  in Qt does not accept `Value, using `Items instead (bnc #380781).
- using `InputField as a replacement for obsolete `TextEntry.

-------------------------------------------------------------------
Wed Apr 16 15:20:15 CEST 2008 - juhliarik@suse.cz

- added fix for activating DM-RAID boot partition (bnc #337742)
- added fix for lilo and raid version (bnc #357897)
- 2.16.10 

-------------------------------------------------------------------
Fri Apr 11 15:53:19 CEST 2008 - juhliarik@suse.cz

- added handling of option for calling kexec instead of reboot
  (fate#303395)
- 2.16.9 

-------------------------------------------------------------------
Tue Apr  1 12:24:12 CEST 2008 - jsrain@suse.cz

- adapted to changed handling of inst_finish steps during live
  installation

-------------------------------------------------------------------
Thu Mar 27 09:32:41 CET 2008 - juhliarik@suse.cz

- added deleting of duplicated sections after installation
- 2.16.8 

-------------------------------------------------------------------
Thu Mar 20 12:45:20 CET 2008 - jsrain@suse.cz

- updated the way section list is displayed in the installation
  proposal (fate#120376)
- 2.16.7

-------------------------------------------------------------------
Tue Mar 18 10:07:57 CET 2008 - jsrain@suse.cz

- keep the 'linux' section name if product name is empty 
  (bnc#371741)

-------------------------------------------------------------------
Mon Mar 17 12:43:32 CET 2008 - jsrain@suse.cz

- added 'StartupNotify=true' to the desktop file (bnc #304964)

-------------------------------------------------------------------
Fri Mar 14 14:57:17 CET 2008 - juhliarik@suse.cz

- added inst_bootloader for saving config file before installing 
  kernel (F #302660) 
- 2.16.6

-------------------------------------------------------------------
Thu Jan 31 13:03:52 CET 2008 - locilka@suse.cz

- Update::*version were moved to Installation::*version.
- 2.16.5

-------------------------------------------------------------------
Thu Jan 24 09:01:01 CET 2008 - juhliarik@suse.cz

- added patch for Bug#352020 - Graphical failsafe mode
- added support for Fate#300779: Install diskless client (NFS-root) 
- 2.16.4

-------------------------------------------------------------------
Tue Dec 11 16:12:09 CET 2007 - jsrain@suse.cz

- do not translate boot menu to unsupported language (#310459)
- 2.16.3

-------------------------------------------------------------------
Wed Dec  5 12:36:32 CET 2007 - jsrain@suse.cz

- fixed the device map proposal if USB stick is present (F#302075)

-------------------------------------------------------------------
Wed Oct 31 14:32:59 CET 2007 - dfiser@suse.cz

- Adapted to change of StorageDevices API.
- v2.16.2

-------------------------------------------------------------------
Wed Oct 31 14:08:59 CET 2007 - locilka@suse.cz

- installedVersion and updateVersion moved from 'Update' to
  'Installation' YCP module to remove dependencies.

-------------------------------------------------------------------
Thu Oct 11 15:22:27 CEST 2007 - od@suse.de

- migrate SLES9 persistent device ("...p1") names to SLES10
  persistent device names ("...-part1") (#162216)
- 2.16.1

-------------------------------------------------------------------
Wed Sep 26 21:22:58 CEST 2007 - od@suse.de

- added flag avoid_reading_device_map to blRead(), all internal
  Read()s and ReadSettings() interface to perl-Bootloader: used by
  BootLILO and BootGRUB during update to migrate device names in
  the device_map and then re-read the config files with correct
  device name translation (#328448)
- do not install bootloader in XEN paravirtualized DomU (#308451)
- 2.15.29

-------------------------------------------------------------------
Tue Sep 25 13:53:18 CEST 2007 - od@suse.de

- re-read bootloader config from system after the delayed run of
  perl-Bootloader updates, then call FlagOnetimeBoot() based on
  current setup (#328078)
- 2.15.28

-------------------------------------------------------------------
Tue Sep 25 11:09:55 CEST 2007 - od@suse.de

- added logging to find problem in #328078
- minor addition of whitespace
- 2.15.27

-------------------------------------------------------------------
Mon Sep 24 21:25:37 CEST 2007 - od@suse.de

- Storage::GetTranslatedDevices() called often and uneccesarily
  (related to #304269):
  - added more logging to UpdateSections()
  - added comments and FIXMEs
  - disabled calling device name update again for "linux",
    "failsafe" and "initrd" sections: this is not needed and would
    reverse device name updates when forwards and backwards device
    name update mappings exist
  - enabled device name updates for "other" sections (booting other
    installations)
- (related to #326372, see comment #12)
  - fix "Interpreter" error: also activates persistent device
    translation for device.map in yast2-bootloader (but no disk
    device mappings are defined in yast2-storage, so devices remain
    untranslated as of now)
- 2.15.26

-------------------------------------------------------------------
Fri Sep 21 16:19:02 CEST 2007 - od@suse.de

- run delayed bootloader_entry at the very end of the update, when
  the migrated bootloader configuration (including device mapping)
  has already been written (#309837)
- added some comments
- 2.15.25

-------------------------------------------------------------------
Thu Sep 20 21:00:14 CEST 2007 - od@suse.de

- log the contents of the perl-BL_delayed_exec script (#309837)
- 2.15.24

-------------------------------------------------------------------
Thu Sep 20 18:44:06 CEST 2007 - od@suse.de

- ckornacker@suse.de: added PREFIX to Makefile.cvs
- when bootloader_entry saved (during kernel postuninstall) a
  command in /boot/perl-BL_delayed_exec for delayed execution in
  the target system, run that script to remove old sections
  (#309837)
- 2.15.23

-------------------------------------------------------------------
Tue Sep 18 10:03:53 CEST 2007 - od@suse.de

- update the default entry during update when the comment with the
  former default exists, even if the current default is valid
  (#309837)
- 2.15.22

-------------------------------------------------------------------
Mon Sep 17 19:31:03 CEST 2007 - od@suse.de

- #309837:
  - fix setting the default section at the end of an update,
    according to saved previous default kernel image flavor
  - use fallback flavors if previous flavor is unavailable
- 2.15.21

-------------------------------------------------------------------
Thu Sep 13 05:41:00 CEST 2007 - od@suse.de

- specify blockoffset as string, rather than number
- added a FIXME comment
- fixed conversion of obsolete filenames in kernel and initrd keys
- fixed conversion of device names in root and chainloader keys
  (#309837)
- 2.15.20

-------------------------------------------------------------------
Tue Aug 28 18:35:52 CEST 2007 - pth@suse.de

- Fix the code in bootloader_finish so that the one-time-boot code
  is actually called.
- Redo the logic and structure of the one-time booting code.
  * Global Write uses Bootloader::getDefaultSection() to determine the
    section name.
  * New function BootCommon::Section2Index that determines the
    index # for a given section, currently only used by 
    BootGRUB::FlagOnetimeBoot.

-------------------------------------------------------------------
Wed Aug 15 20:34:07 CEST 2007 - od@suse.de

- forgot to use changed sections (feature #302302)
- added logging with y2milestone()s for last change
- 2.15.17

-------------------------------------------------------------------
Mon Aug 13 22:32:26 CEST 2007 - od@suse.de

- grub: feature #302302:
  - added code to UpdateSections() to update old sections for
    "other" installations to chainloader/configfile sections
  - moved PBR-examination code to function IsPartitionBootable(),
    used by BootGRUB::CreateSections() and
    BootCommon::UpdateSections() now
  - always use a "root" command for "other" installations: added
    a "root" command to chainloader entries
  - also use "noverifyroot" and "blockoffset" in chainloader
    entries
  - added a FIXME comment
- 2.15.16

-------------------------------------------------------------------
Fri Aug 10 20:11:24 CEST 2007 - od@suse.de

- part of feature #301313:
  - added front-end function and infrastructure in switcher.ycp for
    FlagOnetimeBoot()
  - added FlagOnetimeBoot() implementation for POWERLILO
- fixed return codes of examine_mbr.pl: do not overlap error codes
  with "bootloader stage1 needs to be (re)-installed here" return
  code
- evaluate new return code in yast2-bootloader
- added documentation comment to examine_mbr.pl
- changed documentation comments where yast2-bootloader calls
  examine_mbr.pl
- fixed error in autoinstall client that prevented importing legacy
  global keys
- added/fixed some comments
- added documentation comments to BootGRUB::CreateSections()
- changed two y2debug() into y2milestone()
- fixed: a chainloader entry may have been produced that pointed to
  the boot partition of our current installation
- grub: implemented booting other Linux installations on the system
  via chainloader/configfile entries (feature #302302)
- fixed: if-block contained no statement, uncommented y2debug() in
  there
- 2.15.15

-------------------------------------------------------------------
Thu Jul 26 07:26:05 CEST 2007 - jsrain@suse.cz

- removed unneeded yast2-devel from BuildRequires
- 2.15.14

-------------------------------------------------------------------
Fri Jul 20 18:21:03 CEST 2007 - od@suse.de

- preventing cyclic dependency in autobuild with a BuildIgnore on
  autoyast2-installation
- 2.15.13

-------------------------------------------------------------------
Fri Jul 13 18:25:18 CEST 2007 - od@suse.de

- converting old key "kernel" to new key "image" when converting
  autoyast configuration to export map (#285790)
- re-added lost y2milestone() to BootELILO.ycp
- creating "image" section instead of "kernel" section now in
  CreateLinuxSection()
- 2.15.11

-------------------------------------------------------------------
Wed Jul 11 00:25:18 CEST 2007 - od@suse.de

- Merge from SLES10-SP1 branch:
- let "SLES 9 style" autoyast xml files configure bootloader
  timeout (#214468, #183051)
- added help texts and widget descriptions to grub and elilo
  (#221737)
- Fixed type of passed arguments in function Import() (in
  modules/Bootloader.ycp & modules/BootELILO.ycp) (#236163)
- bootloader.rnc fixed for autoyast schema check
- set __auto key to false when user clones sections (#241158)
- added log message when FixSections() silently discards a section
  (#241158)
- fixed some whitespace
- fixed myToInteger(): return 0 if string cannot be converted to
  integer
- bootloader.rnc fixed for autoyast schema check (#211014)
- always log the target map when Propose() is called (not only when
  we debug)
- convert custom boot device names to the names indicated by the
  mountby setting; this is one part of a change to use persistent
  device names for the bootloader boot device, the rest requires
  simultaneously changing perl-Bootloader because of an
  incompatible interface change
  (#248162)
- #214468:
  - fixed autoyast schema
  - fixed import of autoyast data: do not remove the "default" option
- GRUB only: integrated the new boot_*, generic_mbr and activate
  keys (found in the "globals" map) from the new
  widget/perl-Bootloader interface into the internal workings of
  the grub code
  - for grub, this obsoletes the global variables loader_device,
    selected_location (aka loader_location), repl_mbr and activate
  - fixes loosing the information of multiple selected bootloader
    installation devices (#245680)
  - fixes faulty detection of user-changes to the "/boot" and "/"
    devices from yast2-storage (#247852)
  - decided that boot_mbr_md key is unneeded, because the decision
    to write to the MBRs of all underlying devices of a soft-RAID
    is automatic (kept commented-out sample code for boot_mbr_md)
  - decided that boot_extended is unneeded, because the decision to
    write the bootloader to the extended partition instead of to an
    un-activatable "/boot" or "/" partition is automatic (kept
    commented-out sample code for boot_extended)
  - removed wrapper code for variable translation from
    BootGRUB::Propose()
  - made private copies of functions in grub/misc.ycp and changed
    the code to use the new interface variables only (this is also
    wanted for better code separation between bootloaders, to
    reduce amount of special-case handling (to be worked on)):

      * from routines/misc.ycp:
          grub_getPartitionToActivate ()
          grub_getPartitionsToActivate ()
          grub_getMbrsToRewrite ()
          grub_getFileChangeDate ()
          grub_saveMBR ()
          grub_updateMBR ()
          grub_DetectDisks ()

      * from routines/lilolike.ycp:
          grub_ProposeDeviceMap ()
            ( ^^ really needed? no changes here, it just "belongs"
            to grub...)
          grub_ConfigureLocation()
          grub_DetectDisks ()
          grub_DisksChanged ()
          grub_LocationProposal ()

  - added helper functions:
      grub/misc.ycp:          SetBootloaderDevice()
      routines/misc.ycp:      GetBootloaderDevices()

  - added note to to-be-phased-out functions:
      routines/misc.ycp:      GetBootloaderDevice()

  - made some functions globally accessible:
      routines/popup.ycp:     askLocationResetPopup ()
      routines/misc.ycp:      myToInteger ()
      routines/lilolike.ycp:  FindMBRDisk ()

  - fixed bug with the detection of MD-RAID devices (both in
    grub_getPartitionToActivate and getPartitionToActivate): BIOS
    ID was assumed to be less than 128, but it starts at 128

  - commented out some obsolete and broken code that would activate
    the "/boot" device on installation of the bootloader to MBR;
    the code was cancelled out by program logic ("activate" flag)
    though;
    this also simplified the interface to getPartitionToActivate ()

  - added conditionals to Bootloader.ycp and BootCommon.ycp: do not
    handle obsolete variables for grub

  - commented out probably obsolete code in BootGRUB::Read() to
    determine old_style loader_device from read devices (including
    old-style "mbr_md")

  - added several FIXME:s
  - changed a fixed FIXME to FIXED

- when reading settings from the system: convert custom boot device
  names in globals to the kernel device names (#248162)
- corrected whitespace in grub/helps.ycp and ppc/helps.ycp
- fix faulty detection of user-changes to the "/boot" and "/"
  devices from yast2-storage: rewrote grub_DisksChanged() to work
  properly with boot_* variables (previous fix did not work
  correctly) (#247852)
- grub_DisksChanged() now returns a message summarizing all changes
  for selected bootloader devices; this message is now used in the
  popup that ask the user if he wants to repropose after a
  partitioning change (in askLocationResetPopup()) (#247852)
- rewrote check for disk changes to work with multiple selected
  bootloader locations in grub_DetectDisks() and
  grub_LocationProposal() (#247852)
- the summary message for GRUB now includes a short string ("/",
  "/boot", MBR) that gives the reason why each device has been
  selected for bootloader stage 1 installation
- changed comment for GetBootloaderDevices()
- GRUB only: accept old-style autoyast keys "repl_mbr" "activate" and
  "location" when importing an autoyast profile; "loader_device" is
  ignored (which may be fixable if we can make sure a target map is
  available) (#245680)
- grub:
  - if autoyast profile does not specify a bootloader location,
    propose one (#263305)
  - if autoyast profile does not specify a key for the default keys
    set by a yast-bootloader proposal, add these missing
    keys/values
- enabled translation of the kernel image name from the symlink to
  the real kernel file for the "failsafe" section; perl-Bootloader
  can handle this now
- convert device names in the grub device map to and from the
  "mount_by" device names as well (#248162)
- Changed location of EFI Bootloader Label widget in YaST2 gui (#242985)
- make installation of bootloader to the extended partition work
  with new design (#246161, #259050)
- enabled extended device handling in GetBootloaderDevices as well
- make persistent device names work with boot= directive for i386
  lilo (#248162)
- log conversion of old-style global keys from autoyast profile to
  new-style keys
- during update, update value of "default" directive for lilo and grub
  (#266534)
- do not show popup for changed MBR position when it did not
  change: use correct function for MBR detection (#267276)
- fixed autoyast logging change
- Fix for removal of wrong efiboot entries (#269130)
- fix for update-mode: fix updating of kernel-image and initrd
  filenames to the resolved symlinks (image-version and
  initrd-version) (#268731, helps not to trigger #267582 and
  #244033)
- #270202:
  - grub: fix erroneously added section "Hard Disk" on systems
    without a floppy drive: use new style variables for detecting
    that we install stage1 to a floppy disk
  - for bootloaders that still use the old style variables, check
    for undefined loader_device before comparing to floppy device
- 2.15.10

-------------------------------------------------------------------
Sat Jul  7 00:25:57 CEST 2007 - od@suse.de

- Remove limal-devel from BuildRequires again
- 2.15.9

-------------------------------------------------------------------
Wed Jul  4 09:25:00 CEST 2007 - aj@suse.de

- Add limal-perl to Requires as well.

-------------------------------------------------------------------
Wed Jul  4 08:33:40 CEST 2007 - aj@suse.de

- Fix BuildRequires so that package builds again.

-------------------------------------------------------------------
Tue Jul  3 17:27:50 CEST 2007 - od@suse.de

- re-added limal-devel to BuildRequires

-------------------------------------------------------------------
Tue Jul  3 16:34:02 CEST 2007 - od@suse.de

- moved Bootloader_API.pm from limal-bootloader to yast2-bootloader

-------------------------------------------------------------------
Thu Jun 21 17:36:59 CEST 2007 - adrian@suse.de

- fix changelog entry order

-------------------------------------------------------------------
Fri May 25 13:30:04 CEST 2007 - jsrain@suse.cz

- removed outdated translations from .desktop-files (#271209)

-------------------------------------------------------------------
Wed Apr 11 19:14:30 CEST 2007 - aosthof@suse.de

- Fixed erroneous EFI Bootloader Label (#242985) in BootELILO.ycp
- Fixed removal of obsolete entries in EFI Boot Menu in
  BootELILO.ycp (#237873)
- 2.15.8

-------------------------------------------------------------------
Thu Mar  1 10:04:44 CET 2007 - aosthof@suse.de

- Reverted to make Xen kernel default boot kernel if Xen pattern
  or Xen RPMs are installed. (Fate #301384)
- 2.15.7

-------------------------------------------------------------------
Tue Feb 27 16:33:32 CET 2007 - od@suse.de

- include yast2-storage in BuildRequires
- 2.15.6

-------------------------------------------------------------------
Mon Feb 26 18:44:18 CET 2007 - od@suse.de

- safeguard against mount-by device that does not exist (yet): fall  
  back to kernel name (#239473, #223608)
- fix entry for memtest86, it is named memtest86+ meanwhile
- collecting device information for perl-Bootloader now works with
  persistent device names; this caused a bug in the grub
  configuration where the gfxmenu entry was discarded because the
  device name could not be translated, as well as unbootable system
  (#244566, #247775)
- 2.15.5

-------------------------------------------------------------------
Tue Jan 23 12:58:51 CET 2007 - aosthof@suse.de

- Forgot to delete "src/clients/bootfloppy.ycp" and
  "src/config/bootfloppy.desktop" from SVN (#218437)

-------------------------------------------------------------------
Tue Jan 23 10:56:42 CET 2007 - aosthof@suse.de

- Removed bootfloppy module due to malfunction (#218437)
- 2.15.4

-------------------------------------------------------------------
Wed Jan 17 13:09:10 CET 2007 - jplack@suse.de

- revise efi boot manager entry handling (#233537)

-------------------------------------------------------------------
Tue Jan 16 23:46:27 CET 2007 - jplack@suse.de

- fix various zipl configuration problems (#235486)

-------------------------------------------------------------------
Mon Jan 15 15:03:49 CET 2007 - jplack@suse.de

- more stream lining in help messages

-------------------------------------------------------------------
Mon Jan 15 14:44:26 CET 2007 - jplack@suse.de

- handle efi boot manager entries properly (#233537)

-------------------------------------------------------------------
Mon Jan 15 13:33:00 CET 2007 - jplack@suse.de

- add label text snippets for grub so that they can get translated

-------------------------------------------------------------------
Thu Jan 11 14:10:31 CET 2007 - jplack@suse.de

- make xen section the first entry which will get the default
  though (FATE#301384)

-------------------------------------------------------------------
Wed Jan 10 18:06:26 CET 2007 - jplack@suse.de

- mostly complete fix for #228833, wrong elilo configurator

-------------------------------------------------------------------
Fri Jan  5 19:01:07 CET 2007 - jplack@suse.de

- fixed message handling, proposal, dialog handling for zipl, etc.
  (#228841, Fate#300732)

-------------------------------------------------------------------
Fri Dec 22 16:45:54 CET 2006 - jplack@suse.de

- do map "kernel" tag to "image" tag for now, so that proposal gets
  interpreted right.

-------------------------------------------------------------------
Fri Dec 22 09:57:53 CET 2006 - aosthof@suse.de

- Fixed "Propose New Configuration" in Bootloader Settings in YaST
  - Part 1 (#230230)
- Fixed "Propose New Configuration" in Bootloader Settings in YaST
  - Part 2 (#230230)
- 2.15.2

-------------------------------------------------------------------
Thu Dec 14 13:56:26 CET 2006 - jplack@suse.de

- code review and cleanup: eliminate dead code, eliminate simple
  functions used once, keep local functions local (part2)

-------------------------------------------------------------------
Mon Dec 11 18:38:35 CET 2006 - jplack@suse.de

- code review and cleanup: eliminate dead code, eliminate simple
  functions used once, keep local functions local (part1)

-------------------------------------------------------------------
Mon Dec 11 17:05:58 CET 2006 - jplack@suse.de

- replace Kernel::GetFinalKernel function which is broken by design
  by Kernel::ComputePackage.

-------------------------------------------------------------------
Mon Dec 11 16:27:16 CET 2006 - jplack@suse.de

- move CheckAdditionalKernels from misc to Grub and fix that crappy
  stuff

-------------------------------------------------------------------
Fri Dec  8 19:14:25 CET 2006 - od@suse.de

- related to help_messages and descriptions:
  - added comments to generic_Description() and the descriptions
    variable
  - corrected one warning and one debug message
  - renamed arch_widget_name to loader_widget_name, matching new
    functionality
- 2.15.1

-------------------------------------------------------------------
Fri Dec  8 15:40:38 CET 2006 - jplack@suse.de

- basic implementation for generic bootloader widgets for ELILO
  (Fate#300732)

-------------------------------------------------------------------
Fri Dec  8 12:03:16 CET 2006 - jplack@suse.de

- more zipl changes for Fate#300732
- merge elilo/misc into basic module

-------------------------------------------------------------------
Fri Dec  8 11:25:20 CET 2006 - jplack@suse.de

- basic implementation for generic bootloader widgets for ZIPL
  (Fate#300732)

-------------------------------------------------------------------
Fri Dec  1 16:58:24 CET 2006 - od@suse.de

- use kernel and initrd softlinks in Failsafe entry again, thus
  preventing the removal of the Failsafe entry when the kernel is
  updated (#224481)
- 2.14.15

-------------------------------------------------------------------
Fri Dec  1 11:32:49 CET 2006 - jplack@suse.de

- signal change of boot loader location so that the boot loader can
  be rewritten if needed (#225023)
- 2.14.14

-------------------------------------------------------------------
Fri Nov 24 19:35:33 CET 2006 - aosthof@suse.de

- fixed usage of function remove()
- added FIXME
- fixed typo in comment
- actually use sorted DMTargetMap by adding bios_ids (#223473)
- 2.14.13

-------------------------------------------------------------------
Fri Nov 24 17:03:10 CET 2006 - od@suse.de

- fixed typo in a comment
- added a FIXME in BootCommon
- added kernel and image file link resolve code to
  BootPOWERLILO.ycp (adapted from BootCommon.ycp)
- Fix broken bootloader configuration on ppc: initialize library
  at the appropriate point again (#210535)
- 2.14.12

-------------------------------------------------------------------
Fri Nov 24 14:47:00 CET 2006 - aosthof@suse.de

- Sorted DMTargetMap in lilolike.ycp to match the BIOS order
  (#223473)
- Fixed typos in lilolike.ycp
- 2.14.11

-------------------------------------------------------------------
Wed Nov 22 17:08:09 CET 2006 - ug@suse.de

- schema file fixes (#215263)

-------------------------------------------------------------------
Wed Nov 22 09:33:25 CET 2006 - aosthof@suse.de

- Fixed typo in lilolike.ycp (#223145)
- 2.14.10

-------------------------------------------------------------------
Tue Nov 21 20:59:51 CET 2006 - aosthof@suse.de

- Fixed target map for dmraids (aka FakeRAIDs) in lilolike.ycp
  (#222471)
- 2.14.9

-------------------------------------------------------------------
Tue Nov 21 14:56:00 CET 2006 - od@suse.de

- have a current target map available in the log when we debug
- added y2milestone()s around remapping
- fix forgetting to rewrite some kernel/image entries (ycp really
  should have a for loop, so resetting variables is not forgotten)
  (#214935)
- 2.14.8

-------------------------------------------------------------------
Tue Nov 21 14:29:08 CET 2006 - jplack@suse.de

- UpdateInitrdLine function is old, broken, rotten and completely
  useless now

-------------------------------------------------------------------
Tue Nov 21 11:45:46 CET 2006 - jplack@suse.de

- suppress newline from readlink command, breaks config files
- 2.14.7

-------------------------------------------------------------------
Tue Nov 21 10:16:22 CET 2006 - jplack@suse.de

- "activate" and "generic_mbr" do now get set if newly proposed

-------------------------------------------------------------------
Mon Nov 20 22:57:32 CET 2006 - od@suse.de

- #214935:
  - added more comments
  - only resolve symlinks for linux, xen and failsafe sections,
    type image and xen
  - do not resolve symlinks for files that are not on the default
    boot partition (because they have a grub device name prefix)
  - added more logging
  - actually use the resolved symlinks for kernel and initrd
- moved some comments to the right position in the code
- 2.14.6

-------------------------------------------------------------------
Mon Nov 20 16:10:03 CET 2006 - jplack@suse.de

- quick fix for problems with Xen pattern selection (#208380):
  never use cached_proposal for now

-------------------------------------------------------------------
Mon Nov 20 15:52:07 CET 2006 - od@suse.de

- reverted initrd and kernel names to links for everything but
  Mode::normal() (#214935)
- resolve symlinks for kernel and initrd during inst_finish, so
  that the "real names" are put into the bootloader configuration
  -- this is the plan B solution, plan A (which shows correct
  filenames instead of link names in the proposal) does not
  currently work (#214935)
- 2.14.4

-------------------------------------------------------------------
Mon Nov 20 15:31:58 CET 2006 - jplack@suse.de

- fix format for DefaultKernelParams

-------------------------------------------------------------------
Mon Nov 20 15:29:50 CET 2006 - jplack@suse.de

- fix boot loader location mapping: check boot_root before
  boot_boot (#219409)

-------------------------------------------------------------------
Mon Nov 20 13:12:45 CET 2006 - jplack@suse.de

- fix full adoption to new grub name sceme ((#214935, FATE#300732)

-------------------------------------------------------------------
Fri Nov 17 13:17:50 CET 2006 - od@suse.de

- added comments
- fix finding the correct names for kernel image and initrd (not
  yet fixed for powerlilo) (#214935)
- first part of fix for resetting user changes when going to expert
  settings
- 2.14.3

-------------------------------------------------------------------
Thu Nov 16 13:32:48 CET 2006 - jplack@suse.de

- section type of 'xen' is now handled (FATE#300732)

-------------------------------------------------------------------
Wed Nov 15 16:21:37 CET 2006 - jplack@suse.de

- fixed Summary generation for Grub (#220285), did still consider
  old-style variable loader-device

-------------------------------------------------------------------
Wed Nov 15 11:19:04 CET 2006 - jplack@suse.de

- widget for type selectdevice did not get initialized (#221180)

-------------------------------------------------------------------
Mon Nov 13 16:40:04 CET 2006 - od@suse.de

- add more variables for the new perl-Bootloader interface to the
  autoyast DTD for yast2-bootloader: currently, the user needs to
  specify them if he wants to specify any global variable (which
  probably is the right interface for him)
- reverted BootGRUB to use FixGlobals(), this functionality is not
  a bug
- added comments to FixGlobals() and the call from BootGRUB to it
- move setting of boot_* and activate keys in globals for new
  perl-Bootloader interface from BootCommon::i386LocationProposal()
  in lilolike to the end of BootGRUB::Propose(), so that the need
  to set defaults for the other values in globals is detected and
  these are proposed as well (#219409)
- 2.14.1

-------------------------------------------------------------------
Mon Nov 13 13:19:01 CET 2006 - jplack@suse.de

- remove in ycp has bogus semantics (#220365)

-------------------------------------------------------------------
Mon Nov 13 12:58:18 CET 2006 - jplack@suse.de

- generic MBR not written/activate flag not set due to incomplete
  impl. of FATE#300732

-------------------------------------------------------------------
Mon Nov 13 12:36:50 CET 2006 - ug@suse.de

- schema file for autyast fixed

-------------------------------------------------------------------
Mon Nov 13 11:15:20 CET 2006 - jplack@suse.de

- fix missing proposal of global values during installation
  (#219409), function FixGlobals was inappropriate

-------------------------------------------------------------------
Thu Nov  9 21:54:15 CET 2006 - od@suse.de

- added a few comments to the new code
- fix trashing globals in grub et al.: use remove() to remove
  values from a map (#219409)
- 2.13.86

-------------------------------------------------------------------
Wed Nov  8 20:49:52 CET 2006 - od@suse.de

- moved change_widget_default_value() to BootCommon.ycp
- use change_widget_default_value() to work around "select" widget
  default value bug
- logging variables filled by grub proposal
- using correct variable (globals) for new perl-Bootloader
  interface (#213256)
- 2.13.85

-------------------------------------------------------------------
Wed Nov  8 18:16:57 CET 2006 - od@suse.de

- changed some comments
- move global_options, section_options and exports (new
  perl-Bootloader interface) to BootCommon.ycp
- pass proposal for grub to new perl-Bootloader interface (#213256)
- 2.13.84

-------------------------------------------------------------------
Tue Nov  7 18:25:55 CET 2006 - od@suse.de

- removed unused variable
- changed and added some documentation in comments
- fixed global options filtering for global options widget
  (#213256)
- 2.13.83

-------------------------------------------------------------------
Tue Oct 31 17:08:26 CET 2006 - od@suse.de

- autoyast Relax-NG Compact schema file added (#215263)
- 2.13.82

-------------------------------------------------------------------
Tue Oct 31 02:51:33 CET 2006 - od@suse.de

- fixed exporting the device map to autoyast (#211908)

-------------------------------------------------------------------
Tue Oct 17 00:35:45 CEST 2006 - od@suse.de

- packaged missing grub/help.ycp and generic/help.ycp
- added comments to UpdateGfxMenuContents()
- 2.13.80

-------------------------------------------------------------------
Fri Oct 13 11:45:28 CEST 2006 - sf@suse.de

- Bug #173486: do not display ssh message when installed with ssh 
  and vnc

-------------------------------------------------------------------
Thu Oct 12 09:35:16 CEST 2006 - jplack@suse.de

- implementation of generic password widget (FATE#300732)

-------------------------------------------------------------------
Mon Oct  9 19:09:25 CEST 2006 - jplack@suse.de

- implement generic widget functionality for Grub (FATE#300732)
- 2.13.79

-------------------------------------------------------------------
Tue Sep 26 17:23:23 CEST 2006 - jplack@suse.de

- part of new interface for FATE#300732
- 2.13.78

-------------------------------------------------------------------
Tue Sep 26 14:47:58 CEST 2006 - jplack@suse.de

- implementation for FATE#120026: button to initialize bootloader

-------------------------------------------------------------------
Thu Sep 21 10:19:54 CEST 2006 - od@suse.de

- jplack@suse.de: basic implementation for 'selectdevice' entry
  type which will act as a hook for more sophisticated UI handling
  for device-by-id selection and such.
- 2.13.77

-------------------------------------------------------------------
Fri Sep 15 19:00:21 CEST 2006 - od@suse.de

- added caching of bootloader proposal patch by lslezak@suse.de,
  with some changed variable names and added comments (feature
  #300709)
- 2.13.76

-------------------------------------------------------------------
Wed Sep 13 20:19:07 CEST 2006 - od@suse.de

- reverted last change (in SVN) to bootfloppy.ycp, so the final
  correction to include this change of aosthof again:
  A few corrections had to be done related to wrong pathes (Bug
  #180240)
- using parted for activation of boot partition again (instead of
  /sbin/activate from the lilo package) -- extended partition
  handling was fixed (#167602)
- 2.13.75

-------------------------------------------------------------------
Mon Sep 11 13:45:44 CEST 2006 - mvidner@suse.cz

- Fixed autodocs.

-------------------------------------------------------------------
Mon Sep  4 17:20:15 CEST 2006 - jplack@suse.de

- support new options no_os_chooser and optional (#202069, #202072)

-------------------------------------------------------------------
Tue Aug 22 15:21:30 CEST 2006 - od@suse.de

- jplack: use new device_map format (#198244)
- 2.13.74

-------------------------------------------------------------------
Wed Jun 21 14:28:21 CEST 2006 - uli@suse.de

- zipl: add "TERM=linux console=..." to proposal if booted with 
  TERM=linux (bug #186970)

-------------------------------------------------------------------
Mon Jun 19 15:18:29 CEST 2006 - aosthof@suse.de

- Fixed erroneous pathes in function createFloppyImage() in 
  bootfloppy.ycp (#180240) 

-------------------------------------------------------------------
Fri Jun  9 19:14:30 CEST 2006 - od@suse.de

- when a change somewhere in the proposal causes a new section to
  be created (e.g. for a xen kernel), if the section does not yet
  exist and has not explicitly been deleted, add it to our proposal
  (#170469)
- added lots of commentary to FixSections()
- revert patch that added "powersaved=off" to append line in
  failsafe section - more testing needed (#153345)
- 2.13.73

-------------------------------------------------------------------
Thu Jun  8 17:23:54 CEST 2006 - od@suse.de

- ppc: always initialize board type when making a proposal in an
  autoyast installation (#178831)
- 2.13.72

-------------------------------------------------------------------
Wed Jun  7 18:30:11 CEST 2006 - od@suse.de

- add "powersaved=off" to append line in failsafe section for i386,
  x86_64 and ia64 (#153345)
- filter virtual mountpoints such as swap etc. (#182375)
- use full path to MD device (was broken since ever according to
  documentation)
- 2.13.71

-------------------------------------------------------------------
Fri Jun  2 17:42:57 CEST 2006 - jplack@suse.de

- fixed raid 1 detection in lib_iface.ycp (#178802)

-------------------------------------------------------------------
Wed May 31 16:11:36 CEST 2006 - od@suse.de

- check for RAID1 md arrays as all others will break on reboot
  (#178802)
- 2.13.69

-------------------------------------------------------------------
Wed May 31 13:49:59 CEST 2006 - od@suse.de

- replace occurences of a-z and A-Z with character lists to prevent
  problems in some locales (#177560)
- 2.13.68

-------------------------------------------------------------------
Mon May 29 13:06:10 CEST 2006 - od@suse.de

- iseries: fix proposal for NWSSTG boot device (#167390)
- 2.13.67

-------------------------------------------------------------------
Mon May 22 18:30:52 CEST 2006 - jplack@suse.de

- add initial support for xenpae (#177051)
- 2.13.66

-------------------------------------------------------------------
Fri May 19 16:05:32 CEST 2006 - od@suse.de

- added FIXME note to Bootloader.ycp
- send partitioning info always when Initializer called (#161755)
- 2.13.65

-------------------------------------------------------------------
Fri May 19 12:25:09 CEST 2006 - od@suse.de

- fixed installation of installation kernel (ISERIES64) into slot A
  on iSeries (#165497)
- 2.13.64

-------------------------------------------------------------------
Wed May 17 22:42:52 CEST 2006 - od@suse.de

- fix backwards mapping of "mount by" device names when bl
  configuration is read (#176201)
- revert last change in MountByDev2Dev() and use y2milestone()
  again
- 2.13.63

-------------------------------------------------------------------
Wed May 17 16:52:30 CEST 2006 - od@suse.de

- added bootloader device conversion for mount by ID, UUID etc. to
  BootPOWERLILO (#174349)
- added debug messages to Dev2MountByDev()
- changed 2x y2milestone() -> y2debug() in MountByDev2Dev()
- 2.13.62

-------------------------------------------------------------------
Fri May 12 16:02:34 CEST 2006 - od@suse.de

- during installation/update on ppc iseries, unconditionally
  install the ISERIES64 file from the installation media as rescue
  kernel into slot A (#165497)
- fixed some whitespace
- 2.13.61

-------------------------------------------------------------------
Fri May 12 13:24:19 CEST 2006 - od@suse.de

- adapted to ppc/BootPOWERLILO.ycp: fixed mangled section titles
  after update (#170579)
- 2.13.60

-------------------------------------------------------------------
Wed May 10 19:07:38 CEST 2006 - od@suse.de

- added comments to update code
- fixed mangled section titles after update (#170579)
- 2.13.59

-------------------------------------------------------------------
Wed May 10 15:49:39 CEST 2006 - od@suse.de

- fix broken consistency check for legacy iSeries with DASD only
  (#166378)
- make it possible to manually add a value to selection list
  (needed for work arounds #166378 et. al.)
- fix error typo in lib_iface.ycp
- 2.13.58

-------------------------------------------------------------------
Thu May  4 15:02:21 CEST 2006 - locilka@suse.cz

- merged texts from proofread 
- 2.13.57

-------------------------------------------------------------------
Thu May  4 11:02:00 CEST 2006 - jsrain@suse.cz

- change the message before reboot if performing an SSH
  installation (#160301)

-------------------------------------------------------------------
Tue May  2 18:53:10 CEST 2006 - od@suse.de

- on ppc, never create a "failsafe" section (#170565)
- 2.13.56

-------------------------------------------------------------------
Tue May  2 18:01:17 CEST 2006 - od@suse.de

- in UI, show explanatory message instead of missing UUID (before
  partition is formatted)
- added code readability comment
- 2.13.55

-------------------------------------------------------------------
Fri Apr 28 14:32:22 CEST 2006 - od@suse.de

- fixed elilo section name fix from #170129:
  - getLoaderType() cannot be called from GfxMenu.ycp, so changed
    internal Interface of GfxMenu::translateSectionTitle() to
    accept "loader" parameter instead of "allow_blanks" parameter
  - updated other functions to use/pass through the "loader"
    parameter now:
      GfxMenu::UpdateGfxMenuContents()
      GfxMenu::getTranslationsToDiacritics()
      BootCommon::translateSectionTitle()
      BootCommon::UpdateGfxMenuContents()
- changed some y2milestone() messages: do not mention "lilo" when
  it can be any bootloader type other than "grub"
- added me as co-author to BootCommon.ycp
- 2.13.54

-------------------------------------------------------------------
Thu Apr 27 16:05:59 CEST 2006 - od@suse.de

- examine_mbr.pl needs perl-Compress-Zlib
- 2.13.53

-------------------------------------------------------------------
Thu Apr 27 15:56:18 CEST 2006 - od@suse.de

- on ia64, do not use the short product name in the "second
  level" bootloader elilo -- use "linux" again instead (also
  sidesteps bug #170129)
- added a comment for a future feature that may introduce two "menu
  levels" for grub as well
- 2.13.52

-------------------------------------------------------------------
Mon Apr 24 16:10:54 CEST 2006 - sf@suse.de

- fixed regexp (Bug #168594) 

-------------------------------------------------------------------
Fri Apr 21 19:23:12 CEST 2006 - od@suse.de

- (#148931, #164950), fixes features #300383, #300160, #300358:
  - for root partitions in bootloader config: automatically use mount
    by id, path, uuid and label as set up in yast2-storage
  - also display these as "hints" in the UI
- fixed some comments
- added a y2milestone in getPartitionList()
- fixed some whitespace
- 2.13.50

-------------------------------------------------------------------
Thu Apr 20 13:49:50 CEST 2006 - od@suse.de

- using /sbin/activate again (#167602)
- do not accept fsid 257 (on pmac) anymore, Apple_Bootstrap is now
  reported as fsid 258 (#167934)
- 2.13.49

-------------------------------------------------------------------
Wed Apr 12 18:30:49 CEST 2006 - od@suse.de

- accept fsid 257 (Apple_Bootstrap) as pmac boot partition
  (#165518)
- 2.13.48

-------------------------------------------------------------------
Wed Apr 12 17:37:31 CEST 2006 - od@suse.de

- print-product.ycp:
  - return short name for bootloaders other than grub (#163702)
  - do not attach version to product name (#165466)
- use short product name instead of "linux" as section name for
  bootloaders other than grub (#163702)
- 2.13.47

-------------------------------------------------------------------
Wed Apr 12 14:01:17 CEST 2006 - od@suse.de

- long name uses LABEL from content file everywhere now, so do not
  attach version anymore (#163702)
- fixed typo in message
- 2.13.46

-------------------------------------------------------------------
Tue Apr 11 22:17:59 CEST 2006 - od@suse.de

- on pmac: propose only partitions smaller than 20 cylinders
  (#158543)
- 2.13.45

-------------------------------------------------------------------
Tue Apr 11 20:59:57 CEST 2006 - od@suse.de

- propose bootloader location on pmac systems (#158543)
- changed comment
- 2.13.44

-------------------------------------------------------------------
Tue Apr 11 17:20:56 CEST 2006 - od@suse.de

- clone activate flag and loader_device for AutoYaST (#151501)
- 2.13.43

-------------------------------------------------------------------
Tue Apr 11 01:10:20 CEST 2006 - jplack@suse.de

- write config even if no create_efi_entry has been requested
  (#163260)

-------------------------------------------------------------------
Mon Apr 10 20:35:50 CEST 2006 - od@suse.de

- fixed invalid error on bootloader initialization (#164925)
- 2.13.41

-------------------------------------------------------------------
Mon Apr 10 20:20:08 CEST 2006 - od@suse.de

- fix BootPOWERLILO to return proposal again (introduced with dead
  code elimination a few days ago)
- changed some comments for code around "activate"
- 2.13.40

-------------------------------------------------------------------
Fri Apr  7 12:28:21 CEST 2006 - od@suse.de

- update_gfxmenu: added -f to rm to avoid error message on English
  installs (#163693)
- commented out dead code
- jplack/od: stop work flow for an illegal boot= selection
- 2.13.39

-------------------------------------------------------------------
Wed Apr  5 01:49:23 CEST 2006 - od@suse.de

- changed more prep_boot_partition from "/dev/null" to "" (#163387)
- 2.13.38

-------------------------------------------------------------------
Wed Apr  5 01:21:17 CEST 2006 - od@suse.de

- use empty string when no prep boot or FAT partition is found
  (#163387)
- 2.13.37

-------------------------------------------------------------------
Tue Apr  4 17:00:12 CEST 2006 - jplack@suse.de

- update list of possible selections, each time a generic widget is
  "called" (#161755)

-------------------------------------------------------------------
Mon Apr  3 20:51:38 CEST 2006 - od@suse.de

- do not add kernel option "selinux=0" on any architecture (#155856)
- fixed compilation errors in lib_iface.ycp
- 2.13.36

-------------------------------------------------------------------
Mon Apr  3 20:27:48 CEST 2006 - jplack@suse.de

- ppc: update default name if denoted section has been updated
- ppc: update global clone entry, too, if device names changed
- fix for #161755, send partition/disk info where neccessary
- reorder code so that new function SetDiskInfo is formed and can
  be used in various places to fix #161755 
- add proposed code change for virtual 'boot' mountpoints (#162242)

-------------------------------------------------------------------
Sat Apr  1 23:25:58 CEST 2006 - od@suse.de

- added TESTME comment: test parted partition activation with BSD
  slices
- remove more old-style backticks
- add needed comments
- added parted to Requires (#161316)
- changed a y2internal -> y2milestone
- fixed harmless typos
- 2.13.35

-------------------------------------------------------------------
Wed Mar 29 18:52:24 CEST 2006 - od@suse.de

- using parted for activation of boot partition now (instead of
  /sbin/activate from the lilo package) (#161316)
- fixed a typo
- fixed some whitespace
- added update-alternatives to BuildRequires
- 2.13.34

-------------------------------------------------------------------
Mon Mar 27 15:36:27 CEST 2006 - uli@suse.de

- changed s390* reboot message (bug #160045)

-------------------------------------------------------------------
Sun Mar 26 06:14:08 CEST 2006 - od@suse.de

- removed yast2-devel-packages from BuildRequires
- add replacements for yast2-devel-packages to BuildRequires
- 2.13.33

-------------------------------------------------------------------
Tue Mar 21 17:31:03 CET 2006 - jplack@suse.de

- fix console= handling on update, and some more update fixes (#155397)
- 2.13.32

-------------------------------------------------------------------
Tue Mar 21 15:16:32 CET 2006 - od@suse.de

- cleanup: move UpdateSections function into Update()'s body
- fixed #157939: iseries can boot even if no prep boot partition
  exists and/or is configured
- 2.13.31

-------------------------------------------------------------------
Mon Mar 20 23:49:04 CET 2006 - od@suse.de

- package clients/print-product.ycp
- 2.13.30

-------------------------------------------------------------------
Mon Mar 20 18:46:11 CET 2006 - od@suse.de

- fixes for #155397:
  - major cleanup of Update() code to be able to fix #155397
  - added "return ret" to CreateImageSection()
  - fixed parameters in call to UpdateSections()
  - fixed list element removal: remove() -> filter()
  - also removed translation of section title (GfxMenu) for ppc
    (perl-Bootloader will take care of this)
- print-product.ycp: remove " -- " from arguments to
  CommandLine::Print()
- 2.13.29

-------------------------------------------------------------------
Mon Mar 20 17:20:39 CET 2006 - od@suse.de

- doing the right thing for InitializeLibrary
- fix indentation/code style
- print-product.ycp was wrong in modules, moved to clients
- 2.13.28

-------------------------------------------------------------------
Fri Mar 17 23:37:22 CET 2006 - od@suse.de

- made text widget in error log message popup higher (#159264)
- fix indentation
- 2.13.27

-------------------------------------------------------------------
Fri Mar 17 18:25:03 CET 2006 - od@suse.de

- removed bootloader-theme from Requires: (#158588)
- 2.13.26

-------------------------------------------------------------------
Fri Mar 17 16:06:36 CET 2006 - od@suse.de

- moved CreateLinuxSection() to BootPOWERLILO.ycp and adapted for
  ppc (#144553):
   - kernel -> image 
   - removed code that is not used on ppc
   - added comments
- moved CreateLinuxSection up and using it for installation as well
- 2.13.25

-------------------------------------------------------------------
Wed Mar 15 16:34:50 CET 2006 - od@suse.de

- added debug output for (#156993)
- changed my_sections -> updated_sections
- 2.13.24

-------------------------------------------------------------------
Mon Mar 13 16:48:18 CET 2006 - od@suse.de

- jplack:
  - remove dead/unused code
  - add some FIXME comments
  - more cleanups
- 2.13.23

-------------------------------------------------------------------
Mon Mar 13 16:04:51 CET 2006 - od@suse.de

- changed some whitespace
- corrected fallback kernel to "/boot/vmlinux"
- copied UpdateSections() from lilolike.ycp to BootPOWERLILO.ycp
  and adapted to new interfaces (#144553)
- made read_default_section_name global in BootCommon.ycp (#144553)
- syntax cleanups
- proofread
- 2.13.21

-------------------------------------------------------------------
Wed Mar  8 00:41:02 CET 2006 - od@suse.de

- added proposal for prep and iseries (pmac still missing)
- created new function change_widget_default_value() and moved code
  from Propose() into this function
- proposal for prep and iseries set the default values for their
  widgets using change_widget_default_value()
- added FIXME: for improving the summary function
- fixed comment in chrp.ycp explaining the use of
  prep_same_disk_as_root
- 2.13.20

-------------------------------------------------------------------
Tue Mar  7 22:17:31 CET 2006 - od@suse.de

- #145597:
  - use old working proposal code from BootPPC in BootPOWERLILO
  - add comments where needed to understand the code
  - change lookup, lookup_value and modifySection and use []: instead
  - use search instead of find(string, string)
  - fixed header of BootPOWERLILO
  - fixed LocationProposal to use old BootPPC code
  - fixed some whitespace
  - call old currentBoardInit() from new Propose()
  - set proposed boot partition as default in widget
- add "global void" to jplack's bootloaderError()
- fix y2error format string
- fixed an obsolete FlushCache() -> CommitSettings()
- give an error popoup with log like in SLES9 (#145106)
- use only one log file for all bootloaders (#145106)
- cleanups, mostly indentation to make code readable
- fixed: activate on i386 did not work when p_dev["nr"] == "" (mean 
  whole disk) was one of loader_device or boot_partition
- unify confusing interface names: FlushCache -> CommitSettings
- give an error popoup with log like in SLES9 (#145106)
- fix one update problem on POWER
- use correct path to mkzimage for iSeries bootfile
- 2.13.19

-------------------------------------------------------------------
Fri Mar  3 20:27:17 CET 2006 - jplack@suse.de

- give an error popoup with log like in SLES9 (#145106)
- use only one log file for all bootloaders (#145106)
- fix one update problem on POWER

-------------------------------------------------------------------
Fri Mar  3 18:55:09 CET 2006 - jplack@suse.de

- fixed: activate on i386 did not work when p_dev["nr"] == "" (mean
  whole disk) was one of loader_device or boot_partition

-------------------------------------------------------------------
Wed Mar  1 09:06:08 CET 2006 - olh@suse.de

- use correct path to mkzimage for iSeries bootfile

-------------------------------------------------------------------
Tue Feb 28 12:35:40 CET 2006 - od@suse.de

- olh also fixed a typo in Bootloader.ycp
- 2.13.18

-------------------------------------------------------------------
Wed Feb 22 21:08:10 CET 2006 - olh@suse.de

- do a mount --bind /dev /mnt/dev in bootloader_finish.ycp (#144773)

-------------------------------------------------------------------
Thu Feb 16 19:31:10 CET 2006 - od@suse.de

- translateSectionTitle():
  - handle results properly when regexpsub() is called with a non-matching
    regex
  - fixed comment for ReplaceRegexMatch()
  - fixed execess -> excess in y2milestone()
  - added another y2milestone() for cutting off words
- 2.13.17

-------------------------------------------------------------------
Thu Feb 16 17:18:17 CET 2006 - od@suse.de

- wrote ReplaceRegexMatch() to globally replace matching regexes
- fix filtering of lilo bootloader section name with
  ReplaceRegexMatch()
- 2.13.16

-------------------------------------------------------------------
Thu Feb 16 15:50:30 CET 2006 - od@suse.de

- fixed typo in filtering of forbidden chars for lilo section titles
- added logging for lilo section title adaptation
- 2.13.15

-------------------------------------------------------------------
Wed Feb 15 15:28:00 CET 2006 - od@suse.de

- olh:
  - setting svn:keyword property to 'Author Date Id Revision'
  - typo s/instalaltion/installation/
- od:
  - restrict LILO section names to 11 chars -- use same algorithm
    as in perl-Bootloader, LILO.pm, sub FixSectionName()
- 2.13.14

-------------------------------------------------------------------
Tue Feb 14 13:34:23 CET 2006 - olh@suse.de

- fix typo in board_type_names

-------------------------------------------------------------------
Tue Feb 14 13:30:19 CET 2006 - olh@suse.de

- remove nubus support

-------------------------------------------------------------------
Wed Feb  1 16:31:31 CET 2006 - od@suse.de

- added to package: src/modules/print-product.ycp
- 2.13.13

-------------------------------------------------------------------
Fri Jan 27 09:28:04 CET 2006 - locilka@suse.cz

- merged texts from proofread

-------------------------------------------------------------------
Wed Jan 25 16:10:02 CET 2006 - od@suse.de

- added print-product.ycp, used by update-bootloader from
  perl-Bootloader 
- 2.13.12

-------------------------------------------------------------------
Fri Jan 20 14:24:33 CET 2006 - od@suse.de

- moved BootPOWERLILO initialization code out of constructor again
  -- this unconditionally initialized lib_iface for ppc
- 2.13.11

-------------------------------------------------------------------
Wed Jan 18 21:00:49 CET 2006 - od@suse.de

- remove __exports__ from globals in extract_exports_from_globals()
- delete obsolete function GoodPrepOrFatPartition()
- consider globals empty even if lines_cache_id is present
- fix merging of __exports__ in BootPOWERLILO constructor
- 2.13.10

-------------------------------------------------------------------
Tue Jan 17 19:10:45 CET 2006 - od@suse.de

- actually find and propose root and boot devices

-------------------------------------------------------------------
Tue Jan 17 15:45:18 CET 2006 - od@suse.de

- added comments in bootloader_proposal
- added GoodPrepOrFatPartition() in BootPOWERLILO
- a lot of FIXMEs added
- initial proposal for PPC

-------------------------------------------------------------------
Mon Jan 16 20:23:26 CET 2006 - jplack@suse.de

- moved widget descriptions (labels) to yast2-bootloader
- handle unified type descriptions: now <type>:<desc>:<default>:...
- add arch-specific Summary function

-------------------------------------------------------------------
Thu Dec 22 11:50:08 CET 2005 - uli@suse.de

- declare Write method implemented in BootZIPL.ycp

-------------------------------------------------------------------
Wed Dec 21 10:31:30 CET 2005 - visnov@suse.cz

- merged proofread texts 

-------------------------------------------------------------------
Mon Dec 19 17:58:20 CET 2005 - jplack@suse.de

- always read the config from perl-Bootloader (#140127)
- activate generic help system
- give help messages that make sense
- avoid this i386 LILO bootloader config on ppc (#140127)
- 2.13.6

-------------------------------------------------------------------
Fri Dec 16 15:28:39 CET 2005 - jsrain@suse.cz

- moved bootloader background picture to separate package
- moved /boot/message handling to separate module
- 2.13.5

-------------------------------------------------------------------
Thu Dec 15 15:00:16 CET 2005 - uli@suse.de

- s390: dumped obsolete dump sections and dead code
- 2.13.4

-------------------------------------------------------------------
Tue Dec 13 19:25:12 CET 2005 - mvidner@suse.cz

- Fixed a type mismatch, hopefully fixing the installation (#138328).
- 2.13.3

-------------------------------------------------------------------
Thu Dec  8 18:25:07 CET 2005 - od@suse.de

- changes by jplack@suse.de:
  - use generic dialogs in PowerPC boot loader code
  - new files to build widgets from type information
  - changes for support of all options on POWER - generic stuff
- 2.13.2

-------------------------------------------------------------------
Mon Oct 31 09:44:19 CET 2005 - jsrain@suse.cz

- fixed losing GRUB sections in some cases (#130236)
- 2.13.1

-------------------------------------------------------------------
Wed Oct 26 13:29:26 CEST 2005 - jsrain@suse.cz

- do not create section for XEN if ungrading other bootloader than
  GRUB (#130474)
- fixed clonning a section, it changed also the original one
  (#129511)

-------------------------------------------------------------------
Fri Oct 21 12:36:16 CEST 2005 - jsrain@suse.cz

- do not set dom0_mem option for XEN (#121947)
- fixed selecting the swap partition for suspend to disk in other
  situations than installation (#128702)

-------------------------------------------------------------------
Tue Oct  4 12:43:30 CEST 2005 - jsrain@suse.cz

- fixed password setting help (#119591)

-------------------------------------------------------------------
Mon Oct  3 12:54:10 CEST 2005 - jsrain@suse.cz

- change selected radio button for loader location if loader
  location specified in combo box (#114193)

-------------------------------------------------------------------
Fri Sep 30 11:06:11 CEST 2005 - jsrain@suse.cz

- fixed reproposing configuration in installed system (#119428)
- fixed disappearing initrd lines from configuratiln file (#104048)

-------------------------------------------------------------------
Thu Sep 29 17:00:04 CEST 2005 - jsrain@suse.cz

- fixed importing the global bootloader settings from AutoYaST
  profiles (#118595)

-------------------------------------------------------------------
Tue Sep 27 10:14:08 CEST 2005 - jsrain@suse.cz

- export/import the loader location variable for AutoYaST (#116947)

-------------------------------------------------------------------
Mon Sep 26 15:49:16 CEST 2005 - jsrain@suse.cz

- added bootloader background picture for Alpha1
- do not install bootloader to MBR by default
- 2.13.0

-------------------------------------------------------------------
Fri Sep  9 17:11:10 CEST 2005 - jsrain@suse.cz

- activate the /boot partition if installing to ThinkPad (#116129)
- 2.12.32

-------------------------------------------------------------------
Fri Sep  9 15:16:39 CEST 2005 - jsrain@suse.cz

- propose GRUB's device map if the one which was read from the
  system is empty (#115936)
- 2.12.31

-------------------------------------------------------------------
Thu Sep  8 14:24:25 CEST 2005 - jsrain@suse.cz

- fixed reading GRUB location from configuration file (#115581)
- 2.12.30

-------------------------------------------------------------------
Wed Sep  7 15:30:04 CEST 2005 - jsrain@suse.cz

- load EDD module during proposal (and not during inst_finish, as
  it doesn't work if other than default kernel is used) (#115592)
- 2.12.29

-------------------------------------------------------------------
Wed Sep  7 13:05:32 CEST 2005 - jsrain@suse.cz

- install bootloader to MBR by default (except ThinkPads)
- load EDD module before running fix_chs script (#103031)
- import device map correctly during autoinstallation (#115327)
- 2.12.28

-------------------------------------------------------------------
Tue Sep  6 14:00:52 CEST 2005 - jsrain@suse.cz

- changed the count of boot floppies (#114959)
- run fix_chs on each partition which is marked active (#103031)
- update MBR on ThinkPads correctly (#114429)
- 2.12.27

-------------------------------------------------------------------
Tue Sep  6 10:55:16 CEST 2005 - jsrain@suse.cz

- changed the bootloader background (#115331)
- 2.12.26

-------------------------------------------------------------------
Fri Sep  2 12:00:28 CEST 2005 - jsrain@suse.cz

- added RC1 bootloader background
- 2.12.25

-------------------------------------------------------------------
Wed Aug 31 08:38:41 CEST 2005 - jsrain@suse.cz

- added ELILO support (for IA64)
- added basic ZIPL support (for S/390)
- 2.12.24

-------------------------------------------------------------------
Mon Aug 29 11:49:37 CEST 2005 - jsrain@suse.cz

- updated failsafe kernel parameters for i386/x86_64 (#113600)
- avoid reinitializing limal-bootloader before writing settings
  during update and in installed system (#113683)
- added support for booting on PPC
- 2.12.23

-------------------------------------------------------------------
Thu Aug 25 13:33:37 CEST 2005 - jsrain@suse.cz

- fixed setting the resume kernel parameter during update (#112794)
- do not add 'barrier=off' to failsafe kernel parameters (#112891)
- do not propose to install bootloader on XFS partition (#112810)
- 2.12.22

-------------------------------------------------------------------
Tue Aug 23 13:59:20 CEST 2005 - jsrain@suse.cz

- keep bootloader location during update (#105988)
- moved FixCHS to master-boot-code (#103031)

-------------------------------------------------------------------
Mon Aug 22 10:44:24 CEST 2005 - jsrain@suse.cz

- fixed creating new boot loader sections (#105668)
- 2.12.21

-------------------------------------------------------------------
Fri Aug 19 10:59:54 CEST 2005 - jsrain@suse.cz

- enhanced checking whether merged section is still valid (#74252)
- fix information about disk geometry in MBR if needed (#103031)
- 2.12.20

-------------------------------------------------------------------
Thu Aug 18 15:29:01 CEST 2005 - jsrain@suse.cz

- fixed new created XEN sections (#105171)
- do not install backup of stage1 if /boot is on XFS (#105483)
- 2.12.19

-------------------------------------------------------------------
Wed Aug 17 15:34:30 CEST 2005 - jsrain@suse.cz

- fixed detection whether bootloader can be installed if /boot is
  on MD (#104908)
- fixed comments for ycpdoc
- fixed proposing configuration if /boot is on MD (#104908)
- set correct initrd image for XEN (#105171)
- fixed errors in log while proposing loader type (#105152)
- don't remove initrd from merged loader sections (#104048)

-------------------------------------------------------------------
Mon Aug 15 16:10:00 CEST 2005 - jsrain@suse.cz

- merged texts from proofread
- 2.12.18

-------------------------------------------------------------------
Mon Aug 15 12:43:52 CEST 2005 - jsrain@suse.cz

- fixed section updates durng system update (#103868)
- 2.12.17

-------------------------------------------------------------------
Fri Aug 12 09:28:42 CEST 2005 - jsrain@suse.cz

- fixed several errors in code, added missign shortcuts

-------------------------------------------------------------------
Thu Aug 11 15:24:52 CEST 2005 - jsrain@suse.cz

- set correct parameters to failsafe kernel (#103865)
- fixed removing obsolete sections during update (#104039)

-------------------------------------------------------------------
Wed Aug 10 09:07:24 CEST 2005 - jsrain@suse.cz

- fixed changing the order of disks (#102964)

-------------------------------------------------------------------
Tue Aug  9 15:36:57 CEST 2005 - jsrain@suse.cz

- don't put 'splash=silent' twice to kernel command line (#102706)
- install bootloader to boot sector by default only if /boot
  partition is on the first disk (#100728)
- fixed modification of bootloader sections during installation
  (#102626)
- do not offer to edit sections if user selected not to install
  any bootloader (#102613)
- updated help text for bootloader location (#102626)
- fixed syntax of created lilo.conf (vga= cannot be in append)
  (#102942)
- displaying meaningful information for chainloader sections
  (#103008)
- 2.12.16

-------------------------------------------------------------------
Mon Aug  8 10:37:49 CEST 2005 - jsrain@suse.cz

- fixed importing settings during autoinstallation, avoiding crash
  (#102535)

-------------------------------------------------------------------
Thu Aug  4 15:40:52 CEST 2005 - jsrain@suse.cz

- fixed crash during autoinstallation
- do not offer GRUB and LILO on all architectures (#100219)
- 2.12.15

-------------------------------------------------------------------
Wed Aug  3 13:50:36 CEST 2005 - jsrain@suse.cz

- do not display additional kernel parameters in summary if no boot
  loader is selected to be installed (#100409)
- propose not to install bootloader if the available one is not
  supported (#100406)
- fixed widgets allignment

-------------------------------------------------------------------
Mon Aug  1 16:21:36 CEST 2005 - jsrain@suse.cz

- fixed capitalization in module summary
- added master-boot-code to RPM dependencies on i386/x86_64, as it
  is needed for the default installation
- 2.12.14

-------------------------------------------------------------------
Mon Aug  1 12:29:41 CEST 2005 - jsrain@suse.cz

- do not propose installing bootloader to MBR by default
- 2.12.13

-------------------------------------------------------------------
Thu Jul 28 16:15:45 CEST 2005 - jsrain@suse.cz

- merged texts from proofread
- 2.12.12

-------------------------------------------------------------------
Wed Jul 27 14:28:02 CEST 2005 - jsrain@suse.cz

- added option to enable/disable boot timeout
- fixed boot password setting
- location widget not shown if no loader is to be installed (#97888)
- 2.12.11

-------------------------------------------------------------------
Tue Jul 26 10:16:14 CEST 2005 - jsrain@suse.cz

- fixed GRUB menus merging
- 2.12.10

-------------------------------------------------------------------
Fri Jul 22 15:24:24 CEST 2005 - jsrain@suse.cz

- set correct root device to kernel command line (#97574)
- fixed installation on ThinkPad laptops (select the partition
  correctly) (#86762)
- 2.12.9

-------------------------------------------------------------------
Fri Jul 22 12:18:23 CEST 2005 - jsrain@suse.cz

- added last missing help texts
- several minor fixes
- updated to run correctly in Mode::config
- added autoinstallation support
- 2.12.8

-------------------------------------------------------------------
Thu Jul 21 10:08:27 CEST 2005 - jsrain@suse.cz

- added missing file to package
- added missing helps
- fixed retranslating boot menu during installation
- 2.12.7

-------------------------------------------------------------------
Mon Jul 18 13:26:43 CEST 2005 - jsrain@suse.cz

- fixed proposing and handling device map
- 2.12.6

-------------------------------------------------------------------
Mon Jul 18 08:42:16 CEST 2005 - jsrain@suse.cz

- fixed makefiles in order to pack all needed files
- added some help texts
- 2.12.5

-------------------------------------------------------------------
Fri Jul 15 15:48:47 CEST 2005 - jsrain@suse.cz

- adapted to new partitioner using storage-lib (arvin)
- fixed makefiles and nfb to build against limal-bootloader
- 2.12.4

-------------------------------------------------------------------
Tue Jul 12 13:03:23 CEST 2005 - jsrain@suse.cz

- more code cleanup

-------------------------------------------------------------------
Mon Jul 11 09:14:33 CEST 2005 - jsrain@suse.cz

- merged texts from proofread

-------------------------------------------------------------------
Fri Jul  1 16:52:05 CEST 2005 - jsrain@suse.cz

- created new UI
- accessing perl-Bootloader library through LiMaL instead of SCR

-------------------------------------------------------------------
Tue Jun 14 16:45:20 CEST 2005 - jsrain@suse.cz

- don't change MBR on IBM ThinkPad laptops in order to keep their
  rescue functionality working (#86762)
- 2.12.3

-------------------------------------------------------------------
Tue Jun  7 10:40:08 CEST 2005 - jsrain@suse.cz

- display info of additional kernel parameters from installation
  kernel command line (#83837)

-------------------------------------------------------------------
Mon May 23 17:20:27 CEST 2005 - jsrain@suse.cz

- fixed detection fo PReP partition on CHRP (PPC) (#80204)
- block proposal if bootloader noc configured correctly on PPC
  (#82893)

-------------------------------------------------------------------
Wed May  4 08:02:37 CEST 2005 - jsrain@suse.cz

- more "default" variable renames
- 2.12.2

-------------------------------------------------------------------
Tue May  3 12:35:05 CEST 2005 - jsrain@suse.cz

- select PReP boot partition on CHRP (PPC) if root on LVM (#80204)

-------------------------------------------------------------------
Wed Apr 27 08:27:43 CEST 2005 - jsrain@suse.cz

- allow to remap devices in GRUB section (#77119)
- don not report void error in installation proposal
- added bootloader-related part of inst_finish to extra client
- 2.12.1

-------------------------------------------------------------------
Fri Apr 22 13:17:27 CEST 2005 - mvidner@suse.cz

- Do not use "default" as an identifier.

-------------------------------------------------------------------
Mon Apr 18 16:00:36 CEST 2005 - jsrain@suse.cz

- updated for new interface of ProductFeatures.ycp
- 2.12.0

-------------------------------------------------------------------
Wed Mar 30 14:53:02 CEST 2005 - jsrain@suse.cz

- inform user in proposal if it is not possible to install
  bootloader due to partitioning (#71949)

-------------------------------------------------------------------
Thu Mar 24 13:36:48 CET 2005 - jsrain@suse.cz

- fixed bootfloppy icon description (#71084)

-------------------------------------------------------------------
Tue Mar 15 13:15:55 CET 2005 - jsrain@suse.cz

- fixed modification of bootloader configuration if installation
  fails during update (#72814)

-------------------------------------------------------------------
Mon Mar 14 09:48:35 CET 2005 - jsrain@suse.cz

- fixed manual configuration files editation (#72389)
- recreate grub.conf during update (#72361)

-------------------------------------------------------------------
Mon Mar  7 13:32:23 CET 2005 - jsrain@suse.cz

- added ZIPL installation via perl-Bootloader
- fixed the order of icons in bootfloppy creator

-------------------------------------------------------------------
Fri Mar  4 10:43:29 CET 2005 - jsrain@suse.cz

- propose XEN section if XEN and XEN kernels are installed/selected

-------------------------------------------------------------------
Thu Mar  3 18:20:39 CET 2005 - jsrain@suse.cz

- reverted to older version update_gfxmenu due to recent problems
  (#67288)

-------------------------------------------------------------------
Wed Mar  2 10:15:35 CET 2005 - jsrain@suse.cz

- merged texts from proofread

-------------------------------------------------------------------
Wed Mar  2 09:55:37 CET 2005 - jsrain@suse.cz

- fixed neverending loop in update_gfxmenu

-------------------------------------------------------------------
Tue Mar  1 10:34:51 CET 2005 - jsrain@suse.cz

- provide info about grub.conf to repair module if embedding
  GRUB stage1.5
- display proper list of bootloaders (#66933)
- limit the size of the /boot/message archive (#66878)

-------------------------------------------------------------------
Mon Feb 28 16:07:36 CET 2005 - jsrain@suse.cz

- fixed aborting during inst_finish (was crashing YaST)

-------------------------------------------------------------------
Fri Feb 25 14:43:58 CET 2005 - jsrain@suse.cz

- fixed identifying bootloader sections while reading (#66612)

-------------------------------------------------------------------
Fri Feb 25 09:05:14 CET 2005 - jsrain@suse.cz

- added missed translation mark (#8402)
- fixed testsuites
- enabled the bootfloppy icon also on AMD64
- disabled rescue floppy creation on other archs than i386
- 2.11.15

-------------------------------------------------------------------
Mon Feb 21 10:58:13 CET 2005 - jsrain@suse.cz

- use the new scripts for creating boot floppy (images are no
  longer on installation media)
- 2.11.14

-------------------------------------------------------------------
Thu Feb 17 12:14:22 CET 2005 - jsrain@suse.cz

- prevent from inserting language to the offer of boot menu twice
  (#50930)

-------------------------------------------------------------------
Wed Feb 16 13:54:34 CET 2005 - jsrain@suse.cz

- added support for embedding GRUB's stage 1.5
- 2.11.13

-------------------------------------------------------------------
Mon Feb 14 17:32:02 CET 2005 - jsrain@suse.cz

- by default don't merge whole GRUB menus, but only the default
  entry (#50688)
- fixed errors of the bootloader library if using LVM
- 2.11.12

-------------------------------------------------------------------
Thu Feb 10 14:51:08 CET 2005 - jsrain@suse.cz

- fixed errors when merging GRUB menus (#50643)

-------------------------------------------------------------------
Wed Feb  9 14:53:27 CET 2005 - jsrain@suse.cz

- stopped using multiple variables from ProductFeatures for
  creating kernel command line (#50369)
- 2.11.11

-------------------------------------------------------------------
Tue Feb  8 12:58:56 CET 2005 - jsrain@suse.cz

- fixed warning when removed memtest package after modifying
  memtest section in bootloader menu (#50498)

-------------------------------------------------------------------
Mon Feb  7 14:31:48 CET 2005 - jsrain@suse.cz

- merged texts from proofread
- 2.11.10

-------------------------------------------------------------------
Fri Feb  4 11:07:51 CET 2005 - jsrain@suse.cz

- getting additional kernel parameters as one string (#50369)

-------------------------------------------------------------------
Wed Feb  2 18:22:09 CET 2005 - jsrain@suse.cz

- fixed support for localized boot menu, allowed multiple languages
  to be used at once

-------------------------------------------------------------------
Tue Feb  1 21:39:12 CET 2005 - nashif@suse.de

- Disabled @YAST2-CHECKS-PROGRAM@ to fix build
- 2.11.9

-------------------------------------------------------------------
Mon Jan 31 17:32:32 CET 2005 - jsrain@suse.cz

- removed code obsolete after using the bootloader library
  (including the LILO agent)
- adapted to new filenames in GFX menu
- fixed handling of YaSTi's data in comments in configuration files
- by default merging all found GRUB menus
- clean-up of obsolete code
- 2.11.8

-------------------------------------------------------------------
Fri Jan 28 13:46:53 CET 2005 - jsrain@suse.cz

- export GRUB device map information to AutoYaST profile (#49730)

-------------------------------------------------------------------
Tue Jan 25 13:08:49 CET 2005 - jsrain@suse.cz

- adaptations to install properly on MD arrays
- 2.11.7

-------------------------------------------------------------------
Mon Jan 24 16:08:30 CET 2005 - jsrain@suse.cz

- added agent to interface for the bootloader library
- using the now bootloader library for GRUB and LILO configuration
- 2.11.6

-------------------------------------------------------------------
Tue Jan 11 16:43:52 CET 2005 - jsrain@suse.cz

- do not append 'maxcpus=0' to failsafe kernel command line on
  AMD64 (#49059)

-------------------------------------------------------------------
Thu Jan  6 14:14:23 CET 2005 - jsrain@suse.cz

- propose all present kernels for GRUB

-------------------------------------------------------------------
Wed Jan  5 17:10:56 CET 2005 - jsrain@suse.cz

- adapted to interface change of Kernel.ycp
- 2.11.5

-------------------------------------------------------------------
Wed Dec 15 13:13:58 CET 2004 - jsrain@suse.cz

- using new interface of Progress.ycp
- 2.11.4

-------------------------------------------------------------------
Mon Dec 13 18:15:29 CET 2004 - jsrain@suse.cz

- fixed setting GRUB password (#48999)

-------------------------------------------------------------------
Fri Nov 19 16:52:11 CET 2004 - jsrain@suse.cz

- removed the generic MBR code from the package (moved to
  master-boot-code package) (#46406)
- if user selects MBR of other than booting disk as location for
  GRUB, offer changing the order of the disks (#48051)
- 2.11.3

-------------------------------------------------------------------
Tue Nov  9 10:40:18 CET 2004 - jsrain@suse.cz

- fixed automatical boot partition activating during installation
  (#20329)

-------------------------------------------------------------------
Tue Nov  9 08:16:53 CET 2004 - jsrain@suse.cz

- enhanced memtest handling during installation (#46796)

-------------------------------------------------------------------
Mon Nov  8 13:23:42 CET 2004 - jsrain@suse.cz

- better fix of kernel image name update (#46750)

-------------------------------------------------------------------
Thu Nov  4 14:00:10 CET 2004 - jsrain@suse.cz

- removed select () and lookup () builtins usage
- fixed types for CWM
- 2.11.2

-------------------------------------------------------------------
Wed Oct 27 09:49:59 CEST 2004 - jsrain@suse.cz

- adapted to new Mode/Stage interface
- 2.11.1

-------------------------------------------------------------------
Tue Oct 19 13:59:33 CEST 2004 - jsrain@suse.cz

- use unified messages from Label.ycp
- changed boot floppy creator according to new layout of boot
  floppy disks (#43634)
- 2.11.0

-------------------------------------------------------------------
Wed Oct 13 12:44:42 CEST 2004 - jsrain@suse.cz

- add "thash_entries=2097152" to kernel command line on Altix
  Scalable Node (#44174)

-------------------------------------------------------------------
Mon Oct 11 16:09:03 CEST 2004 - jsrain@suse.cz

- adapted to new Arch:: interface

-------------------------------------------------------------------
Wed Oct  6 10:04:38 CEST 2004 - jsrain@suse.cz

- fixed summary if GRUB section name contains HTML tag (#46792)

-------------------------------------------------------------------
Tue Oct  5 12:55:53 CEST 2004 - jsrain@suse.cz

- replace blank spaces in LILO section name with underscores,
  shorten it if it is longer than 15 chars (#46778)
- 2.10.17

-------------------------------------------------------------------
Mon Oct  4 18:59:27 CEST 2004 - jsrain@suse.cz

- if serial parameter is present in menu.lst, don't add gfxboot
  during update (#46680)
- fixed update if root device name contained 'suse' or 'shipped'
  (#46750)
- 2.10.16

-------------------------------------------------------------------
Wed Sep 29 09:14:29 CEST 2004 - jsrain@suse.cz

- do not show the disks order if there is only one disk (#46346)
- 2.10.15

-------------------------------------------------------------------
Thu Sep 23 13:04:08 CEST 2004 - jsrain@suse.cz

- avoid initalizing GRUB structures earlier than needed data is
  known (#45119)
- fixed redrawing the main dialog if loader type changed (#45877)
- 2.10.14

-------------------------------------------------------------------
Mon Sep 20 16:30:38 CEST 2004 - jsrain@suse.cz

- fixes update if SATA devices are used (#44286)
- 2.10.13

-------------------------------------------------------------------
Mon Sep 13 10:59:50 CEST 2004 - jsrain@suse.cz

- allowed to add wildcard entry to GRUB and LILO boot menu (#44742)
- removed dead code (related to items in GRUB section reordering,
  now it is fully handled by Table/Popup
- initialize package manager callbacks before getting boot floppy
  image (in order to ask for media) (#45049)
- prevent from displaying the target device in the summary
  multiple times (#45119)
- 2.10.12

-------------------------------------------------------------------
Tue Sep  7 10:09:14 CEST 2004 - jsrain@suse.cz

- update the default boot section mark properly if a section was
  removed (eg. because of missing kernel) (#44752)

-------------------------------------------------------------------
Mon Sep  6 13:56:56 CEST 2004 - jsrain@suse.cz

- do not use obsolete include commandline/commandline.ycp

-------------------------------------------------------------------
Mon Sep  6 09:44:33 CEST 2004 - jsrain@suse.cz

- avoid calling constructor of Product:: in testsuite (in order to
  build properly)
- save splash type from installation kernel command line to created
  bootloader configuration files (#44683)
- 2.10.11

-------------------------------------------------------------------
Fri Sep  3 13:16:28 CEST 2004 - jsrain@suse.cz

- update devices in bootloader configuration files (SATA devices
  changed from /dev/hd* to /dev/sd*) (#44286)
- provide general Bootloader::Update function that processes all
  needed tasks
- added SetModified to _auto client
- 2.10.10

-------------------------------------------------------------------
Thu Sep  2 13:03:07 CEST 2004 - jsrain@suse.cz

- check dependencies of bootloader-related packages when selecting
  them for installation (#44615)

-------------------------------------------------------------------
Wed Sep  1 08:59:59 CEST 2004 - jsrain@suse.cz

- fixed proposing /etc/grub.conf if /boot is on /dev/md*

-------------------------------------------------------------------
Tue Aug 31 16:46:46 CEST 2004 - jsrain@suse.cz

- fixed building on other archs than i386
- 2.10.9

-------------------------------------------------------------------
Tue Aug 31 14:43:04 CEST 2004 - jsrain@suse.cz

- branched yast2-bootfloppy package (so that the bootfloppy
  functionality is not present in personal as floppy images are
  not present on the media (#44163)
- 2.10.8

-------------------------------------------------------------------
Mon Aug 30 05:19:51 CEST 2004 - nashif@suse.de

- Added GetModified function to _auto client

-------------------------------------------------------------------
Thu Aug 19 12:40:11 CEST 2004 - jsrain@suse.cz

- translate the "Vendor Diagnostic" section in bootloader menu
- removed some unneeded impmorts
- 2.10.7

-------------------------------------------------------------------
Tue Aug 17 11:27:21 CEST 2004 - jsrain@suse.cz

- fixed signatures of handler functions of Table/Popup options
- call efibootmgr with '-v' instead of '-q' (in order to have more
  verbose output in log) (#43625)

-------------------------------------------------------------------
Mon Aug 16 11:16:44 CEST 2004 - jsrain@suse.cz

- fixed printing of summary if location set to all MBRs of disks
  holding the /boot partition on /dev/md*
- fixed activating partitions and writing generic code to MBR if
  installing on /dev/md*
- work correctly with kernel image names also on other archs than
  i386 when creating the previous kernel section
- 2.10.5

-------------------------------------------------------------------
Fri Aug 13 14:55:49 CEST 2004 - jsrain@suse.cz

- log the output of devmap_mknod.sh and /sbin/vgscan (#43758)

-------------------------------------------------------------------
Wed Aug 11 12:50:06 CEST 2004 - jsrain@suse.cz

- prevent from adding trailing blank space to section name on PPC
  (#43599)

-------------------------------------------------------------------
Tue Aug 10 09:15:42 CEST 2004 - jsrain@suse.cz

- merged texts from proofread

-------------------------------------------------------------------
Mon Aug  9 10:25:27 CEST 2004 - jsrain@suse.cz

- fixed crippling of sections of other distros in case of multiboot
  (#43491)
- add 'd' to GRUB installation command only if 1st and 2nd stage
  are on different disks (#43198)
- 2.10.4

-------------------------------------------------------------------
Fri Aug  6 13:19:45 CEST 2004 - jsrain@suse.cz

- minor fixes that made autoinstallation work

-------------------------------------------------------------------
Wed Aug  4 10:10:40 CEST 2004 - jsrain@suse.cz

- more type information for CWM structures
- fixed testsuite
- 2.10.3

-------------------------------------------------------------------
Mon Jul 26 12:58:55 CEST 2004 - jsrain@suse.cz

- fixed routine of merging detected modules for initrd with those
  present in the AI profile during autoinstallation (#43103)

-------------------------------------------------------------------
Mon Jul 19 12:50:24 CEST 2004 - jsrain@suse.cz

- use PackageSystem.ycp modules instead of Require.ycp
- import "Product.ycp" when it is really needed (in order to build)
- 2.10.2

-------------------------------------------------------------------
Fri Jul 16 15:53:09 CEST 2004 - jsrain@suse.cz

- fixed displaying and changing order of disks for GRUB (#42454)
- displaying GRUB's disks order in the summary

-------------------------------------------------------------------
Mon Jul 12 14:27:25 CEST 2004 - jsrain@suse.cz

- writing product name and version as section label to bootloader
  menu (GRUB both text and graphical, lilo graphical) (#31250)
- fixed error messages of the script for /boot/message recreating
- added general function to recreate /boot/message file on
  relevant architectures
- 2.10.1

-------------------------------------------------------------------
Tue Jun 29 13:45:04 CEST 2004 - jsrain@suse.cz

- added possibility to install GRUB on MD device (the way that if
  any of the disks building MD is removed system still boots)
- update zipl.conf before packages update on S390 (#40629)
- added "barrier=off" to failsafe kernel command line on i386, IA64
  and AMD64 (#42526)

-------------------------------------------------------------------
Fri Jun 25 15:36:31 CEST 2004 - jsrain@suse.cz

- added functionality to add section with previous kernel (#36624)
- fixed confusing labels for the boot floppies (#37094)
- fixed confusing code in Bootloader::Write (#40445)

-------------------------------------------------------------------
Thu Jun 24 13:29:08 CEST 2004 - jsrain@suse.cz

- fixed autoinstallation with empty bootloader-related part of the
  AI profile on PPC and IA64 (#41805)

-------------------------------------------------------------------
Thu Jun 17 15:00:57 CEST 2004 - jsrain@suse.cz

- 2.10.0

-------------------------------------------------------------------
Wed Jun 16 14:11:03 CEST 2004 - jsrain@suse.cz

- prevent the "desktop" parameter from being added to kernel
  command line for server products (#41916)
- 2.9.31

-------------------------------------------------------------------
Thu Jun 10 11:36:30 CEST 2004 - jsrain@suse.cz

- change /dev/hd* to /dev/iseries/vd* in the 'boot' option of
  lilo.conf during update of iSeries (#41545)
- fixed creating a new section on PPC and IA64 (#41550)
- 2.9.30

-------------------------------------------------------------------
Sun Jun  6 01:59:50 CEST 2004 - nashif@suse.de

- in autoinst mode, keep initrd modules list (#41681)

-------------------------------------------------------------------
Thu May 27 16:35:45 CEST 2004 - jsrain@suse.cz

- don't display device name if user selected to activate boot
  loader partition ot replace MBR with generic code when preparing
  AutoYaST  profile, as the device names aren't known (#41258)
- allow to install LILO to MD so that if any of disks bulding MD
  array is removed, system still boots (#34122)
- 2.9.29

-------------------------------------------------------------------
Thu May 27 02:38:48 CEST 2004 - nashif@suse.de

- move conversion functions from bootloader_auto to external
  file (#41227)
- Also parse kernel parameters, moved from autoyast2 (#41227)

-------------------------------------------------------------------
Wed May 26 14:31:44 CEST 2004 - jsrain@suse.cz

- fix autoinstallation on all PPC boards (#38991)
- prefer proposed PReP boot partition to already existing (#41213)

-------------------------------------------------------------------
Tue May 25 14:27:40 CEST 2004 - jsrain@suse.cz

- set the I/O scheduler on the kernel command line (#40688)
- fixed bootloader installation on iSeries (jplack) (#41143)
- 2.9.28

-------------------------------------------------------------------
Mon May 24 12:55:15 CEST 2004 - jsrain@suse.cz

- avoid setting vga kernel parameter on PPC and S390 (#40998)
- fixed messing of /etc/lilo.conf when setting the vga parameter
  (#40998)

-------------------------------------------------------------------
Wed May 19 15:06:52 CEST 2004 - jsrain@suse.cz

- fixed filter for possible PReP boot partitions on iSeries - allow
  /dev/iseries/vd* instead of /dev/hd* (#40825)
- 2.9.27

-------------------------------------------------------------------
Tue May 18 13:30:07 CEST 2004 - jsrain@suse.cz

- init board type during autoinstallation on PPC properly (#38991)

-------------------------------------------------------------------
Thu May 13 17:54:54 CEST 2004 - jsrain@suse.cz

- fixed installation on PPC (#34556)
- 2.9.26

-------------------------------------------------------------------
Wed May 12 08:29:20 CEST 2004 - jsrain@suse.cz

- use ELILO-specific entry for the EFI entry label in the
  autoinstallation profile (#36061)
- fix handling of multiple occurences of a kernel parameter in the
  command line (used eg. for console) (#38177)
- fix lilo.conf update on PPC (#39379)

-------------------------------------------------------------------
Tue May  4 09:02:47 CEST 2004 - jsrain@suse.cz

- merged texts from proofread

-------------------------------------------------------------------
Tue May  4 07:58:45 CEST 2004 - jsrain@suse.cz

- add 'selinux=0' kernel parameter for all archs (#39811)
- add 'TERM=dumb' kernel parameter for S390 (#39386)
- 2.9.25

-------------------------------------------------------------------
Tue Apr 27 09:28:42 CEST 2004 - jsrain@suse.cz

- fixed script for updating /boot layout on IPF (#21644)
- fixed the /boot layout update procedure (#21644)
- do not change the EFI nvram on update (#21644)
- fixed testsuite
- 2.9.24

-------------------------------------------------------------------
Thu Apr  8 14:28:19 CEST 2004 - jsrain@suse.cz

- use 'desktop' kernel parameter on desktop products only
- fixed blank spaces in section name after conversion from GRUB to
  LILO (#38017)
- fixed installing rescue kernel to slot A on iSeries (PPC) during
  installation (#35566)

-------------------------------------------------------------------
Wed Apr  7 18:28:02 CEST 2004 - sh@suse.de

- Fixed excessive whitespace after Module:: - bug #38327 

-------------------------------------------------------------------
Wed Apr  7 00:00:47 CEST 2004 - schwab@suse.de

- Add nohalt to failsafe kernel command line on ia64.

-------------------------------------------------------------------
Tue Apr  6 09:01:01 CEST 2004 - jsrain@suse.de

- updating graphical boot menu to contain proper languages (and 
  be small enough to fit in memory) also when running update from
  YaST control center (#38339)
- added 'noresume' parameter to failsafe kernel command line
  (#38400)
- 2.9.22

-------------------------------------------------------------------
Mon Apr  5 15:23:21 CEST 2004 - jsrain@suse.de

- fixed installation if root is on LVM (initializing device mapper
  and LVM properly) (#37290)
- 2.9.21

-------------------------------------------------------------------
Fri Apr  2 15:59:41 CEST 2004 - jsrain@suse.de

- changed license to GPL
- 2.9.20

-------------------------------------------------------------------
Fri Apr  2 09:39:47 CEST 2004 - jsrain@suse.de

- fixed reading and writing of the 'map' option of sections in the
  GRUB's menu.lst (#37971)
- again fixed PPC post-install script (#37262)
- 2.9.19

-------------------------------------------------------------------
Tue Mar 30 17:44:53 CEST 2004 - schwab@suse.de

- Use dev2majminIfNonStandard instead of dev2majmin in BootELILO.
- 2.9.18

-------------------------------------------------------------------
Mon Mar 29 18:16:56 CEST 2004 - jsrain@suse.de

- do not propose to install any bootloader if installing user-mode
  Linux (#37382)

-------------------------------------------------------------------
Mon Mar 29 10:30:31 CEST 2004 - jsrain@suse.de

- fixed errors in log if root on LVM (#37290)
- adapted to changes in CWM
- include desktop file for boot floppy disk creator on i386 only
  (#37209)
- write "lilo" as bootloader type to sysconfig on PPC (#37263)
- do not report incorrect error of PPC bootloader post-install
  script (#37262)
- label the bootloader section on PPC 'linux' (lowercase 'l')
  (#37264)
- do not ask about aborting if just entered and left (#37099)
- write correct kernel to slot A on iSeries (PPC) when configuring
  installed system (#35566)
- 2.9.17

-------------------------------------------------------------------
Fri Mar 26 10:03:50 CET 2004 - jsrain@suse.de

- check for nil output of runnign bootloader installer (#36927)
- avoid displaying reading progress while updating configuraiton
- 2.9.16

-------------------------------------------------------------------
Thu Mar 25 11:43:52 CET 2004 - jsrain@suse.de

- fixed behavior if installing bootloader to boot sector of
  MD device (#34122)
- do not update graphical boot menu if it is not installed (#36893)
- 2.9.15

-------------------------------------------------------------------
Wed Mar 24 15:33:24 CET 2004 - jsrain@suse.cz

- fixed installation when root is on LVM device
- prepared for EVMS (handle it the same way as LVM)

-------------------------------------------------------------------
Tue Mar 23 12:54:11 CET 2004 - jsrain@suse.cz

- warn user before installing on XFS partition (boot sector doesn't
  have enough free space for containing boot loader) (#36708)

-------------------------------------------------------------------
Mon Mar 22 08:47:51 CET 2004 - jsrain@suse.cz

- logging output of PPC postinstall script (#35833)
- fixed handling of NoPCMCIA kernel parameter (#35674)
- check if language is supported by gfxmenu before setting it as
  default (#36487)
- 2.9.14

-------------------------------------------------------------------
Fri Mar 19 14:55:58 CET 2004 - mvidner@suse.cz

- added AGENT_LIBADD so that agents work from standalone Perl

-------------------------------------------------------------------
Thu Mar 18 10:44:48 CET 2004 - jsrain@suse.cz

- mark settings as changed after bootloader switch (#36269)
- avoid putting /dev/evms to GRUB's device map and allowing it as
  device to install bootloader to
- create only one entry in the language selection in graphical
  boot menu if English selected

-------------------------------------------------------------------
Wed Mar 17 14:27:15 CET 2004 - jsrain@suse.cz

- allowed to select PPC board type when preparing autoinstallation
  (#36109)
- not reading settings from disk in Mode::config if not explicitly
  asked
- correctly assigning default radio button when asking how to
  switch bootloader
- zipl (S390 loader) switched to Table/Popup interface with just
  one entry (loader type) because of autoinstallation

-------------------------------------------------------------------
Tue Mar 16 08:17:09 CET 2004 - jsrain@suse.cz

- allow selecting all boot loaders in autoinstallation
  configuration (#36109)
- correctly display in summary that no EFI entry will be created
  on IA64 (#35346)
- export global settings of the bootloader properly (#32384,
  #36012)
- support for having both /boot/initrd and (hdx,y)/initrd in
  autoinstallation profile (#32384)
- fixed storing of the gfxmenu option

-------------------------------------------------------------------
Mon Mar 15 12:58:34 CET 2004 - jsrain@suse.cz

- correctly check for swap partitions (filter out the partitions
  that are marked for getting deleted) (#35953)
- avoid writing LILO to /dev/md? (use one of devices building the
  array instead) (#33565)
- prevent kernel options from being added multiple times (#32362)
- 2.9.13

-------------------------------------------------------------------
Fri Mar 12 10:14:26 CET 2004 - jsrain@suse.de

- setting the default language of graphical boot loader, adding
  localized texts
- added support for boot loader entries with diacritics in
  graphical bootloader menu
- creating /boot/zipl directory on S390 (#35662)
- 2.9.12

-------------------------------------------------------------------
Wed Mar 10 10:28:41 CET 2004 - jsrain@suse.de

- adapted boot disks creator to new floppy image names (#33675)

-------------------------------------------------------------------
Wed Mar 10 02:06:47 CET 2004 - sh@suse.de

- V 2.9.11
- Migration to new wizard 

-------------------------------------------------------------------
Tue Mar  9 12:44:48 CET 2004 - jsrain@suse.de

- fixed creating floppy from image with size smaller than the disk
  size (#33675)

-------------------------------------------------------------------
Mon Mar  8 08:45:50 CET 2004 - jsrain@suse.de

- fixed post install script on PPC (#35436)
- fixed testsuite
- ask user before aborting
- setting icon
- 2.9.10

-------------------------------------------------------------------
Thu Mar  4 10:30:52 CET 2004 - jsrain@suse.de

- storing vga value determined during installation, using it when
  proposing new configuration in installed system (#33368)
- preserving user's choce not to create EFI entry while running
  through installation proposal (#35346)

-------------------------------------------------------------------
Wed Mar  3 09:27:42 CET 2004 - jsrain@suse.de

- appending text '(MBR)' to bootloader location description if it
  is MBR of a hard disk (#35255)
- fixed exporting settings for autoinstallation (#35232)
- log exit code of command used to install bootloaer in case of
  failure
- fixed incorrectly reported error when installing LILO (#33905)
- made md-only installation of GRUB possible (#34122)

-------------------------------------------------------------------
Tue Mar  2 11:05:50 CET 2004 - jsrain@suse.de

- finished making data types more strictly
- fixed default section name in lilo.conf on PPC (#35229)

-------------------------------------------------------------------
Mon Mar  1 12:48:34 CET 2004 - jsrain@suse.de

- merged texts from proofread
- more strictly data types (still WIP)
- 2.9.8

-------------------------------------------------------------------
Tue Feb 24 08:31:10 CET 2004 - jsrain@suse.de

- removing ide-scsi emulation parameters from kernel command line
  (#34694)
- use PReP boot partition on the same disk as root partition on
  chrp (PPC) (#34891)
- updated ELILO installation, change partitioning layout during
  ELILO update in order to match Intel's EFI specification (#21644)

-------------------------------------------------------------------
Mon Feb 23 12:39:36 CET 2004 - jsrain@suse.de

- fixed used kernel image name on S390 (now using the one from
  Kernel.ycp) (#34735)
- fixed kernel command line on S390 (#34734)
- 2.9.7

-------------------------------------------------------------------
Thu Feb 19 11:27:28 CET 2004 - jsrain@suse.de

- removed yast2-country from neededforbuild
- writing hardware configuration to sysconfig on S390 instead of
  /etc/chandev

-------------------------------------------------------------------
Tue Feb 17 08:50:18 CET 2004 - jsrain@suse.de

- enabled and fixed command line interface
- properly updating proposed sections of LILO after disk
  repartitioning

-------------------------------------------------------------------
Mon Feb 16 15:12:38 CET 2004 - jsrain@suse.de

- fixed behavior during autoinstalation preparation
- fixed selectin PReP boot partition for installation on PPC (#34570)
- fixed return value of Import function
- fixed text of MBR radio button in AI configuration mode
- keeping corrupted sections in lilo.conf on PPC (#34588)
- 2.9.6

-------------------------------------------------------------------
Tue Feb 10 19:56:37 CET 2004 - arvin@suse.de

- fixed testsuite

-------------------------------------------------------------------
Sat Feb 07 20:47:15 CET 2004 - arvin@suse.de

- removed config files (*.y2cc)
- 2.9.4

-------------------------------------------------------------------
Fri Jan 30 08:15:37 CET 2004 - jsrain@suse.de

- dropped SILO support (SILO was dropped as SPARC is dead)
- reenabled (and fixed) testsuite
- 2.9.3

-------------------------------------------------------------------
Fri Jan 16 15:43:46 CET 2004 - jsrain@suse.de

- merged NI changes from branch
- 2.9.2

-------------------------------------------------------------------
Mon Jan  5 11:32:29 CET 2004 - jsrain@suse.de

- adding resume= kernel parameter for GRUB and LILO (#33640)
- writing kernel append parameters to global section of elilo.conf
  (IA64) (#31736)

-------------------------------------------------------------------
Wed Dec 10 14:55:12 CET 2003 - jsrain@suse.de

- translating also section label in the "default" entry in
  elilo.conf (IA64)

-------------------------------------------------------------------
Tue Dec  9 15:36:47 CET 2003 - jsrain@suse.de

- added command line interface support

-------------------------------------------------------------------
Thu Nov 27 17:20:19 CET 2003 - jsrain@suse.de

- fixes for the new interpreter
- 2.9.1

-------------------------------------------------------------------
Mon Nov 24 18:24:47 CET 2003 - jsrain@suse.de

- fixed changing of GRUB location (#33297)
- updated support of ELILO, several fixes

-------------------------------------------------------------------
Tue Nov 18 13:45:02 CET 2003 - jsrain@suse.de

- switched from kdoc to doxygen

-------------------------------------------------------------------
Thu Oct 30 17:49:22 CET 2003 - jsrain@suse.de

- fixed handling of disks reorder dialog for GRUB configuration
- fixed modifying configuration data according to changed GRUB's
  device map (#32667)

-------------------------------------------------------------------
Wed Oct 29 10:07:20 CET 2003 - jsrain@suse.de

- fixed ensuring that required packages are installed when
  switching bootloader
- fixed sorting of lines in table
- 2.9.0

-------------------------------------------------------------------
Thu Oct 23 18:16:32 CEST 2003 - schwab@suse.de

- Fix quoting in efibootmgr command line.

-------------------------------------------------------------------
Thu Oct 23 12:50:39 CEST 2003 - jsrain@suse.de

- fixed routines used to modify parameters of specified kernel

-------------------------------------------------------------------
Fri Oct 17 11:13:36 CEST 2003 - jsrain@suse.de

- not proceeding with creating boot floppy if image not found
  (#32428)

-------------------------------------------------------------------
Wed Oct 15 16:27:26 CEST 2003 - jsrain@suse.de

- fixed option type for relocatable in elilo.conf (IA64) (#32210)
- fixed option type of "activate" option on PPC
- fixed handling of doublieclick on sections list table
- updated support of IA64 bootloader

-------------------------------------------------------------------
Tue Oct 14 18:08:02 CEST 2003 - jsrain@suse.de

- updated support of S390 bootloader

-------------------------------------------------------------------
Mon Oct 13 10:45:18 CEST 2003 - jsrain@suse.de

- updated support of PPC bootloader

-------------------------------------------------------------------
Mon Oct  6 16:53:52 CEST 2003 - jsrain@suse.de

- added separate fillup templates for different architectures

-------------------------------------------------------------------
Fri Oct  3 14:59:17 CEST 2003 - jsrain@suse.de

- changed internals so that bootloader module now uses CWM

-------------------------------------------------------------------
Mon Sep 22 13:54:59 CEST 2003 - jsrain@suse.de

- fixed assigning of default section when changed default secion's
  label in LILO (#30122)
- 2.8.22

-------------------------------------------------------------------
Fri Sep 19 16:47:07 CEST 2003 - jsrain@suse.de

- fixed testsuite (again)
- 2.8.21

-------------------------------------------------------------------
Thu Sep 18 23:08:24 CEST 2003 - nashif@suse.de

- Fixed testsuite
- 2.8.20

-------------------------------------------------------------------
Thu Sep 18 10:29:15 CEST 2003 - jsrain@suse.de

- again adding maxcpus=0 to failsafe bootloader entry on AMD64
  (#30519)
- fixed possibily missing "splash=silent" in default kernel's
  command line (#31256)
- 2.8.19

-------------------------------------------------------------------
Tue Sep 16 16:51:28 CEST 2003 - jsrain@suse.de

- fixed merging of other GRUB menus (#30757)
- fixed translating of menubutton entry during installation (#31054)
- 2.8.18

-------------------------------------------------------------------
Mon Sep 15 17:44:56 CEST 2003 - jsrain@suse.de

- fixed popup reporting error when creating initrd (#30714)
- fixed detection if root kernel parameter is specified via major
  and minor number (#30842)
- adding only one "splash=silent" to kernel command line (#30860)
- adding "splash=silent desktop" to kernel command line during
  update (#28780)
- propose "floppy" entry to bootloader menu only if floppy drive
  is present (#30772)
- don't install bootloader packages in repair mode (#30272)
- 2.8.17

-------------------------------------------------------------------
Sun Sep 14 21:02:56 CEST 2003 - adrian@suse.de

- make it working in kcontrol

-------------------------------------------------------------------
Fri Sep 12 08:17:22 CEST 2003 - jsrain@suse.de

- not adding maxcpus=0 to failsafe kernel parameters on AMD64
  (#30519)
- fixed updating of kernel image name in bootloader configuration
  files (#30627)
- fixed original bootloader configuration reading during update
  (#30625)

-------------------------------------------------------------------
Thu Sep 11 12:46:41 CEST 2003 - jsrain@suse.de

- removed forgotten debug code (#30396)

-------------------------------------------------------------------
Wed Sep 10 08:13:04 CEST 2003 - jsrain@suse.de

- fixed update of metadata for sysconfig variable LOADER_TYPE
  (#30352)

-------------------------------------------------------------------
Mon Sep  8 09:18:48 CEST 2003 - jsrain@suse.de

- fixed bootloader menu entry - windows -> Windows (like other
  entries) (#29600)
- use device file name when specifying root device for LVM and MD
  instead of using major and minor number (#28028)
- prefix 0x should be added to major/minor number identifying root
  device only for LILO (#29776)
- 2.8.15

-------------------------------------------------------------------
Fri Sep  5 15:10:35 CEST 2003 - jsrain@suse.de

- merged texts from proofread
- fixed configuration proposal when root or boot partition is on md
  (#30122)
- 2.8.14

-------------------------------------------------------------------
Thu Sep  4 12:37:04 CEST 2003 - jsrain@suse.de

- if variable with list of initrd modules in sysconfig doesn't
  exist, set default value to empty (#30020)

-------------------------------------------------------------------
Wed Sep  3 13:34:51 CEST 2003 - jsrain@suse.de

- don't write 'single' to slot A kernel command line on IBM iSeries
  (arch. PPC) (#27984) (olh@suse.de)

-------------------------------------------------------------------
Mon Sep  1 10:04:55 CEST 2003 - jsrain@suse.de

- fixed bootloader installation with numeric (major-minor) root
  device specification (#29776)
- not proposing booting from floppy if /boot is beyond 1024 cylinder
  as it doesn't solve anything (#29524)
- 2.8.13

-------------------------------------------------------------------
Thu Aug 28 14:20:10 CEST 2003 - jsrain@suse.de

- fixed displayed section type in sections summary dialog for
  "other" sections (#29472)
- don't ask for abort confirmation during installation if settings
  were changed in previous run of component from proposal (#29496)
- 2.8.12

-------------------------------------------------------------------
Mon Aug 25 10:00:10 CEST 2003 - jsrain@suse.de

- fixed inconsistence of floppy size (1440kB -> 1.44 MB) (#29142)
- reporting segmentation fault when running bootloader binary
  (#29199)
- added correct help for configuration writing dialog
- improved help text for rescue floppy (#29143)
- 2.8.11

-------------------------------------------------------------------
Mon Aug 18 09:20:32 CEST 2003 - jsrain@suse.de

- fixed creating of boot floppy (#28994)
- updated comments in susconfig fillup (#28845)
- moved dir for backup MBR to /var/lib/YaST2, in /boot leaving just
  last MBR (this way it can be inserted to GRUB menu) (#28802)
- backup-ing areas really affected when saving bootloader
  configuration (MBR of first disk and sector bootloader is
  installed to) (#28803)
- 2.8.10

-------------------------------------------------------------------
Wed Aug 13 14:07:32 CEST 2003 - jsrain@suse.de

- fixed bootloader update
- better comments around YaST2 metadata in generated cfg. files
- 2.8.9

-------------------------------------------------------------------
Tue Aug 12 13:29:35 CEST 2003 - jsrain@suse.de

- added support for not installing any bootloader
- recreate reset menubutton after bootloader switch
- updated update functionality (replace vmlinuz.shipped images with
  vmlinuz, dtto for initrd)

-------------------------------------------------------------------
Mon Aug 11 09:33:26 CEST 2003 - jsrain@suse.de

- not using .shipped image any more (kernel package doesn't contain
  it)
- merged texts from proofread
- added more verbose logging of proposing configuration
- 2.8.8

-------------------------------------------------------------------
Thu Aug  7 15:46:44 CEST 2003 - jsrain@suse.de

- fixed lost sections when changhing bootloader location (#28552)
- not offering to replace partition booting from HDD with partition
  for booting from floppy when changed GRUB location to other disk
  partition if entry for booting from HDD doesn't exist
- fixed proposing of LILO configuration (put multiple times into
  quotes, some options weren't displayed correctly in summary table)
- fixed lost sections in many other cases
- removed popup informing about changed disk partitioning although
  it was unchanged during installation proposal
- 2.8.7

-------------------------------------------------------------------
Mon Aug  4 15:56:18 CEST 2003 - jsrain@suse.de

- added .desktop files
- 2.8.6

-------------------------------------------------------------------
Thu Jul 31 09:29:28 CEST 2003 - jsrain@suse.de

- don't offer extra /boot and / partition as bootloader location
  if they are the same

-------------------------------------------------------------------
Tue Jul 29 08:28:53 CEST 2003 - jsrain@suse.de

- added possibility to clone selected bootloader section (#26458)
- fixed creation of lilo.conf - quotes were missing
- entries to bootloader are to be translated (#26800)

-------------------------------------------------------------------
Wed Jul 23 09:04:04 CEST 2003 - jsrain@suse.de

- Using major/minor number for unusual devices instead of device
  node name in root kernel parameter (#28028)

-------------------------------------------------------------------
Mon Jul 21 17:00:59 CEST 2003 - jsrain@suse.de

- double click on tables now triggers Edit (#25156)
- fixed testuite and building
- 2.8.5

-------------------------------------------------------------------
Tue Jul  8 16:35:47 CEST 2003 - jsrain@suse.de

- fixed question popup if canceling configuration (#27479)
- installing additional copy of bootloader bootsector to bootsector
  of /boot partition for LILO and GRUB (#27389)
- not activating any partition by default if some already active
  (#26278)
- 2.8.4

-------------------------------------------------------------------
Wed Jun 25 10:11:41 CEST 2003 - jsrain@suse.de

- fixed several minor bugs
- 2.8.3

-------------------------------------------------------------------
Mon Jun 23 14:09:14 CEST 2003 - jsrain@suse.de

- fixed common_popups, common_messages -> YCP modules
- fixed missing imports
- 2.8.2

-------------------------------------------------------------------
Thu Jun 12 13:03:52 CEST 2003 - jsrain@suse.de

- fixed file list
- fixed user interface
- 2.8.1

-------------------------------------------------------------------
Wed May 28 15:00:47 CEST 2003 - jsrain@suse.de

- updated PPC bootloader support

-------------------------------------------------------------------
Fri May 16 09:09:46 CEST 2003 - jsrain@suse.de

- fixed collision with driver update (#26717)

-------------------------------------------------------------------
Thu May 15 14:27:25 CEST 2003 - jsrain@suse.de

- updated ELILO (IA64 bootloader) support

-------------------------------------------------------------------
Mon May  5 16:38:39 CEST 2003 - jsrain@suse.de

- updated and optimized some internal structures and related
  functions

-------------------------------------------------------------------
Thu Apr 24 11:19:57 CEST 2003 - jsrain@suse.de

- updated doaboot script (ro@suse.de)

-------------------------------------------------------------------
Wed Apr 23 13:12:31 CEST 2003 - jsrain@suse.de

- updated widget handling functions interface
- updated documentation

-------------------------------------------------------------------
Tue Apr 22 09:57:55 CEST 2003 - jsrain@suse.de

- added possibility to download boot floppy image via FTP/HTTP
  (#26175)
- added possibility to restore last MBR saved during isntallation
  or bootloader configuration (#16338)

-------------------------------------------------------------------
Fri Apr 18 13:18:24 CEST 2003 - jsrain@suse.de

- no more retaking current kernel parameters to bootloader
  configuration file when configuring installed system (#26304)
- fixed devices for MBR/boot partition/root/partition when
  installing on md (#26287)
- not activating any partition during update (#26323)
- better checkign of bootloader-on-floppy installation (#26323)
- in case of inconsistence between sysconfig and bootlaoder cfg.
  file bootloader cfg.file is prefered (#26323)
- fixed possible tmp filename security problem of installation
  on AXP (#26357)
- displaying partition that will be activated and MBR device that
  will be replaced with generic code (partial fix of #26278)
- added possibility to save MBR before bootloader installation and
  insert saved MBR image to GRUB menu (#16338)
- 2.8.0

-------------------------------------------------------------------
Tue Apr  8 09:12:41 CEST 2003 - jsrain@suse.de

- added possibility to save all settings and reinstall bootloader
  although nothing was changed (#24346)

-------------------------------------------------------------------
Fri Apr  4 16:27:36 CEST 2003 - jsrain@suse.de

- code cleanup and optimalization
- added bootloader parameters support, made routines more universal
- documentation update

-------------------------------------------------------------------
Thu Apr  3 17:50:50 CEST 2003 - jsrain@suse.de

- allowed bootfloppy to format floppy disk and select device
- allowed bootfloppy to use custom image (22376)
- other minor bootfloppy updates and code cleanup

-------------------------------------------------------------------
Mon Mar 24 12:07:34 CET 2003 - jsrain@suse.de

- removed reading of initrd modules from install_inf (#24709)

-------------------------------------------------------------------
Fri Mar 21 14:44:31 CET 2003 - jsrain@suse.de

- updated documentation
- updated testsuite
- several minor updates and optimalizations

-------------------------------------------------------------------
Tue Mar 18 13:09:02 CET 2003 - jsrain@suse.de

- fixed undeclared variable title (#25560)
- 2.7.19

-------------------------------------------------------------------
Mon Mar 17 14:24:01 CET 2003 - jsrain@suse.de

- fixed displaying of logs on bootloader errors (#25470)
- 2.7.18

-------------------------------------------------------------------
Mon Mar 17 09:41:07 CET 2003 - jsrain@suse.de

- fixed updating GRUB configuration if entry with other system was
  present and set as default (#25418)
- 2.7.17

-------------------------------------------------------------------
Fri Mar 14 13:26:39 CET 2003 - jsrain@suse.de

- fixed behaviour when iditing empty section, when creating new
  section, add most common keys (#25305)
- fixed initrd modules cloning (#25351)
- 2.7.16

-------------------------------------------------------------------
Tue Mar 11 12:55:43 CET 2003 - jsrain@suse.de

- using activate instead of sfdisk to activate bootloader
  partition, because sfdisk has unwanted side effects (#24740)
- 2.7.15

-------------------------------------------------------------------
Mon Mar 10 11:05:07 CET 2003 - jsrain@suse.de

- fixed filtering of modules added to initrd (#24709)
- fixed partition activation if bootloader in logical disk (#24740)
- 2.7.14

-------------------------------------------------------------------
Fri Mar  7 10:16:51 CET 2003 - jsrain@suse.de

- fixed update from version without sysconfig variables specifying
  used bootloader (#24783)
- fixed reading configuration, not using agent's cache (#24821)
- 2.7.13

-------------------------------------------------------------------
Wed Mar  5 13:48:29 CET 2003 - jsrain@suse.de

- fixed multiple occurences of map option in one GRUB section
  (#24627)
- not adding automatically the apic kernel option (#24668)
- fixed error message in log during saving (#24705)

-------------------------------------------------------------------
Mon Mar  3 12:51:51 CET 2003 - jsrain@suse.de

- added possibility to force complete bootloader save (not save
  only if settings have changed - no UI change, only for other
  modules that need it)
- merged texts from final proofreading
- 2.7.12

-------------------------------------------------------------------
Fri Feb 28 11:04:26 CET 2003 - jsrain@suse.de

- updated the detection of changes of settings (#24422)
- 2.7.11

-------------------------------------------------------------------
Thu Feb 27 12:33:24 CET 2003 - jsrain@suse.de

- fixed ordering of bootloader options (#24420)

-------------------------------------------------------------------
Mon Feb 24 09:20:59 CET 2003 - jsrain@suse.de

- updated confirmation popup after bootloader is isntalled to
  floppy (#23903)
- fixed forgotten saving of cfg. files in some cases (#24073)
- in repair mode reading bootloader type from sysconfig, no probing
  (#24062)
- 2.7.10

-------------------------------------------------------------------
Fri Feb 21 13:11:08 CET 2003 - jsrain@suse.de

- fixed adding of memtest to bootloader menu (#23924)
- fixed help text and behaviour of password option popup (#23954)
- added support for easy updating initrd contents during system
  update (#23976)
- fixed setting focus in popups (#24050)

-------------------------------------------------------------------
Thu Feb 20 09:50:57 CET 2003 - jsrain@suse.de

- changed executing /sbin/mk_initrd -> /sbin/mkinitrd
- reorganized kernel parameters when using GRUB (#23829)
- fixed capitalization of YCC labels (#23848)
- 2.7.9

-------------------------------------------------------------------
Wed Feb 19 14:17:58 CET 2003 - jsrain@suse.de

- changed color of text-mode LILO menu - now is blue
- removed unwanted reseting of "disk" LILO option when reproposing
  configuraition - some systems could be unbootable with LILO
  without possibility to prevent it at installation time
- updated ydoc comments
- fixed conversion between GRUB and LILO (#23826)

-------------------------------------------------------------------
Mon Feb 17 15:57:17 CET 2003 - jsrain@suse.de

- added popup when bootloader saved to floppy (#23571)
- added extra stage in progress bar for reading disks partitioning
  (#23712)
- 2.7.8

-------------------------------------------------------------------
Fri Feb 14 09:33:09 CET 2003 - jsrain@suse.de

- added splash-screen's size parameter when calling mk_initrd
  (#23579)

-------------------------------------------------------------------
Thu Feb 13 10:41:08 CET 2003 - jsrain@suse.de

- fixed floppy entry in bootloader menu behaviour - if installing
  to floppy, hard disk is used instead (#23572)

-------------------------------------------------------------------
Mon Feb 10 16:06:25 CET 2003 - jsrain@suse.de

- fixed proposing with merging GRUB menus, resulted in doubled
  items (#23346)
- merged proofread texts from second and third round
- 2.7.7

-------------------------------------------------------------------
Wed Feb  5 13:36:05 CET 2003 - jsrain@suse.de

- fixed bootloader changing during installation (#20759)
- fixed list of locations to hold bootloader bootsector (#17320)

-------------------------------------------------------------------
Tue Feb  4 13:50:29 CET 2003 - jsrain@suse.de

- updates of autoinstallation

-------------------------------------------------------------------
Mon Feb  3 16:59:29 CET 2003 - jsrain@suse.de

- fixed NCurses usability - focus setting
- 2.7.6

-------------------------------------------------------------------
Fri Jan 31 11:59:29 CET 2003 - jsrain@suse.de

- not adding lvm groups and md disks to device map (#23217)

-------------------------------------------------------------------
Thu Jan 30 09:15:45 CET 2003 - jsrain@suse.cz

- fixed setting of vga= kernel parameter (#23188)

-------------------------------------------------------------------
Wed Jan 29 13:23:45 CET 2003 - jsrain@suse.de

- patched proofread texts

-------------------------------------------------------------------
Tue Jan 28 13:43:45 CET 2003 - jsrain@suse.de

- fixed compilation of MBR only on selected platforms
- 2.7.5

-------------------------------------------------------------------
Mon Jan 27 17:48:21 CET 2003 - jsrain@suse.de

- added new testsuites
- added missing translators comments
- added missing functions comments
- made Replace code in MBR function running
- 2.7.4

-------------------------------------------------------------------
Fri Jan 24 13:04:19 CET 2003 - jsrain@suse.de

- fixed too often blinking floppy
- fixed Changed column modifying

-------------------------------------------------------------------
Thu Jan 23 13:44:33 CET 2003 - jsrain@suse.de

- fixed fillup-template usage
- changed symbols in export map to strings because of
  autoinstallation
- 2.7.3

-------------------------------------------------------------------
Wed Jan 22 14:30:26 CET 2003 - jsrain@suse.de

- fixed meaningless log messages (#23025)

-------------------------------------------------------------------
Fri Jan 17 15:00:17 CET 2003 - jsrain@suse.de

- fixed detection of disks configuration changes that may decide to
  use other bootloader (#22918)
- updated S390 installation
- 2.7.2

-------------------------------------------------------------------
Fri Jan 10 17:25:38 CET 2003 - jsrain@suse.de

- fixed failsafe kernel parameters on i386 (#22539)

-------------------------------------------------------------------
Fri Dec 20 16:37:56 CET 2002 - jsrain@suse.de

- added documentation files

-------------------------------------------------------------------
Thu Dec 19 16:27:40 CET 2002 - jsrain@suse.de

- fixed path to elilo.conf (IA64 only affected) (#22502)

-------------------------------------------------------------------
Tue Dec 17 14:53:24 CET 2002 - jsrain@suse.de

- now using fillup-template for sysconfig/bootloader

-------------------------------------------------------------------
Fri Dec 13 08:48:41 CET 2002 - jsrain@suse.de

- fixed ordering of modules in initrd
- added function for changing write process settings

-------------------------------------------------------------------
Wed Dec 11 11:14:58 CET 2002 - jsrain@suse.de

- if something goes wrong during bootloader installation saving, it
  is now possible to fix configuration (#21076)
- possible to change section type an easy way (#19451)
- dialogs updates
- other updates and fixes
- adding sysconfig metadata
- 2.7.1

-------------------------------------------------------------------
Wed Dec  4 17:46:46 CET 2002 - jsrain@suse.cz

- Removed global variables from Liloagent, now able to be used at
  once for more bootloaders
- Added GRUB option types to LiloAgent
- Removed test mode and possible security problem from bootfloppy
  (#20962)
- Fixed several problems of LiloAgent
- Fixed ask for floppy popup (#10485)
- If no initrd created, GRUB's menu.lst doesn't contain it now
  (#21469)
- 2.7.0

-------------------------------------------------------------------
Tue Nov 19 15:19:59 CET 2002 - schwab@suse.de

- Use product name for EFI boot manager entry (#21879).
- Report error when boot loader installation fails.

-------------------------------------------------------------------
Wed Nov 13 09:08:12 CET 2002 - jsrain@suse.cz

- again fixed installing a kernel to *NWSSTG when root is on RAID
  on PPC (#21368)
- creating syntactically correct menu.lst file for GRUB, contents
  may be still incorrect on some servers (#20637)
- 2.6.66

-------------------------------------------------------------------
Tue Nov  5 09:41:05 CET 2002 - jsrain@suse.cz

- Bugfix - LTC1394 - FTP installation to root on LVM didn't install
  a kernel on PPC (#20933)
- 2.6.65

-------------------------------------------------------------------
Wed Oct 30 21:44:47 CET 2002 - kukuk@suse.de

- fix log path in dosilo script
- update_silo_conf: modify version number in /boot/message
- BootSILO.ycp: Don't show popup on success when installing silo

-------------------------------------------------------------------
Wed Oct 30 21:39:20 CET 2002 - kukuk@suse.de

- fix log path in dosilo script
- update_silo_conf: modify version number in /boot/message
- BootSILO.ycp: Don't show popup on success when installing silo

-------------------------------------------------------------------
Tue Oct 29 10:13:28 CET 2002 - jsrain@suse.cz

- fixed target dialog for x86-64 (#21258)
- fixed selecting a prep boot partition on the root drive on PPC
  (#21315)
- fixed installing a kernel to *NWSSTG when root is on RAID on PPC
  (#21368)
- 2.6.64

-------------------------------------------------------------------
Fri Oct 25 14:38:02 CEST 2002 - arvin@suse.de

- log output of mk_initrd also on S390 (bug #21273)
- 2.6.63

-------------------------------------------------------------------
Mon Oct 14 16:50:46 CEST 2002 - jsrain@suse.cz

- fixed activating of boot partition if not instaling bootloader
  (#20874)
- 2.6.62

-------------------------------------------------------------------
Fri Oct 11 11:10:43 CEST 2002 - jsrain@suse.cz

- fixed security problem with permissions of /boot/grub/menu.lst
  (#20803)
- activating /boot partition if grub installed to mbr (part of
  #20637)
- 2.6.61

-------------------------------------------------------------------
Thu Oct 10 17:32:15 CEST 2002 - jsrain@suse.cz

- if bootloader which should be used is not selected for
  installation, backup one is installed on i386 and x86-64
  (grub instead of lilo and lilo instead of grub) (#20759)

-------------------------------------------------------------------
Wed Oct  9 09:22:09 CEST 2002 - jsrain@suse.cz

- now not enabling 2 gettys on same serial line on p690 (#19788)

-------------------------------------------------------------------
Tue Oct  8 14:16:06 CEST 2002 - jsrain@suse.cz

- fixed type in initrd modules ignore list for PPC (#20684)
- 2.6.59

-------------------------------------------------------------------
Mon Oct  7 08:23:36 CEST 2002 - jsrain@suse.cz

- fixed activating boot method on PPC (#20407)
- fixed helptexts on PPC (#20605)
- fixed translating of PPC-specific strings
- 2.6.58

-------------------------------------------------------------------
Fri Oct  4 10:38:02 CEST 2002 - jsrain@suse.cz

- added more comments to bootloader in sysconfig/bootloader (#20385)
- fixed restoring original configuration - could caused unbootable
  system (#20391)
- 2.6.57

-------------------------------------------------------------------
Wed Oct  2 14:01:36 CEST 2002 - jsrain@suse.cz

- fixed update of lilo, resulted in corrupted lilo.conf (#20320)
- fixed errors reporting during bootloader update (#20321)
- fixed activating of initrd at update (#19643)

-------------------------------------------------------------------
Tue Oct  1 15:34:28 CEST 2002 - jsrain@suse.cz

- fixed nasty trap in bootloader installation (now not reseting
  configuration without question) (#20073)

-------------------------------------------------------------------
Fri Sep 27 16:45:01 CEST 2002 - jsrain@suse.cz

- applied patches for PPC (#20178 and #20205 - initrd modules list)

-------------------------------------------------------------------
Fri Sep 27 08:45:51 CEST 2002 - lslezak@suse.cz

- fixed configuration reset at installation proposal
  if partitioning was changed (#20073)
- fixed failsafe options on x86-64 (removed disableapic,
  added iommu=noforce) (#19903)

-------------------------------------------------------------------
Tue Sep 24 11:23:39 CEST 2002 - lslezak@suse.cz

- check if label already exists (in section edit),
  allow labels longer than 15 chars for grub (#19874)
- removed 'nosmp' from failsafe options on x86-64 (#19903)
- don't add rewritten other section to menu (#19990)
- version 2.6.56

-------------------------------------------------------------------
Tue Sep 17 17:13:23 CEST 2002 - lslezak@suse.de

- fixed obsoleted help text in y2cc (#19466)
- version 2.6.55

-------------------------------------------------------------------
Fri Sep 13 13:52:12 CEST 2002 - mvidner@suse.cz

- bootfloppy: enable asking the user for the CD (#19628).
- 2.6.54

-------------------------------------------------------------------
Fri Sep 13 13:25:06 CEST 2002 - fehr@suse.de

- make supression of certain modules (cdrom and usb) work
- version 2.6.53

-------------------------------------------------------------------
Thu Sep 12 19:58:13 CEST 2002 - lslezak@suse.cz

- do not regenerate device.map file at update (part of #19555)
- version 2.6.52

-------------------------------------------------------------------
Thu Sep 12 18:17:11 CEST 2002 - fehr@suse.de

- fix to use lilo on update if there is no /etc/sysconfig/bootloader
  (#19558)

-------------------------------------------------------------------
Thu Sep 12 16:12:56 CEST 2002 - lslezak@suse.cz

- add current kernel parameters to lilo.conf at update (#19415)
- added missing function DisplayLogFile to BootSILO.ycp, BootELILO.ycp
- version 2.6.51

-------------------------------------------------------------------
Thu Sep 12 16:02:49 CEST 2002 - kkaempf@suse.de

- run mkinitrd on PPC if needed (#18276)
- 2.6.50

-------------------------------------------------------------------
Thu Sep 12 11:23:17 CEST 2002 - kkaempf@suse.de

- exclude usb modules from initrd (#19432)
- 2.6.49

-------------------------------------------------------------------
Wed Sep 11 14:02:12 CEST 2002 - lslezak@suse.cz

- don't change configuration if partitioning was changed
  and bootloader location is floppy (at installation proposal) (#19388)
- allow installation on extended partition (at installation) (#19184)
- version 2.6.48

-------------------------------------------------------------------
Tue Sep 10 18:30:26 CEST 2002 - kkaempf@suse.de

- ppc bugfix #18849
- 2.6.47

-------------------------------------------------------------------
Tue Sep 10 17:32:18 CEST 2002 - lslezak@suse.cz

- use lilo instead grub at update
- version 2.6.46

-------------------------------------------------------------------
Tue Sep 10 12:15:10 CEST 2002 - fehr@suse.de

- fix root device detection of mk_lilo_conf
- change default mbr detection in Boot.ycp (#19117)
- prevent blanks in label in BootLILO.ycp (#19181)
- version 2.6.45

-------------------------------------------------------------------
Mon Sep  9 17:59:48 CEST 2002 - lslezak@suse.cz

- allow installation on extended partion (#19184)
- version 2.6.44

-------------------------------------------------------------------
Mon Sep  9 13:40:09 CEST 2002 - mvidner@suse.cz

- Replace whitespace (and nonprintable characters)
  in lilo section labels by an underscore (#19181).
- Properly use / or /boot/ in /boot/grub/menu.lst during upgrade (#19125).
- 2.6.43

-------------------------------------------------------------------
Sun Sep  8 19:47:38 CEST 2002 - mvidner@suse.cz

- Fixed the testsuite.
- 2.6.42

-------------------------------------------------------------------
Sun Sep  8 13:30:47 CEST 2002 - kkaempf@suse.de

- drop "make check" for the moment.

-------------------------------------------------------------------
Fri Sep  6 21:34:54 CEST 2002 - kkaempf@suse.de

- workaround for hwinfo bug (#19071)
- 2.6.41

-------------------------------------------------------------------
Fri Sep  6 17:16:13 CEST 2002 - jsrain@suse.cz

- fixed provides/obsoletes
- 2.6.40

-------------------------------------------------------------------
Fri Sep  6 12:45:21 CEST 2002 - jsrain@suse.cz

- fixed deletion of cfg. file entries wjen using GRUB (Bug #18962)
- fixed rendering GRUB menu on installed system (Bug #18973)
- fixed handling of errors during bootlaoder installation
  (Bug #19020)
- 2.6.39

-------------------------------------------------------------------
Thu Sep  5 21:14:47 CEST 2002 - kkaempf@suse.de

- properly check for update when determing boot type
- 2.6.38

-------------------------------------------------------------------
Thu Sep  5 11:49:23 CEST 2002 - jsrain@suse.cz

- not calling Storage::UseLilo () in Boot module constructor
- 2.6.37

-------------------------------------------------------------------
Thu Sep  5 10:36:55 CEST 2002 - schwab@suse.de

- Move elilo.conf to /boot/efi/SuSE.

-------------------------------------------------------------------
Wed Sep  4 12:35:39 CEST 2002 - jsrain@suse.cz

- fixed bootfloppy function (Bug #17430)
- fixed checking for need to set active partition (Bug #18835)
- fixed reseting bootloader type after partitioning change
- fixed label of sections dialog (Bug #18877)
- 2.6.36

-------------------------------------------------------------------
Tue Sep  3 20:37:36 CEST 2002 - kukuk@suse.de

- installation/src/silo/agents/update_silo_conf: New
  file, modifies silo.conf and boot/message if an update is done.
- installation/src/silo/BootSILO.ycp: Implement calling "dosilo"
  script.
- prom.cc: Add reg string if prom name exists at least once.

-------------------------------------------------------------------
Tue Sep  3 17:05:39 CEST 2002 - jsrain@suse.cz

- fixed usage of Pkg::SourceProvideFile function

-------------------------------------------------------------------
Tue Sep  3 10:28:02 CEST 2002 - jsrain@suse.cz

- if partitioning changes, resets bootloader location to MBR, only
  meaningful partitions possible as bootloader bootsector locations
  (Bug #18744)
- 2.6.35

-------------------------------------------------------------------
Mon Sep  2 17:33:54 CEST 2002 - jsrain@suse.cz

- added reset function (for calling after partitioning changes
  during installation) (Bug #18744)

-------------------------------------------------------------------
Mon Sep  2 10:55:24 CEST 2002 - jsrain@suse.cz

- updating prep boot partition during installation on PPC
  (Bug #18689)
- 2.6.34

-------------------------------------------------------------------
Fri Aug 30 15:54:15 CEST 2002 - jsrain@suse.cz

- fixed bootfloppy creation (not yet tested) (Bug #17430)
- building fixed
- removed shadowed symbols (Bug #18622)
- 2.6.33

-------------------------------------------------------------------
Wed Aug 28 12:13:05 CEST 2002 - kkaempf@suse.de

- fix checking for splashscreen
- 2.6.31

-------------------------------------------------------------------
Wed Aug 28 11:57:22 CEST 2002 - jsrain@suse.cz

- fixed building on SPARC
- removed unneeded files from GRUB installation
- fixed boot floppies location
- fixed logging
- 2.6.32

-------------------------------------------------------------------
Tue Aug 27 16:19:25 CEST 2002 - jsrain@suse.cz

- if no boot message exists not including in menu.lst (Bug #18381)
- fixed ordering of list of kernel images / other partitions
- 2.6.30

-------------------------------------------------------------------
Mon Aug 26 23:39:13 EDT 2002 - nashif@suse.de

- do not reset location value in autoinst mode
- if location is not empty, configure boot device in autoinst
  mode (Avoid calling ConfigureLocation)
- 2.6.29

-------------------------------------------------------------------
Mon Aug 26 17:12:14 CEST 2002 - jsrain@suse.cz

- removed icons from control center on S390 (Bugs #18371 and #18367)
- fixed curses UI buttons (Bug #18333)
- fixed handling of nonwritable floppy (Bug #18312)
- fixed PPC installation (Bug #18140)
- 2.6.28

-------------------------------------------------------------------
Fri Aug 23 18:34:27 CEST 2002 - jsrain@suse.cz

- fixed lists of devices (Bug #18269)
- fixed installation on compaq disk array (Bug #18134)
- 2.6.27

-------------------------------------------------------------------
Tue Aug 20 17:05:05 CEST 2002 - arvin@suse.de

- correctly handle hvc console on ppc
- 2.6.26

-------------------------------------------------------------------
Tue Aug 20 14:48:13 CEST 2002 - jsrain@suse.cz

- fixed original configuration restore when using GRUB
- fixed partition list reading
- 2.6.25

-------------------------------------------------------------------
Mon Aug 19 14:10:01 CEST 2002 - jsrain@suse.cz

- modified failsafe kernel image name for update of lilo
- fixed GRUB save after configuration
- not deleting old device map during installation
- /sbin/elilo now not running after configuration change
- 2.6.24

-------------------------------------------------------------------
Fri Aug 16 14:13:01 CEST 2002 - jsrain@suse.cz

- added universal functions for accessing kernel parameters
  independent on bootloader
- modified failsafe kernel image name
- fixed kdoc comments
- merged proofread texts
- now building initrd on S390
- 2.6.23

-------------------------------------------------------------------
Tue Aug 13 06:49:05 CEST 2002 - jsrain@suse.cz

- fixed handling different BIOS Ids (Bug #17594)
- added disableapic to failsafe kernel command
- 2.6.22

-------------------------------------------------------------------
Fri Aug  9 16:10:37 CEST 2002 - jsrain@suse.de

- fixed installation on S390 (Bug #17244)
- 2.6.21

-------------------------------------------------------------------
Fri Aug  9 09:24:57 CEST 2002 - jsrain@suse.de

- now setting framebuffer vga mode (Bug #17537)
- 2.6.20

-------------------------------------------------------------------
Thu Aug  8 09:59:38 CEST 2002 - jsrain@suse.de

- fixed device name translation for GRUB during installation for
  other systems
- 2.6.19

-------------------------------------------------------------------
Wed Aug  7 15:04:52 CEST 2002 - jsrain@suse.de

- Fix adaptation for multiple 'other' partitions for booting
  for GRUB (#17458)
- 2.6.18

-------------------------------------------------------------------
Wed Aug  7 12:39:25 CEST 2002 - kkaempf@suse.de

- Allow for multiple 'other' partitions for booting (#17458)

-------------------------------------------------------------------
Wed Aug  7 08:45:44 CEST 2002 - jsrain@suse.de

- added support for changing kernel command line for other modules
  when using GRUB easily
- 2.6.17

-------------------------------------------------------------------
Tue Aug  6 16:43:24 CEST 2002 - jsrain@suse.de

- fixed abort button behaviour
- 2.6.16

-------------------------------------------------------------------
Tue Aug  6 15:07:04 CEST 2002 - jsrain@suse.de

- fixed ordering of GRUB commands in menu.lst
- added expert configuration of /etc/grub.conf
- 2.6.15

-------------------------------------------------------------------
Mon Aug  5 18:00:24 CEST 2002 - jsrain@suse.cz

- fixed lilo update problem (Bug #15819)
- fixed bootloader loaction dialog contents (Bug #17320)

-------------------------------------------------------------------
Mon Aug 05 13:11:26 CEST 2002 - arvin@suse.de

- changes for new /etc/install.inf agent

-------------------------------------------------------------------
Mon Aug  5 12:55:29 CEST 2002 - fehr@suse.de

- make BootS390.ycp work again (was broken after 8.0 changes)
- 2.6.13

-------------------------------------------------------------------
Thu Aug  1 15:15:24 CEST 2002 - jsrain@suse.cz

- minor updates and fixes
- 2.6.12

-------------------------------------------------------------------
Tue Jul 30 16:15:24 CEST 2002 - jsrain@suse.cz

- added comments for translators

-------------------------------------------------------------------
Tue Jul 30 15:27:45 CEST 2002 - arvin@suse.de

- fixed configuration of grub

-------------------------------------------------------------------
Mon Jul 29 11:26:24 CEST 2002 - jsrain@suse.cz

- added basic expert dialogs for GRUB
- several fixes
- 2.6.10

-------------------------------------------------------------------
Fri Jul 26 15:44:32 CEST 2002 - jsrain@suse.cz

- fixed configuration of installed system for GRUB
- added password support for GRUB
- added boot from floppy support for GRUB
- 2.6.9

-------------------------------------------------------------------
Fri Jul 26 09:34:02 CEST 2002 - jsrain@suse.cz

- added bootloader graphical screen support for GRUB
- added other OS during installation support for GRUB
- 2.6.8

-------------------------------------------------------------------
Thu Jul 25 15:54:25 CEST 2002 - schwab@suse.de

- Fix doelilo script.

-------------------------------------------------------------------
Thu Jul 25 13:28:41 CEST 2002 - jsrain@suse.cz

- added support for GRUB configuration on running system
- added support for installing GRUB during installation process
- fixed for lilo startup (#17142)
- 2.6.7

-------------------------------------------------------------------
Mon Jul 22 12:20:57 CEST 2002 - kkaempf@suse.de

- prepare for GRUB support

-------------------------------------------------------------------
Wed Jul 17 11:28:44 CEST 2002 - arvin@suse.de

- fixed file list for i386 (use %ix86 macro)

-------------------------------------------------------------------
Fri Jul 12 12:33:34 CEST 2002 - arvin@suse.de

- use proper namespace for Args and CallFunction (#16776)

-------------------------------------------------------------------
Mon Jul  8 16:01:04 CEST 2002 - mvidner@suse.cz

- fixed Provides/Obsoletes (yast2-agent-liloconf)

-------------------------------------------------------------------
Thu Jul 04 20:50:02 CEST 2002 - arvin@suse.de

- moved non binary files to /usr/share/YaST2

-------------------------------------------------------------------
Wed Jul  3 10:38:58 CEST 2002 - lslezak@suse.cz

- fixed installation/src/ppc/agents/Makefile.am (ppc build bug)
- version 2.6.2

-------------------------------------------------------------------
Tue Jul  2 15:31:29 CEST 2002 - lslezak@suse.cz

- merged with yast2-agent-lilo, yast2-agent-prom,
  yast2-config-bootfloppy and yast2 lilo installation part
- renamed to yast2-bootloader
- version 2.6.1

-------------------------------------------------------------------
Tue Jun 25 16:57:19 CEST 2002 - lslezak@suse.cz

- addded editor for expert user
- changed ABC::`abc -> ABC::abc
- version 2.6.0

-------------------------------------------------------------------
Thu Apr 11 11:01:31 CEST 2002 - lslezak@suse.cz

- SuSE-8_0-Branch merged to the head

-------------------------------------------------------------------
Thu Mar 21 15:04:50 CET 2002 - mvidner@suse.cz

- Obsoletes yast2-config-bootloader. (#15135)
- 2.5.13

-------------------------------------------------------------------
Fri Mar 15 12:01:57 CET 2002 - dmeszar@suse.cz

- fixed #14935 (can't close with WM)

-------------------------------------------------------------------
Mon Mar  4 12:12:49 CET 2002 - dmeszar@suse.cz

- fixed bug #14100 (main dialog not hiden when exiting)
- screenshot mode implemented

-------------------------------------------------------------------
Mon Feb 18 19:29:06 CET 2002 - dmeszar@suse.cz

- fixed bug #13505 (incomplete label "Uninstall boot loader from"->
  device name is missing)
- fixed bug #13524 (broken writing of special lilo options
  (like change-rules, disk, map-drive...)

-------------------------------------------------------------------
Mon Feb 11 15:19:24 CET 2002 - dmeszar@suse.cz

- fixed restoring original settings from installation

-------------------------------------------------------------------
Tue Feb  5 13:24:57 CET 2002 - dmeszar@suse.cz

- implemented section order changing

-------------------------------------------------------------------
Mon Jan 28 17:04:55 CET 2002 - dmeszar@suse.cz

- don't read 'user_settings'

-------------------------------------------------------------------
Wed Jan 23 17:44:13 CET 2002 - dmeszar@suse.cz

- fixed rpm dependencied

-------------------------------------------------------------------
Fri Jan 11 19:38:30 CET 2002 - dmeszar@suse.cz

- fixed original lilo.conf restoring

-------------------------------------------------------------------
Sat Dec 22 18:45:31 CET 2001 - dmeszar@suse.cz

- autoinstallation adaptation
- installed linux's scanner
- 3rd param for 'select', fixed specfile

-------------------------------------------------------------------
Fri Nov  9 13:21:52 CET 2001 - dmeszar@suse.cz

- major ui changes- new startup dialog, sequence changed
- addaptation for installation

-------------------------------------------------------------------
Thu Sep 20 19:08:32 CEST 2001 - dmeszar@suse.cz

- module icon changed to 'boot.png' ;)

-------------------------------------------------------------------
Tue Sep 18 15:36:00 CEST 2001 - dmeszar@suse.cz

- module icon changed to 'lilo.png' (#10656)

-------------------------------------------------------------------
Mon Sep 17 14:01:01 CEST 2001 - dmeszar@suse.cz

- bug #10661 fixed (lilo configuration written without change !!)
- bug #10667 fixed (No section is marked as default, if there is the
    keyword 'default' missing in the lilo.conf.)

-------------------------------------------------------------------
Thu Sep 13 16:51:28 CEST 2001 - kendy@suse.cz

- Write the lilo.conf first and then run lilo (not in the reverse
  order...)
- Some unused code removed, lilo_write.ycp is not distributed.

-------------------------------------------------------------------
Mon Sep 10 14:47:28 CEST 2001 - dmeszar@suse.cz

- use Arch:: instead of user_settings

-------------------------------------------------------------------
Tue Sep  4 15:02:23 CEST 2001 - dmeszar@suse.cz

- fix #10062
- fixed the qt-IntField update bug (after creation of
  dialog the intfield doesn't show its actual value
  but shows 0 under qt)

-------------------------------------------------------------------
Fri Aug 31 13:49:03 CEST 2001 - dmeszar@suse.cz

- use 'Add other section' radio button instead of 'add windows/os2 section'
  for sparcs
- removed debug logging

-------------------------------------------------------------------
Mon Aug 27 12:54:32 CEST 2001 - dmeszar@suse.cz

- removed 'uninstall silo', 'install to boot/root' for sparcs
- sparc: if kernel image's path is /'kernel', add '/boot' as prefix
  when checking the kernel existence and description

-------------------------------------------------------------------
Mon Aug 20 16:58:35 CEST 2001 - dmeszar@suse.cz

- fixed section label displaying in summary table ("section label" - > section label)

-------------------------------------------------------------------
Mon Aug 13 17:14:39 CEST 2001 - dmeszar@suse.cz

- fixed description for other sections in summary table

-------------------------------------------------------------------
Wed Aug  8 15:09:04 CEST 2001 - dmeszar@suse.cz

- correct handling od '\' '"' chars when reading ui input fields
- fixed 'other' section removing
- section quota set to 16

-------------------------------------------------------------------
Tue Jul 31 19:07:59 CEST 2001 - dmeszar@suse.cz

- uninstall ability implemnted
- section removing fixed
- don't show 'image' option in options list of image/other section
- help text for options stripped to minimal acceptable extent
- options dialog layout changes
- option editing dialog added

-------------------------------------------------------------------
Mon Jul 30 16:49:14 CEST 2001 - dmeszar@suse.cz

- save confirm dialog added

-------------------------------------------------------------------
Thu Jul 26 18:59:25 CEST 2001 - dmeszar@suse.cz

- proof-read texts, platform dependent code added

-------------------------------------------------------------------
Thu Mar 22 09:27:24 CET 2001 - dmeszar@suse.cz

- initial version<|MERGE_RESOLUTION|>--- conflicted
+++ resolved
@@ -1,13 +1,10 @@
 -------------------------------------------------------------------
-<<<<<<< HEAD
-=======
 Wed May 30 06:04:06 UTC 2018 - jreidinger@suse.com
 
 - Fix detection of GPT disk to properly set pmbr flag (bsc#1093887)
 - 4.0.35
 
 -------------------------------------------------------------------
->>>>>>> e1278b53
 Thu May 17 12:34:52 UTC 2018 - jreidinger@suse.com
 
 - Extend fix for BIOS RAIDs to work with more complex setup when

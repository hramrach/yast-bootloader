--- conflicted
+++ resolved
@@ -1,5 +1,13 @@
 -------------------------------------------------------------------
-<<<<<<< HEAD
+Mon Sep 14 12:07:31 UTC 2020 - Josef Reidinger <jreidinger@suse.com>
+- merge SLE15 SP2 changes:
+-- fix detection of present of efivars causing grub2-install
+   failures on some arm boards (bsc#1172114)
+-- add workaround for ARM to make GRUB2 works for
+  every device. It can potentially break multi-boot (bsc#1167015)
+- 4.3.9
+
+-------------------------------------------------------------------
 Tue Aug 11 11:57:36 CEST 2020 - schubi@suse.de
 
 - AutoYaST: Added supplements: autoyast(bootloader) into the spec file
@@ -60,33 +68,6 @@
 - Set the AutoInstClonable attribute in the desktop file(related
   to bsc#1171356).
 - 4.3.0
-=======
-Fri Aug 14 10:48:15 UTC 2020 - Steffen Winterfeldt <snwint@suse.com>
-
-- add rd.zdev to allowed kernel options on s390 (bsc#1168036)
-- 4.2.26
-
--------------------------------------------------------------------
-Wed May 27 12:07:31 UTC 2020 - Josef Reidinger <jreidinger@suse.com>
-
-- fix detection of present of efivars causing grub2-install
-  failures on some arm boards (bsc#1172114)
-- 4.2.25
-
--------------------------------------------------------------------
-Fri May 22 10:48:35 UTC 2020 - Steffen Winterfeldt <snwint@suse.com>
-
-- s390 secure boot: enhance disk type detection to cover multipath
-  (bsc#1171821)
-- 4.2.24
-
--------------------------------------------------------------------
-Thu Apr 23 08:53:49 UTC 2020 - Josef Reidinger <jreidinger@suse.com>
-
-- add SLE15 SP2 only workaround for ARM to make GRUB2 works for
-  every device. It can potentially break multi-boot (bsc#1167015)
-- 4.2.23
->>>>>>> 1b267ad8
 
 -------------------------------------------------------------------
 Wed Apr 15 10:57:23 UTC 2020 - Steffen Winterfeldt <snwint@suse.com>

-------------------------------------------------------------------
<<<<<<< HEAD
Thu Apr  4 11:57:27 UTC 2019 - Stefan Hundhammer <shundhammer@suse.com>

- Propagate serial console params to XEN kernels (bsc#1080928)
=======
Fri Apr 26 12:27:34 UTC 2019 - jreidinger <jreidinger@suse.com>

- renamed "smt" to "cpu_mitigations", improved naming and help
  (bsc#1098559)
>>>>>>> 1565a412
- 4.1.24

-------------------------------------------------------------------
Mon Mar 25 15:45:54 CET 2019 - schubi@suse.de

- Removed double "smt" entry from *.rnc file (bsc#1128707).
- 4.1.23

-------------------------------------------------------------------
Mon Mar 11 16:26:13 CET 2019 - schubi@suse.de

- Added tag smt to *.rnc file (bsc#1128707).
- 4.1.22

-------------------------------------------------------------------
Thu Mar  7 13:36:20 UTC 2019 - jreidinger@suse.com

- Add option to Disable Simultaneous Multithreading (bsc#1098559)
- Allow to modify bootloader configuration during upgrade
- 4.1.21

-------------------------------------------------------------------
Fri Mar  1 06:16:50 UTC 2019 - jreidinger@suse.com

- remove resume if user wants noresume (bsc#1079537)
- use for resume the biggest mounted swap (bsc#1071354)
- make help text formatting consistent and improve some help texts
- 4.1.20

-------------------------------------------------------------------
Wed Feb 27 10:07:40 UTC 2019 - mvidner@suse.com

- Use the correct path for /usr/bin/mkdir (bsc#1127138).
- 4.1.19

-------------------------------------------------------------------
Thu Feb 21 16:27:37 UTC 2019 - jreidinger@suse.com

- Relax check for bios_boot when logical device over more disks is
  used to check that at least one disk can be bootable.
  (bsc#1125792)
- Also relax installation of grub2. When at least one location
  success then do not complain, just log it.
- 4.1.18

-------------------------------------------------------------------
Thu Feb 14 07:56:05 UTC 2019 - jreidinger@suse.com

- Do not crash if generated grub.cfg is missing (bsc#1124064)
- 4.1.17

-------------------------------------------------------------------
Fri Feb  8 08:47:35 UTC 2019 - dgonzalez@suse.com

- Improve the layout of "Boot Code Options" tab (bsc#1120793)
- 4.1.16

-------------------------------------------------------------------
Wed Feb  6 14:02:48 UTC 2019 - Stefan Hundhammer <shundhammer@suse.com>

- Improved error message for broken by-path device names (bsc#1122008)
- 4.1.15

-------------------------------------------------------------------
Fri Jan 25 10:13:29 UTC 2019 - dgonzalez@suse.com

- Fit the "Boot Code Options" tab to full width even when there only
  is the BootLoader selector (bsc#1120793)
- 4.1.14

-------------------------------------------------------------------
Tue Dec  4 15:14:47 UTC 2018 - jreidinger@suse.com

- always use absolute path to binaries (bsc#1118291)
- escape properly shell arguments (bsc#1118291)
- do not show grub2 password in list of processes when encrypting
  (bsc#1118291)
- 4.1.13

-------------------------------------------------------------------
Sat Nov 24 00:39:54 UTC 2018 - Stasiek Michalski <hellcp@mailbox.org>

- Provide icon with module (boo#1109310)
- 4.1.12

-------------------------------------------------------------------
Tue Oct 23 14:54:29 UTC 2018 - jreidinger@suse.com

- Do not crash if an unknown device is found in a cloned configuration
  (bsc#1111236)
- 4.1.11

-------------------------------------------------------------------
Tue Oct 16 13:56:04 CEST 2018 - schubi@suse.de

-  Fixed path to license file. . Build error in bsc#1089829.
- 4.1.10

-------------------------------------------------------------------
Wed Aug 29 08:14:54 UTC 2018 - dgonzalez@suse.com

- Do not crash when required package is not installed (bsc#1089829)
- 4.1.9

-------------------------------------------------------------------
Wed Aug 22 16:33:37 CEST 2018 - schubi@suse.de

- Switched license in spec file from SPDX2 to SPDX3 format. 

-------------------------------------------------------------------
Tue Aug 21 10:08:21 CEST 2018 - schubi@suse.de

- Changed dir of COPYING file.

-------------------------------------------------------------------
Tue Aug 21 07:59:53 UTC 2018 - jreidinger@suse.com

- Update: Do not crash in detection of gpt disks when some disk
  disappear (bsc#1105351 )
- 4.1.8

-------------------------------------------------------------------
Wed Aug 15 07:41:01 UTC 2018 - mfilka@suse.com

- bnc#1053559
  - do not crash with internal error when GRUB_TERMINAL contains
    multiple values
- 4.1.7

-------------------------------------------------------------------
Fri Jul 20 15:12:13 CEST 2018 - schubi@suse.de

- Update: Fixed crash while reading grub settings from installed
  system (bsc#1094031).
- 4.1.6

-------------------------------------------------------------------
Thu Jun 28 15:36:26 CEST 2018 - schubi@suse.de

- Added additional searchkeys to desktop file (fate#321043).
- 4.1.5

-------------------------------------------------------------------
Thu Jun 14 12:16:02 UTC 2018 - jreidinger@suse.com

- Warn user when updating with different boot technology
  (bsc#1081355)
- 4.1.4

-------------------------------------------------------------------
Tue Jun 12 14:02:46 UTC 2018 - jreidinger@suse.com

- Do not propose obsolete kernel parameters (bsc#1047222)
- 4.1.3

-------------------------------------------------------------------
Fri Jun  8 10:58:26 UTC 2018 - jreidinger@suse.com

- fix typo in parted path (bsc#1030620)
- 4.1.2

-------------------------------------------------------------------
Thu Jun  7 12:38:40 UTC 2018 - jreidinger@suse.com

- Use full path to parted (bsc#1030620)
- 4.1.1

-------------------------------------------------------------------
Wed May 30 06:04:06 UTC 2018 - jreidinger@suse.com

- Fix detection of GPT disk to properly set pmbr flag (bsc#1093887)
- 4.1.0

-------------------------------------------------------------------
Thu May 17 12:34:52 UTC 2018 - jreidinger@suse.com

- Extend fix for BIOS RAIDs to work with more complex setup when
  system contain also physical partitions (bsc#1092417)
- 4.0.34

-------------------------------------------------------------------
Mon May 14 07:29:05 UTC 2018 - jreidinger@suse.com

- Propose fips boot parameter if it is used for installation
  on s390 (bsc#1043029)
- 4.0.33

-------------------------------------------------------------------
Thu May 10 06:29:10 UTC 2018 - jreidinger@suse.com

- Fix installation on BIOS Raid like Intel RSTe (bsc#1091283)
- 4.0.32

-------------------------------------------------------------------
Tue May  8 14:02:52 UTC 2018 - knut.anderssen@suse.com

- Use "none" bootloader when the boot filesystem is nfs
  (bsc#1090752).
- 4.0.31

-------------------------------------------------------------------
Tue May  8 07:29:07 UTC 2018 - jreidinger@suse.com

- Make unit tests architecture agnostic (related to bsc#1091284).
- 4.0.30

-------------------------------------------------------------------
Fri May  4 12:43:44 UTC 2018 - jreidinger@suse.com

- Inform user when an unsupported bootloader is defined in the
  AutoYaST profile, display the valid values (bsc#1091284)
- 4.0.29

-------------------------------------------------------------------
Wed May  2 10:35:56 UTC 2018 - jreidinger@suse.com

- Fix test failure on s390 (no functionality change)(bsc#1091631)
- 4.0.28

-------------------------------------------------------------------
Tue Apr 24 14:36:12 UTC 2018 - jreidinger@suse.com

- Do not crash when clicking on booting during upgrade
  (bsc#1070233)
- 4.0.27

-------------------------------------------------------------------
Tue Apr 24 12:44:12 UTC 2018 - jreidinger@suse.com

- Propose net.ifnames boot parameter if it is used for installation
  on s390 (bsc#1086665)
- 4.0.26

-------------------------------------------------------------------
Tue Apr 24 08:30:10 UTC 2018 - jreidinger@suse.com

- Show understandable popup when grub2 terminal option contain
  complex string that is not yet supported (bsc#1053559)
- 4.0.25

-------------------------------------------------------------------
Wed Mar 21 11:33:54 UTC 2018 - mfilka@suse.com

- bnc#1083938
  - missing translation
- 4.0.24

-------------------------------------------------------------------
Tue Mar 20 12:32:44 UTC 2018 - jlopez@suse.com

- Fix tests to not create zero size partitions
  (part of bsc#1083887).
- 4.0.23

-------------------------------------------------------------------
Wed Mar 14 13:54:06 UTC 2018 - jreidinger@suse.com

- fix detection of kernel name for alternative raid names (it
  ensures that fix for bsc#944041 works)
- 4.0.22

-------------------------------------------------------------------
Mon Mar 12 14:43:36 UTC 2018 - jreidinger@suse.com

- Respect if custom boot is logical volume and display it
  correctly (bsc#1084815)
- 4.0.21

-------------------------------------------------------------------
Wed Mar  7 13:49:53 UTC 2018 - jreidinger@suse.com

- do not repropose configuration in autoyast confirm mode
  (bsc#1081967)
- fix setting pmbr flag in autoyast (bsc#1081967)
- 4.0.20

-------------------------------------------------------------------
Fri Feb 23 12:15:11 UTC 2018 - igonzalezsosa@suse.com

- Remove calls to the old yast2-storage layer (bsc#1071978)
- 4.0.19

-------------------------------------------------------------------
Thu Feb 15 14:25:47 UTC 2018 - jreidinger@suse.com

- fix nil exception for device with filesystem that is not mounted
  (bsc#1081018)
- 4.0.18

-------------------------------------------------------------------
Mon Feb 12 15:14:28 UTC 2018 - jreidinger@suse.com

- Detect properly that unknown device is used in bootloader
  configuration (bsc#1078713)
- 4.0.17

-------------------------------------------------------------------
Fri Feb  9 13:39:03 UTC 2018 - jlopez@suse.com

- Adapt to new MountPoint API (part of fate#318196).
- 4.0.16

-------------------------------------------------------------------
Tue Feb  6 14:48:12 UTC 2018 - jreidinger@suse.com

- Fix activating partition by UUID or label (bsc#1077427,
  bsc#1076424)
- 4.0.15

-------------------------------------------------------------------
Tue Jan 30 11:22:10 UTC 2018 - jreidinger@suse.com

- fix crash when clicking link in proposal (bsc#1078227)
- 4.0.14

-------------------------------------------------------------------
Tue Jan 16 16:51:54 UTC 2018 - jreidinger@suse.com

- fix crash for getting partition to activate when stage1 device
  is disk (bsc#1076121)
- 4.0.13

-------------------------------------------------------------------
Fri Jan 12 09:45:24 UTC 2018 - jsrain@suse.cz

- fix typo in function name (bsc#1075725)
- 4.0.12

-------------------------------------------------------------------
Tue Jan  9 07:25:09 UTC 2018 - ancor@suse.com

- Rely on the new Y2Storage::Devicegraph#find_by_any_name when
  matching udev names to their corresponding kernel device names
  (bsc#1073254).
- 4.0.11

-------------------------------------------------------------------
Wed Jan  3 12:20:05 UTC 2018 - jreidinger@suse.com

- Legacy (non-EFI) x86: Fixed multi-device booting problems
  (mostly RAID, also LVM and multipath). Now the boot loader is
  written to ALL physical devices that host the boot partition
  (or the MBR). Before, only one of them was picked and the BIOS
  could pick a different one to boot from. (bsc#1072908)
- Related UI change: "Boot Loader Location" has been simplified. We
  kept the option "Boot from Master Boot Record", but the remaining
  three options, for booting from the Boot, Root, or
  Extended partitions, have been unified to a single option
  "Boot from Partition".
- 4.0.10

-------------------------------------------------------------------
Mon Dec 11 12:41:21 UTC 2017 - jreidinger@suse.com

- fix invalidation of cache causing crash (bsc#1071931)
- 4.0.9

-------------------------------------------------------------------
Tue Dec  5 12:41:16 UTC 2017 - jreidinger@suse.com

- improve detection of md raids devices (bsc#1063957)
- 4.0.8

-------------------------------------------------------------------
Wed Nov 29 07:55:19 UTC 2017 - jreidinger@suse.com

- Prevent crash when doing backup of boot sector (bsc#1067131)
- 4.0.7

-------------------------------------------------------------------
Tue Nov 28 10:22:57 UTC 2017 - jreidinger@suse.com

- Do not propose boot from partition for md raids (bsc#1063957)
- 4.0.6

-------------------------------------------------------------------
Tue Nov 21 13:14:50 UTC 2017 - gsouza@suse.com

- use correct function to detect devices (bsc#1059757)
- improve dialog to add devices in bootloader order (bsc#1060172)
- 4.0.5

-------------------------------------------------------------------
Tue Nov  7 10:25:47 UTC 2017 - jreidinger@suse.com

- merge SLE12 SP3 fixes:
- Fix detection of upgrade of grub2 (bsc#1059603)
- Fallback to default when default section does not exists. It can
  happen during upgrade, when sections are renamed.(bsc#1059603)
- Find correct mbr device to  install grub (bsc#1039712,
  bsc#1052006)
- 4.0.4

-------------------------------------------------------------------
Fri Nov  3 10:09:39 CET 2017 - schubi@suse.de

- AutoYaST: Do not export stage1 settings anymore (boot_boot,
  boot_custom,...) (bnc#1063975)
- 4.0.3

-------------------------------------------------------------------
Fri Sep 15 11:54:25 UTC 2017 - jreidinger@suse.com

- Use always kernel name for underlaying devices detection
  (caused by fix for bsc#1057604)
- 4.0.2

-------------------------------------------------------------------
Thu Sep 14 09:14:41 UTC 2017 - jreidinger@suse.com

- fix regression to udev mapping introduced by new storage-ng
  (bsc#1057604)
- 4.0.1

-------------------------------------------------------------------
Fri Sep  8 14:48:33 UTC 2017 - jreidinger@suse.com

- make disk order dialog wider to improve readability (bsc#1055647)
- 4.0.0

-------------------------------------------------------------------
Mon Sep  4 11:44:34 UTC 2017 - jreidinger@suse.com

- Do not propose to stage1 to be installed to encrypted partition
  (bsc#1056862)
- 3.3.3

-------------------------------------------------------------------
Thu Aug 14 11:28:13 UTC 2017 - gsouza@suse.com

- Allow installation of system without grub if it will not be 
  used (bsc#1014167)
- 3.3.2

-------------------------------------------------------------------
Fri Aug 11 14:14:33 UTC 2017 - snwint@suse.com

- merge storage-ng branch to master
- note: all changes below with this date belong to the merge
- 3.3.1

-------------------------------------------------------------------
Fri Aug 11 14:14:33 UTC 2017 - snwint@suse.de

- not everything is a disk, use libstorage's partitionable instead

-------------------------------------------------------------------
Fri Aug 11 14:14:33 UTC 2017 - ancor@suse.com

- storage-ng: adapted calls to temporary y2storage_* methods, since
  they were finally removed from Y2Storage::StorageManager.

-------------------------------------------------------------------
Fri Aug 11 14:14:33 UTC 2017 - jlopez@suse.com

- storage-ng: adapt detection of PReP partition

-------------------------------------------------------------------
Fri Aug 11 14:14:33 UTC 2017 - shundhammer@suse.de

- Merged master to storage-ng branch

-------------------------------------------------------------------
Fri Aug 11 14:14:33 UTC 2017 - igonzalezsosa@suse.com

- Adapt the module to use the new storage-ng during system cloning
  (bsc#1047245)

-------------------------------------------------------------------
Fri Aug 11 14:14:33 UTC 2017 - jreidinger@suse.com

- storage-ng:
- implement detection of encrypted boot

-------------------------------------------------------------------
Fri Aug 11 14:14:33 UTC 2017 - jreidinger@suse.com

- storage-ng: use new wrapper API

-------------------------------------------------------------------
Fri Aug 11 14:14:33 UTC 2017 - jreidinger@suse.com

- storage-ng: fixed proposal to not try to install to LVM
  partition

-------------------------------------------------------------------
Fri Aug 11 14:14:33 UTC 2017 - snwint@suse.de

- storage-ng: avoid call to old libstorage

-------------------------------------------------------------------
Fri Aug 11 14:14:33 UTC 2017 - ancor@suse.com

- storage-ng: fixed proposal to work with LVM and encrypted LVM

-------------------------------------------------------------------
Fri Aug 11 14:14:33 UTC 2017 - ancor@suse.com

- storage-ng: simplify code by using a new query function in
  yast2-storage-ng (#with_name_or_partition)

-------------------------------------------------------------------
Fri Aug 11 14:14:33 UTC 2017 - ancor@suse.com

- storage-ng: fixed minimal legacy proposal to work with GPT

-------------------------------------------------------------------
Fri Aug 11 14:14:33 UTC 2017 - ancor@suse.com

- storage-ng: fixed minimal EFI proposal
- storage-ng: made minimal legacy proposal work

-------------------------------------------------------------------
Fri Aug 11 14:14:33 UTC 2017 - aschnell@suse.com

- make simple EFI proposal work with storage-ng

-------------------------------------------------------------------
Fri Aug 11 14:14:33 UTC 2017 - aschnell@suse.com

- storage-ng: removed dependency from (old) yast2-storage, even
  if it breaks some functionality.

-------------------------------------------------------------------
Fri Jun 23 09:14:05 CEST 2017 - schubi@suse.de

- AutoYaST configuration: Set StorageDevices flag disks_valid
  to true. So libstorage can scan valid disks and "/" partition
  can be found. (bnc#1046738, bnc#1043132)
- 3.3.0

-------------------------------------------------------------------
Wed Jun 14 14:54:38 UTC 2017 - jreidinger@suse.com

- Use udev device for prep partition if it is available
  (bsc#1041692)
- 3.2.22

-------------------------------------------------------------------
Mon Jun 12 11:00:48 UTC 2017 - jreidinger@suse.com

- Do not crash if all devices have defined bios_id, but none is
  the first one (bsc#1043759)
- 3.2.21

-------------------------------------------------------------------
Tue May 30 07:37:01 UTC 2017 - jreidinger@suse.com
- Repropose bootloader configuration when storage proposal is
  modified (bsc#1035746)
- 3.2.20

-------------------------------------------------------------------
Thu Apr 13 13:34:12 UTC 2017 - jreidinger@suse.com

- Add possibility to use trusted boot for EFI (FATE#315831)
- 3.2.19

-------------------------------------------------------------------
Fri Mar 24 14:17:00 UTC 2017 - jreidinger@suse.com

- Report user friendly message when no root partition is detected
  instead of internal error. (bsc#1029293)
- 3.2.18

-------------------------------------------------------------------
Wed Mar  1 17:42:18 UTC 2017 - jreidinger@suse.com

- provide more helpful error message when invalid arguments for
  serial console are provided (bsc#1012383)
- 3.2.17

-------------------------------------------------------------------
Wed Mar  1 16:42:18 UTC 2017 - jreidinger@suse.com

- propose for xen hypervisor vga parameter if framebuffer is used
  ( should fix issue with text only environment when fbdev driver
  is used )
  (FATE#322200)
- 3.2.16

-------------------------------------------------------------------
Wed Jan 25 12:57:38 UTC 2017 - mvidner@suse.com

- Implement simple_mode -> label_proposal (FATE#322328)
- 3.2.15

-------------------------------------------------------------------
Fri Jan  6 13:22:36 UTC 2017 - jreidinger@suse.com

- do not crash when switching from no bootloader to grub2 when
  grub2 package is not installed (bsc#1018280)
- 3.2.14

-------------------------------------------------------------------
Tue Jan  3 09:36:01 UTC 2017 - jreidinger@suse.com

- do not try to write legacy_boot flag for msdos partition table
  in more disks scenario when there is also GPT disk (bsc#1017776)
- 3.2.13

-------------------------------------------------------------------
Mon Dec  5 13:58:33 UTC 2016 - jreidinger@suse.com

- stop failing with new cfa ( caused by deleting nil, change
  in cfa needed for bsc#983486 )
- 3.2.12

-------------------------------------------------------------------
Wed Nov 30 08:36:28 UTC 2016 - jreidinger@suse.com

- Recommends syslinux as it is often used by generic_mbr, but it
  is not hard requirement (bsc#1004229)
- 3.2.11

-------------------------------------------------------------------
Tue Nov 22 18:38:42 UTC 2016 - jreidinger@suse.com

- Do not crash in bootloader when default mount by is set to label
  (bsc#1009493)
- 3.2.10

-------------------------------------------------------------------
Tue Nov 22 13:41:42 UTC 2016 - jreidinger@suse.com

- use proper sources when doing kexec (bsc#981434)
- 3.2.9

-------------------------------------------------------------------
Wed Nov 16 14:19:14 UTC 2016 - jreidinger@suse.com

- when protecting modification of kernel parameters by password,
  add also rd.shell=0 parameter to avoid getting into initrd shell
  (bsc#1009220)
- 3.2.8

-------------------------------------------------------------------
Mon Nov 14 14:21:16 UTC 2016 - lslezak@suse.cz

- Revert the package deselection check (from 3.2.3), there is
  a new generic solution in yast2-packager-3.2.6 for all YaST
  modules (bsc#885496)
- 3.2.7

-------------------------------------------------------------------
Wed Nov  2 14:14:21 UTC 2016 - jreidinger@suse.com

- set pmbr flag only on GPT disks (bsc#1008092)
- 3.2.6

-------------------------------------------------------------------
Tue Nov  1 11:49:05 UTC 2016 - jreidinger@suse.com

- Use the system-wide locale (/etc/sysconfig/language:RC_LANG) when
  generating the GRUB2 menu (bsc#998152)
- 3.2.5

-------------------------------------------------------------------
Thu Oct 13 12:26:53 UTC 2016 - jreidinger@suse.com

- Do not require syslinux on target system during installation
  (bsc#1004229)
- fix installation on dm raids to not use mapper device and instead
  use underlaying device (bsc#1004921)
- 3.2.4

-------------------------------------------------------------------
Fri Oct  7 12:46:18 UTC 2016 - jreidinger@suse.com

- Warn user if the packages needed for booting are deselected
  (bsc#885496)
- 3.2.3

-------------------------------------------------------------------
Thu Oct  6 08:24:51 UTC 2016 - jreidinger@suse.com

- allow user to repropose configuration if unknown udev link found
  (bnc#931291)
- 3.2.2

-------------------------------------------------------------------
Tue Oct  4 12:51:04 UTC 2016 - ancor@suse.com

- Do not crash when the user tries to enable serial console with
  blank arguments (bsc#1000629)
- 3.2.1

-------------------------------------------------------------------
Fri Sep 30 15:25:29 UTC 2016 - jreidinger@suse.com

- show popup when unsupported bootloader used on system, allowing
  user to exit yast2-bootloader or propose supported bootloader
  there (bnc#923458)
- Version bumped to 3.2.X to ease coordination of Tumbleweed,
  Leap 42.2 and SLE-12-SP2 development.
- 3.2.0

-------------------------------------------------------------------
Tue Aug 30 13:31:14 UTC 2016 - jreidinger@suse.com

- import properly device map in autoyast profile (found during
  debugging bnc#995627)
- log device map entries before written them, to allow easier
  debugging of augeas lenses failure (bnc#995627)
- 3.1.203

-------------------------------------------------------------------
Tue Aug 30 08:42:25 UTC 2016 - jreidinger@suse.com

- fix crash when activating partition on md raid (bnc#995627)
- 3.1.202

-------------------------------------------------------------------
Fri Aug 26 09:25:49 UTC 2016 - jsrain@suse.cz

- warn user if enabling TPM when not available (bsc#994556)
- 3.1.201

-------------------------------------------------------------------
Tue Aug 23 14:20:15 UTC 2016 - jreidinger@suse.com

- fix proposing generic mbr if proposed to boot from MBR
  ( found during debugging bnc#994348 )
- 3.1.200

-------------------------------------------------------------------
Mon Jul 18 14:56:27 UTC 2016 - jreidinger@suse.com

- do not fail tests when run in environment connected by serial
  console (bnc#989405)
- 3.1.199

-------------------------------------------------------------------
Wed Jul 13 08:49:50 UTC 2016 - jreidinger@suse.com

- fix writing default boot entry when it is located in grub2
  submenu (bnc#986005)
- 3.1.198

-------------------------------------------------------------------
Mon Jul 11 12:18:29 UTC 2016 - jreidinger@suse.com

- do not crash after configuration in autoyast bootloader section
  without previous cloning (bnc#985007)
- 3.1.197

-------------------------------------------------------------------
Thu Jul  7 07:51:12 UTC 2016 - jreidinger@suse.com

- set by default SECURE_BOOT to false on architectures that do not
  support it to avoid call of shim there (bnc#984895)
- 3.1.196

-------------------------------------------------------------------
Fri Jul  1 15:10:53 UTC 2016 - jreidinger@suse.com

- Optimize code for quicker run (bnc#986649)
- 3.1.195

-------------------------------------------------------------------
Wed Jun 15 12:42:08 UTC 2016 - jreidinger@suse.com

- do not activate partition on gpt disks on ppc (bnc#983194)
- 3.1.194

-------------------------------------------------------------------
Mon Jun 13 13:36:51 UTC 2016 - jreidinger@suse.com

- fix unknown method extended_partition (bnc#983062)
- 3.1.193

-------------------------------------------------------------------
Wed Jun  1 13:31:57 UTC 2016 - igonzalezsosa@suse.com

- Drop yast2-bootloader-devel-doc package (fate#320356)
- 3.1.192

-------------------------------------------------------------------
Mon May 30 08:23:24 UTC 2016 - jreidinger@suse.com

- fix unknown method error ( caused by fix for bnc#980529)
- 3.1.191

-------------------------------------------------------------------
Fri May 27 12:13:54 UTC 2016 - jreidinger@suse.com

- use proper device to setup pmbr for grub2efi (bnc#981997)
- 3.1.190

-------------------------------------------------------------------
Wed May 25 11:59:53 UTC 2016 - jreidinger@suse.com

- do not try to install grub2 on lvm on partition-less disk
  (bnc#980529)
- 3.1.189

-------------------------------------------------------------------
Tue May 24 09:00:13 UTC 2016 - jreidinger@suse.com

- run mkinitrd at the end of installation to ensure proper initrd
  even for image based installation or live install
  (bnc#977656,bnc#979719)
- 3.1.188

-------------------------------------------------------------------
Tue May 17 07:42:46 UTC 2016 - jreidinger@suse.com

- do not skip grub2 install during installation on s390
  (bnc#980250)
- 3.1.187

-------------------------------------------------------------------
Mon May 16 12:21:09 UTC 2016 - jreidinger@suse.com

- Fix storing default boot section (bnc#978366)
- Fix showing default boot section name with spaces inside
  (found during testing fix for bnc#978366)
- 3.1.186

-------------------------------------------------------------------
Mon May 16 11:41:05 UTC 2016 - jreidinger@suse.com

- do not install grub2 with --no-nvram on non-EFI systems
  (bnc#980108)
- 3.1.185

-------------------------------------------------------------------
Mon May 16 09:36:28 UTC 2016 - mvidner@suse.com

- Reintroduce Trusted Boot (FATE#316553).
- 3.1.184

-------------------------------------------------------------------
Thu May 12 15:46:49 CEST 2016 - snwint@suse.de

- fix grub2 settings for lvm encrypted boot partition (bsc#976315)
- 3.1.183

-------------------------------------------------------------------
Wed May 11 11:03:09 UTC 2016 - jreidinger@suse.com

- do not crash when stage1 is set to extended partition (thanks to
  mvidner for catch, also fix bnc#978284)
- 3.1.182

-------------------------------------------------------------------
Tue May 10 15:10:43 UTC 2016 - jreidinger@suse.com

- do not crash with uninitialized variable 'extended' (bnc#978284)
- 3.1.181

-------------------------------------------------------------------
Mon May  9 09:28:55 UTC 2016 - agraf@suse.com

- Disable secure boot on AArch64 (bsc#978157)
- Generate grub2 as removable on non-nvram efi systems (bsc#978593)
- 3.1.180

-------------------------------------------------------------------
Mon May  2 10:24:17 CEST 2016 - schubi@suse.de

- Fixed nil in custom_devices. Compact! is returning nil if no
  changes were made.
  Removed empty reject, because it is not needed anymore.
  (bnc#977945)
- 3.1.179

-------------------------------------------------------------------
Wed Apr 27 10:43:14 CEST 2016 - schubi@suse.de

- Adapted new version of bootloader to the AutoYaST configuration
  module.
  (related to FATE#317701)
- 3.1.178

-------------------------------------------------------------------
Tue Apr 26 10:27:20 CEST 2016 - schubi@suse.de

- Added requirement in proposal. (bnc#977004)
- 3.1.177

-------------------------------------------------------------------
Fri Apr 22 08:55:08 UTC 2016 - jreidinger@suse.com

- smarter prep partition proposal (bnc#970152)
- fix exception when grub.cfg is not yet generated (bnc#976534)
- 3.1.176

-------------------------------------------------------------------
Wed Apr 20 15:18:46 UTC 2016 - jreidinger@suse.com

- fix installing grub2 to underlaying devices (bnc#976315)
- 3.1.175

-------------------------------------------------------------------
Tue Apr 19 09:01:33 UTC 2016 - jreidinger@suse.com

- Improve misleading label for GRUB2 password (bnc#952633)
- 3.1.174

-------------------------------------------------------------------
Mon Apr 18 13:20:34 UTC 2016 - jreidinger@suse.com

- fix regression in installation on md raid
  (related to FATE#317701 found by openqa)
- 3.1.173

-------------------------------------------------------------------
Mon Apr 18 06:53:06 UTC 2016 - jreidinger@suse.com

- fix regression in serial console handling and cover it with
  automatic tests
  (bnc#870514 appears again)
- 3.1.172

-------------------------------------------------------------------
Thu Apr 14 15:52:10 UTC 2016 - igonzalezsosa@suse.com

- Fix error when showing order of hard disks (bsc#975514)
- 3.1.171

-------------------------------------------------------------------
Thu Apr 14 12:21:20 CEST 2016 - schubi@suse.de

- Fix: Taking modulename "Bootloader" instead of class.
  (related to FATE#317701)
- 3.1.170

-------------------------------------------------------------------
Wed Apr 13 14:14:14 UTC 2016 - jreidinger@suse.com

- Clean pending TODOs and implement bootloader API calls with new
  architecture (related to FATE#317701)
- 3.1.169

-------------------------------------------------------------------
Wed Apr 13 13:14:30 UTC 2016 - jreidinger@suse.com

- Drop preparing storage data for perl-Bootloader as it is no
  longer needed (related to FATE#317701)
- 3.1.168

-------------------------------------------------------------------
Wed Apr 13 11:14:11 UTC 2016 - jreidinger@suse.com

- Fix import of integer timeout and export of terminal symbol
  (found during testing of FATE#317701)
- 3.1.167

-------------------------------------------------------------------
Tue Apr 12 13:29:54 UTC 2016 - jreidinger@suse.com

- do not propose nor running grub2-install on bare metal POWER
  (bnc#970582)
- do not use perl-Bootloader in yast2-bootloader (FATE#317701)
- 3.1.166

-------------------------------------------------------------------
Fri Mar 23 18:09:10 UTC 2016 - dvaleev@suse.com

- Set gfxterm to console on POWER
  (bsc#911682)
- 3.1.165

-------------------------------------------------------------------
Fri Mar 11 15:22:10 UTC 2016 - dvaleev@suse.com

- include quiet in default kernel boot parameters for POWER
  (bsc#965347)
- 3.1.164

-------------------------------------------------------------------
Thu Feb 25 19:27:10 UTC 2016 - dmueller@suse.com

- include quiet in default kernel boot parameters for aarch64
- 3.1.163

-------------------------------------------------------------------
Fri Nov 27 14:46:57 CET 2015 - snwint@suse.de

- updated boot doc for prep partitions
- 3.1.162

-------------------------------------------------------------------
Fri Nov 20 07:19:26 UTC 2015 - igonzalezsosa@suse.com

- Fix AutoYaST schema to allow specification of 'vgamode',
  'xen_kernel_append' and 'failsafe_disabled' in globals section
  (bsc#954412)

-------------------------------------------------------------------
Wed Nov 18 12:10:10 UTC 2015 - mvidner@suse.com

- Fix validation of AutoYaST profiles (bsc#954412)

-------------------------------------------------------------------
Tue Nov 17 13:59:40 CET 2015 - shundhammer@suse.de

- Fixed crash in bootloader proposal if previous installation was
  on software RAID (bsc#955216)
- 3.1.161

-------------------------------------------------------------------
Wed Nov 11 11:36:29 UTC 2015 - jreidinger@suse.com

- Do not show raid0 warning for /boot on s390 and ppc architectures
  (bnc#952823)
- 3.1.160

-------------------------------------------------------------------
Fri Oct 23 13:16:59 UTC 2015 - jreidinger@suse.com

- respect original grub2 configuration when upgrade from grub2
  to grub2 (bnc#951731)
- 3.1.159

-------------------------------------------------------------------
Mon Oct 19 16:10:34 UTC 2015 - jreidinger@suse.com

- do not modify bootloader configuration during offline upgrade
  from grub2 to grub2 (bnc#950695,bnc#950162)
- 3.1.158

-------------------------------------------------------------------
Fri Oct 16 14:27:17 CEST 2015 - schubi@suse.de

- Set StorageDevices flag disks_valid to true while cloning system
  in AutoYaST. (bnc#950105)
- 3.1.157

-------------------------------------------------------------------
Thu Oct  1 12:21:31 UTC 2015 - jreidinger@suse.com

- Fix proposing stage1 location in autoyast (bnc#948258)
- 3.1.156

-------------------------------------------------------------------
Tue Sep 29 10:28:42 UTC 2015 - jreidinger@suse.com

- fix device map handling if there's no 'hd0' entry in it
  (bsc#947730) by snwint
- 3.1.155

-------------------------------------------------------------------
Mon Sep 28 15:41:45 CEST 2015 - schubi@suse.de

- Including a needed file. This is an additional fix for
  bnc#930341.
- 3.1.154

-------------------------------------------------------------------
Fri Sep 25 15:22:17 UTC 2015 - jreidinger@suse.com

- fix booting on ppc with /boot on software raid (bnc#940542)
- 3.1.153

-------------------------------------------------------------------
Thu Sep 24 08:53:00 UTC 2015 - jreidinger@suse.com

- fix one click proposal change to behave reasonable
- add warnings for missing generic_mbr or activate when really
  missing (bnc#930341)
- 3.1.152

-------------------------------------------------------------------
Wed Sep 16 08:12:28 UTC 2015 - jreidinger@suse.com

- support custom names for raids (bnc#944041)
- 3.1.151

-------------------------------------------------------------------
Tue Sep 15 12:05:28 UTC 2015 - jreidinger@suse.com

- make default distributor value empty to use default one in grub2
  (bnc#942519)
- remove distributor entry from ui. Support only changes in text
  file
- 3.1.150

-------------------------------------------------------------------
Tue Sep 15 12:04:28 UTC 2015 - jreidinger@suse.com

- fix typo when invalid architecture is used (bnc#945764)
- Do not propose bootloader stage1 location for grub2 on EFI
  (bnc#945764)
- 3.1.149

-------------------------------------------------------------------
Fri Sep 11 16:46:11 UTC 2015 - ancor@suse.com

- Empty kernel command lines are now properly written (bnc#945479)
- 3.1.148

-------------------------------------------------------------------
Thu Sep 10 14:45:51 CEST 2015 - schubi@suse.de

- AutoYaST configuration: Initialize libstorage and do not regard
  the installed system.
  (bnc#942360)
- 3.1.147

-------------------------------------------------------------------
Fri Sep  4 15:17:27 CEST 2015 - snwint@suse.de

- ensure device map has really been proposed (bsc#943749)
- when we switch to custom boot, turn off the other boot locations
  (bsc#943749)
- 3.1.146

-------------------------------------------------------------------
Thu Aug 27 13:21:25 UTC 2015 - jreidinger@suse.com

- use extended partition to boot even for non software raids
  (bnc#940765)
- for separate boot partition with btrfs prefer MBR bootloader
  location (bnc#940797)
- 3.1.145

-------------------------------------------------------------------
Tue Aug 25 07:31:56 UTC 2015 - igonzalezsosa@suse.com

- Add support for kernel parameter with multiple values
  (bsc#882082)
- 3.1.144

-------------------------------------------------------------------
Mon Aug 24 12:44:51 UTC 2015 - jreidinger@suse.com

- fix removing password protection (bnc#942867)
- 3.1.143

-------------------------------------------------------------------
Wed Aug 19 12:42:41 UTC 2015 - jreidinger@suse.com

- do not require parted on target system (bnc#937066)
- 3.1.142

-------------------------------------------------------------------
Mon Aug 17 07:44:21 UTC 2015 - jreidinger@suse.com

- avoid bootloader module stuck caused by parted prompt
  (bnc#941510)
- 3.1.141

-------------------------------------------------------------------
Fri Aug 14 15:17:16 CEST 2015 - snwint@suse.de

- as SCR hasn't been setup yet, use some trickery to read boot config (bsc #940486)
- 3.1.140

-------------------------------------------------------------------
Wed Aug  5 11:37:12 UTC 2015 - jsrain@suse.cz

- always run mkinitrd at the end of S/390 installation (bsc#933177)
- 3.1.139

-------------------------------------------------------------------
Thu Jul  9 08:54:10 UTC 2015 - jreidinger@suse.com

- fix crash when aborting during initial screen (bnc#910343)
- 3.1.138

-------------------------------------------------------------------
Tue Jul  7 12:20:21 UTC 2015 - jreidinger@suse.com

- skip MBR update on s390 (bnc#937015)
- 3.1.137

-------------------------------------------------------------------
Mon Jun 29 12:46:58 UTC 2015 - jreidinger@suse.com

- set only proper boot flags ("boot" for DOS partition table and
  legacy_boot for GPT partition table), otherwise it can confuse
  some firmware and cause booting problems (bnc#930903)
- 3.1.136

-------------------------------------------------------------------
Mon Jun 22 11:01:16 UTC 2015 - jreidinger@suse.com

- Let password protection be configurable between a restricted mode
  (cannot boot at all without password, default GRUB2 behavior)
  and an unrestricted mode (can boot but cannot edit entries, GRUB1
  behavior) (FATE#318574).
- 3.1.135

-------------------------------------------------------------------
Tue Jun 16 15:13:10 UTC 2015 - jreidinger@suse.com

- Stop adding 'Failsafe' entry to bootloader menu unless user
  manually add it (fate#317016)
- 3.1.134

-------------------------------------------------------------------
Wed Jun  3 14:42:59 UTC 2015 - jreidinger@suse.com

- do not crash in offline update in bootloader proposal(bnc#931021)
- 3.1.133

-------------------------------------------------------------------
Wed Jun  3 12:37:08 UTC 2015 - jreidinger@suse.com

- Fix cleaning of tmp file for init bootloader (bnc#926843)
- 3.1.132

-------------------------------------------------------------------
Wed Jun  3 11:44:23 UTC 2015 - jreidinger@suse.com

- Fix ignoring bootloader settings after changing them in proposal
  screen (bnc#925987)
- 3.1.131

-------------------------------------------------------------------
Tue Jun  2 12:40:05 UTC 2015 - jreidinger@suse.com

- Do not crash if system contain unpartitioned disk (bnc#930091)
- allow negative timeout to cancel automatic boot (bnc#812618)
- fix typo in help text (bnc#702664)
- 3.1.130

-------------------------------------------------------------------
Mon Jun  1 14:20:30 UTC 2015 - jreidinger@suse.com

- Don't crash when reconfiguring from grub1 to grub2 (bnc#923458)
- 3.1.129

-------------------------------------------------------------------
Wed May 20 13:35:23 CEST 2015 - dvaleev@suse.com

- Disable os-prober for Power boo#931653
- 3.1.128
-------------------------------------------------------------------
Tue Apr 14 14:50:43 CEST 2015 - schubi@suse.de

- While calling AutoYaST clone_system libStorage has to be set
  to "normal" mode in order to read mountpoints correctly.
- 3.1.127

-------------------------------------------------------------------
Thu Apr  9 13:15:02 UTC 2015 - jreidinger@suse.com

- fix abort when importing bootloader values in autoyast
  (bnc#914812)
- 3.1.126

-------------------------------------------------------------------
Wed Mar 25 08:15:01 UTC 2015 - schwab@suse.de

- Propose secure_boot by default only on x86, aarch64 is not ready yet
- 3.1.125

-------------------------------------------------------------------
Wed Feb 25 21:48:10 UTC 2015 - jreidinger@suse.com

- Fixed creation of a multipath device map
- 3.1.124

-------------------------------------------------------------------
Wed Feb 18 16:22:05 UTC 2015 - jreidinger@suse.com

- fix crash on ppc(bnc#917833)
- 3.1.123

-------------------------------------------------------------------
Tue Feb 17 13:24:26 UTC 2015 - jreidinger@suse.com

- reset flags before set new ones(bnc#848609)
- 3.1.122

-------------------------------------------------------------------
Mon Feb 16 13:57:27 UTC 2015 - jreidinger@suse.com

- ensure that there is only limited amount of disks in device map
  (bnc#917640)
- 3.1.121

-------------------------------------------------------------------
Thu Feb 12 12:45:50 UTC 2015 - jreidinger@suse.com

- fix redundancy boot proposal if there are more devices
  (bnc#917025)
- 3.1.120

-------------------------------------------------------------------
Tue Feb 10 15:24:53 UTC 2015 - ancor@suse.com

- Fixed detection for encrypted partitions (bnc#913540)
- 3.1.119

-------------------------------------------------------------------
Fri Feb  6 12:46:48 UTC 2015 - ancor@suse.com

- The unit tests are now compatible with RSpec 3 (bnc#916364)
- 3.1.118

-------------------------------------------------------------------
Wed Feb  4 13:56:13 UTC 2015 - jsrain@suse.cz

- initialize bootloader during update if proposed from scratch
  (bnc#899743)
- 3.1.117

-------------------------------------------------------------------
Tue Feb  3 15:08:09 UTC 2015 - schwab@suse.de

- Use ttyAMA instead of ttyS on aarch64
- 3.1.116

-------------------------------------------------------------------
Tue Jan 20 10:54:52 UTC 2015 - schwab@suse.de

- Use grub2-efi on aarch64
- 3.1.115

-------------------------------------------------------------------
Tue Jan 13 08:48:38 UTC 2015 - jreidinger@suse.com

- Do not crash with unsupported bootloader when resetting
  bootloader to repropose during update (bnc#912595)
- 3.1.113

-------------------------------------------------------------------
Thu Dec  4 09:47:42 UTC 2014 - jreidinger@suse.com

- remove X-KDE-Library from desktop file (bnc#899104)

-------------------------------------------------------------------
Tue Dec  2 14:52:29 UTC 2014 - jreidinger@suse.com

- fix crash when not using separate boot (found by openqa)
- 3.1.112

-------------------------------------------------------------------
Fri Nov 21 11:56:38 UTC 2014 - jsrain@suse.cz

- detect EFI directly from sysfs during live installation
  (bnc#829256)

-------------------------------------------------------------------
Tue Nov 18 12:12:59 UTC 2014 - jreidinger@suse.com

- run password encryption always locally to ensure that
  grub2-mkpasswd is there (bnc#900039)
- 3.1.111

-------------------------------------------------------------------
Tue Nov 11 08:43:27 UTC 2014 - jreidinger@suse.com

- properly align checkboxes and improve spacing (bnc#900023)
- 3.1.110

-------------------------------------------------------------------
Fri Oct 31 06:36:13 UTC 2014 - jreidinger@suse.com

- do not show useless widgets when user decided to not install
  bootloader (bnc#901060)
- 3.1.109

-------------------------------------------------------------------
Wed Oct 29 14:13:52 UTC 2014 - jreidinger@suse.com

- do not return /dev/null if cannot detect bootloader devices as it
  cause errors later

-------------------------------------------------------------------
Wed Oct 29 13:18:10 UTC 2014 - jreidinger@suse.com

- do not show warning if boot from extended partition (bnc#898023)
- 3.1.108

-------------------------------------------------------------------
Wed Oct 29 07:16:22 UTC 2014 - jreidinger@suse.com

- fix branding activation on live CD and also with kexec enabled
  (bnc#897847)
- 3.1.107

-------------------------------------------------------------------
Fri Oct 24 14:30:20 UTC 2014 - jreidinger@suse.com

- fix crash during installation if kernel parameter is not
  pre-proposed (bnc#902397)
- 3.1.106

-------------------------------------------------------------------
Wed Oct 15 11:50:20 UTC 2014 - jreidinger@suse.com

- improve usability of device map editor (bnc#900807)
- 3.1.105

-------------------------------------------------------------------
Wed Oct 15 09:43:11 UTC 2014 - jreidinger@suse.com

- ensure branding is used also during common install (bnc#901003)
- 3.1.104

-------------------------------------------------------------------
Wed Oct 15 08:54:35 UTC 2014 - jreidinger@suse.com

- fix missing widgets log entries(bnc#889169)
- 3.1.103

-------------------------------------------------------------------
Wed Oct 15 08:02:24 UTC 2014 - jreidinger@suse.com

- do not refer to info page of grub1 (bnc#878796)
- fixed an Internal Error when using password for grub2 with
  non-english locale (bnc#900358)
- 3.1.102

-------------------------------------------------------------------
Tue Oct  7 09:08:07 UTC 2014 - jreidinger@suse.com

- keep user selection for password (bnc#900026)
- fix build on ppc
- 3.1.101

-------------------------------------------------------------------
Tue Sep 30 09:30:52 UTC 2014 - jreidinger@suse.com

- use short product name to avoid truncated text on small
  resolution (bnc#873675)
- Avoid crash in clone_system on s390 (bnc#897399)
- propose missing attributes also during automatic upgrade which
  propose grub2 configuratin (bnc#897058)
- 3.1.100

-------------------------------------------------------------------
Tue Sep 30 09:15:52 UTC 2014 - jreidinger@suse.com

- move boot record backup functionality to own class to make code
  easier to understand and better tested
- 3.1.99

-------------------------------------------------------------------
Mon Sep 29 07:42:06 UTC 2014 - jreidinger@suse.com

- fix crash in lib_iface caused by typo (found by openQA and
  bnc#898878)
- fix crash when using tmpfs
- fix crash when device have explicit mount by device name
- 3.1.98

-------------------------------------------------------------------
Thu Sep 18 07:28:13 UTC 2014 - jreidinger@suse.com

- move udev mapping functionality to own class to make code easier
  to understand and better tested
- 3.1.97

-------------------------------------------------------------------
Wed Sep 17 07:42:12 UTC 2014 - jreidinger@suse.com

- pass vga mode if specified during installation
  (bnc#896300,bnc#891060)

-------------------------------------------------------------------
Mon Sep 15 14:18:20 UTC 2014 - jreidinger@suse.com

- Fix API to remove or add kernel parameter for bootloader
  (bnc#894603)

-------------------------------------------------------------------
Tue Sep  9 15:38:15 UTC 2014 - jreidinger@suse.com

- cleaning of section related code because we no longer support
  any bootloader which allows direct write of sections

-------------------------------------------------------------------
Mon Sep  8 14:03:36 UTC 2014 - jreidinger@suse.com

- switch build tool from autotools to rake
- 3.1.96

-------------------------------------------------------------------
Mon Sep  8 13:26:45 UTC 2014 - jreidinger@suse.com

- Drop remaining support for GRUB1 (fate#317700)
- 3.1.95

-------------------------------------------------------------------
Mon Sep  8 07:56:29 UTC 2014 - jreidinger@suse.com

- Avoid configuration where to MBR we want grub2 and also
  generic_mbr which can lead to unbootable configuration
  (bnc#893626)
- 3.1.94

-------------------------------------------------------------------
Thu Sep  4 12:04:09 UTC 2014 - mvidner@suse.com

- Use a more flexible rubygem requirement syntax (bnc#895069)
- 3.1.93

-------------------------------------------------------------------
Thu Sep  4 07:49:57 UTC 2014 - jreidinger@suse.com

- Do not overwrite bios_boot partition flag by boot flag leading
  to error in writing boot code (Bnc#894040)
- 3.1.92

-------------------------------------------------------------------
Wed Aug 27 07:53:45 UTC 2014 - jreidinger@suse.com

- do not reset secure boot to false at the end of installation in
  case of incapable device (bnc#892032)
- 3.1.91

-------------------------------------------------------------------
Tue Aug 26 11:37:17 UTC 2014 - jreidinger@suse.com

- fix partition activation on LVM (bnc#893449)
- fix activation device when md raid devices do not have
  recognizable bios id
- 3.1.90

-------------------------------------------------------------------
Fri Aug 15 12:27:58 CEST 2014 - snwint@suse.de

- remove nonsense check (bnc #768538)
- 3.1.89

-------------------------------------------------------------------
Fri Aug 15 10:15:49 UTC 2014 - jreidinger@suse.com

- read properly secure boot status when used from other modules
  like yast2-vm, so it adds new entry as secure boot (bnc#892032)
- 3.1.88

-------------------------------------------------------------------
Thu Aug 14 13:11:29 CEST 2014 - schubi@suse.de

- AutoYaST clone_system: Not using "next" in a ruby "reduce" call.
  (bnc#891079)
- 3.1.87

-------------------------------------------------------------------
Tue Aug 12 13:46:17 UTC 2014 - jreidinger@suse.com

- Fixed adding a crashkernel parameter to xen_append if the latter
  is missing. kdump.service would fail then (bnc#886843)
- 3.1.86

-------------------------------------------------------------------
Fri Aug  8 13:55:23 UTC 2014 - jreidinger@suse.com

- do not crash in some condition in combination of LVM and GPT
  (bnc#891070)
- 3.1.85

-------------------------------------------------------------------
Thu Aug  7 13:39:09 UTC 2014 - jreidinger@suse.com

- fix assigning priority disks to device map for LVM (bnc#890364)
- 3.1.84

-------------------------------------------------------------------
Thu Aug  7 08:32:39 UTC 2014 - jreidinger@suse.com

- workaround initrd recreation if some packages forgot during
  upgrade (bnc#889616)
- 3.1.83

-------------------------------------------------------------------
Wed Aug  6 08:59:52 UTC 2014 - jreidinger@suse.com

- ignore unknown priority device to avoid problems in corner case
  scenarios (bnc#890364)
- 3.1.82

-------------------------------------------------------------------
Tue Aug  5 09:17:20 UTC 2014 - jreidinger@suse.com

- fix assigning priority disks to device map for md raid
  (bnc#890246)
- fix choosing priority device causing bootloader crash
  (bnc#890204)
- 3.1.81

-------------------------------------------------------------------
Fri Aug  1 07:37:50 UTC 2014 - jsrain@suse.cz

- fixed bootloader installation (bnc#889770)
- 3.1.80

-------------------------------------------------------------------
Thu Jul 31 14:01:43 UTC 2014 - jreidinger@suse.com

- Disk order dialog:
  - fix non-working up button (bnc#885867)
  - fix enabling/disabling up/down buttons in various situations
  - when adding new device set focus to input field to better UX
- 3.1.79

-------------------------------------------------------------------
Thu Jul 31 12:40:37 UTC 2014 - jreidinger@suse.com

- reinit branding in upgrade of SLE-12 as it is overwritten
  (bnc#879686)
- 3.1.78

-------------------------------------------------------------------
Thu Jul 31 06:48:59 UTC 2014 - jreidinger@suse.com

- fix crash in bootloader caused by wrong device in device map
  (bnc#889670)
- 3.1.77

-------------------------------------------------------------------
Wed Jul 30 14:03:18 CEST 2014 - schubi@suse.de

- Fixed error popup for unsupported bootloader in autoyast.
  (bnc#889538)
- 3.1.76

-------------------------------------------------------------------
Wed Jul 30 08:20:59 UTC 2014 - ancor@suse.com

- Added a missing call to i18n for a string (bnc#887553)
- 3.1.75

-------------------------------------------------------------------
Wed Jul 30 06:30:40 UTC 2014 - jreidinger@suse.com

- Fix crash if during proposal some device map value is nil
  ( found by openQA )
- 3.1.74

-------------------------------------------------------------------
Tue Jul 29 09:23:34 UTC 2014 - jreidinger@suse.com

- Always use device with /boot as first device in device map to
  avoid problems with other MBRs (bnc#887808, bnc#880439)
- 3.1.73

-------------------------------------------------------------------

Mon Jul 28 07:18:47 UTC 2014 - jreidinger@suse.com

- fix proposing disabledos prober on certain products (SLES is
  affected) (bnc#884007)
- 3.1.72

-------------------------------------------------------------------
Mon Jul 28 09:14:18 CEST 2014 - snwint@suse.de

- enable secure boot by default (bnc #879486)
- 3.1.71

-------------------------------------------------------------------
Fri Jul 25 16:11:37 UTC 2014 - jreidinger@suse.com

- allow change of bootloader proposal during upgrade (bnc#887015)
- 3.1.70

-------------------------------------------------------------------
Fri Jul 25 11:48:35 UTC 2014 - jsrain@suse.cz

- code de-duplication of recent AUtoYaST fixes (bnc#885634)
- 3.1.69

-------------------------------------------------------------------
Tue Jul 22 09:00:56 UTC 2014 - jsrain@suse.cz

- initialize bootloader location configuration on AutoYaST ugprade
  (bnc#885634)
- 3.1.68

-------------------------------------------------------------------
Wed Jul 16 11:46:38 UTC 2014 - jsrain@suse.cz

- don't check dedicated /boot/zipl partition on upgrade
  (bnc#886604)
- 3.1.67

-------------------------------------------------------------------
Fri Jul 11 08:17:54 UTC 2014 - jreidinger@suse.com

- fix writing sysconfig for grub1 (bnc#885634)
- 3.1.66

-------------------------------------------------------------------
Fri Jul 11 07:11:41 UTC 2014 - mchang@suse.com

- fix secure boot widget did not function from installed system
  because bootloader not get re-installed (bnc#882124)
- 3.1.65

-------------------------------------------------------------------
Wed Jul  9 09:49:21 UTC 2014 - jreidinger@suse.com

- add check for combination of MBR, GPT, btrfs and missing
  bios_grub partitition (bnc#886143)
- 3.1.64

-------------------------------------------------------------------
Tue Jul  8 11:08:06 UTC 2014 - jreidinger@suse.com

- warn user if no location chosen for stage 1 (bnc#885208)
- 3.1.63

-------------------------------------------------------------------
Mon Jul  7 13:33:19 UTC 2014 - jreidinger@suse.com

- use only simple device map on s390 (bnc#884798, bnc#885984)
- 3.1.62

-------------------------------------------------------------------
Thu Jul  3 07:33:51 UTC 2014 - jreidinger@suse.com

- add perl-Bootloader-YAML to needed packages (BNC#885496)
- 3.1.61

-------------------------------------------------------------------
Fri Jun 27 13:31:01 UTC 2014 - jreidinger@suse.com

- do not allow to install to partition with xfs otherwise fs can be
  broken due to missing reserved space in xfs(bnc#884255)
- 3.1.60

-------------------------------------------------------------------
Fri Jun 27 12:27:05 UTC 2014 - jreidinger@suse.com

- properly install needed packages in autoinstallation
- 3.1.59

-------------------------------------------------------------------
Thu Jun 26 10:50:28 UTC 2014 - jreidinger@suse.com

- add help and translation for grub2 distributor description and
  other small localization improvements (bnc#884344)
- fix crash during propose of EFI during upgrade (bnc#884397)
- 3.1.58

-------------------------------------------------------------------
Tue Jun 24 15:10:21 UTC 2014 - jreidinger@suse.com

- respect product default configuration for os-prober enablement
  (bnc#884007)
- 3.1.57

-------------------------------------------------------------------
Wed Jun 18 14:25:19 CEST 2014 - schubi@suse.de

- Initialize variable correctly for supported bootloaders
  (bnc#883040)
- 3.1.56

-------------------------------------------------------------------
Mon Jun 16 09:22:43 UTC 2014 - jreidinger@suse.com

- Allow in autoyast only supported bootloaders (bnc#882210)
- 3.1.55

-------------------------------------------------------------------
Fri Jun 13 12:03:40 UTC 2014 - jreidinger@suse.com

- fix crash with invalid partition to activate (bnc#882592)
- 3.1.54

-------------------------------------------------------------------
Fri Jun 13 11:46:09 UTC 2014 - jsrain@suse.cz

- don't prevent installation because of BIOS IDs not detected if
  disks order reviewed by user (bnc#880439)
- 3.1.53

-------------------------------------------------------------------
Wed Jun 11 14:24:22 UTC 2014 - jreidinger@suse.com

- do not crash in autoyast (bnc#882210)
- 3.1.52

-------------------------------------------------------------------
Mon Jun  9 08:32:44 UTC 2014 - jreidinger@suse.com

- Fix reinstallation of secure boot stage 1 (bnc#875235)
- 3.1.51

-------------------------------------------------------------------
Thu Jun  5 11:00:35 UTC 2014 - jsrain@suse.cz

- adjusted wording if disk order could not be detected (bnc#880439)
- 3.1.50

-------------------------------------------------------------------
Wed Jun  4 09:10:42 UTC 2014 - jreidinger@suse.com

- remove translation of section as it is generated in GRUB2 and
  never work reliably fro GRUB1 (bnc#875819)
- 3.1.49

-------------------------------------------------------------------
Mon Jun  3 18:13:05 UTC 2014 - dvaleev@suse.com

- Setting boot flag on GPT PReP resets prep flag which leads to
   grub2-install unable to install a bootloader (bnc#880094)
- 3.1.48

-------------------------------------------------------------------
Mon Jun  2 09:07:14 UTC 2014 - jreidinger@suse.com

-  fix typo causing crash when writing pmbr flag (bnc#880893)
- 3.1.47

-------------------------------------------------------------------
Thu May 29 13:47:40 UTC 2014 - jreidinger@suse.com

- Fix crash in upgrade from SLE11
- 3.1.46

-------------------------------------------------------------------
Wed May 28 14:19:36 UTC 2014 - jreidinger@suse.com

- Remove check for iscsi boot partition (bnc#880328)
- 3.1.45

-------------------------------------------------------------------
Wed May 28 13:23:19 UTC 2014 - jreidinger@suse.com

- fix crash in summary page of installation for grub2 (bnc#880324)
- 3.1.44

-------------------------------------------------------------------
Tue May 27 11:43:45 UTC 2014 - jreidinger@suse.com

- fix crash in summary page of installation
- 3.1.43

-------------------------------------------------------------------
Tue May 27 11:06:47 UTC 2014 - mchang@suse.com

- reinstall bootloader if the settings requires it
- 3.1.42

-------------------------------------------------------------------
Tue May 27 07:48:09 UTC 2014 - jreidinger@suse.com

- Fix detection if bootloader installation failed (bnc#879883)
- 3.1.41

-------------------------------------------------------------------
Mon May 26 15:31:16 UTC 2014 - jreidinger@suse.com

- add support to set Protective MBR and use reasonable proposal
  (bnc#872054)
- 3.1.40

-------------------------------------------------------------------
Fri May 23 14:32:07 UTC 2014 - jreidinger@suse.com

- Installation Summary: do not allow change location for grub2
  on ppc and s390 (bnc#879107)
- 3.1.39

-------------------------------------------------------------------
Thu May 22 13:06:25 UTC 2014 - jreidinger@suse.com

- Report if grub2-install failed so user see quickly, that he
  cannot boot(bnc#878664)
- 3.1.38

-------------------------------------------------------------------
Fri May 16 17:10:26 CEST 2014 - snwint@suse.de

- get rid of grub in loader type selection
- 3.1.37

-------------------------------------------------------------------
Fri May 16 13:44:48 UTC 2014 - jreidinger@suse.com

- fix progress report to not show 100% and waiting to write
  bootloader (bnc#878007)
- 3.1.36

-------------------------------------------------------------------
Wed May 14 09:22:15 UTC 2014 - jreidinger@suse.com

- add new API call to work nice with grub2 kernel parameter
  configuration (bnc#869608)
- 3.1.35

-------------------------------------------------------------------
Mon May 12 12:35:51 UTC 2014 - jreidinger@suse.com

- extended sysconfig options only for grub1 to prevent confusion
  (bnc#870890)
- 3.1.34

-------------------------------------------------------------------
Tue May  6 11:20:06 UTC 2014 - jreidinger@suse.com

- reinit perl-bootloader library in update mode to force write
  configuration (bnc#876359,876355)
- 3.1.33

-------------------------------------------------------------------
Fri May  2 08:31:32 UTC 2014 - jreidinger@suse.com

- fix activating partitions with number bigger then 4 on GPT disks
  with legacy x86 boot (bnc#875757)
- 3.1.32

-------------------------------------------------------------------
Wed Apr 30 16:23:57 UTC 2014 - jreidinger@suse.com

- handle diskless nfs setup for ppc (bnc#874466)
- 3.1.31

-------------------------------------------------------------------
Tue Apr 29 19:47:03 UTC 2014 - jreidinger@suse.com

- fix reading of previous bootloader (bnc#874646)
- 3.1.30

-------------------------------------------------------------------
Tue Apr 22 08:44:57 UTC 2014 - jreidinger@suse.com

- Use correct check for partition setup for grub2 on s390
  (bnc#873951)
- 3.1.29

-------------------------------------------------------------------
Thu Apr 17 14:46:17 UTC 2014 - jreidinger@suse.com

- do not complain for missing bios order on s390(bnc#874106)
- 3.1.28

-------------------------------------------------------------------
Thu Apr 17 11:18:31 UTC 2014 - jreidinger@suse.com

- improve logging if setting kernel paramater failed to help with
  bnc#873996
- remove graphic adapter configuration on s390 (bnc#874010)
- 3.1.27

-------------------------------------------------------------------
Wed Apr 16 19:49:56 UTC 2014 - jreidinger@suse.com

- allow switching to grub2 also on ppc
- Do not raise exception for grub2efi on non-pc architectures
  (bnc#873861)
- 3.1.26

-------------------------------------------------------------------
Wed Apr 16 12:11:53 UTC 2014 - jreidinger@suse.com

- fix crash on s390 due to missing loader widget(bnc#873911)
- 3.1.25

-------------------------------------------------------------------
Tue Apr 15 10:52:27 UTC 2014 - jreidinger@suse.com

- fix proposing when proposal do not change (bnc#873620)
- 3.1.24

-------------------------------------------------------------------
Tue Apr 15 10:38:17 UTC 2014 - jreidinger@suse.com

- cleaning up deprecated code to improve stability and maintenance
  of code
- 3.1.23

-------------------------------------------------------------------
Tue Apr 15 08:33:29 UTC 2014 - mchang@suse.com

- remove error if boot directory on xfs file system (bnc#864370)
- 3.1.22

-------------------------------------------------------------------
Thu Apr 10 11:18:51 UTC 2014 - jreidinger@suse.com

- drop not-supported bootloaders except grub1
- 3.1.21

-------------------------------------------------------------------
Tue Apr  8 11:27:42 UTC 2014 - jreidinger@suse.com

- modify proposal to work also during upgrade and propose upgrade
  to grub2 (bnc#872081)
- 3.1.20

-------------------------------------------------------------------
Mon Apr  7 14:57:38 UTC 2014 - jreidinger@suse.com

- return back installation details for tweaking device map
  (bnc#872300)
- 3.1.19

-------------------------------------------------------------------
Fri Apr  4 13:05:55 CEST 2014 - snwint@suse.de

- install mokutil along with shim (bnc #808852)
- fix regular expessions (ported from bnc #743805)
- 3.1.18

-------------------------------------------------------------------
Wed Apr  2 11:26:23 UTC 2014 - jreidinger@suse.com

- fix crash on s390 (bnc#871597)
- 3.1.17

-------------------------------------------------------------------
Wed Apr  2 06:57:01 UTC 2014 - jreidinger@suse.com

- fix autoyast location proposal (bnc#869083)
- 3.1.16

-------------------------------------------------------------------
Wed Apr  2 08:36:41 CEST 2014 - snwint@suse.de

- don't question device mapping passed to us explicitly by autoyast
  (bnc #717978, bnc #870494)

-------------------------------------------------------------------
Fri Mar 28 10:17:07 UTC 2014 - jreidinger@suse.com

- improve support grub2 on non-pc architectures 
  (bnc#866912,bnc#868909)
- 3.1.15

-------------------------------------------------------------------
Fri Mar 28 04:03:54 UTC 2014 - mchang@suse.com

- fix wrong console regexp match (bnc#870514)
- 3.1.14

-------------------------------------------------------------------
Fri Mar 21 10:10:45 CET 2014 - snwint@suse.de

- fix minor typo (bnc #869324)

-------------------------------------------------------------------
Wed Mar 12 09:15:33 UTC 2014 - mchang@suse.com

- fix grub2-*-efi package not installed (bnc#867380) 
- 3.1.13

-------------------------------------------------------------------
Mon Mar 10 12:07:17 UTC 2014 - jreidinger@suse.com

- do not crash if there is no swap partition (bnc#867435)
- 3.1.12

-------------------------------------------------------------------
Mon Mar 10 08:30:40 UTC 2014 - mchang@suse.com

- fix some serial console issues (bnc#862388) (bnc#866710)
- 3.1.11

-------------------------------------------------------------------
Wed Mar  5 10:02:23 CET 2014 - snwint@suse.de

- always allow grub2 (bnc #866863)
- 3.1.10

-------------------------------------------------------------------
Tue Mar  4 16:27:11 CET 2014 - snwint@suse.de

- switch to grub2 on s390x
- support both grub2 & zipl
- drop grub & elilo support from x86
- 3.1.9

-------------------------------------------------------------------
Tue Mar  4 12:03:05 UTC 2014 - jreidinger@suse.com

- fix typo in proposal screen(bnc#866607)
- 3.1.8

-------------------------------------------------------------------
Mon Mar  3 10:06:19 UTC 2014 - jreidinger@suse.com

- fix permissions on file which contain encrypted password to be
  readable only by root(BNC#864544)(CVE#2013-4577)
- 3.1.7

-------------------------------------------------------------------
Thu Feb 27 08:32:24 UTC 2014 - jreidinger@suse.com

- Add support for password in GRUB2 (FATE#315404)
- restructure details dialog in GRUB2 to have better UX
- fix crash of GRUB2 module
- 3.1.6

-------------------------------------------------------------------
Wed Feb 12 10:18:39 UTC 2014 - jreidinger@suse.com

- rephrase bootloader proposal on summary screen (BNC#853058)
- 3.1.5

-------------------------------------------------------------------
Mon Feb 10 10:56:36 CET 2014 - snwint@suse.de

- don't ask to run yast.ssh in second stage as there's no second stage
  anymore (bnc 861537)

-------------------------------------------------------------------
Tue Jan 28 09:56:33 UTC 2014 - jreidinger@suse.com

- Fix examining MBR
- 3.1.4

-------------------------------------------------------------------
Tue Jan 14 10:37:06 UTC 2014 - jreidinger@suse.com

- handle problematic conversion of perl undef in perl-json
  (bnc#858461)
- fix "undefined method `split' for true:TrueClass" with grub2-efi
  (bnc#855568) ( thanks lpechacek )
- always use local parted. It allows to have target system without parted.
- 3.1.3

-------------------------------------------------------------------
Tue Nov  5 13:55:05 CET 2013 - locilka@suse.com

- Using 'Kernel' Yast library for handling modules loaded on boot
  (bnc#838185)
- 3.1.2

-------------------------------------------------------------------
Tue Nov  5 11:05:12 CET 2013 - snwint@suse.de

- use pbl-yaml script to communicate with perl-Bootloader
- 3.1.1

-------------------------------------------------------------------
Wed Sep 18 12:27:52 UTC 2013 - lslezak@suse.cz

- do not use *.spec.in template, use *.spec file with RPM macros
  instead
- 3.1.0

-------------------------------------------------------------------
Fri Aug 23 13:37:42 CEST 2013 - snwint@suse.de

- desktop files now also for s390
- 3.0.3

-------------------------------------------------------------------
Tue Aug  6 19:50:43 UTC 2013 - lslezak@suse.cz

- removed obsolete BuildRequires: yast2 and yast2-core
- 3.0.2

-------------------------------------------------------------------
Thu Aug  1 14:52:09 UTC 2013 - lslezak@suse.cz

- move the development documentation to devel-doc subpackage
- removed obsolete BuildRequires, not needed anymore:
  docbook-xsl-stylesheets doxygen gcc-c++ libxslt perl-Bootloader
  perl-gettext perl-XML-Writer sgml-skel swig update-alternatives
  libtool yast2-installation yast2-packager yast2-perl-bindings
  yast2-pkg-bindings yast2-storage yast2-testsuite
- 3.0.1

-------------------------------------------------------------------
Wed Jul 31 08:27:20 UTC 2013 - yast-devel@opensuse.org

- converted from YCP to Ruby by YCP Killer
  (https://github.com/yast/ycp-killer)
- version 3.0.0

-------------------------------------------------------------------
Fri Jun 14 11:55:44 CEST 2013 - snwint@suse.de

- remove limal reference
- 2.24.1

-------------------------------------------------------------------
Wed Mar  6 17:21:06 CET 2013 - snwint@suse.de

- set secureboot default to firmware status
- 2.23.12

-------------------------------------------------------------------
Mon Feb 25 16:33:16 CET 2013 - snwint@suse.de

- support uefi secureboot
- Propose grub2 theme path
- 2.23.11

-------------------------------------------------------------------
Mon Feb  4 15:05:47 CET 2013 - snwint@suse.de

- write gpt bootcode on gpt disks (fate #313880)
- fix initrd selection due to initrd-*-kdump in our new kernel packages
- take boot code from syslinux instead of master-boot-code package
- 2.23.10

-------------------------------------------------------------------
Mon Feb  4 13:42:36 CET 2013 - snwint@suse.de

- fix automake file
- 2.23.9

-------------------------------------------------------------------
Fri Jan 11 17:17:18 CET 2013 - snwint@suse.de

- jsuchome: /sbin/SuSEconfig call removed
- mchang: some bug fixing and improve grub2's summary
- 2.23.8

-------------------------------------------------------------------
Thu Aug 30 12:13:29 CEST 2012 - mchang@suse.com

- remove vga=ask
- add option to disable os-prober

-------------------------------------------------------------------
Fri Jul 13 15:40:46 CEST 2012 - mchang@suse.com

- support failsafe kernel parameters
- use product name in distributor
- rearrange widgets in dialog
- fix redundant kernel append
- 2.23.7

-------------------------------------------------------------------
Mon Jul  9 13:08:29 CEST 2012 - ug@suse.de

- fixed rnc schema file (bnc#752450)
- 2.23.6

-------------------------------------------------------------------
Wed Jul  4 09:44:00 CEST 2012 - mchang@suse.de

- set leagcy grub as default for xen pv guest
- use 'auto' for default gfxmode
- replace background with theme
- support editing GRUB_DISTRIBUTOR
- make vgamode widget wider
- 2.23.5

-------------------------------------------------------------------
Mon Jun  4 15:51:19 CEST 2012 - mchang@suse.com

- support console related global options gfxterm, serial, gfxbackground
  and gfxmode
- 2.23.4

-------------------------------------------------------------------
Tue Apr 24 15:06:19 CEST 2012 - snwint@suse.de

- don't do kexec on hyper-v (bnc#732693)
- 2.23.3

-------------------------------------------------------------------
Mon Apr 23 12:40:24 CEST 2012 - mchang@suse.com

- add "Boot Loader Options" dialog for grub2-efi that provides widgets for
  manipulating global options. These options include timeout, vgamode,
  append and default.
- add widgets for enabling serial console and specify it's arguments on
  "Boot Loader Options" dialog.
- add "Boot Loader Options" dialog for grub2 that provides widgets for
  manipulating global options. These options include activate, generic_mbr,
  timeout, vgamode, append and default.
- 2.23.2

-------------------------------------------------------------------
Mon Apr 23 11:35:06 CEST 2012 - snwint@suse.de

- adapted ssh command for 2nd stage ssh installation (bnc#745340)

-------------------------------------------------------------------
Thu Mar 22 10:56:28 UTC 2012 - mchang@suse.com

- add kernel parameters (detected necessary and user specfied one during
  installation) to grub2's config file (bnc#752939)
- 2.23.1

-------------------------------------------------------------------
Thu Mar 22 10:56:28 UTC 2012 - mchang@suse.com

- add new grub2-efi module to support booting on UEFI firmware.

-------------------------------------------------------------------
Wed Mar 14 15:43:44 CET 2012 - aschnell@suse.de

- adapted ssh command for 2nd stage ssh installation (bnc#745340)

-------------------------------------------------------------------
Mon Mar  5 14:42:10 CET 2012 - mchang@suse.com

- add basic grub2 support that only handles installs
- 2.23.0

-------------------------------------------------------------------
Fri Jan 13 11:31:51 CET 2012 - jsuchome@suse.cz

- added GfxMenu::Update to the client, so calling does not require
  package dependency (bnc#730391)
- 2.22.0

-------------------------------------------------------------------
Fri Nov 25 12:17:41 UTC 2011 - coolo@suse.com

- add libtool as buildrequire to avoid implicit dependency

-------------------------------------------------------------------
Fri Oct 21 15:34:43 CEST 2011 - snwint@suse.de

- yast2-storage uses fake uuids for btrfs handling; adjust our
  code (bnc #707450)
- 2.21.2

-------------------------------------------------------------------
Tue Oct 18 13:44:46 CEST 2011 - snwint@suse.de

- fix bootloader package handling (bnc #716404)
- 2.21.1

-------------------------------------------------------------------
Tue Oct  4 10:06:56 UTC 2011 - cfarrell@suse.com

- license update: GPL-2.0+
  SPDX format

-------------------------------------------------------------------
Mon Sep 26 12:54:57 CEST 2011 - visnov@suse.cz

- set dialog title
- 2.21.0 

-------------------------------------------------------------------
Wed Sep 21 12:37:32 CEST 2011 - snwint@suse.de

- revert kernel-*-base change
- 2.20.5

-------------------------------------------------------------------
Wed Sep 21 11:55:12 CEST 2011 - snwint@suse.de

- enable resume for s390x (bnc #692606)
- kernel images are in kernel-*-base package
- 2.20.4

-------------------------------------------------------------------
Mon Sep 19 17:14:01 CEST 2011 - snwint@suse.de

- s390x: add hvc_iucv=8 to boot options (bnc #718089)
- 2.20.3

-------------------------------------------------------------------
Fri Sep 16 15:27:09 CEST 2011 - snwint@suse.de

- fix typo
- 2.20.2

-------------------------------------------------------------------
Fri Aug  5 12:30:54 CEST 2011 - tgoettlicher@suse.de

- fixed .desktop file (bnc #681249)

-------------------------------------------------------------------
Mon Mar 21 14:26:51 CET 2011 - jreidinger@suse.de

- fix detection of other linux partitions (BNC#675224)

-------------------------------------------------------------------
Tue Feb 22 11:30:20 UTC 2011 - jreidinger@novell.com

- during probe of partitions don't try to mount encrypted one
  (bnc#673906)
- 2.20.1

-------------------------------------------------------------------
Mon Jan 10 12:56:07 UTC 2011 - jreidinger@novell.com

- add missing file to tarball

-------------------------------------------------------------------
Thu Dec 30 08:52:36 UTC 2010 - jreidinger@novell.com

- allow to not specify vga mode for boot (bnc#643984)
- improve help text for menu section (bnc#621290)
- explicitelly  mention variables to compare to avoid problems with nil
  value (consider nil as false)
- number of partition can be integer so always convert it to string
- more explanation for warning messages with hint how to solve it
- 2.19.16

-------------------------------------------------------------------
Wed Jun  2 17:06:53 CEST 2010 - juhliarik@suse.cz

- added update of fix for (bnc#604401)
- 2.19.15 

-------------------------------------------------------------------
Wed May 19 09:57:34 CEST 2010 - juhliarik@suse.cz

- added xen boot section as default during installation on 
  PV guest (bnc#604401)
- 2.19.14

-------------------------------------------------------------------
Thu May  6 13:15:18 CEST 2010 - juhliarik@suse.cz

- added patch for (bug#448883)
- 2.19.13

-------------------------------------------------------------------
Tue Apr 13 14:15:33 CEST 2010 - juhliarik@suse.cz

- added fix for troubles with using uuid names (bnc#594482)
- 2.19.12

-------------------------------------------------------------------
Thu Apr  8 15:55:40 CEST 2010 - juhliarik@suse.cz

- added patch for enable/disable SELinux (fate#309275)
- 2.19.11

-------------------------------------------------------------------
Wed Mar 31 12:09:27 CEST 2010 - juhliarik@suse.cz

- added fix for sending empty "boot_custom" (bnc#589433)
- 2.19.10

-------------------------------------------------------------------
Tue Mar 23 11:00:00 CET 2010 - juhliarik@suse.cz

- added fix for checking custom boot partition (bnc#588770)
- 2.19.9 

-------------------------------------------------------------------
Tue Mar 16 17:35:52 CET 2010 - juhliarik@suse.cz

- added fix for adding XEN section on IA64 (bnc#588609) 

-------------------------------------------------------------------
Tue Mar  9 16:17:10 CET 2010 - juhliarik@suse.cz

- added fix for using device map in autoyast profile (bnc#585824)
- 2.19.8 

-------------------------------------------------------------------
Fri Feb 26 10:20:10 CET 2010 - juhliarik@suse.cz

- added fix for creating sysconfig directory file (bnc#583088)
- 2.19.7

-------------------------------------------------------------------
Mon Feb 22 12:10:48 CET 2010 - juhliarik@suse.cz

- added fix for detection of UEFI (bnc#581213)
- 2.19.6 

-------------------------------------------------------------------
Thu Feb 11 16:16:12 CET 2010 - juhliarik@suse.cz

- added fix for calling mkinitrd if vga is "normal" (bnc#292013)
- 2.19.5 

-------------------------------------------------------------------
Thu Feb 11 13:36:28 CET 2010 - juhliarik@suse.cz

- added fix for using persistent device names (bnc#533782) 

-------------------------------------------------------------------
Thu Feb 11 12:13:19 CET 2010 - juhliarik@suse.cz

- added fix for using encrypted swap partition (bnc#577127)
- 2.19.4

-------------------------------------------------------------------
Thu Feb 11 10:55:21 CET 2010 - juhliarik@suse.cz

- added fix for detection of QEMU (bnc#571850)
- 2.19.3 

-------------------------------------------------------------------
Wed Feb 10 13:49:32 CET 2010 - juhliarik@suse.cz

- added fix for adding crashkernel option to XEN kernel 
  (bnc#578545)

-------------------------------------------------------------------
Tue Feb  9 16:30:04 CET 2010 - juhliarik@suse.cz

- solved problem with wrtting to floppy (bnc#539774) 

-------------------------------------------------------------------
Tue Feb  9 16:03:31 CET 2010 - juhliarik@suse.cz

- added fix for deleting Custom Boot Partition (bnc#544809)
- 2.19.2 

-------------------------------------------------------------------
Thu Jan 28 16:08:30 CET 2010 - juhliarik@suse.cz

- added commnets for using options in /etc/sysconfig/bootloader
  (bnc#511319)
- 2.19.1

-------------------------------------------------------------------
Wed Jan 13 18:56:03 CET 2010 - kmachalkova@suse.cz

- Adjusted .desktop file(s) to wrap /sbin/yast2/ calls in xdg-su
  where root privileges are needed, removed X-KDE-SubstituteUID key 
  (bnc#540627)

-------------------------------------------------------------------
Tue Jan 12 13:07:25 CET 2010 - juhliarik@suse.cz

- added fix for data in device.map if MD RAID from Intel is used
  (bnc#568837) 
- 2.19.0

-------------------------------------------------------------------
Wed Dec  9 11:39:18 CET 2009 - juhliarik@suse.cz

- added patch for KMS (bnc#561566) 

-------------------------------------------------------------------
Mon Dec  7 14:26:19 CET 2009 - juhliarik@suse.cz

- added fix for problem with characters in name (bnc#558542) 

-------------------------------------------------------------------
Fri Dec  4 16:14:07 CET 2009 - juhliarik@suse.cz

- added fix for section name mismatch in lilo.conf for PPC
  (bnc#441051)

-------------------------------------------------------------------
Tue Oct 13 15:41:07 CEST 2009 - juhliarik@suse.cz

- deleted handling of luks_root and updating initrd for encrypted
  "/" (bnc#528474)
- 2.18.17 

-------------------------------------------------------------------
Mon Sep 21 10:40:13 CEST 2009 - juhliarik@suse.cz

- added fix for missing persistent device names in mapping for
  perl-Bootloader (bnc#534905A)
- 2.18.16 

-------------------------------------------------------------------
Thu Sep 17 12:43:53 CEST 2009 - juhliarik@suse.cz

- added fix for typy in help (bnc#532904) 

-------------------------------------------------------------------
Fri Sep  4 17:50:39 CEST 2009 - juhliarik@suse.cz

- fixed type (bnc#535442) 

-------------------------------------------------------------------
Thu Sep  3 13:27:09 CEST 2009 - juhliarik@suse.cz

- added fixed in help text convert "XEN" to "Xen" (bnc#532512)

-------------------------------------------------------------------
Thu Sep  3 13:10:07 CEST 2009 - juhliarik@suse.cz

- added fix for editing boot section (bnc#535739) 
- 2.18.15

-------------------------------------------------------------------
Thu Aug  6 10:31:03 CEST 2009 - juhliarik@suse.cz

- added support for enable SELinux (fate#305557)
- 2.18.14 

-------------------------------------------------------------------
Tue Aug  4 16:52:57 CEST 2009 - juhliarik@suse.cz

- added support for redundancy md array (fate#305008)
- 2.18.13

-------------------------------------------------------------------
Fri Jul 31 11:55:40 CEST 2009 - aschnell@suse.de

- adapted to changes in yast2-storage
- 2.18.12

-------------------------------------------------------------------
Tue Jul 28 13:21:34 CEST 2009 - juhliarik@suse.cz

- added support for luks_root also to xen sections with kernel-xen 

-------------------------------------------------------------------
Tue Jul 28 10:29:13 CEST 2009 - juhliarik@suse.cz

- reorganize UI widgets in GRUB global options 

-------------------------------------------------------------------
Mon Jul 27 15:48:32 CEST 2009 - juhliarik@suse.cz

- added support for enable/disable acoustinc signals (fate#305403)
- 2.18.11 

-------------------------------------------------------------------
Fri Jul 24 14:54:16 CEST 2009 - juhliarik@suse.cz

- added support for encrypted disk (fate#305633)
- 2.18.10 

-------------------------------------------------------------------
Mon Jul 20 16:51:05 CEST 2009 - juhliarik@suse.cz

- added client bootloader_preupdate it takes care about calling 
  Storage::Update() (bnc#414490)
- added fix for using iscsi disk (bnc#393928)
- updated help text (bnc#511007)
- enabled change bootloader settings via one-click in installation
  summary (fate#303643)
- deleted warning message about using ext4
- updated proposal and using checkboxes Boot from Boot Partition
  and Boot from Extended Partition
- 2.18.9

-------------------------------------------------------------------
Mon Jun  8 10:37:27 CEST 2009 - jsrain@suse.cz

- do not add 'ide=nodma' to failsafe kernel parameter (bnc#510784)

-------------------------------------------------------------------
Mon May 25 16:23:55 CEST 2009 - jreidinger@suse.cz

- refactor Update code (update between products)

-------------------------------------------------------------------
Wed May 20 14:20:57 CEST 2009 - juhliarik@suse.cz

- fixed additional options for memory test section (bnc#396150)
- fixed problems with empty settings in autoyast profile for 
  memory test section (bnc#390659)
- fixed problem with custom (disable) gfxmenu option in autoyast
  profile (bnc#380509) 
- fixed deleting gfxmenu option if there is defined serial console
  (bnc#346576)
- added support check for ext4 (fate#305691)
- 2.18.8

-------------------------------------------------------------------
Mon May 18 17:45:52 CEST 2009 - juhliarik@suse.cz

- added fix for changing device map in y2-bootloader (bnc#497944)
- added warning message if there is not valid configuration for
  soft-raid (bnc#501043) 

-------------------------------------------------------------------
Thu May  7 10:05:02 CEST 2009 - juhliarik@suse.cz

- added fix for checking soft-raid devices in device.map
  (bnc#494630)
- added fix for changing device map in y2-bootloader (bnc#497944)
- 2.18.7

-------------------------------------------------------------------
Tue Apr 28 16:48:12 CEST 2009 - juhliarik@suse.cz

- added updated patch from IBM and reipl (bnc#471522) 

-------------------------------------------------------------------
Tue Apr 28 16:37:43 CEST 2009 - juhliarik@suse.cz

- disable checking thinkpad sequence in MBR also save content of 
  MBR (bnc#464485) 

-------------------------------------------------------------------
Wed Apr 22 15:47:26 CEST 2009 - jreidinger@suse.cz

- code clean
- add interface for new perl-Bootloader MBR tools 
- add missing short-cuts for widgets

-------------------------------------------------------------------
Thu Apr 16 14:52:23 CEST 2009 - juhliarik@suse.cz

- added fix for commandline interface (bnc#479069) 

-------------------------------------------------------------------
Wed Apr 15 11:31:40 CEST 2009 - juhliarik@suse.cz

- added back function setKernelParam (bnc#495048)
- 2.18.6 

-------------------------------------------------------------------
Tue Apr 14 13:25:52 CEST 2009 - juhliarik@suse.cz

- updated timeout for ppc and elilo both to seconds
- 2.18.5 

-------------------------------------------------------------------
Tue Apr 14 11:44:43 CEST 2009 - juhliarik@suse.cz

- added fix for troubles with analyse of MBR on soft riad 
  (bnc#483797) 

-------------------------------------------------------------------
Fri Apr 10 15:18:33 CEST 2009 - juhliarik@suse.cz

- added fix for problem with special chars in menu.lst (bnc#456362) 

-------------------------------------------------------------------
Fri Apr 10 14:15:02 CEST 2009 - juhliarik@suse.cz

- added fix for troubles with help in boot menu (bnc#384768) 

-------------------------------------------------------------------
Tue Apr  7 15:50:12 CEST 2009 - juhliarik@suse.cz

- refactoring UI is done (fate#305268)
- fixed problem with providing vga modes list in grub(bnc#362517)
- fixed troubles with short input field for devices (bnc#396387)
- fixed problem with setup of password for grub 
  (bnc#407887,#433854,#450470)
- fixed problem with keyboard shortcuts (bnc#414989)
- setup for console in grub was rewritten (bnc#431515)
- 2.18.4 

-------------------------------------------------------------------
Mon Feb 16 14:42:56 CET 2009 - juhliarik@suse.de

- added fix for problem with wrong init for storage library 
  (bnc#464090)
- updated fix for increase performance on huge machine (bnc#468922)
- added fix for checking GPT and using the 4th partition for 
  booting (bnc#474854)
- added quit booting "splash=silent quiet" (bnc#475194)
- updated change log for using convention (bnc#no,fate#no etc.)
- 2.18.3

-------------------------------------------------------------------
Mon Feb  9 15:42:12 CET 2009 - juhliarik@suse.de

- added fix for using buttons (bnc#440553)
- added fix for checking boot device on mac machines (bnc#343670)
- 2.18.2 

-------------------------------------------------------------------
Wed Feb  4 14:50:21 CET 2009 - juhliarik@suse.cz

- added fix for problem with unnecessary popup mesage for writting
  bootloader to floppy (bnc#333459)
- added fix meesage about writting bootloader to floppy includes 
  "Cancel" button (bnc#433348)
- changed text about using XFS there is used "may not" insted of 
  "will not" (bug#449823)  
- updated help text
- 2.18.1

-------------------------------------------------------------------
Wed Feb  4 12:15:21 CET 2009 - juhliarik@suse.cz

- added fix for finding the smallest partition on pmac machine
  (bnc#459860)
- updated function Dev2MountByDev() which can run long time if
  machine included huge number of disks (bnc#468922)
- added fix for problem with adding boot entry to EFI if
  installation run on different disk but with same boot partition
  (bnc#450682)
- added fix for using translated text in bootloader e.g. Image,
  Other (bug#445999)
- 2.18.0

-------------------------------------------------------------------
Tue Jan 20 14:11:38 CET 2009 - juhliarik@suse.cz

- added fix for problem with calling parted each time when
  yast2-bootloader is called (bnc#461613,#357290) 

-------------------------------------------------------------------
Thu Jan 15 15:28:38 CET 2009 - juhliarik@suse.cz

- added fix for problem with lines_cache_id == "" -it is cause of
  error output from perl-Bootloader (bnc#464098) 

-------------------------------------------------------------------
Wed Jan 14 13:59:14 CET 2009 - juhliarik@suse.cz

- added fix for changing EFI label in running system (bnc#269198)
- added fix for problem with primary language in GRUB (bnc#447053) 

-------------------------------------------------------------------
Thu Dec 11 17:43:40 CET 2008 - juhliarik@suse.cz

- added fix for problem with autoinstallation and powerlilo 
  (bnc#439674)
- added fix for (bnc#450506) root=kernelname
- added fix for problem with adding kernel to proposal (SLERT)
  (bnc#450153) 
- 2.17.46

-------------------------------------------------------------------
Mon Dec  8 15:41:43 CET 2008 - juhliarik@suse.cz

- added fix for problem with installation if boot device is NFS
  (bnc#440183) 

-------------------------------------------------------------------
Sun Dec  7 14:45:22 CET 2008 - juhliarik@suse.cz

- deleted support of detail settings for trustedgrub because it is
  not supporeted by trustedgrub package 

-------------------------------------------------------------------
Thu Dec  4 09:34:22 CET 2008 - juhliarik@suse.cz

- 2.17.45 

-------------------------------------------------------------------
Tue Dec  2 16:28:27 CET 2008 - juhliarik@suse.cz

- added fix for onetime boot if default is windows (bnc#339024) 

-------------------------------------------------------------------
Tue Dec  2 15:35:30 CET 2008 - juhliarik@suse.cz

- updated heuristic for adding other OS to menu.lst for GRUB 
  (bnc#448010) 

-------------------------------------------------------------------
Mon Dec  1 16:07:54 CET 2008 - juhliarik@suse.cz

- added fix for proposal if MBR include Vista code and "/" is on
  logical partition (bnc#450137)
- added update of handling serial console (bnc#449726)
- 2.17.44

-------------------------------------------------------------------
Mon Dec  1 14:32:09 CET 2008 - juhliarik@suse.cz

- added fix for problem with multipath (bnc#448110)
- added fix for problem with cloning boot sections (bnc#450190) 

-------------------------------------------------------------------
Thu Nov 27 18:55:11 CET 2008 - juhliarik@suse.cz

- added fix for problem with missing "console" (bnc#449726) 
- 2.17.43

-------------------------------------------------------------------
Thu Nov 27 16:46:21 CET 2008 - juhliarik@suse.cz

- deleted fix for (bnc#439674) - it fix problem with proposal of 
  globals on PPC (bnc#449747)
- 2.17.42

-------------------------------------------------------------------
Wed Nov 26 16:58:21 CET 2008 - juhliarik@suse.cz

- 2.17.41 

-------------------------------------------------------------------
Wed Nov 26 13:26:21 CET 2008 - juhliarik@suse.cz

- added fix for problem with "boot" in lilo.conf (bnc#449062) 

-------------------------------------------------------------------
Tue Nov 25 15:37:01 CET 2008 - juhliarik@suse.cz

- added fix for problem with changed default section (bnc#446555) 

-------------------------------------------------------------------
Tue Nov 25 10:51:12 CET 2008 - jsrain@suse.cz

- write correct language list in /boot/message (bnc#447053)

-------------------------------------------------------------------
Tue Nov 25 10:05:30 CET 2008 - juhliarik@suse.cz

- added fix for recreating device map (bnc#438243)
- updated proposal if boot device is on logical partition 
  (bnc#279837#c53) 

-------------------------------------------------------------------
Mon Nov 24 15:54:41 CET 2008 - juhliarik@suse.cz

- updated proposal of bootloader (bnc#279837#c53)
- added fix for recreating device map if storage change settings
  (bnc#438243)

-------------------------------------------------------------------
Fri Nov 21 12:11:27 CET 2008 - juhliarik@suse.cz

- updated fix for checking if boot entry exist in EFI (bnc#438215)
- 2.17.40 

-------------------------------------------------------------------
Wed Nov 19 13:50:35 CET 2008 - juhliarik@suse.cz

- added fix for problem with writing default kernel args to 
  /etc/sysconfig/bootloader (bnc#440125) 
-2.17.39 

-------------------------------------------------------------------
Wed Nov 12 12:26:47 CET 2008 - juhliarik@suse.cz

- deleted adding beep for booting (bnc#439328) 
- 2.17.38

-------------------------------------------------------------------
Wed Nov 12 10:55:10 CET 2008 - juhliarik@suse.cz

- added fix for problem with missing boot_* in globals (bnc#439674)

-------------------------------------------------------------------
Mon Nov 10 14:46:36 CET 2008 - juhliarik@suse.cz

- added fix for problem with disabled button for detail settings of
  trusted GRUB (bnc#442706)
- added calling function Pkg::SourceProvideFile() (bnc#409927)
- 2.17.37  

-------------------------------------------------------------------
Fri Nov  7 10:29:26 CET 2008 - juhliarik@suse.cz

- added fix for writing crashkernel to bootloader from kdump on ppc
  (bnc#441547)
- added fix for double boot entry twice by efibootmgr (bnc#438215)
- added fix for using fix_chs (bnc#367304)
- 2.17.36 

-------------------------------------------------------------------
Fri Oct 31 12:49:14 CET 2008 - juhliarik@suse.cz

- added better proposal checking elilo ,lilo
- added fix for typo (bnc#439030)
- added fix for selectinf "none" bootloader (bnc#438976)
- 2.17.35 

-------------------------------------------------------------------
Mon Oct 27 12:45:44 CET 2008 - juhliarik@suse.cz

- updated checking of boot device s not on XFS (bnc#438757)
- added fix for problem with generic boot code (bnc#438752) 
- 2.17.34

-------------------------------------------------------------------
Mon Oct 27 10:39:37 CET 2008 - jsrain@suse.cz

- updated method of ThinkPad MBR detection
- 2.17.33

-------------------------------------------------------------------
Mon Oct 27 10:21:57 CET 2008 - juhliarik@suse.cz

- added fix for using persistent device name in lilo (bnc#437764)
- 2.17.32

-------------------------------------------------------------------
Fri Oct 24 14:25:23 CEST 2008 - juhliarik@suse.cz

- added fix for problem with converting lilo to grub during update
  system
- added fix - deleting read-only option for elilo (bnc#438276) 

-------------------------------------------------------------------
Thu Oct 23 14:25:18 CEST 2008 - juhliarik@suse.cz

- added fix for broken titles in lilo (bnc#437693)  

-------------------------------------------------------------------
Tue Oct 21 18:35:31 CEST 2008 - juhliarik@suse.cz

- update for bug with deleting boot section (bnc#436890)
- 2.17.31

-------------------------------------------------------------------
Tue Oct 21 12:01:31 CEST 2008 - juhliarik@suse.cz

- added fix for problem with deleting all boot section for elilo
  (bnc#436890)
- added fox for problem with XEN boot section in domU (bnc#436899)
- 2.17.30

-------------------------------------------------------------------
Fri Oct 17 14:58:02 CEST 2008 - juhliarik@suse.cz

- added fix for adding language to GRUB (bnc#429287)
- 2.17.29

-------------------------------------------------------------------
Thu Oct 16 15:24:21 CEST 2008 - juhliarik@suse.cz

- added fix for using autoyast profil from SLES9 (bnc#344659)

-------------------------------------------------------------------
Thu Oct 16 10:05:03 CEST 2008 - juhliarik@suse.cz

- added fix for handling mounpoints (bnc#431977)

-------------------------------------------------------------------
Wed Oct 15 12:51:29 CEST 2008 - juhliarik@suse.cz

- added fix to proposal with "/" on logical partition (bnc#259050)

-------------------------------------------------------------------
Wed Oct 15 12:21:51 CEST 2008 - jsrain@suse.cz

- handle multipath devices properly when creating device map
  (bnc#433092)
- 2.17.28

-------------------------------------------------------------------
Mon Oct 13 16:40:11 CEST 2008 - juhliarik@suse.cz

- added fix for translation labes for ELILO (bnc#151486)
- added fix for typo in help text (bnc#433424)
- added fix for problem with device names in live CD installation
  (bnc#432699) 
- 2.17.27

-------------------------------------------------------------------
Fri Oct 10 14:50:31 CEST 2008 - jsrain@suse.cz

- fixed bootloader proposal in mixed standalone disk and BIOS-RAID
  environments (bnc#433092)
- issue a warning if /boot directory is on XFS on x86 boot
  architecture (bnc#429042)

-------------------------------------------------------------------
Wed Oct  8 15:32:09 CEST 2008 - juhliarik@suse.cz

- added fix for handling nil from function InitializeBootloader()

-------------------------------------------------------------------
Wed Oct  8 10:39:12 CEST 2008 - juhliarik@suse.cz

- added fix for adding crashkernel from y2-kdump (bnc#432651)
- added fix for writing proposal (bnc#433344)
- added fix for checking if boot device is on raid0 (bnc#156800)
- 2.17.26 

-------------------------------------------------------------------
Fri Oct  3 17:28:27 CEST 2008 - juhliarik@suse.cz

- added fix for installing packages (bnc#431580)
- added fix for 2 identical section in powerLILO (bnc#427730)
- added fix for mapping disk by label for powerLILO (bnc#41497)
- 2.17.25

-------------------------------------------------------------------
Tue Sep 30 13:37:44 CEST 2008 - juhliarik@suse.cz

- updated fix for converting LILO to GRUB (bnc#430579)
- 2.17.24

-------------------------------------------------------------------
Mon Sep 29 17:10:36 CEST 2008 - juhliarik@suse.cz

- added new dialog for updating from lilo to grub (bnc#430579)
- 2.17.23

-------------------------------------------------------------------
Mon Sep 29 15:45:41 CEST 2008 - jsrain@suse.cz

- fixed no scrren contents after changing loader type (bnc#427622)
- avoid mixing options of different bootloader after loaded type
  change

-------------------------------------------------------------------
Thu Sep 25 17:44:24 CEST 2008 - juhliarik@suse.cz

- added fix for problem with changed default name (bnc#169062)
- added fix for problem with editing custom boot  (bnc#395009)
- added fix for problem with timeout update (bnc#395851)
- 2.17.22

-------------------------------------------------------------------
Thu Sep 18 17:39:43 CEST 2008 - juhliarik@suse.cz

- added fix for initialise yast2-stroage (bnc#419197)
- help update (bnc#220283)
- 2.17.21

-------------------------------------------------------------------
Thu Sep 16 16:35:43 CEST 2008 - juhliarik@suse.cz

- added fix for deleting fake xen boot section (bnc#408346)
- added fix for failsafe options for kernel (bnc#419464)
- 2.17.20

-------------------------------------------------------------------
Thu Sep 16 16:35:43 CEST 2008 - juhliarik@suse.cz

- added fix for getDefaultSection() for zipl (bnc#364904)
- added fix for deleting gfxmenu from menu.lst (bnc#398806)
- 2.17.19

-------------------------------------------------------------------
Thu Sep 16 10:54:43 CEST 2008 - juhliarik@suse.cz

- added fix for problem with rnc file - syntax error (bnc#426522)
- 2.17.18

-------------------------------------------------------------------
Thu Sep 12 14:24:43 CEST 2008 - juhliarik@suse.cz

- added support of trusted grub (fate#303784), (fate#303672), 
  (fate#303891), (fate#303983)
- added warning that lilo is not supported (fate#305006)
- 2.17.17

-------------------------------------------------------------------
Thu Sep 11 15:27:43 CEST 2008 - locilka@suse.cz

- Calling new reipl_bootloader_finish client from yast2-reipl
  in bootloader_finish (fate#304960).
- 2.17.16

-------------------------------------------------------------------
Thu Sep 11 08:22:53 CEST 2008 - jsrain@suse.cz

- merged texts from proofread

-------------------------------------------------------------------
Wed Sep  3 12:00:58 CEST 2008 - jsrain@suse.cz

- added detection of EFI, proposing ELILO in that case 
 (fate#301882)
- 2.17.15

-------------------------------------------------------------------
Wed Aug 20 15:34:22 CEST 2008 - jsrain@suse.cz

- added skeleton for checking whether scenario is supported, not
  yet actually used (fate#304499)

-------------------------------------------------------------------
Mon Aug 18 12:34:35 CEST 2008 - jsrain@suse.cz

- store bootloader type before installing packages, fixed check
  for undefined product name (bnc#417383)
- 2.17.14 

-------------------------------------------------------------------
Thu Aug 14 15:16:04 CEST 2008 - juhliarik@suse.cz

- added support for creating console for kernel args (fate#110038)
- 2.17.13 

-------------------------------------------------------------------
Wed Aug 13 14:36:59 CEST 2008 - juhliarik@suse.cz

- added changes for pesistent device names (fate#302219)
- 2.17.12

-------------------------------------------------------------------
Wed Aug  6 15:42:28 CEST 2008 - juhliarik@suse.cz

- added better detection of NFS boot device (bnc#408912) 
- added better detection of EVMS - do not install bootloader 
  (fate#305007)
- 2.17.11

-------------------------------------------------------------------
Wed Aug  6 12:55:17 CEST 2008 - juhliarik@suse.cz

- added support for acoustic signals (fate#303481)
- added checkbox for enabling remapping in chainloader section
- 2.17.10

-------------------------------------------------------------------
Tue Aug  5 12:05:04 CEST 2008 - juhliarik@suse.cz

- added/enabled support for ordering disks in device.map for GRUB
  (fate#303964)
- 2.17.9 

-------------------------------------------------------------------
Mon Aug  4 13:29:01 CEST 2008 - juhliarik@suse.cz

- added support for reducing devices from device.map to 8 devices
  (fate#303548)
- 2.17.8  

-------------------------------------------------------------------
Thu Jul 31 10:27:42 CEST 2008 - juhliarik@suse.cz

- added support for remaping windows chainloader boot section
  (fate#301994)
- 2.17.7 

-------------------------------------------------------------------
Tue Jul 29 18:18:38 CEST 2008 - juhliarik@suse.cz

- update solution for saving kernel args to 
  /etc/sysconfig/bootloader (fate#302245)
- 2.17.6

------------------------------------------------------------------
Sun Jul 27 17:52:58 CEST 2008 - juhliarik@suse.cz

- added powersaved=off to boot section for failsave (bnc#153345)

-------------------------------------------------------------------
Wed Jul 23 15:16:58 CEST 2008 - juhliarik@suse.cz

- added support for persistent device names (fate#302219)  
- 2.17.5

-------------------------------------------------------------------
Wed Jul 21 09:20:13 CEST 2008 - juhliarik@suse.cz

- 2.17.4

-------------------------------------------------------------------
Wed Jul 16 14:27:23 CEST 2008 - jsrain@suse.cz

- store kernel parameters to sysconfig during installation
  (fate#302245)

-------------------------------------------------------------------
Fri Jul 11 13:18:05 CEST 2008 - ug@suse.de

- rnc file fixed (bnc#407615)

-------------------------------------------------------------------
Thu Jul 10 17:29:00 CEST 2008 - juhliarik@suse.cz

- enable installing GRUB to XEN  (bnc#380982)
- 2.17.3

-------------------------------------------------------------------
Thu Jun 27 17:24:00 CEST 2008 - juhliarik@suse.cz

- correct labels for buttons  (bnc#398492)

-------------------------------------------------------------------
Thu Jun 26 17:24:00 CEST 2008 - juhliarik@suse.cz

- deleted support xenpae (bnc#400526)
- 2.17.2

-------------------------------------------------------------------
Thu Jun 26 16:51:00 CEST 2008 - juhliarik@suse.cz

- added support for better detection Vista in MBR
- added fix for installing generic code if MBR is uknown (bnc#400062)
- added fix for detection MBR if sw-raid is used (bnc#398356)
- 2.17.1

-------------------------------------------------------------------
Mon Jun  9 13:35:26 CEST 2008 - juhliarik@suse.cz

- added fix for problem with booting Vista bnc #396444
- 2.16.20

-------------------------------------------------------------------
Wed Jun  4 13:39:59 CEST 2008 - juhliarik@suse.cz

- added fix for problem with deleting boot sections bnc #396810
- 2.16.19 

-------------------------------------------------------------------
Wed Jun  4 10:06:01 CEST 2008 - juhliarik@suse.cz

- added fix for problem with liveCD and simlinks for initrd and 
  kernel (bnc# 393030)
- 2.16.18

-------------------------------------------------------------------
Mon May 26 18:34:43 CEST 2008 - juhliarik@suse.cz

- added fix for problem with editing boot section for LILO 
  (bnc# 340732)
- added fix for cloning boot section (bnc# 390719)
- 2.16.17 

-------------------------------------------------------------------
Fri May 16 16:40:22 CEST 2008 - jsrain@suse.cz

- added categories Settings and System into desktop file
  (bnc #382778)

-------------------------------------------------------------------
Thu May 15 17:51:28 CEST 2008 - juhliarik@suse.cz

- added fix for bnc# 164884 - disabled Back button during 
  installation
- added missing strings bnc# 386527
- 2.16.16 

-------------------------------------------------------------------
Wed May  7 14:54:16 CEST 2008 - juhliarik@suse.cz

- added fix for bnc#335526 - problem with adding "resume" into 
  boot section for memtest
- 2.16.15

-------------------------------------------------------------------
Mon Apr 28 14:16:26 CEST 2008 - juhliarik@suse.cz

- added fix for bnc#232424 - problem with propose new config.
- 2.16.14 

-------------------------------------------------------------------
Tue Apr 22 13:09:57 CEST 2008 - juhliarik@suse.cz

- added fix for bnc#363254
- added fix for UI problem with ComboBoxes and "Browse..." button
- 2.16.13 

-------------------------------------------------------------------
Fri Apr 18 15:52:47 CEST 2008 - juhliarik@suse.cz

- added fix for (bnc#381192) bootloader uses grubonce _and_ kexec
- added detecting VirtualBox - cancel using kexec
- 2.16.12 

-------------------------------------------------------------------
Thu Apr 17 20:19:04 CEST 2008 - juhliarik@suse.cz

- new version
- 2.16.11 

-------------------------------------------------------------------
Thu Apr 17 20:02:19 CEST 2008 - locilka@suse.cz, juhliarik@suse.cz

- fixed initializing of combo-box widgets in dialogs, ComboBox
  in Qt does not accept `Value, using `Items instead (bnc #380781).
- using `InputField as a replacement for obsolete `TextEntry.

-------------------------------------------------------------------
Wed Apr 16 15:20:15 CEST 2008 - juhliarik@suse.cz

- added fix for activating DM-RAID boot partition (bnc #337742)
- added fix for lilo and raid version (bnc #357897)
- 2.16.10 

-------------------------------------------------------------------
Fri Apr 11 15:53:19 CEST 2008 - juhliarik@suse.cz

- added handling of option for calling kexec instead of reboot
  (fate#303395)
- 2.16.9 

-------------------------------------------------------------------
Tue Apr  1 12:24:12 CEST 2008 - jsrain@suse.cz

- adapted to changed handling of inst_finish steps during live
  installation

-------------------------------------------------------------------
Thu Mar 27 09:32:41 CET 2008 - juhliarik@suse.cz

- added deleting of duplicated sections after installation
- 2.16.8 

-------------------------------------------------------------------
Thu Mar 20 12:45:20 CET 2008 - jsrain@suse.cz

- updated the way section list is displayed in the installation
  proposal (fate#120376)
- 2.16.7

-------------------------------------------------------------------
Tue Mar 18 10:07:57 CET 2008 - jsrain@suse.cz

- keep the 'linux' section name if product name is empty 
  (bnc#371741)

-------------------------------------------------------------------
Mon Mar 17 12:43:32 CET 2008 - jsrain@suse.cz

- added 'StartupNotify=true' to the desktop file (bnc #304964)

-------------------------------------------------------------------
Fri Mar 14 14:57:17 CET 2008 - juhliarik@suse.cz

- added inst_bootloader for saving config file before installing 
  kernel (F #302660) 
- 2.16.6

-------------------------------------------------------------------
Thu Jan 31 13:03:52 CET 2008 - locilka@suse.cz

- Update::*version were moved to Installation::*version.
- 2.16.5

-------------------------------------------------------------------
Thu Jan 24 09:01:01 CET 2008 - juhliarik@suse.cz

- added patch for Bug#352020 - Graphical failsafe mode
- added support for Fate#300779: Install diskless client (NFS-root) 
- 2.16.4

-------------------------------------------------------------------
Tue Dec 11 16:12:09 CET 2007 - jsrain@suse.cz

- do not translate boot menu to unsupported language (#310459)
- 2.16.3

-------------------------------------------------------------------
Wed Dec  5 12:36:32 CET 2007 - jsrain@suse.cz

- fixed the device map proposal if USB stick is present (F#302075)

-------------------------------------------------------------------
Wed Oct 31 14:32:59 CET 2007 - dfiser@suse.cz

- Adapted to change of StorageDevices API.
- v2.16.2

-------------------------------------------------------------------
Wed Oct 31 14:08:59 CET 2007 - locilka@suse.cz

- installedVersion and updateVersion moved from 'Update' to
  'Installation' YCP module to remove dependencies.

-------------------------------------------------------------------
Thu Oct 11 15:22:27 CEST 2007 - od@suse.de

- migrate SLES9 persistent device ("...p1") names to SLES10
  persistent device names ("...-part1") (#162216)
- 2.16.1

-------------------------------------------------------------------
Wed Sep 26 21:22:58 CEST 2007 - od@suse.de

- added flag avoid_reading_device_map to blRead(), all internal
  Read()s and ReadSettings() interface to perl-Bootloader: used by
  BootLILO and BootGRUB during update to migrate device names in
  the device_map and then re-read the config files with correct
  device name translation (#328448)
- do not install bootloader in XEN paravirtualized DomU (#308451)
- 2.15.29

-------------------------------------------------------------------
Tue Sep 25 13:53:18 CEST 2007 - od@suse.de

- re-read bootloader config from system after the delayed run of
  perl-Bootloader updates, then call FlagOnetimeBoot() based on
  current setup (#328078)
- 2.15.28

-------------------------------------------------------------------
Tue Sep 25 11:09:55 CEST 2007 - od@suse.de

- added logging to find problem in #328078
- minor addition of whitespace
- 2.15.27

-------------------------------------------------------------------
Mon Sep 24 21:25:37 CEST 2007 - od@suse.de

- Storage::GetTranslatedDevices() called often and uneccesarily
  (related to #304269):
  - added more logging to UpdateSections()
  - added comments and FIXMEs
  - disabled calling device name update again for "linux",
    "failsafe" and "initrd" sections: this is not needed and would
    reverse device name updates when forwards and backwards device
    name update mappings exist
  - enabled device name updates for "other" sections (booting other
    installations)
- (related to #326372, see comment #12)
  - fix "Interpreter" error: also activates persistent device
    translation for device.map in yast2-bootloader (but no disk
    device mappings are defined in yast2-storage, so devices remain
    untranslated as of now)
- 2.15.26

-------------------------------------------------------------------
Fri Sep 21 16:19:02 CEST 2007 - od@suse.de

- run delayed bootloader_entry at the very end of the update, when
  the migrated bootloader configuration (including device mapping)
  has already been written (#309837)
- added some comments
- 2.15.25

-------------------------------------------------------------------
Thu Sep 20 21:00:14 CEST 2007 - od@suse.de

- log the contents of the perl-BL_delayed_exec script (#309837)
- 2.15.24

-------------------------------------------------------------------
Thu Sep 20 18:44:06 CEST 2007 - od@suse.de

- ckornacker@suse.de: added PREFIX to Makefile.cvs
- when bootloader_entry saved (during kernel postuninstall) a
  command in /boot/perl-BL_delayed_exec for delayed execution in
  the target system, run that script to remove old sections
  (#309837)
- 2.15.23

-------------------------------------------------------------------
Tue Sep 18 10:03:53 CEST 2007 - od@suse.de

- update the default entry during update when the comment with the
  former default exists, even if the current default is valid
  (#309837)
- 2.15.22

-------------------------------------------------------------------
Mon Sep 17 19:31:03 CEST 2007 - od@suse.de

- #309837:
  - fix setting the default section at the end of an update,
    according to saved previous default kernel image flavor
  - use fallback flavors if previous flavor is unavailable
- 2.15.21

-------------------------------------------------------------------
Thu Sep 13 05:41:00 CEST 2007 - od@suse.de

- specify blockoffset as string, rather than number
- added a FIXME comment
- fixed conversion of obsolete filenames in kernel and initrd keys
- fixed conversion of device names in root and chainloader keys
  (#309837)
- 2.15.20

-------------------------------------------------------------------
Tue Aug 28 18:35:52 CEST 2007 - pth@suse.de

- Fix the code in bootloader_finish so that the one-time-boot code
  is actually called.
- Redo the logic and structure of the one-time booting code.
  * Global Write uses Bootloader::getDefaultSection() to determine the
    section name.
  * New function BootCommon::Section2Index that determines the
    index # for a given section, currently only used by 
    BootGRUB::FlagOnetimeBoot.

-------------------------------------------------------------------
Wed Aug 15 20:34:07 CEST 2007 - od@suse.de

- forgot to use changed sections (feature #302302)
- added logging with y2milestone()s for last change
- 2.15.17

-------------------------------------------------------------------
Mon Aug 13 22:32:26 CEST 2007 - od@suse.de

- grub: feature #302302:
  - added code to UpdateSections() to update old sections for
    "other" installations to chainloader/configfile sections
  - moved PBR-examination code to function IsPartitionBootable(),
    used by BootGRUB::CreateSections() and
    BootCommon::UpdateSections() now
  - always use a "root" command for "other" installations: added
    a "root" command to chainloader entries
  - also use "noverifyroot" and "blockoffset" in chainloader
    entries
  - added a FIXME comment
- 2.15.16

-------------------------------------------------------------------
Fri Aug 10 20:11:24 CEST 2007 - od@suse.de

- part of feature #301313:
  - added front-end function and infrastructure in switcher.ycp for
    FlagOnetimeBoot()
  - added FlagOnetimeBoot() implementation for POWERLILO
- fixed return codes of examine_mbr.pl: do not overlap error codes
  with "bootloader stage1 needs to be (re)-installed here" return
  code
- evaluate new return code in yast2-bootloader
- added documentation comment to examine_mbr.pl
- changed documentation comments where yast2-bootloader calls
  examine_mbr.pl
- fixed error in autoinstall client that prevented importing legacy
  global keys
- added/fixed some comments
- added documentation comments to BootGRUB::CreateSections()
- changed two y2debug() into y2milestone()
- fixed: a chainloader entry may have been produced that pointed to
  the boot partition of our current installation
- grub: implemented booting other Linux installations on the system
  via chainloader/configfile entries (feature #302302)
- fixed: if-block contained no statement, uncommented y2debug() in
  there
- 2.15.15

-------------------------------------------------------------------
Thu Jul 26 07:26:05 CEST 2007 - jsrain@suse.cz

- removed unneeded yast2-devel from BuildRequires
- 2.15.14

-------------------------------------------------------------------
Fri Jul 20 18:21:03 CEST 2007 - od@suse.de

- preventing cyclic dependency in autobuild with a BuildIgnore on
  autoyast2-installation
- 2.15.13

-------------------------------------------------------------------
Fri Jul 13 18:25:18 CEST 2007 - od@suse.de

- converting old key "kernel" to new key "image" when converting
  autoyast configuration to export map (#285790)
- re-added lost y2milestone() to BootELILO.ycp
- creating "image" section instead of "kernel" section now in
  CreateLinuxSection()
- 2.15.11

-------------------------------------------------------------------
Wed Jul 11 00:25:18 CEST 2007 - od@suse.de

- Merge from SLES10-SP1 branch:
- let "SLES 9 style" autoyast xml files configure bootloader
  timeout (#214468, #183051)
- added help texts and widget descriptions to grub and elilo
  (#221737)
- Fixed type of passed arguments in function Import() (in
  modules/Bootloader.ycp & modules/BootELILO.ycp) (#236163)
- bootloader.rnc fixed for autoyast schema check
- set __auto key to false when user clones sections (#241158)
- added log message when FixSections() silently discards a section
  (#241158)
- fixed some whitespace
- fixed myToInteger(): return 0 if string cannot be converted to
  integer
- bootloader.rnc fixed for autoyast schema check (#211014)
- always log the target map when Propose() is called (not only when
  we debug)
- convert custom boot device names to the names indicated by the
  mountby setting; this is one part of a change to use persistent
  device names for the bootloader boot device, the rest requires
  simultaneously changing perl-Bootloader because of an
  incompatible interface change
  (#248162)
- #214468:
  - fixed autoyast schema
  - fixed import of autoyast data: do not remove the "default" option
- GRUB only: integrated the new boot_*, generic_mbr and activate
  keys (found in the "globals" map) from the new
  widget/perl-Bootloader interface into the internal workings of
  the grub code
  - for grub, this obsoletes the global variables loader_device,
    selected_location (aka loader_location), repl_mbr and activate
  - fixes loosing the information of multiple selected bootloader
    installation devices (#245680)
  - fixes faulty detection of user-changes to the "/boot" and "/"
    devices from yast2-storage (#247852)
  - decided that boot_mbr_md key is unneeded, because the decision
    to write to the MBRs of all underlying devices of a soft-RAID
    is automatic (kept commented-out sample code for boot_mbr_md)
  - decided that boot_extended is unneeded, because the decision to
    write the bootloader to the extended partition instead of to an
    un-activatable "/boot" or "/" partition is automatic (kept
    commented-out sample code for boot_extended)
  - removed wrapper code for variable translation from
    BootGRUB::Propose()
  - made private copies of functions in grub/misc.ycp and changed
    the code to use the new interface variables only (this is also
    wanted for better code separation between bootloaders, to
    reduce amount of special-case handling (to be worked on)):

      * from routines/misc.ycp:
          grub_getPartitionToActivate ()
          grub_getPartitionsToActivate ()
          grub_getMbrsToRewrite ()
          grub_getFileChangeDate ()
          grub_saveMBR ()
          grub_updateMBR ()
          grub_DetectDisks ()

      * from routines/lilolike.ycp:
          grub_ProposeDeviceMap ()
            ( ^^ really needed? no changes here, it just "belongs"
            to grub...)
          grub_ConfigureLocation()
          grub_DetectDisks ()
          grub_DisksChanged ()
          grub_LocationProposal ()

  - added helper functions:
      grub/misc.ycp:          SetBootloaderDevice()
      routines/misc.ycp:      GetBootloaderDevices()

  - added note to to-be-phased-out functions:
      routines/misc.ycp:      GetBootloaderDevice()

  - made some functions globally accessible:
      routines/popup.ycp:     askLocationResetPopup ()
      routines/misc.ycp:      myToInteger ()
      routines/lilolike.ycp:  FindMBRDisk ()

  - fixed bug with the detection of MD-RAID devices (both in
    grub_getPartitionToActivate and getPartitionToActivate): BIOS
    ID was assumed to be less than 128, but it starts at 128

  - commented out some obsolete and broken code that would activate
    the "/boot" device on installation of the bootloader to MBR;
    the code was cancelled out by program logic ("activate" flag)
    though;
    this also simplified the interface to getPartitionToActivate ()

  - added conditionals to Bootloader.ycp and BootCommon.ycp: do not
    handle obsolete variables for grub

  - commented out probably obsolete code in BootGRUB::Read() to
    determine old_style loader_device from read devices (including
    old-style "mbr_md")

  - added several FIXME:s
  - changed a fixed FIXME to FIXED

- when reading settings from the system: convert custom boot device
  names in globals to the kernel device names (#248162)
- corrected whitespace in grub/helps.ycp and ppc/helps.ycp
- fix faulty detection of user-changes to the "/boot" and "/"
  devices from yast2-storage: rewrote grub_DisksChanged() to work
  properly with boot_* variables (previous fix did not work
  correctly) (#247852)
- grub_DisksChanged() now returns a message summarizing all changes
  for selected bootloader devices; this message is now used in the
  popup that ask the user if he wants to repropose after a
  partitioning change (in askLocationResetPopup()) (#247852)
- rewrote check for disk changes to work with multiple selected
  bootloader locations in grub_DetectDisks() and
  grub_LocationProposal() (#247852)
- the summary message for GRUB now includes a short string ("/",
  "/boot", MBR) that gives the reason why each device has been
  selected for bootloader stage 1 installation
- changed comment for GetBootloaderDevices()
- GRUB only: accept old-style autoyast keys "repl_mbr" "activate" and
  "location" when importing an autoyast profile; "loader_device" is
  ignored (which may be fixable if we can make sure a target map is
  available) (#245680)
- grub:
  - if autoyast profile does not specify a bootloader location,
    propose one (#263305)
  - if autoyast profile does not specify a key for the default keys
    set by a yast-bootloader proposal, add these missing
    keys/values
- enabled translation of the kernel image name from the symlink to
  the real kernel file for the "failsafe" section; perl-Bootloader
  can handle this now
- convert device names in the grub device map to and from the
  "mount_by" device names as well (#248162)
- Changed location of EFI Bootloader Label widget in YaST2 gui (#242985)
- make installation of bootloader to the extended partition work
  with new design (#246161, #259050)
- enabled extended device handling in GetBootloaderDevices as well
- make persistent device names work with boot= directive for i386
  lilo (#248162)
- log conversion of old-style global keys from autoyast profile to
  new-style keys
- during update, update value of "default" directive for lilo and grub
  (#266534)
- do not show popup for changed MBR position when it did not
  change: use correct function for MBR detection (#267276)
- fixed autoyast logging change
- Fix for removal of wrong efiboot entries (#269130)
- fix for update-mode: fix updating of kernel-image and initrd
  filenames to the resolved symlinks (image-version and
  initrd-version) (#268731, helps not to trigger #267582 and
  #244033)
- #270202:
  - grub: fix erroneously added section "Hard Disk" on systems
    without a floppy drive: use new style variables for detecting
    that we install stage1 to a floppy disk
  - for bootloaders that still use the old style variables, check
    for undefined loader_device before comparing to floppy device
- 2.15.10

-------------------------------------------------------------------
Sat Jul  7 00:25:57 CEST 2007 - od@suse.de

- Remove limal-devel from BuildRequires again
- 2.15.9

-------------------------------------------------------------------
Wed Jul  4 09:25:00 CEST 2007 - aj@suse.de

- Add limal-perl to Requires as well.

-------------------------------------------------------------------
Wed Jul  4 08:33:40 CEST 2007 - aj@suse.de

- Fix BuildRequires so that package builds again.

-------------------------------------------------------------------
Tue Jul  3 17:27:50 CEST 2007 - od@suse.de

- re-added limal-devel to BuildRequires

-------------------------------------------------------------------
Tue Jul  3 16:34:02 CEST 2007 - od@suse.de

- moved Bootloader_API.pm from limal-bootloader to yast2-bootloader

-------------------------------------------------------------------
Thu Jun 21 17:36:59 CEST 2007 - adrian@suse.de

- fix changelog entry order

-------------------------------------------------------------------
Fri May 25 13:30:04 CEST 2007 - jsrain@suse.cz

- removed outdated translations from .desktop-files (#271209)

-------------------------------------------------------------------
Wed Apr 11 19:14:30 CEST 2007 - aosthof@suse.de

- Fixed erroneous EFI Bootloader Label (#242985) in BootELILO.ycp
- Fixed removal of obsolete entries in EFI Boot Menu in
  BootELILO.ycp (#237873)
- 2.15.8

-------------------------------------------------------------------
Thu Mar  1 10:04:44 CET 2007 - aosthof@suse.de

- Reverted to make Xen kernel default boot kernel if Xen pattern
  or Xen RPMs are installed. (Fate #301384)
- 2.15.7

-------------------------------------------------------------------
Tue Feb 27 16:33:32 CET 2007 - od@suse.de

- include yast2-storage in BuildRequires
- 2.15.6

-------------------------------------------------------------------
Mon Feb 26 18:44:18 CET 2007 - od@suse.de

- safeguard against mount-by device that does not exist (yet): fall  
  back to kernel name (#239473, #223608)
- fix entry for memtest86, it is named memtest86+ meanwhile
- collecting device information for perl-Bootloader now works with
  persistent device names; this caused a bug in the grub
  configuration where the gfxmenu entry was discarded because the
  device name could not be translated, as well as unbootable system
  (#244566, #247775)
- 2.15.5

-------------------------------------------------------------------
Tue Jan 23 12:58:51 CET 2007 - aosthof@suse.de

- Forgot to delete "src/clients/bootfloppy.ycp" and
  "src/config/bootfloppy.desktop" from SVN (#218437)

-------------------------------------------------------------------
Tue Jan 23 10:56:42 CET 2007 - aosthof@suse.de

- Removed bootfloppy module due to malfunction (#218437)
- 2.15.4

-------------------------------------------------------------------
Wed Jan 17 13:09:10 CET 2007 - jplack@suse.de

- revise efi boot manager entry handling (#233537)

-------------------------------------------------------------------
Tue Jan 16 23:46:27 CET 2007 - jplack@suse.de

- fix various zipl configuration problems (#235486)

-------------------------------------------------------------------
Mon Jan 15 15:03:49 CET 2007 - jplack@suse.de

- more stream lining in help messages

-------------------------------------------------------------------
Mon Jan 15 14:44:26 CET 2007 - jplack@suse.de

- handle efi boot manager entries properly (#233537)

-------------------------------------------------------------------
Mon Jan 15 13:33:00 CET 2007 - jplack@suse.de

- add label text snippets for grub so that they can get translated

-------------------------------------------------------------------
Thu Jan 11 14:10:31 CET 2007 - jplack@suse.de

- make xen section the first entry which will get the default
  though (FATE#301384)

-------------------------------------------------------------------
Wed Jan 10 18:06:26 CET 2007 - jplack@suse.de

- mostly complete fix for #228833, wrong elilo configurator

-------------------------------------------------------------------
Fri Jan  5 19:01:07 CET 2007 - jplack@suse.de

- fixed message handling, proposal, dialog handling for zipl, etc.
  (#228841, Fate#300732)

-------------------------------------------------------------------
Fri Dec 22 16:45:54 CET 2006 - jplack@suse.de

- do map "kernel" tag to "image" tag for now, so that proposal gets
  interpreted right.

-------------------------------------------------------------------
Fri Dec 22 09:57:53 CET 2006 - aosthof@suse.de

- Fixed "Propose New Configuration" in Bootloader Settings in YaST
  - Part 1 (#230230)
- Fixed "Propose New Configuration" in Bootloader Settings in YaST
  - Part 2 (#230230)
- 2.15.2

-------------------------------------------------------------------
Thu Dec 14 13:56:26 CET 2006 - jplack@suse.de

- code review and cleanup: eliminate dead code, eliminate simple
  functions used once, keep local functions local (part2)

-------------------------------------------------------------------
Mon Dec 11 18:38:35 CET 2006 - jplack@suse.de

- code review and cleanup: eliminate dead code, eliminate simple
  functions used once, keep local functions local (part1)

-------------------------------------------------------------------
Mon Dec 11 17:05:58 CET 2006 - jplack@suse.de

- replace Kernel::GetFinalKernel function which is broken by design
  by Kernel::ComputePackage.

-------------------------------------------------------------------
Mon Dec 11 16:27:16 CET 2006 - jplack@suse.de

- move CheckAdditionalKernels from misc to Grub and fix that crappy
  stuff

-------------------------------------------------------------------
Fri Dec  8 19:14:25 CET 2006 - od@suse.de

- related to help_messages and descriptions:
  - added comments to generic_Description() and the descriptions
    variable
  - corrected one warning and one debug message
  - renamed arch_widget_name to loader_widget_name, matching new
    functionality
- 2.15.1

-------------------------------------------------------------------
Fri Dec  8 15:40:38 CET 2006 - jplack@suse.de

- basic implementation for generic bootloader widgets for ELILO
  (Fate#300732)

-------------------------------------------------------------------
Fri Dec  8 12:03:16 CET 2006 - jplack@suse.de

- more zipl changes for Fate#300732
- merge elilo/misc into basic module

-------------------------------------------------------------------
Fri Dec  8 11:25:20 CET 2006 - jplack@suse.de

- basic implementation for generic bootloader widgets for ZIPL
  (Fate#300732)

-------------------------------------------------------------------
Fri Dec  1 16:58:24 CET 2006 - od@suse.de

- use kernel and initrd softlinks in Failsafe entry again, thus
  preventing the removal of the Failsafe entry when the kernel is
  updated (#224481)
- 2.14.15

-------------------------------------------------------------------
Fri Dec  1 11:32:49 CET 2006 - jplack@suse.de

- signal change of boot loader location so that the boot loader can
  be rewritten if needed (#225023)
- 2.14.14

-------------------------------------------------------------------
Fri Nov 24 19:35:33 CET 2006 - aosthof@suse.de

- fixed usage of function remove()
- added FIXME
- fixed typo in comment
- actually use sorted DMTargetMap by adding bios_ids (#223473)
- 2.14.13

-------------------------------------------------------------------
Fri Nov 24 17:03:10 CET 2006 - od@suse.de

- fixed typo in a comment
- added a FIXME in BootCommon
- added kernel and image file link resolve code to
  BootPOWERLILO.ycp (adapted from BootCommon.ycp)
- Fix broken bootloader configuration on ppc: initialize library
  at the appropriate point again (#210535)
- 2.14.12

-------------------------------------------------------------------
Fri Nov 24 14:47:00 CET 2006 - aosthof@suse.de

- Sorted DMTargetMap in lilolike.ycp to match the BIOS order
  (#223473)
- Fixed typos in lilolike.ycp
- 2.14.11

-------------------------------------------------------------------
Wed Nov 22 17:08:09 CET 2006 - ug@suse.de

- schema file fixes (#215263)

-------------------------------------------------------------------
Wed Nov 22 09:33:25 CET 2006 - aosthof@suse.de

- Fixed typo in lilolike.ycp (#223145)
- 2.14.10

-------------------------------------------------------------------
Tue Nov 21 20:59:51 CET 2006 - aosthof@suse.de

- Fixed target map for dmraids (aka FakeRAIDs) in lilolike.ycp
  (#222471)
- 2.14.9

-------------------------------------------------------------------
Tue Nov 21 14:56:00 CET 2006 - od@suse.de

- have a current target map available in the log when we debug
- added y2milestone()s around remapping
- fix forgetting to rewrite some kernel/image entries (ycp really
  should have a for loop, so resetting variables is not forgotten)
  (#214935)
- 2.14.8

-------------------------------------------------------------------
Tue Nov 21 14:29:08 CET 2006 - jplack@suse.de

- UpdateInitrdLine function is old, broken, rotten and completely
  useless now

-------------------------------------------------------------------
Tue Nov 21 11:45:46 CET 2006 - jplack@suse.de

- suppress newline from readlink command, breaks config files
- 2.14.7

-------------------------------------------------------------------
Tue Nov 21 10:16:22 CET 2006 - jplack@suse.de

- "activate" and "generic_mbr" do now get set if newly proposed

-------------------------------------------------------------------
Mon Nov 20 22:57:32 CET 2006 - od@suse.de

- #214935:
  - added more comments
  - only resolve symlinks for linux, xen and failsafe sections,
    type image and xen
  - do not resolve symlinks for files that are not on the default
    boot partition (because they have a grub device name prefix)
  - added more logging
  - actually use the resolved symlinks for kernel and initrd
- moved some comments to the right position in the code
- 2.14.6

-------------------------------------------------------------------
Mon Nov 20 16:10:03 CET 2006 - jplack@suse.de

- quick fix for problems with Xen pattern selection (#208380):
  never use cached_proposal for now

-------------------------------------------------------------------
Mon Nov 20 15:52:07 CET 2006 - od@suse.de

- reverted initrd and kernel names to links for everything but
  Mode::normal() (#214935)
- resolve symlinks for kernel and initrd during inst_finish, so
  that the "real names" are put into the bootloader configuration
  -- this is the plan B solution, plan A (which shows correct
  filenames instead of link names in the proposal) does not
  currently work (#214935)
- 2.14.4

-------------------------------------------------------------------
Mon Nov 20 15:31:58 CET 2006 - jplack@suse.de

- fix format for DefaultKernelParams

-------------------------------------------------------------------
Mon Nov 20 15:29:50 CET 2006 - jplack@suse.de

- fix boot loader location mapping: check boot_root before
  boot_boot (#219409)

-------------------------------------------------------------------
Mon Nov 20 13:12:45 CET 2006 - jplack@suse.de

- fix full adoption to new grub name sceme ((#214935, FATE#300732)

-------------------------------------------------------------------
Fri Nov 17 13:17:50 CET 2006 - od@suse.de

- added comments
- fix finding the correct names for kernel image and initrd (not
  yet fixed for powerlilo) (#214935)
- first part of fix for resetting user changes when going to expert
  settings
- 2.14.3

-------------------------------------------------------------------
Thu Nov 16 13:32:48 CET 2006 - jplack@suse.de

- section type of 'xen' is now handled (FATE#300732)

-------------------------------------------------------------------
Wed Nov 15 16:21:37 CET 2006 - jplack@suse.de

- fixed Summary generation for Grub (#220285), did still consider
  old-style variable loader-device

-------------------------------------------------------------------
Wed Nov 15 11:19:04 CET 2006 - jplack@suse.de

- widget for type selectdevice did not get initialized (#221180)

-------------------------------------------------------------------
Mon Nov 13 16:40:04 CET 2006 - od@suse.de

- add more variables for the new perl-Bootloader interface to the
  autoyast DTD for yast2-bootloader: currently, the user needs to
  specify them if he wants to specify any global variable (which
  probably is the right interface for him)
- reverted BootGRUB to use FixGlobals(), this functionality is not
  a bug
- added comments to FixGlobals() and the call from BootGRUB to it
- move setting of boot_* and activate keys in globals for new
  perl-Bootloader interface from BootCommon::i386LocationProposal()
  in lilolike to the end of BootGRUB::Propose(), so that the need
  to set defaults for the other values in globals is detected and
  these are proposed as well (#219409)
- 2.14.1

-------------------------------------------------------------------
Mon Nov 13 13:19:01 CET 2006 - jplack@suse.de

- remove in ycp has bogus semantics (#220365)

-------------------------------------------------------------------
Mon Nov 13 12:58:18 CET 2006 - jplack@suse.de

- generic MBR not written/activate flag not set due to incomplete
  impl. of FATE#300732

-------------------------------------------------------------------
Mon Nov 13 12:36:50 CET 2006 - ug@suse.de

- schema file for autyast fixed

-------------------------------------------------------------------
Mon Nov 13 11:15:20 CET 2006 - jplack@suse.de

- fix missing proposal of global values during installation
  (#219409), function FixGlobals was inappropriate

-------------------------------------------------------------------
Thu Nov  9 21:54:15 CET 2006 - od@suse.de

- added a few comments to the new code
- fix trashing globals in grub et al.: use remove() to remove
  values from a map (#219409)
- 2.13.86

-------------------------------------------------------------------
Wed Nov  8 20:49:52 CET 2006 - od@suse.de

- moved change_widget_default_value() to BootCommon.ycp
- use change_widget_default_value() to work around "select" widget
  default value bug
- logging variables filled by grub proposal
- using correct variable (globals) for new perl-Bootloader
  interface (#213256)
- 2.13.85

-------------------------------------------------------------------
Wed Nov  8 18:16:57 CET 2006 - od@suse.de

- changed some comments
- move global_options, section_options and exports (new
  perl-Bootloader interface) to BootCommon.ycp
- pass proposal for grub to new perl-Bootloader interface (#213256)
- 2.13.84

-------------------------------------------------------------------
Tue Nov  7 18:25:55 CET 2006 - od@suse.de

- removed unused variable
- changed and added some documentation in comments
- fixed global options filtering for global options widget
  (#213256)
- 2.13.83

-------------------------------------------------------------------
Tue Oct 31 17:08:26 CET 2006 - od@suse.de

- autoyast Relax-NG Compact schema file added (#215263)
- 2.13.82

-------------------------------------------------------------------
Tue Oct 31 02:51:33 CET 2006 - od@suse.de

- fixed exporting the device map to autoyast (#211908)

-------------------------------------------------------------------
Tue Oct 17 00:35:45 CEST 2006 - od@suse.de

- packaged missing grub/help.ycp and generic/help.ycp
- added comments to UpdateGfxMenuContents()
- 2.13.80

-------------------------------------------------------------------
Fri Oct 13 11:45:28 CEST 2006 - sf@suse.de

- Bug #173486: do not display ssh message when installed with ssh 
  and vnc

-------------------------------------------------------------------
Thu Oct 12 09:35:16 CEST 2006 - jplack@suse.de

- implementation of generic password widget (FATE#300732)

-------------------------------------------------------------------
Mon Oct  9 19:09:25 CEST 2006 - jplack@suse.de

- implement generic widget functionality for Grub (FATE#300732)
- 2.13.79

-------------------------------------------------------------------
Tue Sep 26 17:23:23 CEST 2006 - jplack@suse.de

- part of new interface for FATE#300732
- 2.13.78

-------------------------------------------------------------------
Tue Sep 26 14:47:58 CEST 2006 - jplack@suse.de

- implementation for FATE#120026: button to initialize bootloader

-------------------------------------------------------------------
Thu Sep 21 10:19:54 CEST 2006 - od@suse.de

- jplack@suse.de: basic implementation for 'selectdevice' entry
  type which will act as a hook for more sophisticated UI handling
  for device-by-id selection and such.
- 2.13.77

-------------------------------------------------------------------
Fri Sep 15 19:00:21 CEST 2006 - od@suse.de

- added caching of bootloader proposal patch by lslezak@suse.de,
  with some changed variable names and added comments (feature
  #300709)
- 2.13.76

-------------------------------------------------------------------
Wed Sep 13 20:19:07 CEST 2006 - od@suse.de

- reverted last change (in SVN) to bootfloppy.ycp, so the final
  correction to include this change of aosthof again:
  A few corrections had to be done related to wrong pathes (Bug
  #180240)
- using parted for activation of boot partition again (instead of
  /sbin/activate from the lilo package) -- extended partition
  handling was fixed (#167602)
- 2.13.75

-------------------------------------------------------------------
Mon Sep 11 13:45:44 CEST 2006 - mvidner@suse.cz

- Fixed autodocs.

-------------------------------------------------------------------
Mon Sep  4 17:20:15 CEST 2006 - jplack@suse.de

- support new options no_os_chooser and optional (#202069, #202072)

-------------------------------------------------------------------
Tue Aug 22 15:21:30 CEST 2006 - od@suse.de

- jplack: use new device_map format (#198244)
- 2.13.74

-------------------------------------------------------------------
Wed Jun 21 14:28:21 CEST 2006 - uli@suse.de

- zipl: add "TERM=linux console=..." to proposal if booted with 
  TERM=linux (bug #186970)

-------------------------------------------------------------------
Mon Jun 19 15:18:29 CEST 2006 - aosthof@suse.de

- Fixed erroneous pathes in function createFloppyImage() in 
  bootfloppy.ycp (#180240) 

-------------------------------------------------------------------
Fri Jun  9 19:14:30 CEST 2006 - od@suse.de

- when a change somewhere in the proposal causes a new section to
  be created (e.g. for a xen kernel), if the section does not yet
  exist and has not explicitly been deleted, add it to our proposal
  (#170469)
- added lots of commentary to FixSections()
- revert patch that added "powersaved=off" to append line in
  failsafe section - more testing needed (#153345)
- 2.13.73

-------------------------------------------------------------------
Thu Jun  8 17:23:54 CEST 2006 - od@suse.de

- ppc: always initialize board type when making a proposal in an
  autoyast installation (#178831)
- 2.13.72

-------------------------------------------------------------------
Wed Jun  7 18:30:11 CEST 2006 - od@suse.de

- add "powersaved=off" to append line in failsafe section for i386,
  x86_64 and ia64 (#153345)
- filter virtual mountpoints such as swap etc. (#182375)
- use full path to MD device (was broken since ever according to
  documentation)
- 2.13.71

-------------------------------------------------------------------
Fri Jun  2 17:42:57 CEST 2006 - jplack@suse.de

- fixed raid 1 detection in lib_iface.ycp (#178802)

-------------------------------------------------------------------
Wed May 31 16:11:36 CEST 2006 - od@suse.de

- check for RAID1 md arrays as all others will break on reboot
  (#178802)
- 2.13.69

-------------------------------------------------------------------
Wed May 31 13:49:59 CEST 2006 - od@suse.de

- replace occurences of a-z and A-Z with character lists to prevent
  problems in some locales (#177560)
- 2.13.68

-------------------------------------------------------------------
Mon May 29 13:06:10 CEST 2006 - od@suse.de

- iseries: fix proposal for NWSSTG boot device (#167390)
- 2.13.67

-------------------------------------------------------------------
Mon May 22 18:30:52 CEST 2006 - jplack@suse.de

- add initial support for xenpae (#177051)
- 2.13.66

-------------------------------------------------------------------
Fri May 19 16:05:32 CEST 2006 - od@suse.de

- added FIXME note to Bootloader.ycp
- send partitioning info always when Initializer called (#161755)
- 2.13.65

-------------------------------------------------------------------
Fri May 19 12:25:09 CEST 2006 - od@suse.de

- fixed installation of installation kernel (ISERIES64) into slot A
  on iSeries (#165497)
- 2.13.64

-------------------------------------------------------------------
Wed May 17 22:42:52 CEST 2006 - od@suse.de

- fix backwards mapping of "mount by" device names when bl
  configuration is read (#176201)
- revert last change in MountByDev2Dev() and use y2milestone()
  again
- 2.13.63

-------------------------------------------------------------------
Wed May 17 16:52:30 CEST 2006 - od@suse.de

- added bootloader device conversion for mount by ID, UUID etc. to
  BootPOWERLILO (#174349)
- added debug messages to Dev2MountByDev()
- changed 2x y2milestone() -> y2debug() in MountByDev2Dev()
- 2.13.62

-------------------------------------------------------------------
Fri May 12 16:02:34 CEST 2006 - od@suse.de

- during installation/update on ppc iseries, unconditionally
  install the ISERIES64 file from the installation media as rescue
  kernel into slot A (#165497)
- fixed some whitespace
- 2.13.61

-------------------------------------------------------------------
Fri May 12 13:24:19 CEST 2006 - od@suse.de

- adapted to ppc/BootPOWERLILO.ycp: fixed mangled section titles
  after update (#170579)
- 2.13.60

-------------------------------------------------------------------
Wed May 10 19:07:38 CEST 2006 - od@suse.de

- added comments to update code
- fixed mangled section titles after update (#170579)
- 2.13.59

-------------------------------------------------------------------
Wed May 10 15:49:39 CEST 2006 - od@suse.de

- fix broken consistency check for legacy iSeries with DASD only
  (#166378)
- make it possible to manually add a value to selection list
  (needed for work arounds #166378 et. al.)
- fix error typo in lib_iface.ycp
- 2.13.58

-------------------------------------------------------------------
Thu May  4 15:02:21 CEST 2006 - locilka@suse.cz

- merged texts from proofread 
- 2.13.57

-------------------------------------------------------------------
Thu May  4 11:02:00 CEST 2006 - jsrain@suse.cz

- change the message before reboot if performing an SSH
  installation (#160301)

-------------------------------------------------------------------
Tue May  2 18:53:10 CEST 2006 - od@suse.de

- on ppc, never create a "failsafe" section (#170565)
- 2.13.56

-------------------------------------------------------------------
Tue May  2 18:01:17 CEST 2006 - od@suse.de

- in UI, show explanatory message instead of missing UUID (before
  partition is formatted)
- added code readability comment
- 2.13.55

-------------------------------------------------------------------
Fri Apr 28 14:32:22 CEST 2006 - od@suse.de

- fixed elilo section name fix from #170129:
  - getLoaderType() cannot be called from GfxMenu.ycp, so changed
    internal Interface of GfxMenu::translateSectionTitle() to
    accept "loader" parameter instead of "allow_blanks" parameter
  - updated other functions to use/pass through the "loader"
    parameter now:
      GfxMenu::UpdateGfxMenuContents()
      GfxMenu::getTranslationsToDiacritics()
      BootCommon::translateSectionTitle()
      BootCommon::UpdateGfxMenuContents()
- changed some y2milestone() messages: do not mention "lilo" when
  it can be any bootloader type other than "grub"
- added me as co-author to BootCommon.ycp
- 2.13.54

-------------------------------------------------------------------
Thu Apr 27 16:05:59 CEST 2006 - od@suse.de

- examine_mbr.pl needs perl-Compress-Zlib
- 2.13.53

-------------------------------------------------------------------
Thu Apr 27 15:56:18 CEST 2006 - od@suse.de

- on ia64, do not use the short product name in the "second
  level" bootloader elilo -- use "linux" again instead (also
  sidesteps bug #170129)
- added a comment for a future feature that may introduce two "menu
  levels" for grub as well
- 2.13.52

-------------------------------------------------------------------
Mon Apr 24 16:10:54 CEST 2006 - sf@suse.de

- fixed regexp (Bug #168594) 

-------------------------------------------------------------------
Fri Apr 21 19:23:12 CEST 2006 - od@suse.de

- (#148931, #164950), fixes features #300383, #300160, #300358:
  - for root partitions in bootloader config: automatically use mount
    by id, path, uuid and label as set up in yast2-storage
  - also display these as "hints" in the UI
- fixed some comments
- added a y2milestone in getPartitionList()
- fixed some whitespace
- 2.13.50

-------------------------------------------------------------------
Thu Apr 20 13:49:50 CEST 2006 - od@suse.de

- using /sbin/activate again (#167602)
- do not accept fsid 257 (on pmac) anymore, Apple_Bootstrap is now
  reported as fsid 258 (#167934)
- 2.13.49

-------------------------------------------------------------------
Wed Apr 12 18:30:49 CEST 2006 - od@suse.de

- accept fsid 257 (Apple_Bootstrap) as pmac boot partition
  (#165518)
- 2.13.48

-------------------------------------------------------------------
Wed Apr 12 17:37:31 CEST 2006 - od@suse.de

- print-product.ycp:
  - return short name for bootloaders other than grub (#163702)
  - do not attach version to product name (#165466)
- use short product name instead of "linux" as section name for
  bootloaders other than grub (#163702)
- 2.13.47

-------------------------------------------------------------------
Wed Apr 12 14:01:17 CEST 2006 - od@suse.de

- long name uses LABEL from content file everywhere now, so do not
  attach version anymore (#163702)
- fixed typo in message
- 2.13.46

-------------------------------------------------------------------
Tue Apr 11 22:17:59 CEST 2006 - od@suse.de

- on pmac: propose only partitions smaller than 20 cylinders
  (#158543)
- 2.13.45

-------------------------------------------------------------------
Tue Apr 11 20:59:57 CEST 2006 - od@suse.de

- propose bootloader location on pmac systems (#158543)
- changed comment
- 2.13.44

-------------------------------------------------------------------
Tue Apr 11 17:20:56 CEST 2006 - od@suse.de

- clone activate flag and loader_device for AutoYaST (#151501)
- 2.13.43

-------------------------------------------------------------------
Tue Apr 11 01:10:20 CEST 2006 - jplack@suse.de

- write config even if no create_efi_entry has been requested
  (#163260)

-------------------------------------------------------------------
Mon Apr 10 20:35:50 CEST 2006 - od@suse.de

- fixed invalid error on bootloader initialization (#164925)
- 2.13.41

-------------------------------------------------------------------
Mon Apr 10 20:20:08 CEST 2006 - od@suse.de

- fix BootPOWERLILO to return proposal again (introduced with dead
  code elimination a few days ago)
- changed some comments for code around "activate"
- 2.13.40

-------------------------------------------------------------------
Fri Apr  7 12:28:21 CEST 2006 - od@suse.de

- update_gfxmenu: added -f to rm to avoid error message on English
  installs (#163693)
- commented out dead code
- jplack/od: stop work flow for an illegal boot= selection
- 2.13.39

-------------------------------------------------------------------
Wed Apr  5 01:49:23 CEST 2006 - od@suse.de

- changed more prep_boot_partition from "/dev/null" to "" (#163387)
- 2.13.38

-------------------------------------------------------------------
Wed Apr  5 01:21:17 CEST 2006 - od@suse.de

- use empty string when no prep boot or FAT partition is found
  (#163387)
- 2.13.37

-------------------------------------------------------------------
Tue Apr  4 17:00:12 CEST 2006 - jplack@suse.de

- update list of possible selections, each time a generic widget is
  "called" (#161755)

-------------------------------------------------------------------
Mon Apr  3 20:51:38 CEST 2006 - od@suse.de

- do not add kernel option "selinux=0" on any architecture (#155856)
- fixed compilation errors in lib_iface.ycp
- 2.13.36

-------------------------------------------------------------------
Mon Apr  3 20:27:48 CEST 2006 - jplack@suse.de

- ppc: update default name if denoted section has been updated
- ppc: update global clone entry, too, if device names changed
- fix for #161755, send partition/disk info where neccessary
- reorder code so that new function SetDiskInfo is formed and can
  be used in various places to fix #161755 
- add proposed code change for virtual 'boot' mountpoints (#162242)

-------------------------------------------------------------------
Sat Apr  1 23:25:58 CEST 2006 - od@suse.de

- added TESTME comment: test parted partition activation with BSD
  slices
- remove more old-style backticks
- add needed comments
- added parted to Requires (#161316)
- changed a y2internal -> y2milestone
- fixed harmless typos
- 2.13.35

-------------------------------------------------------------------
Wed Mar 29 18:52:24 CEST 2006 - od@suse.de

- using parted for activation of boot partition now (instead of
  /sbin/activate from the lilo package) (#161316)
- fixed a typo
- fixed some whitespace
- added update-alternatives to BuildRequires
- 2.13.34

-------------------------------------------------------------------
Mon Mar 27 15:36:27 CEST 2006 - uli@suse.de

- changed s390* reboot message (bug #160045)

-------------------------------------------------------------------
Sun Mar 26 06:14:08 CEST 2006 - od@suse.de

- removed yast2-devel-packages from BuildRequires
- add replacements for yast2-devel-packages to BuildRequires
- 2.13.33

-------------------------------------------------------------------
Tue Mar 21 17:31:03 CET 2006 - jplack@suse.de

- fix console= handling on update, and some more update fixes (#155397)
- 2.13.32

-------------------------------------------------------------------
Tue Mar 21 15:16:32 CET 2006 - od@suse.de

- cleanup: move UpdateSections function into Update()'s body
- fixed #157939: iseries can boot even if no prep boot partition
  exists and/or is configured
- 2.13.31

-------------------------------------------------------------------
Mon Mar 20 23:49:04 CET 2006 - od@suse.de

- package clients/print-product.ycp
- 2.13.30

-------------------------------------------------------------------
Mon Mar 20 18:46:11 CET 2006 - od@suse.de

- fixes for #155397:
  - major cleanup of Update() code to be able to fix #155397
  - added "return ret" to CreateImageSection()
  - fixed parameters in call to UpdateSections()
  - fixed list element removal: remove() -> filter()
  - also removed translation of section title (GfxMenu) for ppc
    (perl-Bootloader will take care of this)
- print-product.ycp: remove " -- " from arguments to
  CommandLine::Print()
- 2.13.29

-------------------------------------------------------------------
Mon Mar 20 17:20:39 CET 2006 - od@suse.de

- doing the right thing for InitializeLibrary
- fix indentation/code style
- print-product.ycp was wrong in modules, moved to clients
- 2.13.28

-------------------------------------------------------------------
Fri Mar 17 23:37:22 CET 2006 - od@suse.de

- made text widget in error log message popup higher (#159264)
- fix indentation
- 2.13.27

-------------------------------------------------------------------
Fri Mar 17 18:25:03 CET 2006 - od@suse.de

- removed bootloader-theme from Requires: (#158588)
- 2.13.26

-------------------------------------------------------------------
Fri Mar 17 16:06:36 CET 2006 - od@suse.de

- moved CreateLinuxSection() to BootPOWERLILO.ycp and adapted for
  ppc (#144553):
   - kernel -> image 
   - removed code that is not used on ppc
   - added comments
- moved CreateLinuxSection up and using it for installation as well
- 2.13.25

-------------------------------------------------------------------
Wed Mar 15 16:34:50 CET 2006 - od@suse.de

- added debug output for (#156993)
- changed my_sections -> updated_sections
- 2.13.24

-------------------------------------------------------------------
Mon Mar 13 16:48:18 CET 2006 - od@suse.de

- jplack:
  - remove dead/unused code
  - add some FIXME comments
  - more cleanups
- 2.13.23

-------------------------------------------------------------------
Mon Mar 13 16:04:51 CET 2006 - od@suse.de

- changed some whitespace
- corrected fallback kernel to "/boot/vmlinux"
- copied UpdateSections() from lilolike.ycp to BootPOWERLILO.ycp
  and adapted to new interfaces (#144553)
- made read_default_section_name global in BootCommon.ycp (#144553)
- syntax cleanups
- proofread
- 2.13.21

-------------------------------------------------------------------
Wed Mar  8 00:41:02 CET 2006 - od@suse.de

- added proposal for prep and iseries (pmac still missing)
- created new function change_widget_default_value() and moved code
  from Propose() into this function
- proposal for prep and iseries set the default values for their
  widgets using change_widget_default_value()
- added FIXME: for improving the summary function
- fixed comment in chrp.ycp explaining the use of
  prep_same_disk_as_root
- 2.13.20

-------------------------------------------------------------------
Tue Mar  7 22:17:31 CET 2006 - od@suse.de

- #145597:
  - use old working proposal code from BootPPC in BootPOWERLILO
  - add comments where needed to understand the code
  - change lookup, lookup_value and modifySection and use []: instead
  - use search instead of find(string, string)
  - fixed header of BootPOWERLILO
  - fixed LocationProposal to use old BootPPC code
  - fixed some whitespace
  - call old currentBoardInit() from new Propose()
  - set proposed boot partition as default in widget
- add "global void" to jplack's bootloaderError()
- fix y2error format string
- fixed an obsolete FlushCache() -> CommitSettings()
- give an error popoup with log like in SLES9 (#145106)
- use only one log file for all bootloaders (#145106)
- cleanups, mostly indentation to make code readable
- fixed: activate on i386 did not work when p_dev["nr"] == "" (mean 
  whole disk) was one of loader_device or boot_partition
- unify confusing interface names: FlushCache -> CommitSettings
- give an error popoup with log like in SLES9 (#145106)
- fix one update problem on POWER
- use correct path to mkzimage for iSeries bootfile
- 2.13.19

-------------------------------------------------------------------
Fri Mar  3 20:27:17 CET 2006 - jplack@suse.de

- give an error popoup with log like in SLES9 (#145106)
- use only one log file for all bootloaders (#145106)
- fix one update problem on POWER

-------------------------------------------------------------------
Fri Mar  3 18:55:09 CET 2006 - jplack@suse.de

- fixed: activate on i386 did not work when p_dev["nr"] == "" (mean
  whole disk) was one of loader_device or boot_partition

-------------------------------------------------------------------
Wed Mar  1 09:06:08 CET 2006 - olh@suse.de

- use correct path to mkzimage for iSeries bootfile

-------------------------------------------------------------------
Tue Feb 28 12:35:40 CET 2006 - od@suse.de

- olh also fixed a typo in Bootloader.ycp
- 2.13.18

-------------------------------------------------------------------
Wed Feb 22 21:08:10 CET 2006 - olh@suse.de

- do a mount --bind /dev /mnt/dev in bootloader_finish.ycp (#144773)

-------------------------------------------------------------------
Thu Feb 16 19:31:10 CET 2006 - od@suse.de

- translateSectionTitle():
  - handle results properly when regexpsub() is called with a non-matching
    regex
  - fixed comment for ReplaceRegexMatch()
  - fixed execess -> excess in y2milestone()
  - added another y2milestone() for cutting off words
- 2.13.17

-------------------------------------------------------------------
Thu Feb 16 17:18:17 CET 2006 - od@suse.de

- wrote ReplaceRegexMatch() to globally replace matching regexes
- fix filtering of lilo bootloader section name with
  ReplaceRegexMatch()
- 2.13.16

-------------------------------------------------------------------
Thu Feb 16 15:50:30 CET 2006 - od@suse.de

- fixed typo in filtering of forbidden chars for lilo section titles
- added logging for lilo section title adaptation
- 2.13.15

-------------------------------------------------------------------
Wed Feb 15 15:28:00 CET 2006 - od@suse.de

- olh:
  - setting svn:keyword property to 'Author Date Id Revision'
  - typo s/instalaltion/installation/
- od:
  - restrict LILO section names to 11 chars -- use same algorithm
    as in perl-Bootloader, LILO.pm, sub FixSectionName()
- 2.13.14

-------------------------------------------------------------------
Tue Feb 14 13:34:23 CET 2006 - olh@suse.de

- fix typo in board_type_names

-------------------------------------------------------------------
Tue Feb 14 13:30:19 CET 2006 - olh@suse.de

- remove nubus support

-------------------------------------------------------------------
Wed Feb  1 16:31:31 CET 2006 - od@suse.de

- added to package: src/modules/print-product.ycp
- 2.13.13

-------------------------------------------------------------------
Fri Jan 27 09:28:04 CET 2006 - locilka@suse.cz

- merged texts from proofread

-------------------------------------------------------------------
Wed Jan 25 16:10:02 CET 2006 - od@suse.de

- added print-product.ycp, used by update-bootloader from
  perl-Bootloader 
- 2.13.12

-------------------------------------------------------------------
Fri Jan 20 14:24:33 CET 2006 - od@suse.de

- moved BootPOWERLILO initialization code out of constructor again
  -- this unconditionally initialized lib_iface for ppc
- 2.13.11

-------------------------------------------------------------------
Wed Jan 18 21:00:49 CET 2006 - od@suse.de

- remove __exports__ from globals in extract_exports_from_globals()
- delete obsolete function GoodPrepOrFatPartition()
- consider globals empty even if lines_cache_id is present
- fix merging of __exports__ in BootPOWERLILO constructor
- 2.13.10

-------------------------------------------------------------------
Tue Jan 17 19:10:45 CET 2006 - od@suse.de

- actually find and propose root and boot devices

-------------------------------------------------------------------
Tue Jan 17 15:45:18 CET 2006 - od@suse.de

- added comments in bootloader_proposal
- added GoodPrepOrFatPartition() in BootPOWERLILO
- a lot of FIXMEs added
- initial proposal for PPC

-------------------------------------------------------------------
Mon Jan 16 20:23:26 CET 2006 - jplack@suse.de

- moved widget descriptions (labels) to yast2-bootloader
- handle unified type descriptions: now <type>:<desc>:<default>:...
- add arch-specific Summary function

-------------------------------------------------------------------
Thu Dec 22 11:50:08 CET 2005 - uli@suse.de

- declare Write method implemented in BootZIPL.ycp

-------------------------------------------------------------------
Wed Dec 21 10:31:30 CET 2005 - visnov@suse.cz

- merged proofread texts 

-------------------------------------------------------------------
Mon Dec 19 17:58:20 CET 2005 - jplack@suse.de

- always read the config from perl-Bootloader (#140127)
- activate generic help system
- give help messages that make sense
- avoid this i386 LILO bootloader config on ppc (#140127)
- 2.13.6

-------------------------------------------------------------------
Fri Dec 16 15:28:39 CET 2005 - jsrain@suse.cz

- moved bootloader background picture to separate package
- moved /boot/message handling to separate module
- 2.13.5

-------------------------------------------------------------------
Thu Dec 15 15:00:16 CET 2005 - uli@suse.de

- s390: dumped obsolete dump sections and dead code
- 2.13.4

-------------------------------------------------------------------
Tue Dec 13 19:25:12 CET 2005 - mvidner@suse.cz

- Fixed a type mismatch, hopefully fixing the installation (#138328).
- 2.13.3

-------------------------------------------------------------------
Thu Dec  8 18:25:07 CET 2005 - od@suse.de

- changes by jplack@suse.de:
  - use generic dialogs in PowerPC boot loader code
  - new files to build widgets from type information
  - changes for support of all options on POWER - generic stuff
- 2.13.2

-------------------------------------------------------------------
Mon Oct 31 09:44:19 CET 2005 - jsrain@suse.cz

- fixed losing GRUB sections in some cases (#130236)
- 2.13.1

-------------------------------------------------------------------
Wed Oct 26 13:29:26 CEST 2005 - jsrain@suse.cz

- do not create section for XEN if ungrading other bootloader than
  GRUB (#130474)
- fixed clonning a section, it changed also the original one
  (#129511)

-------------------------------------------------------------------
Fri Oct 21 12:36:16 CEST 2005 - jsrain@suse.cz

- do not set dom0_mem option for XEN (#121947)
- fixed selecting the swap partition for suspend to disk in other
  situations than installation (#128702)

-------------------------------------------------------------------
Tue Oct  4 12:43:30 CEST 2005 - jsrain@suse.cz

- fixed password setting help (#119591)

-------------------------------------------------------------------
Mon Oct  3 12:54:10 CEST 2005 - jsrain@suse.cz

- change selected radio button for loader location if loader
  location specified in combo box (#114193)

-------------------------------------------------------------------
Fri Sep 30 11:06:11 CEST 2005 - jsrain@suse.cz

- fixed reproposing configuration in installed system (#119428)
- fixed disappearing initrd lines from configuratiln file (#104048)

-------------------------------------------------------------------
Thu Sep 29 17:00:04 CEST 2005 - jsrain@suse.cz

- fixed importing the global bootloader settings from AutoYaST
  profiles (#118595)

-------------------------------------------------------------------
Tue Sep 27 10:14:08 CEST 2005 - jsrain@suse.cz

- export/import the loader location variable for AutoYaST (#116947)

-------------------------------------------------------------------
Mon Sep 26 15:49:16 CEST 2005 - jsrain@suse.cz

- added bootloader background picture for Alpha1
- do not install bootloader to MBR by default
- 2.13.0

-------------------------------------------------------------------
Fri Sep  9 17:11:10 CEST 2005 - jsrain@suse.cz

- activate the /boot partition if installing to ThinkPad (#116129)
- 2.12.32

-------------------------------------------------------------------
Fri Sep  9 15:16:39 CEST 2005 - jsrain@suse.cz

- propose GRUB's device map if the one which was read from the
  system is empty (#115936)
- 2.12.31

-------------------------------------------------------------------
Thu Sep  8 14:24:25 CEST 2005 - jsrain@suse.cz

- fixed reading GRUB location from configuration file (#115581)
- 2.12.30

-------------------------------------------------------------------
Wed Sep  7 15:30:04 CEST 2005 - jsrain@suse.cz

- load EDD module during proposal (and not during inst_finish, as
  it doesn't work if other than default kernel is used) (#115592)
- 2.12.29

-------------------------------------------------------------------
Wed Sep  7 13:05:32 CEST 2005 - jsrain@suse.cz

- install bootloader to MBR by default (except ThinkPads)
- load EDD module before running fix_chs script (#103031)
- import device map correctly during autoinstallation (#115327)
- 2.12.28

-------------------------------------------------------------------
Tue Sep  6 14:00:52 CEST 2005 - jsrain@suse.cz

- changed the count of boot floppies (#114959)
- run fix_chs on each partition which is marked active (#103031)
- update MBR on ThinkPads correctly (#114429)
- 2.12.27

-------------------------------------------------------------------
Tue Sep  6 10:55:16 CEST 2005 - jsrain@suse.cz

- changed the bootloader background (#115331)
- 2.12.26

-------------------------------------------------------------------
Fri Sep  2 12:00:28 CEST 2005 - jsrain@suse.cz

- added RC1 bootloader background
- 2.12.25

-------------------------------------------------------------------
Wed Aug 31 08:38:41 CEST 2005 - jsrain@suse.cz

- added ELILO support (for IA64)
- added basic ZIPL support (for S/390)
- 2.12.24

-------------------------------------------------------------------
Mon Aug 29 11:49:37 CEST 2005 - jsrain@suse.cz

- updated failsafe kernel parameters for i386/x86_64 (#113600)
- avoid reinitializing limal-bootloader before writing settings
  during update and in installed system (#113683)
- added support for booting on PPC
- 2.12.23

-------------------------------------------------------------------
Thu Aug 25 13:33:37 CEST 2005 - jsrain@suse.cz

- fixed setting the resume kernel parameter during update (#112794)
- do not add 'barrier=off' to failsafe kernel parameters (#112891)
- do not propose to install bootloader on XFS partition (#112810)
- 2.12.22

-------------------------------------------------------------------
Tue Aug 23 13:59:20 CEST 2005 - jsrain@suse.cz

- keep bootloader location during update (#105988)
- moved FixCHS to master-boot-code (#103031)

-------------------------------------------------------------------
Mon Aug 22 10:44:24 CEST 2005 - jsrain@suse.cz

- fixed creating new boot loader sections (#105668)
- 2.12.21

-------------------------------------------------------------------
Fri Aug 19 10:59:54 CEST 2005 - jsrain@suse.cz

- enhanced checking whether merged section is still valid (#74252)
- fix information about disk geometry in MBR if needed (#103031)
- 2.12.20

-------------------------------------------------------------------
Thu Aug 18 15:29:01 CEST 2005 - jsrain@suse.cz

- fixed new created XEN sections (#105171)
- do not install backup of stage1 if /boot is on XFS (#105483)
- 2.12.19

-------------------------------------------------------------------
Wed Aug 17 15:34:30 CEST 2005 - jsrain@suse.cz

- fixed detection whether bootloader can be installed if /boot is
  on MD (#104908)
- fixed comments for ycpdoc
- fixed proposing configuration if /boot is on MD (#104908)
- set correct initrd image for XEN (#105171)
- fixed errors in log while proposing loader type (#105152)
- don't remove initrd from merged loader sections (#104048)

-------------------------------------------------------------------
Mon Aug 15 16:10:00 CEST 2005 - jsrain@suse.cz

- merged texts from proofread
- 2.12.18

-------------------------------------------------------------------
Mon Aug 15 12:43:52 CEST 2005 - jsrain@suse.cz

- fixed section updates durng system update (#103868)
- 2.12.17

-------------------------------------------------------------------
Fri Aug 12 09:28:42 CEST 2005 - jsrain@suse.cz

- fixed several errors in code, added missign shortcuts

-------------------------------------------------------------------
Thu Aug 11 15:24:52 CEST 2005 - jsrain@suse.cz

- set correct parameters to failsafe kernel (#103865)
- fixed removing obsolete sections during update (#104039)

-------------------------------------------------------------------
Wed Aug 10 09:07:24 CEST 2005 - jsrain@suse.cz

- fixed changing the order of disks (#102964)

-------------------------------------------------------------------
Tue Aug  9 15:36:57 CEST 2005 - jsrain@suse.cz

- don't put 'splash=silent' twice to kernel command line (#102706)
- install bootloader to boot sector by default only if /boot
  partition is on the first disk (#100728)
- fixed modification of bootloader sections during installation
  (#102626)
- do not offer to edit sections if user selected not to install
  any bootloader (#102613)
- updated help text for bootloader location (#102626)
- fixed syntax of created lilo.conf (vga= cannot be in append)
  (#102942)
- displaying meaningful information for chainloader sections
  (#103008)
- 2.12.16

-------------------------------------------------------------------
Mon Aug  8 10:37:49 CEST 2005 - jsrain@suse.cz

- fixed importing settings during autoinstallation, avoiding crash
  (#102535)

-------------------------------------------------------------------
Thu Aug  4 15:40:52 CEST 2005 - jsrain@suse.cz

- fixed crash during autoinstallation
- do not offer GRUB and LILO on all architectures (#100219)
- 2.12.15

-------------------------------------------------------------------
Wed Aug  3 13:50:36 CEST 2005 - jsrain@suse.cz

- do not display additional kernel parameters in summary if no boot
  loader is selected to be installed (#100409)
- propose not to install bootloader if the available one is not
  supported (#100406)
- fixed widgets allignment

-------------------------------------------------------------------
Mon Aug  1 16:21:36 CEST 2005 - jsrain@suse.cz

- fixed capitalization in module summary
- added master-boot-code to RPM dependencies on i386/x86_64, as it
  is needed for the default installation
- 2.12.14

-------------------------------------------------------------------
Mon Aug  1 12:29:41 CEST 2005 - jsrain@suse.cz

- do not propose installing bootloader to MBR by default
- 2.12.13

-------------------------------------------------------------------
Thu Jul 28 16:15:45 CEST 2005 - jsrain@suse.cz

- merged texts from proofread
- 2.12.12

-------------------------------------------------------------------
Wed Jul 27 14:28:02 CEST 2005 - jsrain@suse.cz

- added option to enable/disable boot timeout
- fixed boot password setting
- location widget not shown if no loader is to be installed (#97888)
- 2.12.11

-------------------------------------------------------------------
Tue Jul 26 10:16:14 CEST 2005 - jsrain@suse.cz

- fixed GRUB menus merging
- 2.12.10

-------------------------------------------------------------------
Fri Jul 22 15:24:24 CEST 2005 - jsrain@suse.cz

- set correct root device to kernel command line (#97574)
- fixed installation on ThinkPad laptops (select the partition
  correctly) (#86762)
- 2.12.9

-------------------------------------------------------------------
Fri Jul 22 12:18:23 CEST 2005 - jsrain@suse.cz

- added last missing help texts
- several minor fixes
- updated to run correctly in Mode::config
- added autoinstallation support
- 2.12.8

-------------------------------------------------------------------
Thu Jul 21 10:08:27 CEST 2005 - jsrain@suse.cz

- added missing file to package
- added missing helps
- fixed retranslating boot menu during installation
- 2.12.7

-------------------------------------------------------------------
Mon Jul 18 13:26:43 CEST 2005 - jsrain@suse.cz

- fixed proposing and handling device map
- 2.12.6

-------------------------------------------------------------------
Mon Jul 18 08:42:16 CEST 2005 - jsrain@suse.cz

- fixed makefiles in order to pack all needed files
- added some help texts
- 2.12.5

-------------------------------------------------------------------
Fri Jul 15 15:48:47 CEST 2005 - jsrain@suse.cz

- adapted to new partitioner using storage-lib (arvin)
- fixed makefiles and nfb to build against limal-bootloader
- 2.12.4

-------------------------------------------------------------------
Tue Jul 12 13:03:23 CEST 2005 - jsrain@suse.cz

- more code cleanup

-------------------------------------------------------------------
Mon Jul 11 09:14:33 CEST 2005 - jsrain@suse.cz

- merged texts from proofread

-------------------------------------------------------------------
Fri Jul  1 16:52:05 CEST 2005 - jsrain@suse.cz

- created new UI
- accessing perl-Bootloader library through LiMaL instead of SCR

-------------------------------------------------------------------
Tue Jun 14 16:45:20 CEST 2005 - jsrain@suse.cz

- don't change MBR on IBM ThinkPad laptops in order to keep their
  rescue functionality working (#86762)
- 2.12.3

-------------------------------------------------------------------
Tue Jun  7 10:40:08 CEST 2005 - jsrain@suse.cz

- display info of additional kernel parameters from installation
  kernel command line (#83837)

-------------------------------------------------------------------
Mon May 23 17:20:27 CEST 2005 - jsrain@suse.cz

- fixed detection fo PReP partition on CHRP (PPC) (#80204)
- block proposal if bootloader noc configured correctly on PPC
  (#82893)

-------------------------------------------------------------------
Wed May  4 08:02:37 CEST 2005 - jsrain@suse.cz

- more "default" variable renames
- 2.12.2

-------------------------------------------------------------------
Tue May  3 12:35:05 CEST 2005 - jsrain@suse.cz

- select PReP boot partition on CHRP (PPC) if root on LVM (#80204)

-------------------------------------------------------------------
Wed Apr 27 08:27:43 CEST 2005 - jsrain@suse.cz

- allow to remap devices in GRUB section (#77119)
- don not report void error in installation proposal
- added bootloader-related part of inst_finish to extra client
- 2.12.1

-------------------------------------------------------------------
Fri Apr 22 13:17:27 CEST 2005 - mvidner@suse.cz

- Do not use "default" as an identifier.

-------------------------------------------------------------------
Mon Apr 18 16:00:36 CEST 2005 - jsrain@suse.cz

- updated for new interface of ProductFeatures.ycp
- 2.12.0

-------------------------------------------------------------------
Wed Mar 30 14:53:02 CEST 2005 - jsrain@suse.cz

- inform user in proposal if it is not possible to install
  bootloader due to partitioning (#71949)

-------------------------------------------------------------------
Thu Mar 24 13:36:48 CET 2005 - jsrain@suse.cz

- fixed bootfloppy icon description (#71084)

-------------------------------------------------------------------
Tue Mar 15 13:15:55 CET 2005 - jsrain@suse.cz

- fixed modification of bootloader configuration if installation
  fails during update (#72814)

-------------------------------------------------------------------
Mon Mar 14 09:48:35 CET 2005 - jsrain@suse.cz

- fixed manual configuration files editation (#72389)
- recreate grub.conf during update (#72361)

-------------------------------------------------------------------
Mon Mar  7 13:32:23 CET 2005 - jsrain@suse.cz

- added ZIPL installation via perl-Bootloader
- fixed the order of icons in bootfloppy creator

-------------------------------------------------------------------
Fri Mar  4 10:43:29 CET 2005 - jsrain@suse.cz

- propose XEN section if XEN and XEN kernels are installed/selected

-------------------------------------------------------------------
Thu Mar  3 18:20:39 CET 2005 - jsrain@suse.cz

- reverted to older version update_gfxmenu due to recent problems
  (#67288)

-------------------------------------------------------------------
Wed Mar  2 10:15:35 CET 2005 - jsrain@suse.cz

- merged texts from proofread

-------------------------------------------------------------------
Wed Mar  2 09:55:37 CET 2005 - jsrain@suse.cz

- fixed neverending loop in update_gfxmenu

-------------------------------------------------------------------
Tue Mar  1 10:34:51 CET 2005 - jsrain@suse.cz

- provide info about grub.conf to repair module if embedding
  GRUB stage1.5
- display proper list of bootloaders (#66933)
- limit the size of the /boot/message archive (#66878)

-------------------------------------------------------------------
Mon Feb 28 16:07:36 CET 2005 - jsrain@suse.cz

- fixed aborting during inst_finish (was crashing YaST)

-------------------------------------------------------------------
Fri Feb 25 14:43:58 CET 2005 - jsrain@suse.cz

- fixed identifying bootloader sections while reading (#66612)

-------------------------------------------------------------------
Fri Feb 25 09:05:14 CET 2005 - jsrain@suse.cz

- added missed translation mark (#8402)
- fixed testsuites
- enabled the bootfloppy icon also on AMD64
- disabled rescue floppy creation on other archs than i386
- 2.11.15

-------------------------------------------------------------------
Mon Feb 21 10:58:13 CET 2005 - jsrain@suse.cz

- use the new scripts for creating boot floppy (images are no
  longer on installation media)
- 2.11.14

-------------------------------------------------------------------
Thu Feb 17 12:14:22 CET 2005 - jsrain@suse.cz

- prevent from inserting language to the offer of boot menu twice
  (#50930)

-------------------------------------------------------------------
Wed Feb 16 13:54:34 CET 2005 - jsrain@suse.cz

- added support for embedding GRUB's stage 1.5
- 2.11.13

-------------------------------------------------------------------
Mon Feb 14 17:32:02 CET 2005 - jsrain@suse.cz

- by default don't merge whole GRUB menus, but only the default
  entry (#50688)
- fixed errors of the bootloader library if using LVM
- 2.11.12

-------------------------------------------------------------------
Thu Feb 10 14:51:08 CET 2005 - jsrain@suse.cz

- fixed errors when merging GRUB menus (#50643)

-------------------------------------------------------------------
Wed Feb  9 14:53:27 CET 2005 - jsrain@suse.cz

- stopped using multiple variables from ProductFeatures for
  creating kernel command line (#50369)
- 2.11.11

-------------------------------------------------------------------
Tue Feb  8 12:58:56 CET 2005 - jsrain@suse.cz

- fixed warning when removed memtest package after modifying
  memtest section in bootloader menu (#50498)

-------------------------------------------------------------------
Mon Feb  7 14:31:48 CET 2005 - jsrain@suse.cz

- merged texts from proofread
- 2.11.10

-------------------------------------------------------------------
Fri Feb  4 11:07:51 CET 2005 - jsrain@suse.cz

- getting additional kernel parameters as one string (#50369)

-------------------------------------------------------------------
Wed Feb  2 18:22:09 CET 2005 - jsrain@suse.cz

- fixed support for localized boot menu, allowed multiple languages
  to be used at once

-------------------------------------------------------------------
Tue Feb  1 21:39:12 CET 2005 - nashif@suse.de

- Disabled @YAST2-CHECKS-PROGRAM@ to fix build
- 2.11.9

-------------------------------------------------------------------
Mon Jan 31 17:32:32 CET 2005 - jsrain@suse.cz

- removed code obsolete after using the bootloader library
  (including the LILO agent)
- adapted to new filenames in GFX menu
- fixed handling of YaSTi's data in comments in configuration files
- by default merging all found GRUB menus
- clean-up of obsolete code
- 2.11.8

-------------------------------------------------------------------
Fri Jan 28 13:46:53 CET 2005 - jsrain@suse.cz

- export GRUB device map information to AutoYaST profile (#49730)

-------------------------------------------------------------------
Tue Jan 25 13:08:49 CET 2005 - jsrain@suse.cz

- adaptations to install properly on MD arrays
- 2.11.7

-------------------------------------------------------------------
Mon Jan 24 16:08:30 CET 2005 - jsrain@suse.cz

- added agent to interface for the bootloader library
- using the now bootloader library for GRUB and LILO configuration
- 2.11.6

-------------------------------------------------------------------
Tue Jan 11 16:43:52 CET 2005 - jsrain@suse.cz

- do not append 'maxcpus=0' to failsafe kernel command line on
  AMD64 (#49059)

-------------------------------------------------------------------
Thu Jan  6 14:14:23 CET 2005 - jsrain@suse.cz

- propose all present kernels for GRUB

-------------------------------------------------------------------
Wed Jan  5 17:10:56 CET 2005 - jsrain@suse.cz

- adapted to interface change of Kernel.ycp
- 2.11.5

-------------------------------------------------------------------
Wed Dec 15 13:13:58 CET 2004 - jsrain@suse.cz

- using new interface of Progress.ycp
- 2.11.4

-------------------------------------------------------------------
Mon Dec 13 18:15:29 CET 2004 - jsrain@suse.cz

- fixed setting GRUB password (#48999)

-------------------------------------------------------------------
Fri Nov 19 16:52:11 CET 2004 - jsrain@suse.cz

- removed the generic MBR code from the package (moved to
  master-boot-code package) (#46406)
- if user selects MBR of other than booting disk as location for
  GRUB, offer changing the order of the disks (#48051)
- 2.11.3

-------------------------------------------------------------------
Tue Nov  9 10:40:18 CET 2004 - jsrain@suse.cz

- fixed automatical boot partition activating during installation
  (#20329)

-------------------------------------------------------------------
Tue Nov  9 08:16:53 CET 2004 - jsrain@suse.cz

- enhanced memtest handling during installation (#46796)

-------------------------------------------------------------------
Mon Nov  8 13:23:42 CET 2004 - jsrain@suse.cz

- better fix of kernel image name update (#46750)

-------------------------------------------------------------------
Thu Nov  4 14:00:10 CET 2004 - jsrain@suse.cz

- removed select () and lookup () builtins usage
- fixed types for CWM
- 2.11.2

-------------------------------------------------------------------
Wed Oct 27 09:49:59 CEST 2004 - jsrain@suse.cz

- adapted to new Mode/Stage interface
- 2.11.1

-------------------------------------------------------------------
Tue Oct 19 13:59:33 CEST 2004 - jsrain@suse.cz

- use unified messages from Label.ycp
- changed boot floppy creator according to new layout of boot
  floppy disks (#43634)
- 2.11.0

-------------------------------------------------------------------
Wed Oct 13 12:44:42 CEST 2004 - jsrain@suse.cz

- add "thash_entries=2097152" to kernel command line on Altix
  Scalable Node (#44174)

-------------------------------------------------------------------
Mon Oct 11 16:09:03 CEST 2004 - jsrain@suse.cz

- adapted to new Arch:: interface

-------------------------------------------------------------------
Wed Oct  6 10:04:38 CEST 2004 - jsrain@suse.cz

- fixed summary if GRUB section name contains HTML tag (#46792)

-------------------------------------------------------------------
Tue Oct  5 12:55:53 CEST 2004 - jsrain@suse.cz

- replace blank spaces in LILO section name with underscores,
  shorten it if it is longer than 15 chars (#46778)
- 2.10.17

-------------------------------------------------------------------
Mon Oct  4 18:59:27 CEST 2004 - jsrain@suse.cz

- if serial parameter is present in menu.lst, don't add gfxboot
  during update (#46680)
- fixed update if root device name contained 'suse' or 'shipped'
  (#46750)
- 2.10.16

-------------------------------------------------------------------
Wed Sep 29 09:14:29 CEST 2004 - jsrain@suse.cz

- do not show the disks order if there is only one disk (#46346)
- 2.10.15

-------------------------------------------------------------------
Thu Sep 23 13:04:08 CEST 2004 - jsrain@suse.cz

- avoid initalizing GRUB structures earlier than needed data is
  known (#45119)
- fixed redrawing the main dialog if loader type changed (#45877)
- 2.10.14

-------------------------------------------------------------------
Mon Sep 20 16:30:38 CEST 2004 - jsrain@suse.cz

- fixes update if SATA devices are used (#44286)
- 2.10.13

-------------------------------------------------------------------
Mon Sep 13 10:59:50 CEST 2004 - jsrain@suse.cz

- allowed to add wildcard entry to GRUB and LILO boot menu (#44742)
- removed dead code (related to items in GRUB section reordering,
  now it is fully handled by Table/Popup
- initialize package manager callbacks before getting boot floppy
  image (in order to ask for media) (#45049)
- prevent from displaying the target device in the summary
  multiple times (#45119)
- 2.10.12

-------------------------------------------------------------------
Tue Sep  7 10:09:14 CEST 2004 - jsrain@suse.cz

- update the default boot section mark properly if a section was
  removed (eg. because of missing kernel) (#44752)

-------------------------------------------------------------------
Mon Sep  6 13:56:56 CEST 2004 - jsrain@suse.cz

- do not use obsolete include commandline/commandline.ycp

-------------------------------------------------------------------
Mon Sep  6 09:44:33 CEST 2004 - jsrain@suse.cz

- avoid calling constructor of Product:: in testsuite (in order to
  build properly)
- save splash type from installation kernel command line to created
  bootloader configuration files (#44683)
- 2.10.11

-------------------------------------------------------------------
Fri Sep  3 13:16:28 CEST 2004 - jsrain@suse.cz

- update devices in bootloader configuration files (SATA devices
  changed from /dev/hd* to /dev/sd*) (#44286)
- provide general Bootloader::Update function that processes all
  needed tasks
- added SetModified to _auto client
- 2.10.10

-------------------------------------------------------------------
Thu Sep  2 13:03:07 CEST 2004 - jsrain@suse.cz

- check dependencies of bootloader-related packages when selecting
  them for installation (#44615)

-------------------------------------------------------------------
Wed Sep  1 08:59:59 CEST 2004 - jsrain@suse.cz

- fixed proposing /etc/grub.conf if /boot is on /dev/md*

-------------------------------------------------------------------
Tue Aug 31 16:46:46 CEST 2004 - jsrain@suse.cz

- fixed building on other archs than i386
- 2.10.9

-------------------------------------------------------------------
Tue Aug 31 14:43:04 CEST 2004 - jsrain@suse.cz

- branched yast2-bootfloppy package (so that the bootfloppy
  functionality is not present in personal as floppy images are
  not present on the media (#44163)
- 2.10.8

-------------------------------------------------------------------
Mon Aug 30 05:19:51 CEST 2004 - nashif@suse.de

- Added GetModified function to _auto client

-------------------------------------------------------------------
Thu Aug 19 12:40:11 CEST 2004 - jsrain@suse.cz

- translate the "Vendor Diagnostic" section in bootloader menu
- removed some unneeded impmorts
- 2.10.7

-------------------------------------------------------------------
Tue Aug 17 11:27:21 CEST 2004 - jsrain@suse.cz

- fixed signatures of handler functions of Table/Popup options
- call efibootmgr with '-v' instead of '-q' (in order to have more
  verbose output in log) (#43625)

-------------------------------------------------------------------
Mon Aug 16 11:16:44 CEST 2004 - jsrain@suse.cz

- fixed printing of summary if location set to all MBRs of disks
  holding the /boot partition on /dev/md*
- fixed activating partitions and writing generic code to MBR if
  installing on /dev/md*
- work correctly with kernel image names also on other archs than
  i386 when creating the previous kernel section
- 2.10.5

-------------------------------------------------------------------
Fri Aug 13 14:55:49 CEST 2004 - jsrain@suse.cz

- log the output of devmap_mknod.sh and /sbin/vgscan (#43758)

-------------------------------------------------------------------
Wed Aug 11 12:50:06 CEST 2004 - jsrain@suse.cz

- prevent from adding trailing blank space to section name on PPC
  (#43599)

-------------------------------------------------------------------
Tue Aug 10 09:15:42 CEST 2004 - jsrain@suse.cz

- merged texts from proofread

-------------------------------------------------------------------
Mon Aug  9 10:25:27 CEST 2004 - jsrain@suse.cz

- fixed crippling of sections of other distros in case of multiboot
  (#43491)
- add 'd' to GRUB installation command only if 1st and 2nd stage
  are on different disks (#43198)
- 2.10.4

-------------------------------------------------------------------
Fri Aug  6 13:19:45 CEST 2004 - jsrain@suse.cz

- minor fixes that made autoinstallation work

-------------------------------------------------------------------
Wed Aug  4 10:10:40 CEST 2004 - jsrain@suse.cz

- more type information for CWM structures
- fixed testsuite
- 2.10.3

-------------------------------------------------------------------
Mon Jul 26 12:58:55 CEST 2004 - jsrain@suse.cz

- fixed routine of merging detected modules for initrd with those
  present in the AI profile during autoinstallation (#43103)

-------------------------------------------------------------------
Mon Jul 19 12:50:24 CEST 2004 - jsrain@suse.cz

- use PackageSystem.ycp modules instead of Require.ycp
- import "Product.ycp" when it is really needed (in order to build)
- 2.10.2

-------------------------------------------------------------------
Fri Jul 16 15:53:09 CEST 2004 - jsrain@suse.cz

- fixed displaying and changing order of disks for GRUB (#42454)
- displaying GRUB's disks order in the summary

-------------------------------------------------------------------
Mon Jul 12 14:27:25 CEST 2004 - jsrain@suse.cz

- writing product name and version as section label to bootloader
  menu (GRUB both text and graphical, lilo graphical) (#31250)
- fixed error messages of the script for /boot/message recreating
- added general function to recreate /boot/message file on
  relevant architectures
- 2.10.1

-------------------------------------------------------------------
Tue Jun 29 13:45:04 CEST 2004 - jsrain@suse.cz

- added possibility to install GRUB on MD device (the way that if
  any of the disks building MD is removed system still boots)
- update zipl.conf before packages update on S390 (#40629)
- added "barrier=off" to failsafe kernel command line on i386, IA64
  and AMD64 (#42526)

-------------------------------------------------------------------
Fri Jun 25 15:36:31 CEST 2004 - jsrain@suse.cz

- added functionality to add section with previous kernel (#36624)
- fixed confusing labels for the boot floppies (#37094)
- fixed confusing code in Bootloader::Write (#40445)

-------------------------------------------------------------------
Thu Jun 24 13:29:08 CEST 2004 - jsrain@suse.cz

- fixed autoinstallation with empty bootloader-related part of the
  AI profile on PPC and IA64 (#41805)

-------------------------------------------------------------------
Thu Jun 17 15:00:57 CEST 2004 - jsrain@suse.cz

- 2.10.0

-------------------------------------------------------------------
Wed Jun 16 14:11:03 CEST 2004 - jsrain@suse.cz

- prevent the "desktop" parameter from being added to kernel
  command line for server products (#41916)
- 2.9.31

-------------------------------------------------------------------
Thu Jun 10 11:36:30 CEST 2004 - jsrain@suse.cz

- change /dev/hd* to /dev/iseries/vd* in the 'boot' option of
  lilo.conf during update of iSeries (#41545)
- fixed creating a new section on PPC and IA64 (#41550)
- 2.9.30

-------------------------------------------------------------------
Sun Jun  6 01:59:50 CEST 2004 - nashif@suse.de

- in autoinst mode, keep initrd modules list (#41681)

-------------------------------------------------------------------
Thu May 27 16:35:45 CEST 2004 - jsrain@suse.cz

- don't display device name if user selected to activate boot
  loader partition ot replace MBR with generic code when preparing
  AutoYaST  profile, as the device names aren't known (#41258)
- allow to install LILO to MD so that if any of disks bulding MD
  array is removed, system still boots (#34122)
- 2.9.29

-------------------------------------------------------------------
Thu May 27 02:38:48 CEST 2004 - nashif@suse.de

- move conversion functions from bootloader_auto to external
  file (#41227)
- Also parse kernel parameters, moved from autoyast2 (#41227)

-------------------------------------------------------------------
Wed May 26 14:31:44 CEST 2004 - jsrain@suse.cz

- fix autoinstallation on all PPC boards (#38991)
- prefer proposed PReP boot partition to already existing (#41213)

-------------------------------------------------------------------
Tue May 25 14:27:40 CEST 2004 - jsrain@suse.cz

- set the I/O scheduler on the kernel command line (#40688)
- fixed bootloader installation on iSeries (jplack) (#41143)
- 2.9.28

-------------------------------------------------------------------
Mon May 24 12:55:15 CEST 2004 - jsrain@suse.cz

- avoid setting vga kernel parameter on PPC and S390 (#40998)
- fixed messing of /etc/lilo.conf when setting the vga parameter
  (#40998)

-------------------------------------------------------------------
Wed May 19 15:06:52 CEST 2004 - jsrain@suse.cz

- fixed filter for possible PReP boot partitions on iSeries - allow
  /dev/iseries/vd* instead of /dev/hd* (#40825)
- 2.9.27

-------------------------------------------------------------------
Tue May 18 13:30:07 CEST 2004 - jsrain@suse.cz

- init board type during autoinstallation on PPC properly (#38991)

-------------------------------------------------------------------
Thu May 13 17:54:54 CEST 2004 - jsrain@suse.cz

- fixed installation on PPC (#34556)
- 2.9.26

-------------------------------------------------------------------
Wed May 12 08:29:20 CEST 2004 - jsrain@suse.cz

- use ELILO-specific entry for the EFI entry label in the
  autoinstallation profile (#36061)
- fix handling of multiple occurences of a kernel parameter in the
  command line (used eg. for console) (#38177)
- fix lilo.conf update on PPC (#39379)

-------------------------------------------------------------------
Tue May  4 09:02:47 CEST 2004 - jsrain@suse.cz

- merged texts from proofread

-------------------------------------------------------------------
Tue May  4 07:58:45 CEST 2004 - jsrain@suse.cz

- add 'selinux=0' kernel parameter for all archs (#39811)
- add 'TERM=dumb' kernel parameter for S390 (#39386)
- 2.9.25

-------------------------------------------------------------------
Tue Apr 27 09:28:42 CEST 2004 - jsrain@suse.cz

- fixed script for updating /boot layout on IPF (#21644)
- fixed the /boot layout update procedure (#21644)
- do not change the EFI nvram on update (#21644)
- fixed testsuite
- 2.9.24

-------------------------------------------------------------------
Thu Apr  8 14:28:19 CEST 2004 - jsrain@suse.cz

- use 'desktop' kernel parameter on desktop products only
- fixed blank spaces in section name after conversion from GRUB to
  LILO (#38017)
- fixed installing rescue kernel to slot A on iSeries (PPC) during
  installation (#35566)

-------------------------------------------------------------------
Wed Apr  7 18:28:02 CEST 2004 - sh@suse.de

- Fixed excessive whitespace after Module:: - bug #38327 

-------------------------------------------------------------------
Wed Apr  7 00:00:47 CEST 2004 - schwab@suse.de

- Add nohalt to failsafe kernel command line on ia64.

-------------------------------------------------------------------
Tue Apr  6 09:01:01 CEST 2004 - jsrain@suse.de

- updating graphical boot menu to contain proper languages (and 
  be small enough to fit in memory) also when running update from
  YaST control center (#38339)
- added 'noresume' parameter to failsafe kernel command line
  (#38400)
- 2.9.22

-------------------------------------------------------------------
Mon Apr  5 15:23:21 CEST 2004 - jsrain@suse.de

- fixed installation if root is on LVM (initializing device mapper
  and LVM properly) (#37290)
- 2.9.21

-------------------------------------------------------------------
Fri Apr  2 15:59:41 CEST 2004 - jsrain@suse.de

- changed license to GPL
- 2.9.20

-------------------------------------------------------------------
Fri Apr  2 09:39:47 CEST 2004 - jsrain@suse.de

- fixed reading and writing of the 'map' option of sections in the
  GRUB's menu.lst (#37971)
- again fixed PPC post-install script (#37262)
- 2.9.19

-------------------------------------------------------------------
Tue Mar 30 17:44:53 CEST 2004 - schwab@suse.de

- Use dev2majminIfNonStandard instead of dev2majmin in BootELILO.
- 2.9.18

-------------------------------------------------------------------
Mon Mar 29 18:16:56 CEST 2004 - jsrain@suse.de

- do not propose to install any bootloader if installing user-mode
  Linux (#37382)

-------------------------------------------------------------------
Mon Mar 29 10:30:31 CEST 2004 - jsrain@suse.de

- fixed errors in log if root on LVM (#37290)
- adapted to changes in CWM
- include desktop file for boot floppy disk creator on i386 only
  (#37209)
- write "lilo" as bootloader type to sysconfig on PPC (#37263)
- do not report incorrect error of PPC bootloader post-install
  script (#37262)
- label the bootloader section on PPC 'linux' (lowercase 'l')
  (#37264)
- do not ask about aborting if just entered and left (#37099)
- write correct kernel to slot A on iSeries (PPC) when configuring
  installed system (#35566)
- 2.9.17

-------------------------------------------------------------------
Fri Mar 26 10:03:50 CET 2004 - jsrain@suse.de

- check for nil output of runnign bootloader installer (#36927)
- avoid displaying reading progress while updating configuraiton
- 2.9.16

-------------------------------------------------------------------
Thu Mar 25 11:43:52 CET 2004 - jsrain@suse.de

- fixed behavior if installing bootloader to boot sector of
  MD device (#34122)
- do not update graphical boot menu if it is not installed (#36893)
- 2.9.15

-------------------------------------------------------------------
Wed Mar 24 15:33:24 CET 2004 - jsrain@suse.cz

- fixed installation when root is on LVM device
- prepared for EVMS (handle it the same way as LVM)

-------------------------------------------------------------------
Tue Mar 23 12:54:11 CET 2004 - jsrain@suse.cz

- warn user before installing on XFS partition (boot sector doesn't
  have enough free space for containing boot loader) (#36708)

-------------------------------------------------------------------
Mon Mar 22 08:47:51 CET 2004 - jsrain@suse.cz

- logging output of PPC postinstall script (#35833)
- fixed handling of NoPCMCIA kernel parameter (#35674)
- check if language is supported by gfxmenu before setting it as
  default (#36487)
- 2.9.14

-------------------------------------------------------------------
Fri Mar 19 14:55:58 CET 2004 - mvidner@suse.cz

- added AGENT_LIBADD so that agents work from standalone Perl

-------------------------------------------------------------------
Thu Mar 18 10:44:48 CET 2004 - jsrain@suse.cz

- mark settings as changed after bootloader switch (#36269)
- avoid putting /dev/evms to GRUB's device map and allowing it as
  device to install bootloader to
- create only one entry in the language selection in graphical
  boot menu if English selected

-------------------------------------------------------------------
Wed Mar 17 14:27:15 CET 2004 - jsrain@suse.cz

- allowed to select PPC board type when preparing autoinstallation
  (#36109)
- not reading settings from disk in Mode::config if not explicitly
  asked
- correctly assigning default radio button when asking how to
  switch bootloader
- zipl (S390 loader) switched to Table/Popup interface with just
  one entry (loader type) because of autoinstallation

-------------------------------------------------------------------
Tue Mar 16 08:17:09 CET 2004 - jsrain@suse.cz

- allow selecting all boot loaders in autoinstallation
  configuration (#36109)
- correctly display in summary that no EFI entry will be created
  on IA64 (#35346)
- export global settings of the bootloader properly (#32384,
  #36012)
- support for having both /boot/initrd and (hdx,y)/initrd in
  autoinstallation profile (#32384)
- fixed storing of the gfxmenu option

-------------------------------------------------------------------
Mon Mar 15 12:58:34 CET 2004 - jsrain@suse.cz

- correctly check for swap partitions (filter out the partitions
  that are marked for getting deleted) (#35953)
- avoid writing LILO to /dev/md? (use one of devices building the
  array instead) (#33565)
- prevent kernel options from being added multiple times (#32362)
- 2.9.13

-------------------------------------------------------------------
Fri Mar 12 10:14:26 CET 2004 - jsrain@suse.de

- setting the default language of graphical boot loader, adding
  localized texts
- added support for boot loader entries with diacritics in
  graphical bootloader menu
- creating /boot/zipl directory on S390 (#35662)
- 2.9.12

-------------------------------------------------------------------
Wed Mar 10 10:28:41 CET 2004 - jsrain@suse.de

- adapted boot disks creator to new floppy image names (#33675)

-------------------------------------------------------------------
Wed Mar 10 02:06:47 CET 2004 - sh@suse.de

- V 2.9.11
- Migration to new wizard 

-------------------------------------------------------------------
Tue Mar  9 12:44:48 CET 2004 - jsrain@suse.de

- fixed creating floppy from image with size smaller than the disk
  size (#33675)

-------------------------------------------------------------------
Mon Mar  8 08:45:50 CET 2004 - jsrain@suse.de

- fixed post install script on PPC (#35436)
- fixed testsuite
- ask user before aborting
- setting icon
- 2.9.10

-------------------------------------------------------------------
Thu Mar  4 10:30:52 CET 2004 - jsrain@suse.de

- storing vga value determined during installation, using it when
  proposing new configuration in installed system (#33368)
- preserving user's choce not to create EFI entry while running
  through installation proposal (#35346)

-------------------------------------------------------------------
Wed Mar  3 09:27:42 CET 2004 - jsrain@suse.de

- appending text '(MBR)' to bootloader location description if it
  is MBR of a hard disk (#35255)
- fixed exporting settings for autoinstallation (#35232)
- log exit code of command used to install bootloaer in case of
  failure
- fixed incorrectly reported error when installing LILO (#33905)
- made md-only installation of GRUB possible (#34122)

-------------------------------------------------------------------
Tue Mar  2 11:05:50 CET 2004 - jsrain@suse.de

- finished making data types more strictly
- fixed default section name in lilo.conf on PPC (#35229)

-------------------------------------------------------------------
Mon Mar  1 12:48:34 CET 2004 - jsrain@suse.de

- merged texts from proofread
- more strictly data types (still WIP)
- 2.9.8

-------------------------------------------------------------------
Tue Feb 24 08:31:10 CET 2004 - jsrain@suse.de

- removing ide-scsi emulation parameters from kernel command line
  (#34694)
- use PReP boot partition on the same disk as root partition on
  chrp (PPC) (#34891)
- updated ELILO installation, change partitioning layout during
  ELILO update in order to match Intel's EFI specification (#21644)

-------------------------------------------------------------------
Mon Feb 23 12:39:36 CET 2004 - jsrain@suse.de

- fixed used kernel image name on S390 (now using the one from
  Kernel.ycp) (#34735)
- fixed kernel command line on S390 (#34734)
- 2.9.7

-------------------------------------------------------------------
Thu Feb 19 11:27:28 CET 2004 - jsrain@suse.de

- removed yast2-country from neededforbuild
- writing hardware configuration to sysconfig on S390 instead of
  /etc/chandev

-------------------------------------------------------------------
Tue Feb 17 08:50:18 CET 2004 - jsrain@suse.de

- enabled and fixed command line interface
- properly updating proposed sections of LILO after disk
  repartitioning

-------------------------------------------------------------------
Mon Feb 16 15:12:38 CET 2004 - jsrain@suse.de

- fixed behavior during autoinstalation preparation
- fixed selectin PReP boot partition for installation on PPC (#34570)
- fixed return value of Import function
- fixed text of MBR radio button in AI configuration mode
- keeping corrupted sections in lilo.conf on PPC (#34588)
- 2.9.6

-------------------------------------------------------------------
Tue Feb 10 19:56:37 CET 2004 - arvin@suse.de

- fixed testsuite

-------------------------------------------------------------------
Sat Feb 07 20:47:15 CET 2004 - arvin@suse.de

- removed config files (*.y2cc)
- 2.9.4

-------------------------------------------------------------------
Fri Jan 30 08:15:37 CET 2004 - jsrain@suse.de

- dropped SILO support (SILO was dropped as SPARC is dead)
- reenabled (and fixed) testsuite
- 2.9.3

-------------------------------------------------------------------
Fri Jan 16 15:43:46 CET 2004 - jsrain@suse.de

- merged NI changes from branch
- 2.9.2

-------------------------------------------------------------------
Mon Jan  5 11:32:29 CET 2004 - jsrain@suse.de

- adding resume= kernel parameter for GRUB and LILO (#33640)
- writing kernel append parameters to global section of elilo.conf
  (IA64) (#31736)

-------------------------------------------------------------------
Wed Dec 10 14:55:12 CET 2003 - jsrain@suse.de

- translating also section label in the "default" entry in
  elilo.conf (IA64)

-------------------------------------------------------------------
Tue Dec  9 15:36:47 CET 2003 - jsrain@suse.de

- added command line interface support

-------------------------------------------------------------------
Thu Nov 27 17:20:19 CET 2003 - jsrain@suse.de

- fixes for the new interpreter
- 2.9.1

-------------------------------------------------------------------
Mon Nov 24 18:24:47 CET 2003 - jsrain@suse.de

- fixed changing of GRUB location (#33297)
- updated support of ELILO, several fixes

-------------------------------------------------------------------
Tue Nov 18 13:45:02 CET 2003 - jsrain@suse.de

- switched from kdoc to doxygen

-------------------------------------------------------------------
Thu Oct 30 17:49:22 CET 2003 - jsrain@suse.de

- fixed handling of disks reorder dialog for GRUB configuration
- fixed modifying configuration data according to changed GRUB's
  device map (#32667)

-------------------------------------------------------------------
Wed Oct 29 10:07:20 CET 2003 - jsrain@suse.de

- fixed ensuring that required packages are installed when
  switching bootloader
- fixed sorting of lines in table
- 2.9.0

-------------------------------------------------------------------
Thu Oct 23 18:16:32 CEST 2003 - schwab@suse.de

- Fix quoting in efibootmgr command line.

-------------------------------------------------------------------
Thu Oct 23 12:50:39 CEST 2003 - jsrain@suse.de

- fixed routines used to modify parameters of specified kernel

-------------------------------------------------------------------
Fri Oct 17 11:13:36 CEST 2003 - jsrain@suse.de

- not proceeding with creating boot floppy if image not found
  (#32428)

-------------------------------------------------------------------
Wed Oct 15 16:27:26 CEST 2003 - jsrain@suse.de

- fixed option type for relocatable in elilo.conf (IA64) (#32210)
- fixed option type of "activate" option on PPC
- fixed handling of doublieclick on sections list table
- updated support of IA64 bootloader

-------------------------------------------------------------------
Tue Oct 14 18:08:02 CEST 2003 - jsrain@suse.de

- updated support of S390 bootloader

-------------------------------------------------------------------
Mon Oct 13 10:45:18 CEST 2003 - jsrain@suse.de

- updated support of PPC bootloader

-------------------------------------------------------------------
Mon Oct  6 16:53:52 CEST 2003 - jsrain@suse.de

- added separate fillup templates for different architectures

-------------------------------------------------------------------
Fri Oct  3 14:59:17 CEST 2003 - jsrain@suse.de

- changed internals so that bootloader module now uses CWM

-------------------------------------------------------------------
Mon Sep 22 13:54:59 CEST 2003 - jsrain@suse.de

- fixed assigning of default section when changed default secion's
  label in LILO (#30122)
- 2.8.22

-------------------------------------------------------------------
Fri Sep 19 16:47:07 CEST 2003 - jsrain@suse.de

- fixed testsuite (again)
- 2.8.21

-------------------------------------------------------------------
Thu Sep 18 23:08:24 CEST 2003 - nashif@suse.de

- Fixed testsuite
- 2.8.20

-------------------------------------------------------------------
Thu Sep 18 10:29:15 CEST 2003 - jsrain@suse.de

- again adding maxcpus=0 to failsafe bootloader entry on AMD64
  (#30519)
- fixed possibily missing "splash=silent" in default kernel's
  command line (#31256)
- 2.8.19

-------------------------------------------------------------------
Tue Sep 16 16:51:28 CEST 2003 - jsrain@suse.de

- fixed merging of other GRUB menus (#30757)
- fixed translating of menubutton entry during installation (#31054)
- 2.8.18

-------------------------------------------------------------------
Mon Sep 15 17:44:56 CEST 2003 - jsrain@suse.de

- fixed popup reporting error when creating initrd (#30714)
- fixed detection if root kernel parameter is specified via major
  and minor number (#30842)
- adding only one "splash=silent" to kernel command line (#30860)
- adding "splash=silent desktop" to kernel command line during
  update (#28780)
- propose "floppy" entry to bootloader menu only if floppy drive
  is present (#30772)
- don't install bootloader packages in repair mode (#30272)
- 2.8.17

-------------------------------------------------------------------
Sun Sep 14 21:02:56 CEST 2003 - adrian@suse.de

- make it working in kcontrol

-------------------------------------------------------------------
Fri Sep 12 08:17:22 CEST 2003 - jsrain@suse.de

- not adding maxcpus=0 to failsafe kernel parameters on AMD64
  (#30519)
- fixed updating of kernel image name in bootloader configuration
  files (#30627)
- fixed original bootloader configuration reading during update
  (#30625)

-------------------------------------------------------------------
Thu Sep 11 12:46:41 CEST 2003 - jsrain@suse.de

- removed forgotten debug code (#30396)

-------------------------------------------------------------------
Wed Sep 10 08:13:04 CEST 2003 - jsrain@suse.de

- fixed update of metadata for sysconfig variable LOADER_TYPE
  (#30352)

-------------------------------------------------------------------
Mon Sep  8 09:18:48 CEST 2003 - jsrain@suse.de

- fixed bootloader menu entry - windows -> Windows (like other
  entries) (#29600)
- use device file name when specifying root device for LVM and MD
  instead of using major and minor number (#28028)
- prefix 0x should be added to major/minor number identifying root
  device only for LILO (#29776)
- 2.8.15

-------------------------------------------------------------------
Fri Sep  5 15:10:35 CEST 2003 - jsrain@suse.de

- merged texts from proofread
- fixed configuration proposal when root or boot partition is on md
  (#30122)
- 2.8.14

-------------------------------------------------------------------
Thu Sep  4 12:37:04 CEST 2003 - jsrain@suse.de

- if variable with list of initrd modules in sysconfig doesn't
  exist, set default value to empty (#30020)

-------------------------------------------------------------------
Wed Sep  3 13:34:51 CEST 2003 - jsrain@suse.de

- don't write 'single' to slot A kernel command line on IBM iSeries
  (arch. PPC) (#27984) (olh@suse.de)

-------------------------------------------------------------------
Mon Sep  1 10:04:55 CEST 2003 - jsrain@suse.de

- fixed bootloader installation with numeric (major-minor) root
  device specification (#29776)
- not proposing booting from floppy if /boot is beyond 1024 cylinder
  as it doesn't solve anything (#29524)
- 2.8.13

-------------------------------------------------------------------
Thu Aug 28 14:20:10 CEST 2003 - jsrain@suse.de

- fixed displayed section type in sections summary dialog for
  "other" sections (#29472)
- don't ask for abort confirmation during installation if settings
  were changed in previous run of component from proposal (#29496)
- 2.8.12

-------------------------------------------------------------------
Mon Aug 25 10:00:10 CEST 2003 - jsrain@suse.de

- fixed inconsistence of floppy size (1440kB -> 1.44 MB) (#29142)
- reporting segmentation fault when running bootloader binary
  (#29199)
- added correct help for configuration writing dialog
- improved help text for rescue floppy (#29143)
- 2.8.11

-------------------------------------------------------------------
Mon Aug 18 09:20:32 CEST 2003 - jsrain@suse.de

- fixed creating of boot floppy (#28994)
- updated comments in susconfig fillup (#28845)
- moved dir for backup MBR to /var/lib/YaST2, in /boot leaving just
  last MBR (this way it can be inserted to GRUB menu) (#28802)
- backup-ing areas really affected when saving bootloader
  configuration (MBR of first disk and sector bootloader is
  installed to) (#28803)
- 2.8.10

-------------------------------------------------------------------
Wed Aug 13 14:07:32 CEST 2003 - jsrain@suse.de

- fixed bootloader update
- better comments around YaST2 metadata in generated cfg. files
- 2.8.9

-------------------------------------------------------------------
Tue Aug 12 13:29:35 CEST 2003 - jsrain@suse.de

- added support for not installing any bootloader
- recreate reset menubutton after bootloader switch
- updated update functionality (replace vmlinuz.shipped images with
  vmlinuz, dtto for initrd)

-------------------------------------------------------------------
Mon Aug 11 09:33:26 CEST 2003 - jsrain@suse.de

- not using .shipped image any more (kernel package doesn't contain
  it)
- merged texts from proofread
- added more verbose logging of proposing configuration
- 2.8.8

-------------------------------------------------------------------
Thu Aug  7 15:46:44 CEST 2003 - jsrain@suse.de

- fixed lost sections when changhing bootloader location (#28552)
- not offering to replace partition booting from HDD with partition
  for booting from floppy when changed GRUB location to other disk
  partition if entry for booting from HDD doesn't exist
- fixed proposing of LILO configuration (put multiple times into
  quotes, some options weren't displayed correctly in summary table)
- fixed lost sections in many other cases
- removed popup informing about changed disk partitioning although
  it was unchanged during installation proposal
- 2.8.7

-------------------------------------------------------------------
Mon Aug  4 15:56:18 CEST 2003 - jsrain@suse.de

- added .desktop files
- 2.8.6

-------------------------------------------------------------------
Thu Jul 31 09:29:28 CEST 2003 - jsrain@suse.de

- don't offer extra /boot and / partition as bootloader location
  if they are the same

-------------------------------------------------------------------
Tue Jul 29 08:28:53 CEST 2003 - jsrain@suse.de

- added possibility to clone selected bootloader section (#26458)
- fixed creation of lilo.conf - quotes were missing
- entries to bootloader are to be translated (#26800)

-------------------------------------------------------------------
Wed Jul 23 09:04:04 CEST 2003 - jsrain@suse.de

- Using major/minor number for unusual devices instead of device
  node name in root kernel parameter (#28028)

-------------------------------------------------------------------
Mon Jul 21 17:00:59 CEST 2003 - jsrain@suse.de

- double click on tables now triggers Edit (#25156)
- fixed testuite and building
- 2.8.5

-------------------------------------------------------------------
Tue Jul  8 16:35:47 CEST 2003 - jsrain@suse.de

- fixed question popup if canceling configuration (#27479)
- installing additional copy of bootloader bootsector to bootsector
  of /boot partition for LILO and GRUB (#27389)
- not activating any partition by default if some already active
  (#26278)
- 2.8.4

-------------------------------------------------------------------
Wed Jun 25 10:11:41 CEST 2003 - jsrain@suse.de

- fixed several minor bugs
- 2.8.3

-------------------------------------------------------------------
Mon Jun 23 14:09:14 CEST 2003 - jsrain@suse.de

- fixed common_popups, common_messages -> YCP modules
- fixed missing imports
- 2.8.2

-------------------------------------------------------------------
Thu Jun 12 13:03:52 CEST 2003 - jsrain@suse.de

- fixed file list
- fixed user interface
- 2.8.1

-------------------------------------------------------------------
Wed May 28 15:00:47 CEST 2003 - jsrain@suse.de

- updated PPC bootloader support

-------------------------------------------------------------------
Fri May 16 09:09:46 CEST 2003 - jsrain@suse.de

- fixed collision with driver update (#26717)

-------------------------------------------------------------------
Thu May 15 14:27:25 CEST 2003 - jsrain@suse.de

- updated ELILO (IA64 bootloader) support

-------------------------------------------------------------------
Mon May  5 16:38:39 CEST 2003 - jsrain@suse.de

- updated and optimized some internal structures and related
  functions

-------------------------------------------------------------------
Thu Apr 24 11:19:57 CEST 2003 - jsrain@suse.de

- updated doaboot script (ro@suse.de)

-------------------------------------------------------------------
Wed Apr 23 13:12:31 CEST 2003 - jsrain@suse.de

- updated widget handling functions interface
- updated documentation

-------------------------------------------------------------------
Tue Apr 22 09:57:55 CEST 2003 - jsrain@suse.de

- added possibility to download boot floppy image via FTP/HTTP
  (#26175)
- added possibility to restore last MBR saved during isntallation
  or bootloader configuration (#16338)

-------------------------------------------------------------------
Fri Apr 18 13:18:24 CEST 2003 - jsrain@suse.de

- no more retaking current kernel parameters to bootloader
  configuration file when configuring installed system (#26304)
- fixed devices for MBR/boot partition/root/partition when
  installing on md (#26287)
- not activating any partition during update (#26323)
- better checkign of bootloader-on-floppy installation (#26323)
- in case of inconsistence between sysconfig and bootlaoder cfg.
  file bootloader cfg.file is prefered (#26323)
- fixed possible tmp filename security problem of installation
  on AXP (#26357)
- displaying partition that will be activated and MBR device that
  will be replaced with generic code (partial fix of #26278)
- added possibility to save MBR before bootloader installation and
  insert saved MBR image to GRUB menu (#16338)
- 2.8.0

-------------------------------------------------------------------
Tue Apr  8 09:12:41 CEST 2003 - jsrain@suse.de

- added possibility to save all settings and reinstall bootloader
  although nothing was changed (#24346)

-------------------------------------------------------------------
Fri Apr  4 16:27:36 CEST 2003 - jsrain@suse.de

- code cleanup and optimalization
- added bootloader parameters support, made routines more universal
- documentation update

-------------------------------------------------------------------
Thu Apr  3 17:50:50 CEST 2003 - jsrain@suse.de

- allowed bootfloppy to format floppy disk and select device
- allowed bootfloppy to use custom image (22376)
- other minor bootfloppy updates and code cleanup

-------------------------------------------------------------------
Mon Mar 24 12:07:34 CET 2003 - jsrain@suse.de

- removed reading of initrd modules from install_inf (#24709)

-------------------------------------------------------------------
Fri Mar 21 14:44:31 CET 2003 - jsrain@suse.de

- updated documentation
- updated testsuite
- several minor updates and optimalizations

-------------------------------------------------------------------
Tue Mar 18 13:09:02 CET 2003 - jsrain@suse.de

- fixed undeclared variable title (#25560)
- 2.7.19

-------------------------------------------------------------------
Mon Mar 17 14:24:01 CET 2003 - jsrain@suse.de

- fixed displaying of logs on bootloader errors (#25470)
- 2.7.18

-------------------------------------------------------------------
Mon Mar 17 09:41:07 CET 2003 - jsrain@suse.de

- fixed updating GRUB configuration if entry with other system was
  present and set as default (#25418)
- 2.7.17

-------------------------------------------------------------------
Fri Mar 14 13:26:39 CET 2003 - jsrain@suse.de

- fixed behaviour when iditing empty section, when creating new
  section, add most common keys (#25305)
- fixed initrd modules cloning (#25351)
- 2.7.16

-------------------------------------------------------------------
Tue Mar 11 12:55:43 CET 2003 - jsrain@suse.de

- using activate instead of sfdisk to activate bootloader
  partition, because sfdisk has unwanted side effects (#24740)
- 2.7.15

-------------------------------------------------------------------
Mon Mar 10 11:05:07 CET 2003 - jsrain@suse.de

- fixed filtering of modules added to initrd (#24709)
- fixed partition activation if bootloader in logical disk (#24740)
- 2.7.14

-------------------------------------------------------------------
Fri Mar  7 10:16:51 CET 2003 - jsrain@suse.de

- fixed update from version without sysconfig variables specifying
  used bootloader (#24783)
- fixed reading configuration, not using agent's cache (#24821)
- 2.7.13

-------------------------------------------------------------------
Wed Mar  5 13:48:29 CET 2003 - jsrain@suse.de

- fixed multiple occurences of map option in one GRUB section
  (#24627)
- not adding automatically the apic kernel option (#24668)
- fixed error message in log during saving (#24705)

-------------------------------------------------------------------
Mon Mar  3 12:51:51 CET 2003 - jsrain@suse.de

- added possibility to force complete bootloader save (not save
  only if settings have changed - no UI change, only for other
  modules that need it)
- merged texts from final proofreading
- 2.7.12

-------------------------------------------------------------------
Fri Feb 28 11:04:26 CET 2003 - jsrain@suse.de

- updated the detection of changes of settings (#24422)
- 2.7.11

-------------------------------------------------------------------
Thu Feb 27 12:33:24 CET 2003 - jsrain@suse.de

- fixed ordering of bootloader options (#24420)

-------------------------------------------------------------------
Mon Feb 24 09:20:59 CET 2003 - jsrain@suse.de

- updated confirmation popup after bootloader is isntalled to
  floppy (#23903)
- fixed forgotten saving of cfg. files in some cases (#24073)
- in repair mode reading bootloader type from sysconfig, no probing
  (#24062)
- 2.7.10

-------------------------------------------------------------------
Fri Feb 21 13:11:08 CET 2003 - jsrain@suse.de

- fixed adding of memtest to bootloader menu (#23924)
- fixed help text and behaviour of password option popup (#23954)
- added support for easy updating initrd contents during system
  update (#23976)
- fixed setting focus in popups (#24050)

-------------------------------------------------------------------
Thu Feb 20 09:50:57 CET 2003 - jsrain@suse.de

- changed executing /sbin/mk_initrd -> /sbin/mkinitrd
- reorganized kernel parameters when using GRUB (#23829)
- fixed capitalization of YCC labels (#23848)
- 2.7.9

-------------------------------------------------------------------
Wed Feb 19 14:17:58 CET 2003 - jsrain@suse.de

- changed color of text-mode LILO menu - now is blue
- removed unwanted reseting of "disk" LILO option when reproposing
  configuraition - some systems could be unbootable with LILO
  without possibility to prevent it at installation time
- updated ydoc comments
- fixed conversion between GRUB and LILO (#23826)

-------------------------------------------------------------------
Mon Feb 17 15:57:17 CET 2003 - jsrain@suse.de

- added popup when bootloader saved to floppy (#23571)
- added extra stage in progress bar for reading disks partitioning
  (#23712)
- 2.7.8

-------------------------------------------------------------------
Fri Feb 14 09:33:09 CET 2003 - jsrain@suse.de

- added splash-screen's size parameter when calling mk_initrd
  (#23579)

-------------------------------------------------------------------
Thu Feb 13 10:41:08 CET 2003 - jsrain@suse.de

- fixed floppy entry in bootloader menu behaviour - if installing
  to floppy, hard disk is used instead (#23572)

-------------------------------------------------------------------
Mon Feb 10 16:06:25 CET 2003 - jsrain@suse.de

- fixed proposing with merging GRUB menus, resulted in doubled
  items (#23346)
- merged proofread texts from second and third round
- 2.7.7

-------------------------------------------------------------------
Wed Feb  5 13:36:05 CET 2003 - jsrain@suse.de

- fixed bootloader changing during installation (#20759)
- fixed list of locations to hold bootloader bootsector (#17320)

-------------------------------------------------------------------
Tue Feb  4 13:50:29 CET 2003 - jsrain@suse.de

- updates of autoinstallation

-------------------------------------------------------------------
Mon Feb  3 16:59:29 CET 2003 - jsrain@suse.de

- fixed NCurses usability - focus setting
- 2.7.6

-------------------------------------------------------------------
Fri Jan 31 11:59:29 CET 2003 - jsrain@suse.de

- not adding lvm groups and md disks to device map (#23217)

-------------------------------------------------------------------
Thu Jan 30 09:15:45 CET 2003 - jsrain@suse.cz

- fixed setting of vga= kernel parameter (#23188)

-------------------------------------------------------------------
Wed Jan 29 13:23:45 CET 2003 - jsrain@suse.de

- patched proofread texts

-------------------------------------------------------------------
Tue Jan 28 13:43:45 CET 2003 - jsrain@suse.de

- fixed compilation of MBR only on selected platforms
- 2.7.5

-------------------------------------------------------------------
Mon Jan 27 17:48:21 CET 2003 - jsrain@suse.de

- added new testsuites
- added missing translators comments
- added missing functions comments
- made Replace code in MBR function running
- 2.7.4

-------------------------------------------------------------------
Fri Jan 24 13:04:19 CET 2003 - jsrain@suse.de

- fixed too often blinking floppy
- fixed Changed column modifying

-------------------------------------------------------------------
Thu Jan 23 13:44:33 CET 2003 - jsrain@suse.de

- fixed fillup-template usage
- changed symbols in export map to strings because of
  autoinstallation
- 2.7.3

-------------------------------------------------------------------
Wed Jan 22 14:30:26 CET 2003 - jsrain@suse.de

- fixed meaningless log messages (#23025)

-------------------------------------------------------------------
Fri Jan 17 15:00:17 CET 2003 - jsrain@suse.de

- fixed detection of disks configuration changes that may decide to
  use other bootloader (#22918)
- updated S390 installation
- 2.7.2

-------------------------------------------------------------------
Fri Jan 10 17:25:38 CET 2003 - jsrain@suse.de

- fixed failsafe kernel parameters on i386 (#22539)

-------------------------------------------------------------------
Fri Dec 20 16:37:56 CET 2002 - jsrain@suse.de

- added documentation files

-------------------------------------------------------------------
Thu Dec 19 16:27:40 CET 2002 - jsrain@suse.de

- fixed path to elilo.conf (IA64 only affected) (#22502)

-------------------------------------------------------------------
Tue Dec 17 14:53:24 CET 2002 - jsrain@suse.de

- now using fillup-template for sysconfig/bootloader

-------------------------------------------------------------------
Fri Dec 13 08:48:41 CET 2002 - jsrain@suse.de

- fixed ordering of modules in initrd
- added function for changing write process settings

-------------------------------------------------------------------
Wed Dec 11 11:14:58 CET 2002 - jsrain@suse.de

- if something goes wrong during bootloader installation saving, it
  is now possible to fix configuration (#21076)
- possible to change section type an easy way (#19451)
- dialogs updates
- other updates and fixes
- adding sysconfig metadata
- 2.7.1

-------------------------------------------------------------------
Wed Dec  4 17:46:46 CET 2002 - jsrain@suse.cz

- Removed global variables from Liloagent, now able to be used at
  once for more bootloaders
- Added GRUB option types to LiloAgent
- Removed test mode and possible security problem from bootfloppy
  (#20962)
- Fixed several problems of LiloAgent
- Fixed ask for floppy popup (#10485)
- If no initrd created, GRUB's menu.lst doesn't contain it now
  (#21469)
- 2.7.0

-------------------------------------------------------------------
Tue Nov 19 15:19:59 CET 2002 - schwab@suse.de

- Use product name for EFI boot manager entry (#21879).
- Report error when boot loader installation fails.

-------------------------------------------------------------------
Wed Nov 13 09:08:12 CET 2002 - jsrain@suse.cz

- again fixed installing a kernel to *NWSSTG when root is on RAID
  on PPC (#21368)
- creating syntactically correct menu.lst file for GRUB, contents
  may be still incorrect on some servers (#20637)
- 2.6.66

-------------------------------------------------------------------
Tue Nov  5 09:41:05 CET 2002 - jsrain@suse.cz

- Bugfix - LTC1394 - FTP installation to root on LVM didn't install
  a kernel on PPC (#20933)
- 2.6.65

-------------------------------------------------------------------
Wed Oct 30 21:44:47 CET 2002 - kukuk@suse.de

- fix log path in dosilo script
- update_silo_conf: modify version number in /boot/message
- BootSILO.ycp: Don't show popup on success when installing silo

-------------------------------------------------------------------
Wed Oct 30 21:39:20 CET 2002 - kukuk@suse.de

- fix log path in dosilo script
- update_silo_conf: modify version number in /boot/message
- BootSILO.ycp: Don't show popup on success when installing silo

-------------------------------------------------------------------
Tue Oct 29 10:13:28 CET 2002 - jsrain@suse.cz

- fixed target dialog for x86-64 (#21258)
- fixed selecting a prep boot partition on the root drive on PPC
  (#21315)
- fixed installing a kernel to *NWSSTG when root is on RAID on PPC
  (#21368)
- 2.6.64

-------------------------------------------------------------------
Fri Oct 25 14:38:02 CEST 2002 - arvin@suse.de

- log output of mk_initrd also on S390 (bug #21273)
- 2.6.63

-------------------------------------------------------------------
Mon Oct 14 16:50:46 CEST 2002 - jsrain@suse.cz

- fixed activating of boot partition if not instaling bootloader
  (#20874)
- 2.6.62

-------------------------------------------------------------------
Fri Oct 11 11:10:43 CEST 2002 - jsrain@suse.cz

- fixed security problem with permissions of /boot/grub/menu.lst
  (#20803)
- activating /boot partition if grub installed to mbr (part of
  #20637)
- 2.6.61

-------------------------------------------------------------------
Thu Oct 10 17:32:15 CEST 2002 - jsrain@suse.cz

- if bootloader which should be used is not selected for
  installation, backup one is installed on i386 and x86-64
  (grub instead of lilo and lilo instead of grub) (#20759)

-------------------------------------------------------------------
Wed Oct  9 09:22:09 CEST 2002 - jsrain@suse.cz

- now not enabling 2 gettys on same serial line on p690 (#19788)

-------------------------------------------------------------------
Tue Oct  8 14:16:06 CEST 2002 - jsrain@suse.cz

- fixed type in initrd modules ignore list for PPC (#20684)
- 2.6.59

-------------------------------------------------------------------
Mon Oct  7 08:23:36 CEST 2002 - jsrain@suse.cz

- fixed activating boot method on PPC (#20407)
- fixed helptexts on PPC (#20605)
- fixed translating of PPC-specific strings
- 2.6.58

-------------------------------------------------------------------
Fri Oct  4 10:38:02 CEST 2002 - jsrain@suse.cz

- added more comments to bootloader in sysconfig/bootloader (#20385)
- fixed restoring original configuration - could caused unbootable
  system (#20391)
- 2.6.57

-------------------------------------------------------------------
Wed Oct  2 14:01:36 CEST 2002 - jsrain@suse.cz

- fixed update of lilo, resulted in corrupted lilo.conf (#20320)
- fixed errors reporting during bootloader update (#20321)
- fixed activating of initrd at update (#19643)

-------------------------------------------------------------------
Tue Oct  1 15:34:28 CEST 2002 - jsrain@suse.cz

- fixed nasty trap in bootloader installation (now not reseting
  configuration without question) (#20073)

-------------------------------------------------------------------
Fri Sep 27 16:45:01 CEST 2002 - jsrain@suse.cz

- applied patches for PPC (#20178 and #20205 - initrd modules list)

-------------------------------------------------------------------
Fri Sep 27 08:45:51 CEST 2002 - lslezak@suse.cz

- fixed configuration reset at installation proposal
  if partitioning was changed (#20073)
- fixed failsafe options on x86-64 (removed disableapic,
  added iommu=noforce) (#19903)

-------------------------------------------------------------------
Tue Sep 24 11:23:39 CEST 2002 - lslezak@suse.cz

- check if label already exists (in section edit),
  allow labels longer than 15 chars for grub (#19874)
- removed 'nosmp' from failsafe options on x86-64 (#19903)
- don't add rewritten other section to menu (#19990)
- version 2.6.56

-------------------------------------------------------------------
Tue Sep 17 17:13:23 CEST 2002 - lslezak@suse.de

- fixed obsoleted help text in y2cc (#19466)
- version 2.6.55

-------------------------------------------------------------------
Fri Sep 13 13:52:12 CEST 2002 - mvidner@suse.cz

- bootfloppy: enable asking the user for the CD (#19628).
- 2.6.54

-------------------------------------------------------------------
Fri Sep 13 13:25:06 CEST 2002 - fehr@suse.de

- make supression of certain modules (cdrom and usb) work
- version 2.6.53

-------------------------------------------------------------------
Thu Sep 12 19:58:13 CEST 2002 - lslezak@suse.cz

- do not regenerate device.map file at update (part of #19555)
- version 2.6.52

-------------------------------------------------------------------
Thu Sep 12 18:17:11 CEST 2002 - fehr@suse.de

- fix to use lilo on update if there is no /etc/sysconfig/bootloader
  (#19558)

-------------------------------------------------------------------
Thu Sep 12 16:12:56 CEST 2002 - lslezak@suse.cz

- add current kernel parameters to lilo.conf at update (#19415)
- added missing function DisplayLogFile to BootSILO.ycp, BootELILO.ycp
- version 2.6.51

-------------------------------------------------------------------
Thu Sep 12 16:02:49 CEST 2002 - kkaempf@suse.de

- run mkinitrd on PPC if needed (#18276)
- 2.6.50

-------------------------------------------------------------------
Thu Sep 12 11:23:17 CEST 2002 - kkaempf@suse.de

- exclude usb modules from initrd (#19432)
- 2.6.49

-------------------------------------------------------------------
Wed Sep 11 14:02:12 CEST 2002 - lslezak@suse.cz

- don't change configuration if partitioning was changed
  and bootloader location is floppy (at installation proposal) (#19388)
- allow installation on extended partition (at installation) (#19184)
- version 2.6.48

-------------------------------------------------------------------
Tue Sep 10 18:30:26 CEST 2002 - kkaempf@suse.de

- ppc bugfix #18849
- 2.6.47

-------------------------------------------------------------------
Tue Sep 10 17:32:18 CEST 2002 - lslezak@suse.cz

- use lilo instead grub at update
- version 2.6.46

-------------------------------------------------------------------
Tue Sep 10 12:15:10 CEST 2002 - fehr@suse.de

- fix root device detection of mk_lilo_conf
- change default mbr detection in Boot.ycp (#19117)
- prevent blanks in label in BootLILO.ycp (#19181)
- version 2.6.45

-------------------------------------------------------------------
Mon Sep  9 17:59:48 CEST 2002 - lslezak@suse.cz

- allow installation on extended partion (#19184)
- version 2.6.44

-------------------------------------------------------------------
Mon Sep  9 13:40:09 CEST 2002 - mvidner@suse.cz

- Replace whitespace (and nonprintable characters)
  in lilo section labels by an underscore (#19181).
- Properly use / or /boot/ in /boot/grub/menu.lst during upgrade (#19125).
- 2.6.43

-------------------------------------------------------------------
Sun Sep  8 19:47:38 CEST 2002 - mvidner@suse.cz

- Fixed the testsuite.
- 2.6.42

-------------------------------------------------------------------
Sun Sep  8 13:30:47 CEST 2002 - kkaempf@suse.de

- drop "make check" for the moment.

-------------------------------------------------------------------
Fri Sep  6 21:34:54 CEST 2002 - kkaempf@suse.de

- workaround for hwinfo bug (#19071)
- 2.6.41

-------------------------------------------------------------------
Fri Sep  6 17:16:13 CEST 2002 - jsrain@suse.cz

- fixed provides/obsoletes
- 2.6.40

-------------------------------------------------------------------
Fri Sep  6 12:45:21 CEST 2002 - jsrain@suse.cz

- fixed deletion of cfg. file entries wjen using GRUB (Bug #18962)
- fixed rendering GRUB menu on installed system (Bug #18973)
- fixed handling of errors during bootlaoder installation
  (Bug #19020)
- 2.6.39

-------------------------------------------------------------------
Thu Sep  5 21:14:47 CEST 2002 - kkaempf@suse.de

- properly check for update when determing boot type
- 2.6.38

-------------------------------------------------------------------
Thu Sep  5 11:49:23 CEST 2002 - jsrain@suse.cz

- not calling Storage::UseLilo () in Boot module constructor
- 2.6.37

-------------------------------------------------------------------
Thu Sep  5 10:36:55 CEST 2002 - schwab@suse.de

- Move elilo.conf to /boot/efi/SuSE.

-------------------------------------------------------------------
Wed Sep  4 12:35:39 CEST 2002 - jsrain@suse.cz

- fixed bootfloppy function (Bug #17430)
- fixed checking for need to set active partition (Bug #18835)
- fixed reseting bootloader type after partitioning change
- fixed label of sections dialog (Bug #18877)
- 2.6.36

-------------------------------------------------------------------
Tue Sep  3 20:37:36 CEST 2002 - kukuk@suse.de

- installation/src/silo/agents/update_silo_conf: New
  file, modifies silo.conf and boot/message if an update is done.
- installation/src/silo/BootSILO.ycp: Implement calling "dosilo"
  script.
- prom.cc: Add reg string if prom name exists at least once.

-------------------------------------------------------------------
Tue Sep  3 17:05:39 CEST 2002 - jsrain@suse.cz

- fixed usage of Pkg::SourceProvideFile function

-------------------------------------------------------------------
Tue Sep  3 10:28:02 CEST 2002 - jsrain@suse.cz

- if partitioning changes, resets bootloader location to MBR, only
  meaningful partitions possible as bootloader bootsector locations
  (Bug #18744)
- 2.6.35

-------------------------------------------------------------------
Mon Sep  2 17:33:54 CEST 2002 - jsrain@suse.cz

- added reset function (for calling after partitioning changes
  during installation) (Bug #18744)

-------------------------------------------------------------------
Mon Sep  2 10:55:24 CEST 2002 - jsrain@suse.cz

- updating prep boot partition during installation on PPC
  (Bug #18689)
- 2.6.34

-------------------------------------------------------------------
Fri Aug 30 15:54:15 CEST 2002 - jsrain@suse.cz

- fixed bootfloppy creation (not yet tested) (Bug #17430)
- building fixed
- removed shadowed symbols (Bug #18622)
- 2.6.33

-------------------------------------------------------------------
Wed Aug 28 12:13:05 CEST 2002 - kkaempf@suse.de

- fix checking for splashscreen
- 2.6.31

-------------------------------------------------------------------
Wed Aug 28 11:57:22 CEST 2002 - jsrain@suse.cz

- fixed building on SPARC
- removed unneeded files from GRUB installation
- fixed boot floppies location
- fixed logging
- 2.6.32

-------------------------------------------------------------------
Tue Aug 27 16:19:25 CEST 2002 - jsrain@suse.cz

- if no boot message exists not including in menu.lst (Bug #18381)
- fixed ordering of list of kernel images / other partitions
- 2.6.30

-------------------------------------------------------------------
Mon Aug 26 23:39:13 EDT 2002 - nashif@suse.de

- do not reset location value in autoinst mode
- if location is not empty, configure boot device in autoinst
  mode (Avoid calling ConfigureLocation)
- 2.6.29

-------------------------------------------------------------------
Mon Aug 26 17:12:14 CEST 2002 - jsrain@suse.cz

- removed icons from control center on S390 (Bugs #18371 and #18367)
- fixed curses UI buttons (Bug #18333)
- fixed handling of nonwritable floppy (Bug #18312)
- fixed PPC installation (Bug #18140)
- 2.6.28

-------------------------------------------------------------------
Fri Aug 23 18:34:27 CEST 2002 - jsrain@suse.cz

- fixed lists of devices (Bug #18269)
- fixed installation on compaq disk array (Bug #18134)
- 2.6.27

-------------------------------------------------------------------
Tue Aug 20 17:05:05 CEST 2002 - arvin@suse.de

- correctly handle hvc console on ppc
- 2.6.26

-------------------------------------------------------------------
Tue Aug 20 14:48:13 CEST 2002 - jsrain@suse.cz

- fixed original configuration restore when using GRUB
- fixed partition list reading
- 2.6.25

-------------------------------------------------------------------
Mon Aug 19 14:10:01 CEST 2002 - jsrain@suse.cz

- modified failsafe kernel image name for update of lilo
- fixed GRUB save after configuration
- not deleting old device map during installation
- /sbin/elilo now not running after configuration change
- 2.6.24

-------------------------------------------------------------------
Fri Aug 16 14:13:01 CEST 2002 - jsrain@suse.cz

- added universal functions for accessing kernel parameters
  independent on bootloader
- modified failsafe kernel image name
- fixed kdoc comments
- merged proofread texts
- now building initrd on S390
- 2.6.23

-------------------------------------------------------------------
Tue Aug 13 06:49:05 CEST 2002 - jsrain@suse.cz

- fixed handling different BIOS Ids (Bug #17594)
- added disableapic to failsafe kernel command
- 2.6.22

-------------------------------------------------------------------
Fri Aug  9 16:10:37 CEST 2002 - jsrain@suse.de

- fixed installation on S390 (Bug #17244)
- 2.6.21

-------------------------------------------------------------------
Fri Aug  9 09:24:57 CEST 2002 - jsrain@suse.de

- now setting framebuffer vga mode (Bug #17537)
- 2.6.20

-------------------------------------------------------------------
Thu Aug  8 09:59:38 CEST 2002 - jsrain@suse.de

- fixed device name translation for GRUB during installation for
  other systems
- 2.6.19

-------------------------------------------------------------------
Wed Aug  7 15:04:52 CEST 2002 - jsrain@suse.de

- Fix adaptation for multiple 'other' partitions for booting
  for GRUB (#17458)
- 2.6.18

-------------------------------------------------------------------
Wed Aug  7 12:39:25 CEST 2002 - kkaempf@suse.de

- Allow for multiple 'other' partitions for booting (#17458)

-------------------------------------------------------------------
Wed Aug  7 08:45:44 CEST 2002 - jsrain@suse.de

- added support for changing kernel command line for other modules
  when using GRUB easily
- 2.6.17

-------------------------------------------------------------------
Tue Aug  6 16:43:24 CEST 2002 - jsrain@suse.de

- fixed abort button behaviour
- 2.6.16

-------------------------------------------------------------------
Tue Aug  6 15:07:04 CEST 2002 - jsrain@suse.de

- fixed ordering of GRUB commands in menu.lst
- added expert configuration of /etc/grub.conf
- 2.6.15

-------------------------------------------------------------------
Mon Aug  5 18:00:24 CEST 2002 - jsrain@suse.cz

- fixed lilo update problem (Bug #15819)
- fixed bootloader loaction dialog contents (Bug #17320)

-------------------------------------------------------------------
Mon Aug 05 13:11:26 CEST 2002 - arvin@suse.de

- changes for new /etc/install.inf agent

-------------------------------------------------------------------
Mon Aug  5 12:55:29 CEST 2002 - fehr@suse.de

- make BootS390.ycp work again (was broken after 8.0 changes)
- 2.6.13

-------------------------------------------------------------------
Thu Aug  1 15:15:24 CEST 2002 - jsrain@suse.cz

- minor updates and fixes
- 2.6.12

-------------------------------------------------------------------
Tue Jul 30 16:15:24 CEST 2002 - jsrain@suse.cz

- added comments for translators

-------------------------------------------------------------------
Tue Jul 30 15:27:45 CEST 2002 - arvin@suse.de

- fixed configuration of grub

-------------------------------------------------------------------
Mon Jul 29 11:26:24 CEST 2002 - jsrain@suse.cz

- added basic expert dialogs for GRUB
- several fixes
- 2.6.10

-------------------------------------------------------------------
Fri Jul 26 15:44:32 CEST 2002 - jsrain@suse.cz

- fixed configuration of installed system for GRUB
- added password support for GRUB
- added boot from floppy support for GRUB
- 2.6.9

-------------------------------------------------------------------
Fri Jul 26 09:34:02 CEST 2002 - jsrain@suse.cz

- added bootloader graphical screen support for GRUB
- added other OS during installation support for GRUB
- 2.6.8

-------------------------------------------------------------------
Thu Jul 25 15:54:25 CEST 2002 - schwab@suse.de

- Fix doelilo script.

-------------------------------------------------------------------
Thu Jul 25 13:28:41 CEST 2002 - jsrain@suse.cz

- added support for GRUB configuration on running system
- added support for installing GRUB during installation process
- fixed for lilo startup (#17142)
- 2.6.7

-------------------------------------------------------------------
Mon Jul 22 12:20:57 CEST 2002 - kkaempf@suse.de

- prepare for GRUB support

-------------------------------------------------------------------
Wed Jul 17 11:28:44 CEST 2002 - arvin@suse.de

- fixed file list for i386 (use %ix86 macro)

-------------------------------------------------------------------
Fri Jul 12 12:33:34 CEST 2002 - arvin@suse.de

- use proper namespace for Args and CallFunction (#16776)

-------------------------------------------------------------------
Mon Jul  8 16:01:04 CEST 2002 - mvidner@suse.cz

- fixed Provides/Obsoletes (yast2-agent-liloconf)

-------------------------------------------------------------------
Thu Jul 04 20:50:02 CEST 2002 - arvin@suse.de

- moved non binary files to /usr/share/YaST2

-------------------------------------------------------------------
Wed Jul  3 10:38:58 CEST 2002 - lslezak@suse.cz

- fixed installation/src/ppc/agents/Makefile.am (ppc build bug)
- version 2.6.2

-------------------------------------------------------------------
Tue Jul  2 15:31:29 CEST 2002 - lslezak@suse.cz

- merged with yast2-agent-lilo, yast2-agent-prom,
  yast2-config-bootfloppy and yast2 lilo installation part
- renamed to yast2-bootloader
- version 2.6.1

-------------------------------------------------------------------
Tue Jun 25 16:57:19 CEST 2002 - lslezak@suse.cz

- addded editor for expert user
- changed ABC::`abc -> ABC::abc
- version 2.6.0

-------------------------------------------------------------------
Thu Apr 11 11:01:31 CEST 2002 - lslezak@suse.cz

- SuSE-8_0-Branch merged to the head

-------------------------------------------------------------------
Thu Mar 21 15:04:50 CET 2002 - mvidner@suse.cz

- Obsoletes yast2-config-bootloader. (#15135)
- 2.5.13

-------------------------------------------------------------------
Fri Mar 15 12:01:57 CET 2002 - dmeszar@suse.cz

- fixed #14935 (can't close with WM)

-------------------------------------------------------------------
Mon Mar  4 12:12:49 CET 2002 - dmeszar@suse.cz

- fixed bug #14100 (main dialog not hiden when exiting)
- screenshot mode implemented

-------------------------------------------------------------------
Mon Feb 18 19:29:06 CET 2002 - dmeszar@suse.cz

- fixed bug #13505 (incomplete label "Uninstall boot loader from"->
  device name is missing)
- fixed bug #13524 (broken writing of special lilo options
  (like change-rules, disk, map-drive...)

-------------------------------------------------------------------
Mon Feb 11 15:19:24 CET 2002 - dmeszar@suse.cz

- fixed restoring original settings from installation

-------------------------------------------------------------------
Tue Feb  5 13:24:57 CET 2002 - dmeszar@suse.cz

- implemented section order changing

-------------------------------------------------------------------
Mon Jan 28 17:04:55 CET 2002 - dmeszar@suse.cz

- don't read 'user_settings'

-------------------------------------------------------------------
Wed Jan 23 17:44:13 CET 2002 - dmeszar@suse.cz

- fixed rpm dependencied

-------------------------------------------------------------------
Fri Jan 11 19:38:30 CET 2002 - dmeszar@suse.cz

- fixed original lilo.conf restoring

-------------------------------------------------------------------
Sat Dec 22 18:45:31 CET 2001 - dmeszar@suse.cz

- autoinstallation adaptation
- installed linux's scanner
- 3rd param for 'select', fixed specfile

-------------------------------------------------------------------
Fri Nov  9 13:21:52 CET 2001 - dmeszar@suse.cz

- major ui changes- new startup dialog, sequence changed
- addaptation for installation

-------------------------------------------------------------------
Thu Sep 20 19:08:32 CEST 2001 - dmeszar@suse.cz

- module icon changed to 'boot.png' ;)

-------------------------------------------------------------------
Tue Sep 18 15:36:00 CEST 2001 - dmeszar@suse.cz

- module icon changed to 'lilo.png' (#10656)

-------------------------------------------------------------------
Mon Sep 17 14:01:01 CEST 2001 - dmeszar@suse.cz

- bug #10661 fixed (lilo configuration written without change !!)
- bug #10667 fixed (No section is marked as default, if there is the
    keyword 'default' missing in the lilo.conf.)

-------------------------------------------------------------------
Thu Sep 13 16:51:28 CEST 2001 - kendy@suse.cz

- Write the lilo.conf first and then run lilo (not in the reverse
  order...)
- Some unused code removed, lilo_write.ycp is not distributed.

-------------------------------------------------------------------
Mon Sep 10 14:47:28 CEST 2001 - dmeszar@suse.cz

- use Arch:: instead of user_settings

-------------------------------------------------------------------
Tue Sep  4 15:02:23 CEST 2001 - dmeszar@suse.cz

- fix #10062
- fixed the qt-IntField update bug (after creation of
  dialog the intfield doesn't show its actual value
  but shows 0 under qt)

-------------------------------------------------------------------
Fri Aug 31 13:49:03 CEST 2001 - dmeszar@suse.cz

- use 'Add other section' radio button instead of 'add windows/os2 section'
  for sparcs
- removed debug logging

-------------------------------------------------------------------
Mon Aug 27 12:54:32 CEST 2001 - dmeszar@suse.cz

- removed 'uninstall silo', 'install to boot/root' for sparcs
- sparc: if kernel image's path is /'kernel', add '/boot' as prefix
  when checking the kernel existence and description

-------------------------------------------------------------------
Mon Aug 20 16:58:35 CEST 2001 - dmeszar@suse.cz

- fixed section label displaying in summary table ("section label" - > section label)

-------------------------------------------------------------------
Mon Aug 13 17:14:39 CEST 2001 - dmeszar@suse.cz

- fixed description for other sections in summary table

-------------------------------------------------------------------
Wed Aug  8 15:09:04 CEST 2001 - dmeszar@suse.cz

- correct handling od '\' '"' chars when reading ui input fields
- fixed 'other' section removing
- section quota set to 16

-------------------------------------------------------------------
Tue Jul 31 19:07:59 CEST 2001 - dmeszar@suse.cz

- uninstall ability implemnted
- section removing fixed
- don't show 'image' option in options list of image/other section
- help text for options stripped to minimal acceptable extent
- options dialog layout changes
- option editing dialog added

-------------------------------------------------------------------
Mon Jul 30 16:49:14 CEST 2001 - dmeszar@suse.cz

- save confirm dialog added

-------------------------------------------------------------------
Thu Jul 26 18:59:25 CEST 2001 - dmeszar@suse.cz

- proof-read texts, platform dependent code added

-------------------------------------------------------------------
Thu Mar 22 09:27:24 CET 2001 - dmeszar@suse.cz

- initial version<|MERGE_RESOLUTION|>--- conflicted
+++ resolved
@@ -1,15 +1,15 @@
 -------------------------------------------------------------------
-<<<<<<< HEAD
-Thu Apr  4 11:57:27 UTC 2019 - Stefan Hundhammer <shundhammer@suse.com>
-
-- Propagate serial console params to XEN kernels (bsc#1080928)
-=======
 Fri Apr 26 12:27:34 UTC 2019 - jreidinger <jreidinger@suse.com>
 
 - renamed "smt" to "cpu_mitigations", improved naming and help
   (bsc#1098559)
->>>>>>> 1565a412
-- 4.1.24
+- 4.2.1
+
+-------------------------------------------------------------------
+Thu Apr  4 11:57:27 UTC 2019 - Stefan Hundhammer <shundhammer@suse.com>
+
+- Propagate serial console params to XEN kernels (bsc#1080928)
+- 4.2.0
 
 -------------------------------------------------------------------
 Mon Mar 25 15:45:54 CET 2019 - schubi@suse.de

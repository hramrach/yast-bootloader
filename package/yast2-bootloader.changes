-------------------------------------------------------------------
<<<<<<< HEAD
Tue Mar  4 12:03:05 UTC 2014 - jreidinger@suse.com

- fix typo in proposal screen(bnc#866607)
=======
Mon Mar  3 10:06:19 UTC 2014 - jreidinger@suse.com

- fix permissions on file which contain encrypted password to be
  readable only by root(BNC#864544)(CVE#2013-4577)
>>>>>>> 5b108145
- 3.1.7

-------------------------------------------------------------------
Thu Feb 27 08:32:24 UTC 2014 - jreidinger@suse.com

- Add support for password in GRUB2 (FATE#315404)
- restructure details dialog in GRUB2 to have better UX
- fix crash of GRUB2 module
- 3.1.6

-------------------------------------------------------------------
Wed Feb 12 10:18:39 UTC 2014 - jreidinger@suse.com

- rephrase bootloader proposal on summary screen (BNC#853058)
- 3.1.5

-------------------------------------------------------------------
Mon Feb 10 10:56:36 CET 2014 - snwint@suse.de

- don't ask to run yast.ssh in second stage as there's no second stage
  anymore (bnc 861537)

-------------------------------------------------------------------
Tue Jan 28 09:56:33 UTC 2014 - jreidinger@suse.com

- Fix examining MBR
- 3.1.4

-------------------------------------------------------------------
Tue Jan 14 10:37:06 UTC 2014 - jreidinger@suse.com

- handle problematic conversion of perl undef in perl-json
  (bnc#858461)
- fix "undefined method `split' for true:TrueClass" with grub2-efi
  (bnc#855568) ( thanks lpechacek )
- always use local parted. It allows to have target system without parted.
- 3.1.3

-------------------------------------------------------------------
Tue Nov  5 13:55:05 CET 2013 - locilka@suse.com

- Using 'Kernel' Yast library for handling modules loaded on boot
  (bnc#838185)
- 3.1.2

-------------------------------------------------------------------
Tue Nov  5 11:05:12 CET 2013 - snwint@suse.de

- use pbl-yaml script to communicate with perl-Bootloader
- 3.1.1

-------------------------------------------------------------------
Wed Sep 18 12:27:52 UTC 2013 - lslezak@suse.cz

- do not use *.spec.in template, use *.spec file with RPM macros
  instead
- 3.1.0

-------------------------------------------------------------------
Fri Aug 23 13:37:42 CEST 2013 - snwint@suse.de

- desktop files now also for s390
- 3.0.3

-------------------------------------------------------------------
Tue Aug  6 19:50:43 UTC 2013 - lslezak@suse.cz

- removed obsolete BuildRequires: yast2 and yast2-core
- 3.0.2

-------------------------------------------------------------------
Thu Aug  1 14:52:09 UTC 2013 - lslezak@suse.cz

- move the development documentation to devel-doc subpackage
- removed obsolete BuildRequires, not needed anymore:
  docbook-xsl-stylesheets doxygen gcc-c++ libxslt perl-Bootloader
  perl-gettext perl-XML-Writer sgml-skel swig update-alternatives
  libtool yast2-installation yast2-packager yast2-perl-bindings
  yast2-pkg-bindings yast2-storage yast2-testsuite
- 3.0.1

-------------------------------------------------------------------
Wed Jul 31 08:27:20 UTC 2013 - yast-devel@opensuse.org

- converted from YCP to Ruby by YCP Killer
  (https://github.com/yast/ycp-killer)
- version 3.0.0

-------------------------------------------------------------------
Fri Jun 14 11:55:44 CEST 2013 - snwint@suse.de

- remove limal reference
- 2.24.1

-------------------------------------------------------------------
Wed Mar  6 17:21:06 CET 2013 - snwint@suse.de

- set secureboot default to firmware status
- 2.23.12

-------------------------------------------------------------------
Mon Feb 25 16:33:16 CET 2013 - snwint@suse.de

- support uefi secureboot
- Propose grub2 theme path
- 2.23.11

-------------------------------------------------------------------
Mon Feb  4 15:05:47 CET 2013 - snwint@suse.de

- write gpt bootcode on gpt disks (fate #313880)
- fix initrd selection due to initrd-*-kdump in our new kernel packages
- take boot code from syslinux instead of master-boot-code package
- 2.23.10

-------------------------------------------------------------------
Mon Feb  4 13:42:36 CET 2013 - snwint@suse.de

- fix automake file
- 2.23.9

-------------------------------------------------------------------
Fri Jan 11 17:17:18 CET 2013 - snwint@suse.de

- jsuchome: /sbin/SuSEconfig call removed
- mchang: some bug fixing and improve grub2's summary
- 2.23.8

-------------------------------------------------------------------
Thu Aug 30 12:13:29 CEST 2012 - mchang@suse.com

- remove vga=ask
- add option to disable os-prober

-------------------------------------------------------------------
Fri Jul 13 15:40:46 CEST 2012 - mchang@suse.com

- support failsafe kernel parameters
- use product name in distributor
- rearrange widgets in dialog
- fix redundant kernel append
- 2.23.7

-------------------------------------------------------------------
Mon Jul  9 13:08:29 CEST 2012 - ug@suse.de

- fixed rnc schema file (bnc#752450)
- 2.23.6

-------------------------------------------------------------------
Wed Jul  4 09:44:00 CEST 2012 - mchang@suse.de

- set leagcy grub as default for xen pv guest
- use 'auto' for default gfxmode
- replace background with theme
- support editing GRUB_DISTRIBUTOR
- make vgamode widget wider
- 2.23.5

-------------------------------------------------------------------
Mon Jun  4 15:51:19 CEST 2012 - mchang@suse.com

- support console related global options gfxterm, serial, gfxbackground
  and gfxmode
- 2.23.4

-------------------------------------------------------------------
Tue Apr 24 15:06:19 CEST 2012 - snwint@suse.de

- don't do kexec on hyper-v (bnc#732693)
- 2.23.3

-------------------------------------------------------------------
Mon Apr 23 12:40:24 CEST 2012 - mchang@suse.com

- add "Boot Loader Options" dialog for grub2-efi that provides widgets for
  manipulating global options. These options include timeout, vgamode,
  append and default.
- add widgets for enabling serial console and specify it's arguments on
  "Boot Loader Options" dialog.
- add "Boot Loader Options" dialog for grub2 that provides widgets for
  manipulating global options. These options include activate, generic_mbr,
  timeout, vgamode, append and default.
- 2.23.2

-------------------------------------------------------------------
Mon Apr 23 11:35:06 CEST 2012 - snwint@suse.de

- adapted ssh command for 2nd stage ssh installation (bnc#745340)

-------------------------------------------------------------------
Thu Mar 22 10:56:28 UTC 2012 - mchang@suse.com

- add kernel parameters (detected necessary and user specfied one during
  installation) to grub2's config file (bnc#752939)
- 2.23.1

-------------------------------------------------------------------
Thu Mar 22 10:56:28 UTC 2012 - mchang@suse.com

- add new grub2-efi module to support booting on UEFI firmware.

-------------------------------------------------------------------
Wed Mar 14 15:43:44 CET 2012 - aschnell@suse.de

- adapted ssh command for 2nd stage ssh installation (bnc#745340)

-------------------------------------------------------------------
Mon Mar  5 14:42:10 CET 2012 - mchang@suse.com

- add basic grub2 support that only handles installs
- 2.23.0

-------------------------------------------------------------------
Fri Jan 13 11:31:51 CET 2012 - jsuchome@suse.cz

- added GfxMenu::Update to the client, so calling does not require
  package dependency (bnc#730391)
- 2.22.0

-------------------------------------------------------------------
Fri Nov 25 12:17:41 UTC 2011 - coolo@suse.com

- add libtool as buildrequire to avoid implicit dependency

-------------------------------------------------------------------
Fri Oct 21 15:34:43 CEST 2011 - snwint@suse.de

- yast2-storage uses fake uuids for btrfs handling; adjust our
  code (bnc #707450)
- 2.21.2

-------------------------------------------------------------------
Tue Oct 18 13:44:46 CEST 2011 - snwint@suse.de

- fix bootloader package handling (bnc #716404)
- 2.21.1

-------------------------------------------------------------------
Tue Oct  4 10:06:56 UTC 2011 - cfarrell@suse.com

- license update: GPL-2.0+
  SPDX format

-------------------------------------------------------------------
Mon Sep 26 12:54:57 CEST 2011 - visnov@suse.cz

- set dialog title
- 2.21.0 

-------------------------------------------------------------------
Wed Sep 21 12:37:32 CEST 2011 - snwint@suse.de

- revert kernel-*-base change
- 2.20.5

-------------------------------------------------------------------
Wed Sep 21 11:55:12 CEST 2011 - snwint@suse.de

- enable resume for s390x (bnc #692606)
- kernel images are in kernel-*-base package
- 2.20.4

-------------------------------------------------------------------
Mon Sep 19 17:14:01 CEST 2011 - snwint@suse.de

- s390x: add hvc_iucv=8 to boot options (bnc #718089)
- 2.20.3

-------------------------------------------------------------------
Fri Sep 16 15:27:09 CEST 2011 - snwint@suse.de

- fix typo
- 2.20.2

-------------------------------------------------------------------
Fri Aug  5 12:30:54 CEST 2011 - tgoettlicher@suse.de

- fixed .desktop file (bnc #681249)

-------------------------------------------------------------------
Mon Mar 21 14:26:51 CET 2011 - jreidinger@suse.de

- fix detection of other linux partitions (BNC#675224)

-------------------------------------------------------------------
Tue Feb 22 11:30:20 UTC 2011 - jreidinger@novell.com

- during probe of partitions don't try to mount encrypted one
  (bnc#673906)
- 2.20.1

-------------------------------------------------------------------
Mon Jan 10 12:56:07 UTC 2011 - jreidinger@novell.com

- add missing file to tarball

-------------------------------------------------------------------
Thu Dec 30 08:52:36 UTC 2010 - jreidinger@novell.com

- allow to not specify vga mode for boot (bnc#643984)
- improve help text for menu section (bnc#621290)
- explicitelly  mention variables to compare to avoid problems with nil
  value (consider nil as false)
- number of partition can be integer so always convert it to string
- more explanation for warning messages with hint how to solve it
- 2.19.16

-------------------------------------------------------------------
Wed Jun  2 17:06:53 CEST 2010 - juhliarik@suse.cz

- added update of fix for (bnc#604401)
- 2.19.15 

-------------------------------------------------------------------
Wed May 19 09:57:34 CEST 2010 - juhliarik@suse.cz

- added xen boot section as default during installation on 
  PV guest (bnc#604401)
- 2.19.14

-------------------------------------------------------------------
Thu May  6 13:15:18 CEST 2010 - juhliarik@suse.cz

- added patch for (bug#448883)
- 2.19.13

-------------------------------------------------------------------
Tue Apr 13 14:15:33 CEST 2010 - juhliarik@suse.cz

- added fix for troubles with using uuid names (bnc#594482)
- 2.19.12

-------------------------------------------------------------------
Thu Apr  8 15:55:40 CEST 2010 - juhliarik@suse.cz

- added patch for enable/disable SELinux (fate#309275)
- 2.19.11

-------------------------------------------------------------------
Wed Mar 31 12:09:27 CEST 2010 - juhliarik@suse.cz

- added fix for sending empty "boot_custom" (bnc#589433)
- 2.19.10

-------------------------------------------------------------------
Tue Mar 23 11:00:00 CET 2010 - juhliarik@suse.cz

- added fix for checking custom boot partition (bnc#588770)
- 2.19.9 

-------------------------------------------------------------------
Tue Mar 16 17:35:52 CET 2010 - juhliarik@suse.cz

- added fix for adding XEN section on IA64 (bnc#588609) 

-------------------------------------------------------------------
Tue Mar  9 16:17:10 CET 2010 - juhliarik@suse.cz

- added fix for using device map in autoyast profile (bnc#585824)
- 2.19.8 

-------------------------------------------------------------------
Fri Feb 26 10:20:10 CET 2010 - juhliarik@suse.cz

- added fix for creating sysconfig directory file (bnc#583088)
- 2.19.7

-------------------------------------------------------------------
Mon Feb 22 12:10:48 CET 2010 - juhliarik@suse.cz

- added fix for detection of UEFI (bnc#581213)
- 2.19.6 

-------------------------------------------------------------------
Thu Feb 11 16:16:12 CET 2010 - juhliarik@suse.cz

- added fix for calling mkinitrd if vga is "normal" (bnc#292013)
- 2.19.5 

-------------------------------------------------------------------
Thu Feb 11 13:36:28 CET 2010 - juhliarik@suse.cz

- added fix for using persistent device names (bnc#533782) 

-------------------------------------------------------------------
Thu Feb 11 12:13:19 CET 2010 - juhliarik@suse.cz

- added fix for using encrypted swap partition (bnc#577127)
- 2.19.4

-------------------------------------------------------------------
Thu Feb 11 10:55:21 CET 2010 - juhliarik@suse.cz

- added fix for detection of QEMU (bnc#571850)
- 2.19.3 

-------------------------------------------------------------------
Wed Feb 10 13:49:32 CET 2010 - juhliarik@suse.cz

- added fix for adding crashkernel option to XEN kernel 
  (bnc#578545)

-------------------------------------------------------------------
Tue Feb  9 16:30:04 CET 2010 - juhliarik@suse.cz

- solved problem with wrtting to floppy (bnc#539774) 

-------------------------------------------------------------------
Tue Feb  9 16:03:31 CET 2010 - juhliarik@suse.cz

- added fix for deleting Custom Boot Partition (bnc#544809)
- 2.19.2 

-------------------------------------------------------------------
Thu Jan 28 16:08:30 CET 2010 - juhliarik@suse.cz

- added commnets for using options in /etc/sysconfig/bootloader
  (bnc#511319)
- 2.19.1

-------------------------------------------------------------------
Wed Jan 13 18:56:03 CET 2010 - kmachalkova@suse.cz

- Adjusted .desktop file(s) to wrap /sbin/yast2/ calls in xdg-su
  where root privileges are needed, removed X-KDE-SubstituteUID key 
  (bnc#540627)

-------------------------------------------------------------------
Tue Jan 12 13:07:25 CET 2010 - juhliarik@suse.cz

- added fix for data in device.map if MD RAID from Intel is used
  (bnc#568837) 
- 2.19.0

-------------------------------------------------------------------
Wed Dec  9 11:39:18 CET 2009 - juhliarik@suse.cz

- added patch for KMS (bnc#561566) 

-------------------------------------------------------------------
Mon Dec  7 14:26:19 CET 2009 - juhliarik@suse.cz

- added fix for problem with characters in name (bnc#558542) 

-------------------------------------------------------------------
Fri Dec  4 16:14:07 CET 2009 - juhliarik@suse.cz

- added fix for section name mismatch in lilo.conf for PPC
  (bnc#441051)

-------------------------------------------------------------------
Tue Oct 13 15:41:07 CEST 2009 - juhliarik@suse.cz

- deleted handling of luks_root and updating initrd for encrypted
  "/" (bnc#528474)
- 2.18.17 

-------------------------------------------------------------------
Mon Sep 21 10:40:13 CEST 2009 - juhliarik@suse.cz

- added fix for missing persistent device names in mapping for
  perl-Bootloader (bnc#534905A)
- 2.18.16 

-------------------------------------------------------------------
Thu Sep 17 12:43:53 CEST 2009 - juhliarik@suse.cz

- added fix for typy in help (bnc#532904) 

-------------------------------------------------------------------
Fri Sep  4 17:50:39 CEST 2009 - juhliarik@suse.cz

- fixed type (bnc#535442) 

-------------------------------------------------------------------
Thu Sep  3 13:27:09 CEST 2009 - juhliarik@suse.cz

- added fixed in help text convert "XEN" to "Xen" (bnc#532512)

-------------------------------------------------------------------
Thu Sep  3 13:10:07 CEST 2009 - juhliarik@suse.cz

- added fix for editing boot section (bnc#535739) 
- 2.18.15

-------------------------------------------------------------------
Thu Aug  6 10:31:03 CEST 2009 - juhliarik@suse.cz

- added support for enable SELinux (fate#305557)
- 2.18.14 

-------------------------------------------------------------------
Tue Aug  4 16:52:57 CEST 2009 - juhliarik@suse.cz

- added support for redundancy md array (fate#305008)
- 2.18.13

-------------------------------------------------------------------
Fri Jul 31 11:55:40 CEST 2009 - aschnell@suse.de

- adapted to changes in yast2-storage
- 2.18.12

-------------------------------------------------------------------
Tue Jul 28 13:21:34 CEST 2009 - juhliarik@suse.cz

- added support for luks_root also to xen sections with kernel-xen 

-------------------------------------------------------------------
Tue Jul 28 10:29:13 CEST 2009 - juhliarik@suse.cz

- reorganize UI widgets in GRUB global options 

-------------------------------------------------------------------
Mon Jul 27 15:48:32 CEST 2009 - juhliarik@suse.cz

- added support for enable/disable acoustinc signals (fate#305403)
- 2.18.11 

-------------------------------------------------------------------
Fri Jul 24 14:54:16 CEST 2009 - juhliarik@suse.cz

- added support for encrypted disk (fate#305633)
- 2.18.10 

-------------------------------------------------------------------
Mon Jul 20 16:51:05 CEST 2009 - juhliarik@suse.cz

- added client bootloader_preupdate it takes care about calling 
  Storage::Update() (bnc#414490)
- added fix for using iscsi disk (bnc#393928)
- updated help text (bnc#511007)
- enabled change bootloader settings via one-click in installation
  summary (fate#303643)
- deleted warning message about using ext4
- updated proposal and using checkboxes Boot from Boot Partition
  and Boot from Extended Partition
- 2.18.9

-------------------------------------------------------------------
Mon Jun  8 10:37:27 CEST 2009 - jsrain@suse.cz

- do not add 'ide=nodma' to failsafe kernel parameter (bnc#510784)

-------------------------------------------------------------------
Mon May 25 16:23:55 CEST 2009 - jreidinger@suse.cz

- refactor Update code (update between products)

-------------------------------------------------------------------
Wed May 20 14:20:57 CEST 2009 - juhliarik@suse.cz

- fixed additional options for memory test section (bnc#396150)
- fixed problems with empty settings in autoyast profile for 
  memory test section (bnc#390659)
- fixed problem with custom (disable) gfxmenu option in autoyast
  profile (bnc#380509) 
- fixed deleting gfxmenu option if there is defined serial console
  (bnc#346576)
- added support check for ext4 (fate#305691)
- 2.18.8

-------------------------------------------------------------------
Mon May 18 17:45:52 CEST 2009 - juhliarik@suse.cz

- added fix for changing device map in y2-bootloader (bnc#497944)
- added warning message if there is not valid configuration for
  soft-raid (bnc#501043) 

-------------------------------------------------------------------
Thu May  7 10:05:02 CEST 2009 - juhliarik@suse.cz

- added fix for checking soft-raid devices in device.map
  (bnc#494630)
- added fix for changing device map in y2-bootloader (bnc#497944)
- 2.18.7

-------------------------------------------------------------------
Tue Apr 28 16:48:12 CEST 2009 - juhliarik@suse.cz

- added updated patch from IBM and reipl (bnc#471522) 

-------------------------------------------------------------------
Tue Apr 28 16:37:43 CEST 2009 - juhliarik@suse.cz

- disable checking thinkpad sequence in MBR also save content of 
  MBR (bnc#464485) 

-------------------------------------------------------------------
Wed Apr 22 15:47:26 CEST 2009 - jreidinger@suse.cz

- code clean
- add interface for new perl-Bootloader MBR tools 
- add missing short-cuts for widgets

-------------------------------------------------------------------
Thu Apr 16 14:52:23 CEST 2009 - juhliarik@suse.cz

- added fix for commandline interface (bnc#479069) 

-------------------------------------------------------------------
Wed Apr 15 11:31:40 CEST 2009 - juhliarik@suse.cz

- added back function setKernelParam (bnc#495048)
- 2.18.6 

-------------------------------------------------------------------
Tue Apr 14 13:25:52 CEST 2009 - juhliarik@suse.cz

- updated timeout for ppc and elilo both to seconds
- 2.18.5 

-------------------------------------------------------------------
Tue Apr 14 11:44:43 CEST 2009 - juhliarik@suse.cz

- added fix for troubles with analyse of MBR on soft riad 
  (bnc#483797) 

-------------------------------------------------------------------
Fri Apr 10 15:18:33 CEST 2009 - juhliarik@suse.cz

- added fix for problem with special chars in menu.lst (bnc#456362) 

-------------------------------------------------------------------
Fri Apr 10 14:15:02 CEST 2009 - juhliarik@suse.cz

- added fix for troubles with help in boot menu (bnc#384768) 

-------------------------------------------------------------------
Tue Apr  7 15:50:12 CEST 2009 - juhliarik@suse.cz

- refactoring UI is done (fate#305268)
- fixed problem with providing vga modes list in grub(bnc#362517)
- fixed troubles with short input field for devices (bnc#396387)
- fixed problem with setup of password for grub 
  (bnc#407887,#433854,#450470)
- fixed problem with keyboard shortcuts (bnc#414989)
- setup for console in grub was rewritten (bnc#431515)
- 2.18.4 

-------------------------------------------------------------------
Mon Feb 16 14:42:56 CET 2009 - juhliarik@suse.de

- added fix for problem with wrong init for storage library 
  (bnc#464090)
- updated fix for increase performance on huge machine (bnc#468922)
- added fix for checking GPT and using the 4th partition for 
  booting (bnc#474854)
- added quit booting "splash=silent quiet" (bnc#475194)
- updated change log for using convention (bnc#no,fate#no etc.)
- 2.18.3

-------------------------------------------------------------------
Mon Feb  9 15:42:12 CET 2009 - juhliarik@suse.de

- added fix for using buttons (bnc#440553)
- added fix for checking boot device on mac machines (bnc#343670)
- 2.18.2 

-------------------------------------------------------------------
Wed Feb  4 14:50:21 CET 2009 - juhliarik@suse.cz

- added fix for problem with unnecessary popup mesage for writting
  bootloader to floppy (bnc#333459)
- added fix meesage about writting bootloader to floppy includes 
  "Cancel" button (bnc#433348)
- changed text about using XFS there is used "may not" insted of 
  "will not" (bug#449823)  
- updated help text
- 2.18.1

-------------------------------------------------------------------
Wed Feb  4 12:15:21 CET 2009 - juhliarik@suse.cz

- added fix for finding the smallest partition on pmac machine
  (bnc#459860)
- updated function Dev2MountByDev() which can run long time if
  machine included huge number of disks (bnc#468922)
- added fix for problem with adding boot entry to EFI if
  installation run on different disk but with same boot partition
  (bnc#450682)
- added fix for using translated text in bootloader e.g. Image,
  Other (bug#445999)
- 2.18.0

-------------------------------------------------------------------
Tue Jan 20 14:11:38 CET 2009 - juhliarik@suse.cz

- added fix for problem with calling parted each time when
  yast2-bootloader is called (bnc#461613,#357290) 

-------------------------------------------------------------------
Thu Jan 15 15:28:38 CET 2009 - juhliarik@suse.cz

- added fix for problem with lines_cache_id == "" -it is cause of
  error output from perl-Bootloader (bnc#464098) 

-------------------------------------------------------------------
Wed Jan 14 13:59:14 CET 2009 - juhliarik@suse.cz

- added fix for changing EFI label in running system (bnc#269198)
- added fix for problem with primary language in GRUB (bnc#447053) 

-------------------------------------------------------------------
Thu Dec 11 17:43:40 CET 2008 - juhliarik@suse.cz

- added fix for problem with autoinstallation and powerlilo 
  (bnc#439674)
- added fix for (bnc#450506) root=kernelname
- added fix for problem with adding kernel to proposal (SLERT)
  (bnc#450153) 
- 2.17.46

-------------------------------------------------------------------
Mon Dec  8 15:41:43 CET 2008 - juhliarik@suse.cz

- added fix for problem with installation if boot device is NFS
  (bnc#440183) 

-------------------------------------------------------------------
Sun Dec  7 14:45:22 CET 2008 - juhliarik@suse.cz

- deleted support of detail settings for trustedgrub because it is
  not supporeted by trustedgrub package 

-------------------------------------------------------------------
Thu Dec  4 09:34:22 CET 2008 - juhliarik@suse.cz

- 2.17.45 

-------------------------------------------------------------------
Tue Dec  2 16:28:27 CET 2008 - juhliarik@suse.cz

- added fix for onetime boot if default is windows (bnc#339024) 

-------------------------------------------------------------------
Tue Dec  2 15:35:30 CET 2008 - juhliarik@suse.cz

- updated heuristic for adding other OS to menu.lst for GRUB 
  (bnc#448010) 

-------------------------------------------------------------------
Mon Dec  1 16:07:54 CET 2008 - juhliarik@suse.cz

- added fix for proposal if MBR include Vista code and "/" is on
  logical partition (bnc#450137)
- added update of handling serial console (bnc#449726)
- 2.17.44

-------------------------------------------------------------------
Mon Dec  1 14:32:09 CET 2008 - juhliarik@suse.cz

- added fix for problem with multipath (bnc#448110)
- added fix for problem with cloning boot sections (bnc#450190) 

-------------------------------------------------------------------
Thu Nov 27 18:55:11 CET 2008 - juhliarik@suse.cz

- added fix for problem with missing "console" (bnc#449726) 
- 2.17.43

-------------------------------------------------------------------
Thu Nov 27 16:46:21 CET 2008 - juhliarik@suse.cz

- deleted fix for (bnc#439674) - it fix problem with proposal of 
  globals on PPC (bnc#449747)
- 2.17.42

-------------------------------------------------------------------
Wed Nov 26 16:58:21 CET 2008 - juhliarik@suse.cz

- 2.17.41 

-------------------------------------------------------------------
Wed Nov 26 13:26:21 CET 2008 - juhliarik@suse.cz

- added fix for problem with "boot" in lilo.conf (bnc#449062) 

-------------------------------------------------------------------
Tue Nov 25 15:37:01 CET 2008 - juhliarik@suse.cz

- added fix for problem with changed default section (bnc#446555) 

-------------------------------------------------------------------
Tue Nov 25 10:51:12 CET 2008 - jsrain@suse.cz

- write correct language list in /boot/message (bnc#447053)

-------------------------------------------------------------------
Tue Nov 25 10:05:30 CET 2008 - juhliarik@suse.cz

- added fix for recreating device map (bnc#438243)
- updated proposal if boot device is on logical partition 
  (bnc#279837#c53) 

-------------------------------------------------------------------
Mon Nov 24 15:54:41 CET 2008 - juhliarik@suse.cz

- updated proposal of bootloader (bnc#279837#c53)
- added fix for recreating device map if storage change settings
  (bnc#438243)

-------------------------------------------------------------------
Fri Nov 21 12:11:27 CET 2008 - juhliarik@suse.cz

- updated fix for checking if boot entry exist in EFI (bnc#438215)
- 2.17.40 

-------------------------------------------------------------------
Wed Nov 19 13:50:35 CET 2008 - juhliarik@suse.cz

- added fix for problem with writing default kernel args to 
  /etc/sysconfig/bootloader (bnc#440125) 
-2.17.39 

-------------------------------------------------------------------
Wed Nov 12 12:26:47 CET 2008 - juhliarik@suse.cz

- deleted adding beep for booting (bnc#439328) 
- 2.17.38

-------------------------------------------------------------------
Wed Nov 12 10:55:10 CET 2008 - juhliarik@suse.cz

- added fix for problem with missing boot_* in globals (bnc#439674)

-------------------------------------------------------------------
Mon Nov 10 14:46:36 CET 2008 - juhliarik@suse.cz

- added fix for problem with disabled button for detail settings of
  trusted GRUB (bnc#442706)
- added calling function Pkg::SourceProvideFile() (bnc#409927)
- 2.17.37  

-------------------------------------------------------------------
Fri Nov  7 10:29:26 CET 2008 - juhliarik@suse.cz

- added fix for writing crashkernel to bootloader from kdump on ppc
  (bnc#441547)
- added fix for double boot entry twice by efibootmgr (bnc#438215)
- added fix for using fix_chs (bnc#367304)
- 2.17.36 

-------------------------------------------------------------------
Fri Oct 31 12:49:14 CET 2008 - juhliarik@suse.cz

- added better proposal checking elilo ,lilo
- added fix for typo (bnc#439030)
- added fix for selectinf "none" bootloader (bnc#438976)
- 2.17.35 

-------------------------------------------------------------------
Mon Oct 27 12:45:44 CET 2008 - juhliarik@suse.cz

- updated checking of boot device s not on XFS (bnc#438757)
- added fix for problem with generic boot code (bnc#438752) 
- 2.17.34

-------------------------------------------------------------------
Mon Oct 27 10:39:37 CET 2008 - jsrain@suse.cz

- updated method of ThinkPad MBR detection
- 2.17.33

-------------------------------------------------------------------
Mon Oct 27 10:21:57 CET 2008 - juhliarik@suse.cz

- added fix for using persistent device name in lilo (bnc#437764)
- 2.17.32

-------------------------------------------------------------------
Fri Oct 24 14:25:23 CEST 2008 - juhliarik@suse.cz

- added fix for problem with converting lilo to grub during update
  system
- added fix - deleting read-only option for elilo (bnc#438276) 

-------------------------------------------------------------------
Thu Oct 23 14:25:18 CEST 2008 - juhliarik@suse.cz

- added fix for broken titles in lilo (bnc#437693)  

-------------------------------------------------------------------
Tue Oct 21 18:35:31 CEST 2008 - juhliarik@suse.cz

- update for bug with deleting boot section (bnc#436890)
- 2.17.31

-------------------------------------------------------------------
Tue Oct 21 12:01:31 CEST 2008 - juhliarik@suse.cz

- added fix for problem with deleting all boot section for elilo
  (bnc#436890)
- added fox for problem with XEN boot section in domU (bnc#436899)
- 2.17.30

-------------------------------------------------------------------
Fri Oct 17 14:58:02 CEST 2008 - juhliarik@suse.cz

- added fix for adding language to GRUB (bnc#429287)
- 2.17.29

-------------------------------------------------------------------
Thu Oct 16 15:24:21 CEST 2008 - juhliarik@suse.cz

- added fix for using autoyast profil from SLES9 (bnc#344659)

-------------------------------------------------------------------
Thu Oct 16 10:05:03 CEST 2008 - juhliarik@suse.cz

- added fix for handling mounpoints (bnc#431977)

-------------------------------------------------------------------
Wed Oct 15 12:51:29 CEST 2008 - juhliarik@suse.cz

- added fix to proposal with "/" on logical partition (bnc#259050)

-------------------------------------------------------------------
Wed Oct 15 12:21:51 CEST 2008 - jsrain@suse.cz

- handle multipath devices properly when creating device map
  (bnc#433092)
- 2.17.28

-------------------------------------------------------------------
Mon Oct 13 16:40:11 CEST 2008 - juhliarik@suse.cz

- added fix for translation labes for ELILO (bnc#151486)
- added fix for typo in help text (bnc#433424)
- added fix for problem with device names in live CD installation
  (bnc#432699) 
- 2.17.27

-------------------------------------------------------------------
Fri Oct 10 14:50:31 CEST 2008 - jsrain@suse.cz

- fixed bootloader proposal in mixed standalone disk and BIOS-RAID
  environments (bnc#433092)
- issue a warning if /boot directory is on XFS on x86 boot
  architecture (bnc#429042)

-------------------------------------------------------------------
Wed Oct  8 15:32:09 CEST 2008 - juhliarik@suse.cz

- added fix for handling nil from function InitializeBootloader()

-------------------------------------------------------------------
Wed Oct  8 10:39:12 CEST 2008 - juhliarik@suse.cz

- added fix for adding crashkernel from y2-kdump (bnc#432651)
- added fix for writing proposal (bnc#433344)
- added fix for checking if boot device is on raid0 (bnc#156800)
- 2.17.26 

-------------------------------------------------------------------
Fri Oct  3 17:28:27 CEST 2008 - juhliarik@suse.cz

- added fix for installing packages (bnc#431580)
- added fix for 2 identical section in powerLILO (bnc#427730)
- added fix for mapping disk by label for powerLILO (bnc#41497)
- 2.17.25

-------------------------------------------------------------------
Tue Sep 30 13:37:44 CEST 2008 - juhliarik@suse.cz

- updated fix for converting LILO to GRUB (bnc#430579)
- 2.17.24

-------------------------------------------------------------------
Mon Sep 29 17:10:36 CEST 2008 - juhliarik@suse.cz

- added new dialog for updating from lilo to grub (bnc#430579)
- 2.17.23

-------------------------------------------------------------------
Mon Sep 29 15:45:41 CEST 2008 - jsrain@suse.cz

- fixed no scrren contents after changing loader type (bnc#427622)
- avoid mixing options of different bootloader after loaded type
  change

-------------------------------------------------------------------
Thu Sep 25 17:44:24 CEST 2008 - juhliarik@suse.cz

- added fix for problem with changed default name (bnc#169062)
- added fix for problem with editing custom boot  (bnc#395009)
- added fix for problem with timeout update (bnc#395851)
- 2.17.22

-------------------------------------------------------------------
Thu Sep 18 17:39:43 CEST 2008 - juhliarik@suse.cz

- added fix for initialise yast2-stroage (bnc#419197)
- help update (bnc#220283)
- 2.17.21

-------------------------------------------------------------------
Thu Sep 16 16:35:43 CEST 2008 - juhliarik@suse.cz

- added fix for deleting fake xen boot section (bnc#408346)
- added fix for failsafe options for kernel (bnc#419464)
- 2.17.20

-------------------------------------------------------------------
Thu Sep 16 16:35:43 CEST 2008 - juhliarik@suse.cz

- added fix for getDefaultSection() for zipl (bnc#364904)
- added fix for deleting gfxmenu from menu.lst (bnc#398806)
- 2.17.19

-------------------------------------------------------------------
Thu Sep 16 10:54:43 CEST 2008 - juhliarik@suse.cz

- added fix for problem with rnc file - syntax error (bnc#426522)
- 2.17.18

-------------------------------------------------------------------
Thu Sep 12 14:24:43 CEST 2008 - juhliarik@suse.cz

- added support of trusted grub (fate#303784), (fate#303672), 
  (fate#303891), (fate#303983)
- added warning that lilo is not supported (fate#305006)
- 2.17.17

-------------------------------------------------------------------
Thu Sep 11 15:27:43 CEST 2008 - locilka@suse.cz

- Calling new reipl_bootloader_finish client from yast2-reipl
  in bootloader_finish (fate#304960).
- 2.17.16

-------------------------------------------------------------------
Thu Sep 11 08:22:53 CEST 2008 - jsrain@suse.cz

- merged texts from proofread

-------------------------------------------------------------------
Wed Sep  3 12:00:58 CEST 2008 - jsrain@suse.cz

- added detection of EFI, proposing ELILO in that case 
 (fate#301882)
- 2.17.15

-------------------------------------------------------------------
Wed Aug 20 15:34:22 CEST 2008 - jsrain@suse.cz

- added skeleton for checking whether scenario is supported, not
  yet actually used (fate#304499)

-------------------------------------------------------------------
Mon Aug 18 12:34:35 CEST 2008 - jsrain@suse.cz

- store bootloader type before installing packages, fixed check
  for undefined product name (bnc#417383)
- 2.17.14 

-------------------------------------------------------------------
Thu Aug 14 15:16:04 CEST 2008 - juhliarik@suse.cz

- added support for creating console for kernel args (fate#110038)
- 2.17.13 

-------------------------------------------------------------------
Wed Aug 13 14:36:59 CEST 2008 - juhliarik@suse.cz

- added changes for pesistent device names (fate#302219)
- 2.17.12

-------------------------------------------------------------------
Wed Aug  6 15:42:28 CEST 2008 - juhliarik@suse.cz

- added better detection of NFS boot device (bnc#408912) 
- added better detection of EVMS - do not install bootloader 
  (fate#305007)
- 2.17.11

-------------------------------------------------------------------
Wed Aug  6 12:55:17 CEST 2008 - juhliarik@suse.cz

- added support for acoustic signals (fate#303481)
- added checkbox for enabling remapping in chainloader section
- 2.17.10

-------------------------------------------------------------------
Tue Aug  5 12:05:04 CEST 2008 - juhliarik@suse.cz

- added/enabled support for ordering disks in device.map for GRUB
  (fate#303964)
- 2.17.9 

-------------------------------------------------------------------
Mon Aug  4 13:29:01 CEST 2008 - juhliarik@suse.cz

- added support for reducing devices from device.map to 8 devices
  (fate#303548)
- 2.17.8  

-------------------------------------------------------------------
Thu Jul 31 10:27:42 CEST 2008 - juhliarik@suse.cz

- added support for remaping windows chainloader boot section
  (fate#301994)
- 2.17.7 

-------------------------------------------------------------------
Tue Jul 29 18:18:38 CEST 2008 - juhliarik@suse.cz

- update solution for saving kernel args to 
  /etc/sysconfig/bootloader (fate#302245)
- 2.17.6

------------------------------------------------------------------
Sun Jul 27 17:52:58 CEST 2008 - juhliarik@suse.cz

- added powersaved=off to boot section for failsave (bnc#153345)

-------------------------------------------------------------------
Wed Jul 23 15:16:58 CEST 2008 - juhliarik@suse.cz

- added support for persistent device names (fate#302219)  
- 2.17.5

-------------------------------------------------------------------
Wed Jul 21 09:20:13 CEST 2008 - juhliarik@suse.cz

- 2.17.4

-------------------------------------------------------------------
Wed Jul 16 14:27:23 CEST 2008 - jsrain@suse.cz

- store kernel parameters to sysconfig during installation
  (fate#302245)

-------------------------------------------------------------------
Fri Jul 11 13:18:05 CEST 2008 - ug@suse.de

- rnc file fixed (bnc#407615)

-------------------------------------------------------------------
Thu Jul 10 17:29:00 CEST 2008 - juhliarik@suse.cz

- enable installing GRUB to XEN  (bnc#380982)
- 2.17.3

-------------------------------------------------------------------
Thu Jun 27 17:24:00 CEST 2008 - juhliarik@suse.cz

- correct labels for buttons  (bnc#398492)

-------------------------------------------------------------------
Thu Jun 26 17:24:00 CEST 2008 - juhliarik@suse.cz

- deleted support xenpae (bnc#400526)
- 2.17.2

-------------------------------------------------------------------
Thu Jun 26 16:51:00 CEST 2008 - juhliarik@suse.cz

- added support for better detection Vista in MBR
- added fix for installing generic code if MBR is uknown (bnc#400062)
- added fix for detection MBR if sw-raid is used (bnc#398356)
- 2.17.1

-------------------------------------------------------------------
Mon Jun  9 13:35:26 CEST 2008 - juhliarik@suse.cz

- added fix for problem with booting Vista bnc #396444
- 2.16.20

-------------------------------------------------------------------
Wed Jun  4 13:39:59 CEST 2008 - juhliarik@suse.cz

- added fix for problem with deleting boot sections bnc #396810
- 2.16.19 

-------------------------------------------------------------------
Wed Jun  4 10:06:01 CEST 2008 - juhliarik@suse.cz

- added fix for problem with liveCD and simlinks for initrd and 
  kernel (bnc# 393030)
- 2.16.18

-------------------------------------------------------------------
Mon May 26 18:34:43 CEST 2008 - juhliarik@suse.cz

- added fix for problem with editing boot section for LILO 
  (bnc# 340732)
- added fix for cloning boot section (bnc# 390719)
- 2.16.17 

-------------------------------------------------------------------
Fri May 16 16:40:22 CEST 2008 - jsrain@suse.cz

- added categories Settings and System into desktop file
  (bnc #382778)

-------------------------------------------------------------------
Thu May 15 17:51:28 CEST 2008 - juhliarik@suse.cz

- added fix for bnc# 164884 - disabled Back button during 
  installation
- added missing strings bnc# 386527
- 2.16.16 

-------------------------------------------------------------------
Wed May  7 14:54:16 CEST 2008 - juhliarik@suse.cz

- added fix for bnc#335526 - problem with adding "resume" into 
  boot section for memtest
- 2.16.15

-------------------------------------------------------------------
Mon Apr 28 14:16:26 CEST 2008 - juhliarik@suse.cz

- added fix for bnc#232424 - problem with propose new config.
- 2.16.14 

-------------------------------------------------------------------
Tue Apr 22 13:09:57 CEST 2008 - juhliarik@suse.cz

- added fix for bnc#363254
- added fix for UI problem with ComboBoxes and "Browse..." button
- 2.16.13 

-------------------------------------------------------------------
Fri Apr 18 15:52:47 CEST 2008 - juhliarik@suse.cz

- added fix for (bnc#381192) bootloader uses grubonce _and_ kexec
- added detecting VirtualBox - cancel using kexec
- 2.16.12 

-------------------------------------------------------------------
Thu Apr 17 20:19:04 CEST 2008 - juhliarik@suse.cz

- new version
- 2.16.11 

-------------------------------------------------------------------
Thu Apr 17 20:02:19 CEST 2008 - locilka@suse.cz, juhliarik@suse.cz

- fixed initializing of combo-box widgets in dialogs, ComboBox
  in Qt does not accept `Value, using `Items instead (bnc #380781).
- using `InputField as a replacement for obsolete `TextEntry.

-------------------------------------------------------------------
Wed Apr 16 15:20:15 CEST 2008 - juhliarik@suse.cz

- added fix for activating DM-RAID boot partition (bnc #337742)
- added fix for lilo and raid version (bnc #357897)
- 2.16.10 

-------------------------------------------------------------------
Fri Apr 11 15:53:19 CEST 2008 - juhliarik@suse.cz

- added handling of option for calling kexec instead of reboot
  (fate#303395)
- 2.16.9 

-------------------------------------------------------------------
Tue Apr  1 12:24:12 CEST 2008 - jsrain@suse.cz

- adapted to changed handling of inst_finish steps during live
  installation

-------------------------------------------------------------------
Thu Mar 27 09:32:41 CET 2008 - juhliarik@suse.cz

- added deleting of duplicated sections after installation
- 2.16.8 

-------------------------------------------------------------------
Thu Mar 20 12:45:20 CET 2008 - jsrain@suse.cz

- updated the way section list is displayed in the installation
  proposal (fate#120376)
- 2.16.7

-------------------------------------------------------------------
Tue Mar 18 10:07:57 CET 2008 - jsrain@suse.cz

- keep the 'linux' section name if product name is empty 
  (bnc#371741)

-------------------------------------------------------------------
Mon Mar 17 12:43:32 CET 2008 - jsrain@suse.cz

- added 'StartupNotify=true' to the desktop file (bnc #304964)

-------------------------------------------------------------------
Fri Mar 14 14:57:17 CET 2008 - juhliarik@suse.cz

- added inst_bootloader for saving config file before installing 
  kernel (F #302660) 
- 2.16.6

-------------------------------------------------------------------
Thu Jan 31 13:03:52 CET 2008 - locilka@suse.cz

- Update::*version were moved to Installation::*version.
- 2.16.5

-------------------------------------------------------------------
Thu Jan 24 09:01:01 CET 2008 - juhliarik@suse.cz

- added patch for Bug#352020 - Graphical failsafe mode
- added support for Fate#300779: Install diskless client (NFS-root) 
- 2.16.4

-------------------------------------------------------------------
Tue Dec 11 16:12:09 CET 2007 - jsrain@suse.cz

- do not translate boot menu to unsupported language (#310459)
- 2.16.3

-------------------------------------------------------------------
Wed Dec  5 12:36:32 CET 2007 - jsrain@suse.cz

- fixed the device map proposal if USB stick is present (F#302075)

-------------------------------------------------------------------
Wed Oct 31 14:32:59 CET 2007 - dfiser@suse.cz

- Adapted to change of StorageDevices API.
- v2.16.2

-------------------------------------------------------------------
Wed Oct 31 14:08:59 CET 2007 - locilka@suse.cz

- installedVersion and updateVersion moved from 'Update' to
  'Installation' YCP module to remove dependencies.

-------------------------------------------------------------------
Thu Oct 11 15:22:27 CEST 2007 - od@suse.de

- migrate SLES9 persistent device ("...p1") names to SLES10
  persistent device names ("...-part1") (#162216)
- 2.16.1

-------------------------------------------------------------------
Wed Sep 26 21:22:58 CEST 2007 - od@suse.de

- added flag avoid_reading_device_map to blRead(), all internal
  Read()s and ReadSettings() interface to perl-Bootloader: used by
  BootLILO and BootGRUB during update to migrate device names in
  the device_map and then re-read the config files with correct
  device name translation (#328448)
- do not install bootloader in XEN paravirtualized DomU (#308451)
- 2.15.29

-------------------------------------------------------------------
Tue Sep 25 13:53:18 CEST 2007 - od@suse.de

- re-read bootloader config from system after the delayed run of
  perl-Bootloader updates, then call FlagOnetimeBoot() based on
  current setup (#328078)
- 2.15.28

-------------------------------------------------------------------
Tue Sep 25 11:09:55 CEST 2007 - od@suse.de

- added logging to find problem in #328078
- minor addition of whitespace
- 2.15.27

-------------------------------------------------------------------
Mon Sep 24 21:25:37 CEST 2007 - od@suse.de

- Storage::GetTranslatedDevices() called often and uneccesarily
  (related to #304269):
  - added more logging to UpdateSections()
  - added comments and FIXMEs
  - disabled calling device name update again for "linux",
    "failsafe" and "initrd" sections: this is not needed and would
    reverse device name updates when forwards and backwards device
    name update mappings exist
  - enabled device name updates for "other" sections (booting other
    installations)
- (related to #326372, see comment #12)
  - fix "Interpreter" error: also activates persistent device
    translation for device.map in yast2-bootloader (but no disk
    device mappings are defined in yast2-storage, so devices remain
    untranslated as of now)
- 2.15.26

-------------------------------------------------------------------
Fri Sep 21 16:19:02 CEST 2007 - od@suse.de

- run delayed bootloader_entry at the very end of the update, when
  the migrated bootloader configuration (including device mapping)
  has already been written (#309837)
- added some comments
- 2.15.25

-------------------------------------------------------------------
Thu Sep 20 21:00:14 CEST 2007 - od@suse.de

- log the contents of the perl-BL_delayed_exec script (#309837)
- 2.15.24

-------------------------------------------------------------------
Thu Sep 20 18:44:06 CEST 2007 - od@suse.de

- ckornacker@suse.de: added PREFIX to Makefile.cvs
- when bootloader_entry saved (during kernel postuninstall) a
  command in /boot/perl-BL_delayed_exec for delayed execution in
  the target system, run that script to remove old sections
  (#309837)
- 2.15.23

-------------------------------------------------------------------
Tue Sep 18 10:03:53 CEST 2007 - od@suse.de

- update the default entry during update when the comment with the
  former default exists, even if the current default is valid
  (#309837)
- 2.15.22

-------------------------------------------------------------------
Mon Sep 17 19:31:03 CEST 2007 - od@suse.de

- #309837:
  - fix setting the default section at the end of an update,
    according to saved previous default kernel image flavor
  - use fallback flavors if previous flavor is unavailable
- 2.15.21

-------------------------------------------------------------------
Thu Sep 13 05:41:00 CEST 2007 - od@suse.de

- specify blockoffset as string, rather than number
- added a FIXME comment
- fixed conversion of obsolete filenames in kernel and initrd keys
- fixed conversion of device names in root and chainloader keys
  (#309837)
- 2.15.20

-------------------------------------------------------------------
Tue Aug 28 18:35:52 CEST 2007 - pth@suse.de

- Fix the code in bootloader_finish so that the one-time-boot code
  is actually called.
- Redo the logic and structure of the one-time booting code.
  * Global Write uses Bootloader::getDefaultSection() to determine the
    section name.
  * New function BootCommon::Section2Index that determines the
    index # for a given section, currently only used by 
    BootGRUB::FlagOnetimeBoot.

-------------------------------------------------------------------
Wed Aug 15 20:34:07 CEST 2007 - od@suse.de

- forgot to use changed sections (feature #302302)
- added logging with y2milestone()s for last change
- 2.15.17

-------------------------------------------------------------------
Mon Aug 13 22:32:26 CEST 2007 - od@suse.de

- grub: feature #302302:
  - added code to UpdateSections() to update old sections for
    "other" installations to chainloader/configfile sections
  - moved PBR-examination code to function IsPartitionBootable(),
    used by BootGRUB::CreateSections() and
    BootCommon::UpdateSections() now
  - always use a "root" command for "other" installations: added
    a "root" command to chainloader entries
  - also use "noverifyroot" and "blockoffset" in chainloader
    entries
  - added a FIXME comment
- 2.15.16

-------------------------------------------------------------------
Fri Aug 10 20:11:24 CEST 2007 - od@suse.de

- part of feature #301313:
  - added front-end function and infrastructure in switcher.ycp for
    FlagOnetimeBoot()
  - added FlagOnetimeBoot() implementation for POWERLILO
- fixed return codes of examine_mbr.pl: do not overlap error codes
  with "bootloader stage1 needs to be (re)-installed here" return
  code
- evaluate new return code in yast2-bootloader
- added documentation comment to examine_mbr.pl
- changed documentation comments where yast2-bootloader calls
  examine_mbr.pl
- fixed error in autoinstall client that prevented importing legacy
  global keys
- added/fixed some comments
- added documentation comments to BootGRUB::CreateSections()
- changed two y2debug() into y2milestone()
- fixed: a chainloader entry may have been produced that pointed to
  the boot partition of our current installation
- grub: implemented booting other Linux installations on the system
  via chainloader/configfile entries (feature #302302)
- fixed: if-block contained no statement, uncommented y2debug() in
  there
- 2.15.15

-------------------------------------------------------------------
Thu Jul 26 07:26:05 CEST 2007 - jsrain@suse.cz

- removed unneeded yast2-devel from BuildRequires
- 2.15.14

-------------------------------------------------------------------
Fri Jul 20 18:21:03 CEST 2007 - od@suse.de

- preventing cyclic dependency in autobuild with a BuildIgnore on
  autoyast2-installation
- 2.15.13

-------------------------------------------------------------------
Fri Jul 13 18:25:18 CEST 2007 - od@suse.de

- converting old key "kernel" to new key "image" when converting
  autoyast configuration to export map (#285790)
- re-added lost y2milestone() to BootELILO.ycp
- creating "image" section instead of "kernel" section now in
  CreateLinuxSection()
- 2.15.11

-------------------------------------------------------------------
Wed Jul 11 00:25:18 CEST 2007 - od@suse.de

- Merge from SLES10-SP1 branch:
- let "SLES 9 style" autoyast xml files configure bootloader
  timeout (#214468, #183051)
- added help texts and widget descriptions to grub and elilo
  (#221737)
- Fixed type of passed arguments in function Import() (in
  modules/Bootloader.ycp & modules/BootELILO.ycp) (#236163)
- bootloader.rnc fixed for autoyast schema check
- set __auto key to false when user clones sections (#241158)
- added log message when FixSections() silently discards a section
  (#241158)
- fixed some whitespace
- fixed myToInteger(): return 0 if string cannot be converted to
  integer
- bootloader.rnc fixed for autoyast schema check (#211014)
- always log the target map when Propose() is called (not only when
  we debug)
- convert custom boot device names to the names indicated by the
  mountby setting; this is one part of a change to use persistent
  device names for the bootloader boot device, the rest requires
  simultaneously changing perl-Bootloader because of an
  incompatible interface change
  (#248162)
- #214468:
  - fixed autoyast schema
  - fixed import of autoyast data: do not remove the "default" option
- GRUB only: integrated the new boot_*, generic_mbr and activate
  keys (found in the "globals" map) from the new
  widget/perl-Bootloader interface into the internal workings of
  the grub code
  - for grub, this obsoletes the global variables loader_device,
    selected_location (aka loader_location), repl_mbr and activate
  - fixes loosing the information of multiple selected bootloader
    installation devices (#245680)
  - fixes faulty detection of user-changes to the "/boot" and "/"
    devices from yast2-storage (#247852)
  - decided that boot_mbr_md key is unneeded, because the decision
    to write to the MBRs of all underlying devices of a soft-RAID
    is automatic (kept commented-out sample code for boot_mbr_md)
  - decided that boot_extended is unneeded, because the decision to
    write the bootloader to the extended partition instead of to an
    un-activatable "/boot" or "/" partition is automatic (kept
    commented-out sample code for boot_extended)
  - removed wrapper code for variable translation from
    BootGRUB::Propose()
  - made private copies of functions in grub/misc.ycp and changed
    the code to use the new interface variables only (this is also
    wanted for better code separation between bootloaders, to
    reduce amount of special-case handling (to be worked on)):

      * from routines/misc.ycp:
          grub_getPartitionToActivate ()
          grub_getPartitionsToActivate ()
          grub_getMbrsToRewrite ()
          grub_getFileChangeDate ()
          grub_saveMBR ()
          grub_updateMBR ()
          grub_DetectDisks ()

      * from routines/lilolike.ycp:
          grub_ProposeDeviceMap ()
            ( ^^ really needed? no changes here, it just "belongs"
            to grub...)
          grub_ConfigureLocation()
          grub_DetectDisks ()
          grub_DisksChanged ()
          grub_LocationProposal ()

  - added helper functions:
      grub/misc.ycp:          SetBootloaderDevice()
      routines/misc.ycp:      GetBootloaderDevices()

  - added note to to-be-phased-out functions:
      routines/misc.ycp:      GetBootloaderDevice()

  - made some functions globally accessible:
      routines/popup.ycp:     askLocationResetPopup ()
      routines/misc.ycp:      myToInteger ()
      routines/lilolike.ycp:  FindMBRDisk ()

  - fixed bug with the detection of MD-RAID devices (both in
    grub_getPartitionToActivate and getPartitionToActivate): BIOS
    ID was assumed to be less than 128, but it starts at 128

  - commented out some obsolete and broken code that would activate
    the "/boot" device on installation of the bootloader to MBR;
    the code was cancelled out by program logic ("activate" flag)
    though;
    this also simplified the interface to getPartitionToActivate ()

  - added conditionals to Bootloader.ycp and BootCommon.ycp: do not
    handle obsolete variables for grub

  - commented out probably obsolete code in BootGRUB::Read() to
    determine old_style loader_device from read devices (including
    old-style "mbr_md")

  - added several FIXME:s
  - changed a fixed FIXME to FIXED

- when reading settings from the system: convert custom boot device
  names in globals to the kernel device names (#248162)
- corrected whitespace in grub/helps.ycp and ppc/helps.ycp
- fix faulty detection of user-changes to the "/boot" and "/"
  devices from yast2-storage: rewrote grub_DisksChanged() to work
  properly with boot_* variables (previous fix did not work
  correctly) (#247852)
- grub_DisksChanged() now returns a message summarizing all changes
  for selected bootloader devices; this message is now used in the
  popup that ask the user if he wants to repropose after a
  partitioning change (in askLocationResetPopup()) (#247852)
- rewrote check for disk changes to work with multiple selected
  bootloader locations in grub_DetectDisks() and
  grub_LocationProposal() (#247852)
- the summary message for GRUB now includes a short string ("/",
  "/boot", MBR) that gives the reason why each device has been
  selected for bootloader stage 1 installation
- changed comment for GetBootloaderDevices()
- GRUB only: accept old-style autoyast keys "repl_mbr" "activate" and
  "location" when importing an autoyast profile; "loader_device" is
  ignored (which may be fixable if we can make sure a target map is
  available) (#245680)
- grub:
  - if autoyast profile does not specify a bootloader location,
    propose one (#263305)
  - if autoyast profile does not specify a key for the default keys
    set by a yast-bootloader proposal, add these missing
    keys/values
- enabled translation of the kernel image name from the symlink to
  the real kernel file for the "failsafe" section; perl-Bootloader
  can handle this now
- convert device names in the grub device map to and from the
  "mount_by" device names as well (#248162)
- Changed location of EFI Bootloader Label widget in YaST2 gui (#242985)
- make installation of bootloader to the extended partition work
  with new design (#246161, #259050)
- enabled extended device handling in GetBootloaderDevices as well
- make persistent device names work with boot= directive for i386
  lilo (#248162)
- log conversion of old-style global keys from autoyast profile to
  new-style keys
- during update, update value of "default" directive for lilo and grub
  (#266534)
- do not show popup for changed MBR position when it did not
  change: use correct function for MBR detection (#267276)
- fixed autoyast logging change
- Fix for removal of wrong efiboot entries (#269130)
- fix for update-mode: fix updating of kernel-image and initrd
  filenames to the resolved symlinks (image-version and
  initrd-version) (#268731, helps not to trigger #267582 and
  #244033)
- #270202:
  - grub: fix erroneously added section "Hard Disk" on systems
    without a floppy drive: use new style variables for detecting
    that we install stage1 to a floppy disk
  - for bootloaders that still use the old style variables, check
    for undefined loader_device before comparing to floppy device
- 2.15.10

-------------------------------------------------------------------
Sat Jul  7 00:25:57 CEST 2007 - od@suse.de

- Remove limal-devel from BuildRequires again
- 2.15.9

-------------------------------------------------------------------
Wed Jul  4 09:25:00 CEST 2007 - aj@suse.de

- Add limal-perl to Requires as well.

-------------------------------------------------------------------
Wed Jul  4 08:33:40 CEST 2007 - aj@suse.de

- Fix BuildRequires so that package builds again.

-------------------------------------------------------------------
Tue Jul  3 17:27:50 CEST 2007 - od@suse.de

- re-added limal-devel to BuildRequires

-------------------------------------------------------------------
Tue Jul  3 16:34:02 CEST 2007 - od@suse.de

- moved Bootloader_API.pm from limal-bootloader to yast2-bootloader

-------------------------------------------------------------------
Thu Jun 21 17:36:59 CEST 2007 - adrian@suse.de

- fix changelog entry order

-------------------------------------------------------------------
Fri May 25 13:30:04 CEST 2007 - jsrain@suse.cz

- removed outdated translations from .desktop-files (#271209)

-------------------------------------------------------------------
Wed Apr 11 19:14:30 CEST 2007 - aosthof@suse.de

- Fixed erroneous EFI Bootloader Label (#242985) in BootELILO.ycp
- Fixed removal of obsolete entries in EFI Boot Menu in
  BootELILO.ycp (#237873)
- 2.15.8

-------------------------------------------------------------------
Thu Mar  1 10:04:44 CET 2007 - aosthof@suse.de

- Reverted to make Xen kernel default boot kernel if Xen pattern
  or Xen RPMs are installed. (Fate #301384)
- 2.15.7

-------------------------------------------------------------------
Tue Feb 27 16:33:32 CET 2007 - od@suse.de

- include yast2-storage in BuildRequires
- 2.15.6

-------------------------------------------------------------------
Mon Feb 26 18:44:18 CET 2007 - od@suse.de

- safeguard against mount-by device that does not exist (yet): fall  
  back to kernel name (#239473, #223608)
- fix entry for memtest86, it is named memtest86+ meanwhile
- collecting device information for perl-Bootloader now works with
  persistent device names; this caused a bug in the grub
  configuration where the gfxmenu entry was discarded because the
  device name could not be translated, as well as unbootable system
  (#244566, #247775)
- 2.15.5

-------------------------------------------------------------------
Tue Jan 23 12:58:51 CET 2007 - aosthof@suse.de

- Forgot to delete "src/clients/bootfloppy.ycp" and
  "src/config/bootfloppy.desktop" from SVN (#218437)

-------------------------------------------------------------------
Tue Jan 23 10:56:42 CET 2007 - aosthof@suse.de

- Removed bootfloppy module due to malfunction (#218437)
- 2.15.4

-------------------------------------------------------------------
Wed Jan 17 13:09:10 CET 2007 - jplack@suse.de

- revise efi boot manager entry handling (#233537)

-------------------------------------------------------------------
Tue Jan 16 23:46:27 CET 2007 - jplack@suse.de

- fix various zipl configuration problems (#235486)

-------------------------------------------------------------------
Mon Jan 15 15:03:49 CET 2007 - jplack@suse.de

- more stream lining in help messages

-------------------------------------------------------------------
Mon Jan 15 14:44:26 CET 2007 - jplack@suse.de

- handle efi boot manager entries properly (#233537)

-------------------------------------------------------------------
Mon Jan 15 13:33:00 CET 2007 - jplack@suse.de

- add label text snippets for grub so that they can get translated

-------------------------------------------------------------------
Thu Jan 11 14:10:31 CET 2007 - jplack@suse.de

- make xen section the first entry which will get the default
  though (FATE#301384)

-------------------------------------------------------------------
Wed Jan 10 18:06:26 CET 2007 - jplack@suse.de

- mostly complete fix for #228833, wrong elilo configurator

-------------------------------------------------------------------
Fri Jan  5 19:01:07 CET 2007 - jplack@suse.de

- fixed message handling, proposal, dialog handling for zipl, etc.
  (#228841, Fate#300732)

-------------------------------------------------------------------
Fri Dec 22 16:45:54 CET 2006 - jplack@suse.de

- do map "kernel" tag to "image" tag for now, so that proposal gets
  interpreted right.

-------------------------------------------------------------------
Fri Dec 22 09:57:53 CET 2006 - aosthof@suse.de

- Fixed "Propose New Configuration" in Bootloader Settings in YaST
  - Part 1 (#230230)
- Fixed "Propose New Configuration" in Bootloader Settings in YaST
  - Part 2 (#230230)
- 2.15.2

-------------------------------------------------------------------
Thu Dec 14 13:56:26 CET 2006 - jplack@suse.de

- code review and cleanup: eliminate dead code, eliminate simple
  functions used once, keep local functions local (part2)

-------------------------------------------------------------------
Mon Dec 11 18:38:35 CET 2006 - jplack@suse.de

- code review and cleanup: eliminate dead code, eliminate simple
  functions used once, keep local functions local (part1)

-------------------------------------------------------------------
Mon Dec 11 17:05:58 CET 2006 - jplack@suse.de

- replace Kernel::GetFinalKernel function which is broken by design
  by Kernel::ComputePackage.

-------------------------------------------------------------------
Mon Dec 11 16:27:16 CET 2006 - jplack@suse.de

- move CheckAdditionalKernels from misc to Grub and fix that crappy
  stuff

-------------------------------------------------------------------
Fri Dec  8 19:14:25 CET 2006 - od@suse.de

- related to help_messages and descriptions:
  - added comments to generic_Description() and the descriptions
    variable
  - corrected one warning and one debug message
  - renamed arch_widget_name to loader_widget_name, matching new
    functionality
- 2.15.1

-------------------------------------------------------------------
Fri Dec  8 15:40:38 CET 2006 - jplack@suse.de

- basic implementation for generic bootloader widgets for ELILO
  (Fate#300732)

-------------------------------------------------------------------
Fri Dec  8 12:03:16 CET 2006 - jplack@suse.de

- more zipl changes for Fate#300732
- merge elilo/misc into basic module

-------------------------------------------------------------------
Fri Dec  8 11:25:20 CET 2006 - jplack@suse.de

- basic implementation for generic bootloader widgets for ZIPL
  (Fate#300732)

-------------------------------------------------------------------
Fri Dec  1 16:58:24 CET 2006 - od@suse.de

- use kernel and initrd softlinks in Failsafe entry again, thus
  preventing the removal of the Failsafe entry when the kernel is
  updated (#224481)
- 2.14.15

-------------------------------------------------------------------
Fri Dec  1 11:32:49 CET 2006 - jplack@suse.de

- signal change of boot loader location so that the boot loader can
  be rewritten if needed (#225023)
- 2.14.14

-------------------------------------------------------------------
Fri Nov 24 19:35:33 CET 2006 - aosthof@suse.de

- fixed usage of function remove()
- added FIXME
- fixed typo in comment
- actually use sorted DMTargetMap by adding bios_ids (#223473)
- 2.14.13

-------------------------------------------------------------------
Fri Nov 24 17:03:10 CET 2006 - od@suse.de

- fixed typo in a comment
- added a FIXME in BootCommon
- added kernel and image file link resolve code to
  BootPOWERLILO.ycp (adapted from BootCommon.ycp)
- Fix broken bootloader configuration on ppc: initialize library
  at the appropriate point again (#210535)
- 2.14.12

-------------------------------------------------------------------
Fri Nov 24 14:47:00 CET 2006 - aosthof@suse.de

- Sorted DMTargetMap in lilolike.ycp to match the BIOS order
  (#223473)
- Fixed typos in lilolike.ycp
- 2.14.11

-------------------------------------------------------------------
Wed Nov 22 17:08:09 CET 2006 - ug@suse.de

- schema file fixes (#215263)

-------------------------------------------------------------------
Wed Nov 22 09:33:25 CET 2006 - aosthof@suse.de

- Fixed typo in lilolike.ycp (#223145)
- 2.14.10

-------------------------------------------------------------------
Tue Nov 21 20:59:51 CET 2006 - aosthof@suse.de

- Fixed target map for dmraids (aka FakeRAIDs) in lilolike.ycp
  (#222471)
- 2.14.9

-------------------------------------------------------------------
Tue Nov 21 14:56:00 CET 2006 - od@suse.de

- have a current target map available in the log when we debug
- added y2milestone()s around remapping
- fix forgetting to rewrite some kernel/image entries (ycp really
  should have a for loop, so resetting variables is not forgotten)
  (#214935)
- 2.14.8

-------------------------------------------------------------------
Tue Nov 21 14:29:08 CET 2006 - jplack@suse.de

- UpdateInitrdLine function is old, broken, rotten and completely
  useless now

-------------------------------------------------------------------
Tue Nov 21 11:45:46 CET 2006 - jplack@suse.de

- suppress newline from readlink command, breaks config files
- 2.14.7

-------------------------------------------------------------------
Tue Nov 21 10:16:22 CET 2006 - jplack@suse.de

- "activate" and "generic_mbr" do now get set if newly proposed

-------------------------------------------------------------------
Mon Nov 20 22:57:32 CET 2006 - od@suse.de

- #214935:
  - added more comments
  - only resolve symlinks for linux, xen and failsafe sections,
    type image and xen
  - do not resolve symlinks for files that are not on the default
    boot partition (because they have a grub device name prefix)
  - added more logging
  - actually use the resolved symlinks for kernel and initrd
- moved some comments to the right position in the code
- 2.14.6

-------------------------------------------------------------------
Mon Nov 20 16:10:03 CET 2006 - jplack@suse.de

- quick fix for problems with Xen pattern selection (#208380):
  never use cached_proposal for now

-------------------------------------------------------------------
Mon Nov 20 15:52:07 CET 2006 - od@suse.de

- reverted initrd and kernel names to links for everything but
  Mode::normal() (#214935)
- resolve symlinks for kernel and initrd during inst_finish, so
  that the "real names" are put into the bootloader configuration
  -- this is the plan B solution, plan A (which shows correct
  filenames instead of link names in the proposal) does not
  currently work (#214935)
- 2.14.4

-------------------------------------------------------------------
Mon Nov 20 15:31:58 CET 2006 - jplack@suse.de

- fix format for DefaultKernelParams

-------------------------------------------------------------------
Mon Nov 20 15:29:50 CET 2006 - jplack@suse.de

- fix boot loader location mapping: check boot_root before
  boot_boot (#219409)

-------------------------------------------------------------------
Mon Nov 20 13:12:45 CET 2006 - jplack@suse.de

- fix full adoption to new grub name sceme ((#214935, FATE#300732)

-------------------------------------------------------------------
Fri Nov 17 13:17:50 CET 2006 - od@suse.de

- added comments
- fix finding the correct names for kernel image and initrd (not
  yet fixed for powerlilo) (#214935)
- first part of fix for resetting user changes when going to expert
  settings
- 2.14.3

-------------------------------------------------------------------
Thu Nov 16 13:32:48 CET 2006 - jplack@suse.de

- section type of 'xen' is now handled (FATE#300732)

-------------------------------------------------------------------
Wed Nov 15 16:21:37 CET 2006 - jplack@suse.de

- fixed Summary generation for Grub (#220285), did still consider
  old-style variable loader-device

-------------------------------------------------------------------
Wed Nov 15 11:19:04 CET 2006 - jplack@suse.de

- widget for type selectdevice did not get initialized (#221180)

-------------------------------------------------------------------
Mon Nov 13 16:40:04 CET 2006 - od@suse.de

- add more variables for the new perl-Bootloader interface to the
  autoyast DTD for yast2-bootloader: currently, the user needs to
  specify them if he wants to specify any global variable (which
  probably is the right interface for him)
- reverted BootGRUB to use FixGlobals(), this functionality is not
  a bug
- added comments to FixGlobals() and the call from BootGRUB to it
- move setting of boot_* and activate keys in globals for new
  perl-Bootloader interface from BootCommon::i386LocationProposal()
  in lilolike to the end of BootGRUB::Propose(), so that the need
  to set defaults for the other values in globals is detected and
  these are proposed as well (#219409)
- 2.14.1

-------------------------------------------------------------------
Mon Nov 13 13:19:01 CET 2006 - jplack@suse.de

- remove in ycp has bogus semantics (#220365)

-------------------------------------------------------------------
Mon Nov 13 12:58:18 CET 2006 - jplack@suse.de

- generic MBR not written/activate flag not set due to incomplete
  impl. of FATE#300732

-------------------------------------------------------------------
Mon Nov 13 12:36:50 CET 2006 - ug@suse.de

- schema file for autyast fixed

-------------------------------------------------------------------
Mon Nov 13 11:15:20 CET 2006 - jplack@suse.de

- fix missing proposal of global values during installation
  (#219409), function FixGlobals was inappropriate

-------------------------------------------------------------------
Thu Nov  9 21:54:15 CET 2006 - od@suse.de

- added a few comments to the new code
- fix trashing globals in grub et al.: use remove() to remove
  values from a map (#219409)
- 2.13.86

-------------------------------------------------------------------
Wed Nov  8 20:49:52 CET 2006 - od@suse.de

- moved change_widget_default_value() to BootCommon.ycp
- use change_widget_default_value() to work around "select" widget
  default value bug
- logging variables filled by grub proposal
- using correct variable (globals) for new perl-Bootloader
  interface (#213256)
- 2.13.85

-------------------------------------------------------------------
Wed Nov  8 18:16:57 CET 2006 - od@suse.de

- changed some comments
- move global_options, section_options and exports (new
  perl-Bootloader interface) to BootCommon.ycp
- pass proposal for grub to new perl-Bootloader interface (#213256)
- 2.13.84

-------------------------------------------------------------------
Tue Nov  7 18:25:55 CET 2006 - od@suse.de

- removed unused variable
- changed and added some documentation in comments
- fixed global options filtering for global options widget
  (#213256)
- 2.13.83

-------------------------------------------------------------------
Tue Oct 31 17:08:26 CET 2006 - od@suse.de

- autoyast Relax-NG Compact schema file added (#215263)
- 2.13.82

-------------------------------------------------------------------
Tue Oct 31 02:51:33 CET 2006 - od@suse.de

- fixed exporting the device map to autoyast (#211908)

-------------------------------------------------------------------
Tue Oct 17 00:35:45 CEST 2006 - od@suse.de

- packaged missing grub/help.ycp and generic/help.ycp
- added comments to UpdateGfxMenuContents()
- 2.13.80

-------------------------------------------------------------------
Fri Oct 13 11:45:28 CEST 2006 - sf@suse.de

- Bug #173486: do not display ssh message when installed with ssh 
  and vnc

-------------------------------------------------------------------
Thu Oct 12 09:35:16 CEST 2006 - jplack@suse.de

- implementation of generic password widget (FATE#300732)

-------------------------------------------------------------------
Mon Oct  9 19:09:25 CEST 2006 - jplack@suse.de

- implement generic widget functionality for Grub (FATE#300732)
- 2.13.79

-------------------------------------------------------------------
Tue Sep 26 17:23:23 CEST 2006 - jplack@suse.de

- part of new interface for FATE#300732
- 2.13.78

-------------------------------------------------------------------
Tue Sep 26 14:47:58 CEST 2006 - jplack@suse.de

- implementation for FATE#120026: button to initialize bootloader

-------------------------------------------------------------------
Thu Sep 21 10:19:54 CEST 2006 - od@suse.de

- jplack@suse.de: basic implementation for 'selectdevice' entry
  type which will act as a hook for more sophisticated UI handling
  for device-by-id selection and such.
- 2.13.77

-------------------------------------------------------------------
Fri Sep 15 19:00:21 CEST 2006 - od@suse.de

- added caching of bootloader proposal patch by lslezak@suse.de,
  with some changed variable names and added comments (feature
  #300709)
- 2.13.76

-------------------------------------------------------------------
Wed Sep 13 20:19:07 CEST 2006 - od@suse.de

- reverted last change (in SVN) to bootfloppy.ycp, so the final
  correction to include this change of aosthof again:
  A few corrections had to be done related to wrong pathes (Bug
  #180240)
- using parted for activation of boot partition again (instead of
  /sbin/activate from the lilo package) -- extended partition
  handling was fixed (#167602)
- 2.13.75

-------------------------------------------------------------------
Mon Sep 11 13:45:44 CEST 2006 - mvidner@suse.cz

- Fixed autodocs.

-------------------------------------------------------------------
Mon Sep  4 17:20:15 CEST 2006 - jplack@suse.de

- support new options no_os_chooser and optional (#202069, #202072)

-------------------------------------------------------------------
Tue Aug 22 15:21:30 CEST 2006 - od@suse.de

- jplack: use new device_map format (#198244)
- 2.13.74

-------------------------------------------------------------------
Wed Jun 21 14:28:21 CEST 2006 - uli@suse.de

- zipl: add "TERM=linux console=..." to proposal if booted with 
  TERM=linux (bug #186970)

-------------------------------------------------------------------
Mon Jun 19 15:18:29 CEST 2006 - aosthof@suse.de

- Fixed erroneous pathes in function createFloppyImage() in 
  bootfloppy.ycp (#180240) 

-------------------------------------------------------------------
Fri Jun  9 19:14:30 CEST 2006 - od@suse.de

- when a change somewhere in the proposal causes a new section to
  be created (e.g. for a xen kernel), if the section does not yet
  exist and has not explicitly been deleted, add it to our proposal
  (#170469)
- added lots of commentary to FixSections()
- revert patch that added "powersaved=off" to append line in
  failsafe section - more testing needed (#153345)
- 2.13.73

-------------------------------------------------------------------
Thu Jun  8 17:23:54 CEST 2006 - od@suse.de

- ppc: always initialize board type when making a proposal in an
  autoyast installation (#178831)
- 2.13.72

-------------------------------------------------------------------
Wed Jun  7 18:30:11 CEST 2006 - od@suse.de

- add "powersaved=off" to append line in failsafe section for i386,
  x86_64 and ia64 (#153345)
- filter virtual mountpoints such as swap etc. (#182375)
- use full path to MD device (was broken since ever according to
  documentation)
- 2.13.71

-------------------------------------------------------------------
Fri Jun  2 17:42:57 CEST 2006 - jplack@suse.de

- fixed raid 1 detection in lib_iface.ycp (#178802)

-------------------------------------------------------------------
Wed May 31 16:11:36 CEST 2006 - od@suse.de

- check for RAID1 md arrays as all others will break on reboot
  (#178802)
- 2.13.69

-------------------------------------------------------------------
Wed May 31 13:49:59 CEST 2006 - od@suse.de

- replace occurences of a-z and A-Z with character lists to prevent
  problems in some locales (#177560)
- 2.13.68

-------------------------------------------------------------------
Mon May 29 13:06:10 CEST 2006 - od@suse.de

- iseries: fix proposal for NWSSTG boot device (#167390)
- 2.13.67

-------------------------------------------------------------------
Mon May 22 18:30:52 CEST 2006 - jplack@suse.de

- add initial support for xenpae (#177051)
- 2.13.66

-------------------------------------------------------------------
Fri May 19 16:05:32 CEST 2006 - od@suse.de

- added FIXME note to Bootloader.ycp
- send partitioning info always when Initializer called (#161755)
- 2.13.65

-------------------------------------------------------------------
Fri May 19 12:25:09 CEST 2006 - od@suse.de

- fixed installation of installation kernel (ISERIES64) into slot A
  on iSeries (#165497)
- 2.13.64

-------------------------------------------------------------------
Wed May 17 22:42:52 CEST 2006 - od@suse.de

- fix backwards mapping of "mount by" device names when bl
  configuration is read (#176201)
- revert last change in MountByDev2Dev() and use y2milestone()
  again
- 2.13.63

-------------------------------------------------------------------
Wed May 17 16:52:30 CEST 2006 - od@suse.de

- added bootloader device conversion for mount by ID, UUID etc. to
  BootPOWERLILO (#174349)
- added debug messages to Dev2MountByDev()
- changed 2x y2milestone() -> y2debug() in MountByDev2Dev()
- 2.13.62

-------------------------------------------------------------------
Fri May 12 16:02:34 CEST 2006 - od@suse.de

- during installation/update on ppc iseries, unconditionally
  install the ISERIES64 file from the installation media as rescue
  kernel into slot A (#165497)
- fixed some whitespace
- 2.13.61

-------------------------------------------------------------------
Fri May 12 13:24:19 CEST 2006 - od@suse.de

- adapted to ppc/BootPOWERLILO.ycp: fixed mangled section titles
  after update (#170579)
- 2.13.60

-------------------------------------------------------------------
Wed May 10 19:07:38 CEST 2006 - od@suse.de

- added comments to update code
- fixed mangled section titles after update (#170579)
- 2.13.59

-------------------------------------------------------------------
Wed May 10 15:49:39 CEST 2006 - od@suse.de

- fix broken consistency check for legacy iSeries with DASD only
  (#166378)
- make it possible to manually add a value to selection list
  (needed for work arounds #166378 et. al.)
- fix error typo in lib_iface.ycp
- 2.13.58

-------------------------------------------------------------------
Thu May  4 15:02:21 CEST 2006 - locilka@suse.cz

- merged texts from proofread 
- 2.13.57

-------------------------------------------------------------------
Thu May  4 11:02:00 CEST 2006 - jsrain@suse.cz

- change the message before reboot if performing an SSH
  installation (#160301)

-------------------------------------------------------------------
Tue May  2 18:53:10 CEST 2006 - od@suse.de

- on ppc, never create a "failsafe" section (#170565)
- 2.13.56

-------------------------------------------------------------------
Tue May  2 18:01:17 CEST 2006 - od@suse.de

- in UI, show explanatory message instead of missing UUID (before
  partition is formatted)
- added code readability comment
- 2.13.55

-------------------------------------------------------------------
Fri Apr 28 14:32:22 CEST 2006 - od@suse.de

- fixed elilo section name fix from #170129:
  - getLoaderType() cannot be called from GfxMenu.ycp, so changed
    internal Interface of GfxMenu::translateSectionTitle() to
    accept "loader" parameter instead of "allow_blanks" parameter
  - updated other functions to use/pass through the "loader"
    parameter now:
      GfxMenu::UpdateGfxMenuContents()
      GfxMenu::getTranslationsToDiacritics()
      BootCommon::translateSectionTitle()
      BootCommon::UpdateGfxMenuContents()
- changed some y2milestone() messages: do not mention "lilo" when
  it can be any bootloader type other than "grub"
- added me as co-author to BootCommon.ycp
- 2.13.54

-------------------------------------------------------------------
Thu Apr 27 16:05:59 CEST 2006 - od@suse.de

- examine_mbr.pl needs perl-Compress-Zlib
- 2.13.53

-------------------------------------------------------------------
Thu Apr 27 15:56:18 CEST 2006 - od@suse.de

- on ia64, do not use the short product name in the "second
  level" bootloader elilo -- use "linux" again instead (also
  sidesteps bug #170129)
- added a comment for a future feature that may introduce two "menu
  levels" for grub as well
- 2.13.52

-------------------------------------------------------------------
Mon Apr 24 16:10:54 CEST 2006 - sf@suse.de

- fixed regexp (Bug #168594) 

-------------------------------------------------------------------
Fri Apr 21 19:23:12 CEST 2006 - od@suse.de

- (#148931, #164950), fixes features #300383, #300160, #300358:
  - for root partitions in bootloader config: automatically use mount
    by id, path, uuid and label as set up in yast2-storage
  - also display these as "hints" in the UI
- fixed some comments
- added a y2milestone in getPartitionList()
- fixed some whitespace
- 2.13.50

-------------------------------------------------------------------
Thu Apr 20 13:49:50 CEST 2006 - od@suse.de

- using /sbin/activate again (#167602)
- do not accept fsid 257 (on pmac) anymore, Apple_Bootstrap is now
  reported as fsid 258 (#167934)
- 2.13.49

-------------------------------------------------------------------
Wed Apr 12 18:30:49 CEST 2006 - od@suse.de

- accept fsid 257 (Apple_Bootstrap) as pmac boot partition
  (#165518)
- 2.13.48

-------------------------------------------------------------------
Wed Apr 12 17:37:31 CEST 2006 - od@suse.de

- print-product.ycp:
  - return short name for bootloaders other than grub (#163702)
  - do not attach version to product name (#165466)
- use short product name instead of "linux" as section name for
  bootloaders other than grub (#163702)
- 2.13.47

-------------------------------------------------------------------
Wed Apr 12 14:01:17 CEST 2006 - od@suse.de

- long name uses LABEL from content file everywhere now, so do not
  attach version anymore (#163702)
- fixed typo in message
- 2.13.46

-------------------------------------------------------------------
Tue Apr 11 22:17:59 CEST 2006 - od@suse.de

- on pmac: propose only partitions smaller than 20 cylinders
  (#158543)
- 2.13.45

-------------------------------------------------------------------
Tue Apr 11 20:59:57 CEST 2006 - od@suse.de

- propose bootloader location on pmac systems (#158543)
- changed comment
- 2.13.44

-------------------------------------------------------------------
Tue Apr 11 17:20:56 CEST 2006 - od@suse.de

- clone activate flag and loader_device for AutoYaST (#151501)
- 2.13.43

-------------------------------------------------------------------
Tue Apr 11 01:10:20 CEST 2006 - jplack@suse.de

- write config even if no create_efi_entry has been requested
  (#163260)

-------------------------------------------------------------------
Mon Apr 10 20:35:50 CEST 2006 - od@suse.de

- fixed invalid error on bootloader initialization (#164925)
- 2.13.41

-------------------------------------------------------------------
Mon Apr 10 20:20:08 CEST 2006 - od@suse.de

- fix BootPOWERLILO to return proposal again (introduced with dead
  code elimination a few days ago)
- changed some comments for code around "activate"
- 2.13.40

-------------------------------------------------------------------
Fri Apr  7 12:28:21 CEST 2006 - od@suse.de

- update_gfxmenu: added -f to rm to avoid error message on English
  installs (#163693)
- commented out dead code
- jplack/od: stop work flow for an illegal boot= selection
- 2.13.39

-------------------------------------------------------------------
Wed Apr  5 01:49:23 CEST 2006 - od@suse.de

- changed more prep_boot_partition from "/dev/null" to "" (#163387)
- 2.13.38

-------------------------------------------------------------------
Wed Apr  5 01:21:17 CEST 2006 - od@suse.de

- use empty string when no prep boot or FAT partition is found
  (#163387)
- 2.13.37

-------------------------------------------------------------------
Tue Apr  4 17:00:12 CEST 2006 - jplack@suse.de

- update list of possible selections, each time a generic widget is
  "called" (#161755)

-------------------------------------------------------------------
Mon Apr  3 20:51:38 CEST 2006 - od@suse.de

- do not add kernel option "selinux=0" on any architecture (#155856)
- fixed compilation errors in lib_iface.ycp
- 2.13.36

-------------------------------------------------------------------
Mon Apr  3 20:27:48 CEST 2006 - jplack@suse.de

- ppc: update default name if denoted section has been updated
- ppc: update global clone entry, too, if device names changed
- fix for #161755, send partition/disk info where neccessary
- reorder code so that new function SetDiskInfo is formed and can
  be used in various places to fix #161755 
- add proposed code change for virtual 'boot' mountpoints (#162242)

-------------------------------------------------------------------
Sat Apr  1 23:25:58 CEST 2006 - od@suse.de

- added TESTME comment: test parted partition activation with BSD
  slices
- remove more old-style backticks
- add needed comments
- added parted to Requires (#161316)
- changed a y2internal -> y2milestone
- fixed harmless typos
- 2.13.35

-------------------------------------------------------------------
Wed Mar 29 18:52:24 CEST 2006 - od@suse.de

- using parted for activation of boot partition now (instead of
  /sbin/activate from the lilo package) (#161316)
- fixed a typo
- fixed some whitespace
- added update-alternatives to BuildRequires
- 2.13.34

-------------------------------------------------------------------
Mon Mar 27 15:36:27 CEST 2006 - uli@suse.de

- changed s390* reboot message (bug #160045)

-------------------------------------------------------------------
Sun Mar 26 06:14:08 CEST 2006 - od@suse.de

- removed yast2-devel-packages from BuildRequires
- add replacements for yast2-devel-packages to BuildRequires
- 2.13.33

-------------------------------------------------------------------
Tue Mar 21 17:31:03 CET 2006 - jplack@suse.de

- fix console= handling on update, and some more update fixes (#155397)
- 2.13.32

-------------------------------------------------------------------
Tue Mar 21 15:16:32 CET 2006 - od@suse.de

- cleanup: move UpdateSections function into Update()'s body
- fixed #157939: iseries can boot even if no prep boot partition
  exists and/or is configured
- 2.13.31

-------------------------------------------------------------------
Mon Mar 20 23:49:04 CET 2006 - od@suse.de

- package clients/print-product.ycp
- 2.13.30

-------------------------------------------------------------------
Mon Mar 20 18:46:11 CET 2006 - od@suse.de

- fixes for #155397:
  - major cleanup of Update() code to be able to fix #155397
  - added "return ret" to CreateImageSection()
  - fixed parameters in call to UpdateSections()
  - fixed list element removal: remove() -> filter()
  - also removed translation of section title (GfxMenu) for ppc
    (perl-Bootloader will take care of this)
- print-product.ycp: remove " -- " from arguments to
  CommandLine::Print()
- 2.13.29

-------------------------------------------------------------------
Mon Mar 20 17:20:39 CET 2006 - od@suse.de

- doing the right thing for InitializeLibrary
- fix indentation/code style
- print-product.ycp was wrong in modules, moved to clients
- 2.13.28

-------------------------------------------------------------------
Fri Mar 17 23:37:22 CET 2006 - od@suse.de

- made text widget in error log message popup higher (#159264)
- fix indentation
- 2.13.27

-------------------------------------------------------------------
Fri Mar 17 18:25:03 CET 2006 - od@suse.de

- removed bootloader-theme from Requires: (#158588)
- 2.13.26

-------------------------------------------------------------------
Fri Mar 17 16:06:36 CET 2006 - od@suse.de

- moved CreateLinuxSection() to BootPOWERLILO.ycp and adapted for
  ppc (#144553):
   - kernel -> image 
   - removed code that is not used on ppc
   - added comments
- moved CreateLinuxSection up and using it for installation as well
- 2.13.25

-------------------------------------------------------------------
Wed Mar 15 16:34:50 CET 2006 - od@suse.de

- added debug output for (#156993)
- changed my_sections -> updated_sections
- 2.13.24

-------------------------------------------------------------------
Mon Mar 13 16:48:18 CET 2006 - od@suse.de

- jplack:
  - remove dead/unused code
  - add some FIXME comments
  - more cleanups
- 2.13.23

-------------------------------------------------------------------
Mon Mar 13 16:04:51 CET 2006 - od@suse.de

- changed some whitespace
- corrected fallback kernel to "/boot/vmlinux"
- copied UpdateSections() from lilolike.ycp to BootPOWERLILO.ycp
  and adapted to new interfaces (#144553)
- made read_default_section_name global in BootCommon.ycp (#144553)
- syntax cleanups
- proofread
- 2.13.21

-------------------------------------------------------------------
Wed Mar  8 00:41:02 CET 2006 - od@suse.de

- added proposal for prep and iseries (pmac still missing)
- created new function change_widget_default_value() and moved code
  from Propose() into this function
- proposal for prep and iseries set the default values for their
  widgets using change_widget_default_value()
- added FIXME: for improving the summary function
- fixed comment in chrp.ycp explaining the use of
  prep_same_disk_as_root
- 2.13.20

-------------------------------------------------------------------
Tue Mar  7 22:17:31 CET 2006 - od@suse.de

- #145597:
  - use old working proposal code from BootPPC in BootPOWERLILO
  - add comments where needed to understand the code
  - change lookup, lookup_value and modifySection and use []: instead
  - use search instead of find(string, string)
  - fixed header of BootPOWERLILO
  - fixed LocationProposal to use old BootPPC code
  - fixed some whitespace
  - call old currentBoardInit() from new Propose()
  - set proposed boot partition as default in widget
- add "global void" to jplack's bootloaderError()
- fix y2error format string
- fixed an obsolete FlushCache() -> CommitSettings()
- give an error popoup with log like in SLES9 (#145106)
- use only one log file for all bootloaders (#145106)
- cleanups, mostly indentation to make code readable
- fixed: activate on i386 did not work when p_dev["nr"] == "" (mean 
  whole disk) was one of loader_device or boot_partition
- unify confusing interface names: FlushCache -> CommitSettings
- give an error popoup with log like in SLES9 (#145106)
- fix one update problem on POWER
- use correct path to mkzimage for iSeries bootfile
- 2.13.19

-------------------------------------------------------------------
Fri Mar  3 20:27:17 CET 2006 - jplack@suse.de

- give an error popoup with log like in SLES9 (#145106)
- use only one log file for all bootloaders (#145106)
- fix one update problem on POWER

-------------------------------------------------------------------
Fri Mar  3 18:55:09 CET 2006 - jplack@suse.de

- fixed: activate on i386 did not work when p_dev["nr"] == "" (mean
  whole disk) was one of loader_device or boot_partition

-------------------------------------------------------------------
Wed Mar  1 09:06:08 CET 2006 - olh@suse.de

- use correct path to mkzimage for iSeries bootfile

-------------------------------------------------------------------
Tue Feb 28 12:35:40 CET 2006 - od@suse.de

- olh also fixed a typo in Bootloader.ycp
- 2.13.18

-------------------------------------------------------------------
Wed Feb 22 21:08:10 CET 2006 - olh@suse.de

- do a mount --bind /dev /mnt/dev in bootloader_finish.ycp (#144773)

-------------------------------------------------------------------
Thu Feb 16 19:31:10 CET 2006 - od@suse.de

- translateSectionTitle():
  - handle results properly when regexpsub() is called with a non-matching
    regex
  - fixed comment for ReplaceRegexMatch()
  - fixed execess -> excess in y2milestone()
  - added another y2milestone() for cutting off words
- 2.13.17

-------------------------------------------------------------------
Thu Feb 16 17:18:17 CET 2006 - od@suse.de

- wrote ReplaceRegexMatch() to globally replace matching regexes
- fix filtering of lilo bootloader section name with
  ReplaceRegexMatch()
- 2.13.16

-------------------------------------------------------------------
Thu Feb 16 15:50:30 CET 2006 - od@suse.de

- fixed typo in filtering of forbidden chars for lilo section titles
- added logging for lilo section title adaptation
- 2.13.15

-------------------------------------------------------------------
Wed Feb 15 15:28:00 CET 2006 - od@suse.de

- olh:
  - setting svn:keyword property to 'Author Date Id Revision'
  - typo s/instalaltion/installation/
- od:
  - restrict LILO section names to 11 chars -- use same algorithm
    as in perl-Bootloader, LILO.pm, sub FixSectionName()
- 2.13.14

-------------------------------------------------------------------
Tue Feb 14 13:34:23 CET 2006 - olh@suse.de

- fix typo in board_type_names

-------------------------------------------------------------------
Tue Feb 14 13:30:19 CET 2006 - olh@suse.de

- remove nubus support

-------------------------------------------------------------------
Wed Feb  1 16:31:31 CET 2006 - od@suse.de

- added to package: src/modules/print-product.ycp
- 2.13.13

-------------------------------------------------------------------
Fri Jan 27 09:28:04 CET 2006 - locilka@suse.cz

- merged texts from proofread

-------------------------------------------------------------------
Wed Jan 25 16:10:02 CET 2006 - od@suse.de

- added print-product.ycp, used by update-bootloader from
  perl-Bootloader 
- 2.13.12

-------------------------------------------------------------------
Fri Jan 20 14:24:33 CET 2006 - od@suse.de

- moved BootPOWERLILO initialization code out of constructor again
  -- this unconditionally initialized lib_iface for ppc
- 2.13.11

-------------------------------------------------------------------
Wed Jan 18 21:00:49 CET 2006 - od@suse.de

- remove __exports__ from globals in extract_exports_from_globals()
- delete obsolete function GoodPrepOrFatPartition()
- consider globals empty even if lines_cache_id is present
- fix merging of __exports__ in BootPOWERLILO constructor
- 2.13.10

-------------------------------------------------------------------
Tue Jan 17 19:10:45 CET 2006 - od@suse.de

- actually find and propose root and boot devices

-------------------------------------------------------------------
Tue Jan 17 15:45:18 CET 2006 - od@suse.de

- added comments in bootloader_proposal
- added GoodPrepOrFatPartition() in BootPOWERLILO
- a lot of FIXMEs added
- initial proposal for PPC

-------------------------------------------------------------------
Mon Jan 16 20:23:26 CET 2006 - jplack@suse.de

- moved widget descriptions (labels) to yast2-bootloader
- handle unified type descriptions: now <type>:<desc>:<default>:...
- add arch-specific Summary function

-------------------------------------------------------------------
Thu Dec 22 11:50:08 CET 2005 - uli@suse.de

- declare Write method implemented in BootZIPL.ycp

-------------------------------------------------------------------
Wed Dec 21 10:31:30 CET 2005 - visnov@suse.cz

- merged proofread texts 

-------------------------------------------------------------------
Mon Dec 19 17:58:20 CET 2005 - jplack@suse.de

- always read the config from perl-Bootloader (#140127)
- activate generic help system
- give help messages that make sense
- avoid this i386 LILO bootloader config on ppc (#140127)
- 2.13.6

-------------------------------------------------------------------
Fri Dec 16 15:28:39 CET 2005 - jsrain@suse.cz

- moved bootloader background picture to separate package
- moved /boot/message handling to separate module
- 2.13.5

-------------------------------------------------------------------
Thu Dec 15 15:00:16 CET 2005 - uli@suse.de

- s390: dumped obsolete dump sections and dead code
- 2.13.4

-------------------------------------------------------------------
Tue Dec 13 19:25:12 CET 2005 - mvidner@suse.cz

- Fixed a type mismatch, hopefully fixing the installation (#138328).
- 2.13.3

-------------------------------------------------------------------
Thu Dec  8 18:25:07 CET 2005 - od@suse.de

- changes by jplack@suse.de:
  - use generic dialogs in PowerPC boot loader code
  - new files to build widgets from type information
  - changes for support of all options on POWER - generic stuff
- 2.13.2

-------------------------------------------------------------------
Mon Oct 31 09:44:19 CET 2005 - jsrain@suse.cz

- fixed losing GRUB sections in some cases (#130236)
- 2.13.1

-------------------------------------------------------------------
Wed Oct 26 13:29:26 CEST 2005 - jsrain@suse.cz

- do not create section for XEN if ungrading other bootloader than
  GRUB (#130474)
- fixed clonning a section, it changed also the original one
  (#129511)

-------------------------------------------------------------------
Fri Oct 21 12:36:16 CEST 2005 - jsrain@suse.cz

- do not set dom0_mem option for XEN (#121947)
- fixed selecting the swap partition for suspend to disk in other
  situations than installation (#128702)

-------------------------------------------------------------------
Tue Oct  4 12:43:30 CEST 2005 - jsrain@suse.cz

- fixed password setting help (#119591)

-------------------------------------------------------------------
Mon Oct  3 12:54:10 CEST 2005 - jsrain@suse.cz

- change selected radio button for loader location if loader
  location specified in combo box (#114193)

-------------------------------------------------------------------
Fri Sep 30 11:06:11 CEST 2005 - jsrain@suse.cz

- fixed reproposing configuration in installed system (#119428)
- fixed disappearing initrd lines from configuratiln file (#104048)

-------------------------------------------------------------------
Thu Sep 29 17:00:04 CEST 2005 - jsrain@suse.cz

- fixed importing the global bootloader settings from AutoYaST
  profiles (#118595)

-------------------------------------------------------------------
Tue Sep 27 10:14:08 CEST 2005 - jsrain@suse.cz

- export/import the loader location variable for AutoYaST (#116947)

-------------------------------------------------------------------
Mon Sep 26 15:49:16 CEST 2005 - jsrain@suse.cz

- added bootloader background picture for Alpha1
- do not install bootloader to MBR by default
- 2.13.0

-------------------------------------------------------------------
Fri Sep  9 17:11:10 CEST 2005 - jsrain@suse.cz

- activate the /boot partition if installing to ThinkPad (#116129)
- 2.12.32

-------------------------------------------------------------------
Fri Sep  9 15:16:39 CEST 2005 - jsrain@suse.cz

- propose GRUB's device map if the one which was read from the
  system is empty (#115936)
- 2.12.31

-------------------------------------------------------------------
Thu Sep  8 14:24:25 CEST 2005 - jsrain@suse.cz

- fixed reading GRUB location from configuration file (#115581)
- 2.12.30

-------------------------------------------------------------------
Wed Sep  7 15:30:04 CEST 2005 - jsrain@suse.cz

- load EDD module during proposal (and not during inst_finish, as
  it doesn't work if other than default kernel is used) (#115592)
- 2.12.29

-------------------------------------------------------------------
Wed Sep  7 13:05:32 CEST 2005 - jsrain@suse.cz

- install bootloader to MBR by default (except ThinkPads)
- load EDD module before running fix_chs script (#103031)
- import device map correctly during autoinstallation (#115327)
- 2.12.28

-------------------------------------------------------------------
Tue Sep  6 14:00:52 CEST 2005 - jsrain@suse.cz

- changed the count of boot floppies (#114959)
- run fix_chs on each partition which is marked active (#103031)
- update MBR on ThinkPads correctly (#114429)
- 2.12.27

-------------------------------------------------------------------
Tue Sep  6 10:55:16 CEST 2005 - jsrain@suse.cz

- changed the bootloader background (#115331)
- 2.12.26

-------------------------------------------------------------------
Fri Sep  2 12:00:28 CEST 2005 - jsrain@suse.cz

- added RC1 bootloader background
- 2.12.25

-------------------------------------------------------------------
Wed Aug 31 08:38:41 CEST 2005 - jsrain@suse.cz

- added ELILO support (for IA64)
- added basic ZIPL support (for S/390)
- 2.12.24

-------------------------------------------------------------------
Mon Aug 29 11:49:37 CEST 2005 - jsrain@suse.cz

- updated failsafe kernel parameters for i386/x86_64 (#113600)
- avoid reinitializing limal-bootloader before writing settings
  during update and in installed system (#113683)
- added support for booting on PPC
- 2.12.23

-------------------------------------------------------------------
Thu Aug 25 13:33:37 CEST 2005 - jsrain@suse.cz

- fixed setting the resume kernel parameter during update (#112794)
- do not add 'barrier=off' to failsafe kernel parameters (#112891)
- do not propose to install bootloader on XFS partition (#112810)
- 2.12.22

-------------------------------------------------------------------
Tue Aug 23 13:59:20 CEST 2005 - jsrain@suse.cz

- keep bootloader location during update (#105988)
- moved FixCHS to master-boot-code (#103031)

-------------------------------------------------------------------
Mon Aug 22 10:44:24 CEST 2005 - jsrain@suse.cz

- fixed creating new boot loader sections (#105668)
- 2.12.21

-------------------------------------------------------------------
Fri Aug 19 10:59:54 CEST 2005 - jsrain@suse.cz

- enhanced checking whether merged section is still valid (#74252)
- fix information about disk geometry in MBR if needed (#103031)
- 2.12.20

-------------------------------------------------------------------
Thu Aug 18 15:29:01 CEST 2005 - jsrain@suse.cz

- fixed new created XEN sections (#105171)
- do not install backup of stage1 if /boot is on XFS (#105483)
- 2.12.19

-------------------------------------------------------------------
Wed Aug 17 15:34:30 CEST 2005 - jsrain@suse.cz

- fixed detection whether bootloader can be installed if /boot is
  on MD (#104908)
- fixed comments for ycpdoc
- fixed proposing configuration if /boot is on MD (#104908)
- set correct initrd image for XEN (#105171)
- fixed errors in log while proposing loader type (#105152)
- don't remove initrd from merged loader sections (#104048)

-------------------------------------------------------------------
Mon Aug 15 16:10:00 CEST 2005 - jsrain@suse.cz

- merged texts from proofread
- 2.12.18

-------------------------------------------------------------------
Mon Aug 15 12:43:52 CEST 2005 - jsrain@suse.cz

- fixed section updates durng system update (#103868)
- 2.12.17

-------------------------------------------------------------------
Fri Aug 12 09:28:42 CEST 2005 - jsrain@suse.cz

- fixed several errors in code, added missign shortcuts

-------------------------------------------------------------------
Thu Aug 11 15:24:52 CEST 2005 - jsrain@suse.cz

- set correct parameters to failsafe kernel (#103865)
- fixed removing obsolete sections during update (#104039)

-------------------------------------------------------------------
Wed Aug 10 09:07:24 CEST 2005 - jsrain@suse.cz

- fixed changing the order of disks (#102964)

-------------------------------------------------------------------
Tue Aug  9 15:36:57 CEST 2005 - jsrain@suse.cz

- don't put 'splash=silent' twice to kernel command line (#102706)
- install bootloader to boot sector by default only if /boot
  partition is on the first disk (#100728)
- fixed modification of bootloader sections during installation
  (#102626)
- do not offer to edit sections if user selected not to install
  any bootloader (#102613)
- updated help text for bootloader location (#102626)
- fixed syntax of created lilo.conf (vga= cannot be in append)
  (#102942)
- displaying meaningful information for chainloader sections
  (#103008)
- 2.12.16

-------------------------------------------------------------------
Mon Aug  8 10:37:49 CEST 2005 - jsrain@suse.cz

- fixed importing settings during autoinstallation, avoiding crash
  (#102535)

-------------------------------------------------------------------
Thu Aug  4 15:40:52 CEST 2005 - jsrain@suse.cz

- fixed crash during autoinstallation
- do not offer GRUB and LILO on all architectures (#100219)
- 2.12.15

-------------------------------------------------------------------
Wed Aug  3 13:50:36 CEST 2005 - jsrain@suse.cz

- do not display additional kernel parameters in summary if no boot
  loader is selected to be installed (#100409)
- propose not to install bootloader if the available one is not
  supported (#100406)
- fixed widgets allignment

-------------------------------------------------------------------
Mon Aug  1 16:21:36 CEST 2005 - jsrain@suse.cz

- fixed capitalization in module summary
- added master-boot-code to RPM dependencies on i386/x86_64, as it
  is needed for the default installation
- 2.12.14

-------------------------------------------------------------------
Mon Aug  1 12:29:41 CEST 2005 - jsrain@suse.cz

- do not propose installing bootloader to MBR by default
- 2.12.13

-------------------------------------------------------------------
Thu Jul 28 16:15:45 CEST 2005 - jsrain@suse.cz

- merged texts from proofread
- 2.12.12

-------------------------------------------------------------------
Wed Jul 27 14:28:02 CEST 2005 - jsrain@suse.cz

- added option to enable/disable boot timeout
- fixed boot password setting
- location widget not shown if no loader is to be installed (#97888)
- 2.12.11

-------------------------------------------------------------------
Tue Jul 26 10:16:14 CEST 2005 - jsrain@suse.cz

- fixed GRUB menus merging
- 2.12.10

-------------------------------------------------------------------
Fri Jul 22 15:24:24 CEST 2005 - jsrain@suse.cz

- set correct root device to kernel command line (#97574)
- fixed installation on ThinkPad laptops (select the partition
  correctly) (#86762)
- 2.12.9

-------------------------------------------------------------------
Fri Jul 22 12:18:23 CEST 2005 - jsrain@suse.cz

- added last missing help texts
- several minor fixes
- updated to run correctly in Mode::config
- added autoinstallation support
- 2.12.8

-------------------------------------------------------------------
Thu Jul 21 10:08:27 CEST 2005 - jsrain@suse.cz

- added missing file to package
- added missing helps
- fixed retranslating boot menu during installation
- 2.12.7

-------------------------------------------------------------------
Mon Jul 18 13:26:43 CEST 2005 - jsrain@suse.cz

- fixed proposing and handling device map
- 2.12.6

-------------------------------------------------------------------
Mon Jul 18 08:42:16 CEST 2005 - jsrain@suse.cz

- fixed makefiles in order to pack all needed files
- added some help texts
- 2.12.5

-------------------------------------------------------------------
Fri Jul 15 15:48:47 CEST 2005 - jsrain@suse.cz

- adapted to new partitioner using storage-lib (arvin)
- fixed makefiles and nfb to build against limal-bootloader
- 2.12.4

-------------------------------------------------------------------
Tue Jul 12 13:03:23 CEST 2005 - jsrain@suse.cz

- more code cleanup

-------------------------------------------------------------------
Mon Jul 11 09:14:33 CEST 2005 - jsrain@suse.cz

- merged texts from proofread

-------------------------------------------------------------------
Fri Jul  1 16:52:05 CEST 2005 - jsrain@suse.cz

- created new UI
- accessing perl-Bootloader library through LiMaL instead of SCR

-------------------------------------------------------------------
Tue Jun 14 16:45:20 CEST 2005 - jsrain@suse.cz

- don't change MBR on IBM ThinkPad laptops in order to keep their
  rescue functionality working (#86762)
- 2.12.3

-------------------------------------------------------------------
Tue Jun  7 10:40:08 CEST 2005 - jsrain@suse.cz

- display info of additional kernel parameters from installation
  kernel command line (#83837)

-------------------------------------------------------------------
Mon May 23 17:20:27 CEST 2005 - jsrain@suse.cz

- fixed detection fo PReP partition on CHRP (PPC) (#80204)
- block proposal if bootloader noc configured correctly on PPC
  (#82893)

-------------------------------------------------------------------
Wed May  4 08:02:37 CEST 2005 - jsrain@suse.cz

- more "default" variable renames
- 2.12.2

-------------------------------------------------------------------
Tue May  3 12:35:05 CEST 2005 - jsrain@suse.cz

- select PReP boot partition on CHRP (PPC) if root on LVM (#80204)

-------------------------------------------------------------------
Wed Apr 27 08:27:43 CEST 2005 - jsrain@suse.cz

- allow to remap devices in GRUB section (#77119)
- don not report void error in installation proposal
- added bootloader-related part of inst_finish to extra client
- 2.12.1

-------------------------------------------------------------------
Fri Apr 22 13:17:27 CEST 2005 - mvidner@suse.cz

- Do not use "default" as an identifier.

-------------------------------------------------------------------
Mon Apr 18 16:00:36 CEST 2005 - jsrain@suse.cz

- updated for new interface of ProductFeatures.ycp
- 2.12.0

-------------------------------------------------------------------
Wed Mar 30 14:53:02 CEST 2005 - jsrain@suse.cz

- inform user in proposal if it is not possible to install
  bootloader due to partitioning (#71949)

-------------------------------------------------------------------
Thu Mar 24 13:36:48 CET 2005 - jsrain@suse.cz

- fixed bootfloppy icon description (#71084)

-------------------------------------------------------------------
Tue Mar 15 13:15:55 CET 2005 - jsrain@suse.cz

- fixed modification of bootloader configuration if installation
  fails during update (#72814)

-------------------------------------------------------------------
Mon Mar 14 09:48:35 CET 2005 - jsrain@suse.cz

- fixed manual configuration files editation (#72389)
- recreate grub.conf during update (#72361)

-------------------------------------------------------------------
Mon Mar  7 13:32:23 CET 2005 - jsrain@suse.cz

- added ZIPL installation via perl-Bootloader
- fixed the order of icons in bootfloppy creator

-------------------------------------------------------------------
Fri Mar  4 10:43:29 CET 2005 - jsrain@suse.cz

- propose XEN section if XEN and XEN kernels are installed/selected

-------------------------------------------------------------------
Thu Mar  3 18:20:39 CET 2005 - jsrain@suse.cz

- reverted to older version update_gfxmenu due to recent problems
  (#67288)

-------------------------------------------------------------------
Wed Mar  2 10:15:35 CET 2005 - jsrain@suse.cz

- merged texts from proofread

-------------------------------------------------------------------
Wed Mar  2 09:55:37 CET 2005 - jsrain@suse.cz

- fixed neverending loop in update_gfxmenu

-------------------------------------------------------------------
Tue Mar  1 10:34:51 CET 2005 - jsrain@suse.cz

- provide info about grub.conf to repair module if embedding
  GRUB stage1.5
- display proper list of bootloaders (#66933)
- limit the size of the /boot/message archive (#66878)

-------------------------------------------------------------------
Mon Feb 28 16:07:36 CET 2005 - jsrain@suse.cz

- fixed aborting during inst_finish (was crashing YaST)

-------------------------------------------------------------------
Fri Feb 25 14:43:58 CET 2005 - jsrain@suse.cz

- fixed identifying bootloader sections while reading (#66612)

-------------------------------------------------------------------
Fri Feb 25 09:05:14 CET 2005 - jsrain@suse.cz

- added missed translation mark (#8402)
- fixed testsuites
- enabled the bootfloppy icon also on AMD64
- disabled rescue floppy creation on other archs than i386
- 2.11.15

-------------------------------------------------------------------
Mon Feb 21 10:58:13 CET 2005 - jsrain@suse.cz

- use the new scripts for creating boot floppy (images are no
  longer on installation media)
- 2.11.14

-------------------------------------------------------------------
Thu Feb 17 12:14:22 CET 2005 - jsrain@suse.cz

- prevent from inserting language to the offer of boot menu twice
  (#50930)

-------------------------------------------------------------------
Wed Feb 16 13:54:34 CET 2005 - jsrain@suse.cz

- added support for embedding GRUB's stage 1.5
- 2.11.13

-------------------------------------------------------------------
Mon Feb 14 17:32:02 CET 2005 - jsrain@suse.cz

- by default don't merge whole GRUB menus, but only the default
  entry (#50688)
- fixed errors of the bootloader library if using LVM
- 2.11.12

-------------------------------------------------------------------
Thu Feb 10 14:51:08 CET 2005 - jsrain@suse.cz

- fixed errors when merging GRUB menus (#50643)

-------------------------------------------------------------------
Wed Feb  9 14:53:27 CET 2005 - jsrain@suse.cz

- stopped using multiple variables from ProductFeatures for
  creating kernel command line (#50369)
- 2.11.11

-------------------------------------------------------------------
Tue Feb  8 12:58:56 CET 2005 - jsrain@suse.cz

- fixed warning when removed memtest package after modifying
  memtest section in bootloader menu (#50498)

-------------------------------------------------------------------
Mon Feb  7 14:31:48 CET 2005 - jsrain@suse.cz

- merged texts from proofread
- 2.11.10

-------------------------------------------------------------------
Fri Feb  4 11:07:51 CET 2005 - jsrain@suse.cz

- getting additional kernel parameters as one string (#50369)

-------------------------------------------------------------------
Wed Feb  2 18:22:09 CET 2005 - jsrain@suse.cz

- fixed support for localized boot menu, allowed multiple languages
  to be used at once

-------------------------------------------------------------------
Tue Feb  1 21:39:12 CET 2005 - nashif@suse.de

- Disabled @YAST2-CHECKS-PROGRAM@ to fix build
- 2.11.9

-------------------------------------------------------------------
Mon Jan 31 17:32:32 CET 2005 - jsrain@suse.cz

- removed code obsolete after using the bootloader library
  (including the LILO agent)
- adapted to new filenames in GFX menu
- fixed handling of YaSTi's data in comments in configuration files
- by default merging all found GRUB menus
- clean-up of obsolete code
- 2.11.8

-------------------------------------------------------------------
Fri Jan 28 13:46:53 CET 2005 - jsrain@suse.cz

- export GRUB device map information to AutoYaST profile (#49730)

-------------------------------------------------------------------
Tue Jan 25 13:08:49 CET 2005 - jsrain@suse.cz

- adaptations to install properly on MD arrays
- 2.11.7

-------------------------------------------------------------------
Mon Jan 24 16:08:30 CET 2005 - jsrain@suse.cz

- added agent to interface for the bootloader library
- using the now bootloader library for GRUB and LILO configuration
- 2.11.6

-------------------------------------------------------------------
Tue Jan 11 16:43:52 CET 2005 - jsrain@suse.cz

- do not append 'maxcpus=0' to failsafe kernel command line on
  AMD64 (#49059)

-------------------------------------------------------------------
Thu Jan  6 14:14:23 CET 2005 - jsrain@suse.cz

- propose all present kernels for GRUB

-------------------------------------------------------------------
Wed Jan  5 17:10:56 CET 2005 - jsrain@suse.cz

- adapted to interface change of Kernel.ycp
- 2.11.5

-------------------------------------------------------------------
Wed Dec 15 13:13:58 CET 2004 - jsrain@suse.cz

- using new interface of Progress.ycp
- 2.11.4

-------------------------------------------------------------------
Mon Dec 13 18:15:29 CET 2004 - jsrain@suse.cz

- fixed setting GRUB password (#48999)

-------------------------------------------------------------------
Fri Nov 19 16:52:11 CET 2004 - jsrain@suse.cz

- removed the generic MBR code from the package (moved to
  master-boot-code package) (#46406)
- if user selects MBR of other than booting disk as location for
  GRUB, offer changing the order of the disks (#48051)
- 2.11.3

-------------------------------------------------------------------
Tue Nov  9 10:40:18 CET 2004 - jsrain@suse.cz

- fixed automatical boot partition activating during installation
  (#20329)

-------------------------------------------------------------------
Tue Nov  9 08:16:53 CET 2004 - jsrain@suse.cz

- enhanced memtest handling during installation (#46796)

-------------------------------------------------------------------
Mon Nov  8 13:23:42 CET 2004 - jsrain@suse.cz

- better fix of kernel image name update (#46750)

-------------------------------------------------------------------
Thu Nov  4 14:00:10 CET 2004 - jsrain@suse.cz

- removed select () and lookup () builtins usage
- fixed types for CWM
- 2.11.2

-------------------------------------------------------------------
Wed Oct 27 09:49:59 CEST 2004 - jsrain@suse.cz

- adapted to new Mode/Stage interface
- 2.11.1

-------------------------------------------------------------------
Tue Oct 19 13:59:33 CEST 2004 - jsrain@suse.cz

- use unified messages from Label.ycp
- changed boot floppy creator according to new layout of boot
  floppy disks (#43634)
- 2.11.0

-------------------------------------------------------------------
Wed Oct 13 12:44:42 CEST 2004 - jsrain@suse.cz

- add "thash_entries=2097152" to kernel command line on Altix
  Scalable Node (#44174)

-------------------------------------------------------------------
Mon Oct 11 16:09:03 CEST 2004 - jsrain@suse.cz

- adapted to new Arch:: interface

-------------------------------------------------------------------
Wed Oct  6 10:04:38 CEST 2004 - jsrain@suse.cz

- fixed summary if GRUB section name contains HTML tag (#46792)

-------------------------------------------------------------------
Tue Oct  5 12:55:53 CEST 2004 - jsrain@suse.cz

- replace blank spaces in LILO section name with underscores,
  shorten it if it is longer than 15 chars (#46778)
- 2.10.17

-------------------------------------------------------------------
Mon Oct  4 18:59:27 CEST 2004 - jsrain@suse.cz

- if serial parameter is present in menu.lst, don't add gfxboot
  during update (#46680)
- fixed update if root device name contained 'suse' or 'shipped'
  (#46750)
- 2.10.16

-------------------------------------------------------------------
Wed Sep 29 09:14:29 CEST 2004 - jsrain@suse.cz

- do not show the disks order if there is only one disk (#46346)
- 2.10.15

-------------------------------------------------------------------
Thu Sep 23 13:04:08 CEST 2004 - jsrain@suse.cz

- avoid initalizing GRUB structures earlier than needed data is
  known (#45119)
- fixed redrawing the main dialog if loader type changed (#45877)
- 2.10.14

-------------------------------------------------------------------
Mon Sep 20 16:30:38 CEST 2004 - jsrain@suse.cz

- fixes update if SATA devices are used (#44286)
- 2.10.13

-------------------------------------------------------------------
Mon Sep 13 10:59:50 CEST 2004 - jsrain@suse.cz

- allowed to add wildcard entry to GRUB and LILO boot menu (#44742)
- removed dead code (related to items in GRUB section reordering,
  now it is fully handled by Table/Popup
- initialize package manager callbacks before getting boot floppy
  image (in order to ask for media) (#45049)
- prevent from displaying the target device in the summary
  multiple times (#45119)
- 2.10.12

-------------------------------------------------------------------
Tue Sep  7 10:09:14 CEST 2004 - jsrain@suse.cz

- update the default boot section mark properly if a section was
  removed (eg. because of missing kernel) (#44752)

-------------------------------------------------------------------
Mon Sep  6 13:56:56 CEST 2004 - jsrain@suse.cz

- do not use obsolete include commandline/commandline.ycp

-------------------------------------------------------------------
Mon Sep  6 09:44:33 CEST 2004 - jsrain@suse.cz

- avoid calling constructor of Product:: in testsuite (in order to
  build properly)
- save splash type from installation kernel command line to created
  bootloader configuration files (#44683)
- 2.10.11

-------------------------------------------------------------------
Fri Sep  3 13:16:28 CEST 2004 - jsrain@suse.cz

- update devices in bootloader configuration files (SATA devices
  changed from /dev/hd* to /dev/sd*) (#44286)
- provide general Bootloader::Update function that processes all
  needed tasks
- added SetModified to _auto client
- 2.10.10

-------------------------------------------------------------------
Thu Sep  2 13:03:07 CEST 2004 - jsrain@suse.cz

- check dependencies of bootloader-related packages when selecting
  them for installation (#44615)

-------------------------------------------------------------------
Wed Sep  1 08:59:59 CEST 2004 - jsrain@suse.cz

- fixed proposing /etc/grub.conf if /boot is on /dev/md*

-------------------------------------------------------------------
Tue Aug 31 16:46:46 CEST 2004 - jsrain@suse.cz

- fixed building on other archs than i386
- 2.10.9

-------------------------------------------------------------------
Tue Aug 31 14:43:04 CEST 2004 - jsrain@suse.cz

- branched yast2-bootfloppy package (so that the bootfloppy
  functionality is not present in personal as floppy images are
  not present on the media (#44163)
- 2.10.8

-------------------------------------------------------------------
Mon Aug 30 05:19:51 CEST 2004 - nashif@suse.de

- Added GetModified function to _auto client

-------------------------------------------------------------------
Thu Aug 19 12:40:11 CEST 2004 - jsrain@suse.cz

- translate the "Vendor Diagnostic" section in bootloader menu
- removed some unneeded impmorts
- 2.10.7

-------------------------------------------------------------------
Tue Aug 17 11:27:21 CEST 2004 - jsrain@suse.cz

- fixed signatures of handler functions of Table/Popup options
- call efibootmgr with '-v' instead of '-q' (in order to have more
  verbose output in log) (#43625)

-------------------------------------------------------------------
Mon Aug 16 11:16:44 CEST 2004 - jsrain@suse.cz

- fixed printing of summary if location set to all MBRs of disks
  holding the /boot partition on /dev/md*
- fixed activating partitions and writing generic code to MBR if
  installing on /dev/md*
- work correctly with kernel image names also on other archs than
  i386 when creating the previous kernel section
- 2.10.5

-------------------------------------------------------------------
Fri Aug 13 14:55:49 CEST 2004 - jsrain@suse.cz

- log the output of devmap_mknod.sh and /sbin/vgscan (#43758)

-------------------------------------------------------------------
Wed Aug 11 12:50:06 CEST 2004 - jsrain@suse.cz

- prevent from adding trailing blank space to section name on PPC
  (#43599)

-------------------------------------------------------------------
Tue Aug 10 09:15:42 CEST 2004 - jsrain@suse.cz

- merged texts from proofread

-------------------------------------------------------------------
Mon Aug  9 10:25:27 CEST 2004 - jsrain@suse.cz

- fixed crippling of sections of other distros in case of multiboot
  (#43491)
- add 'd' to GRUB installation command only if 1st and 2nd stage
  are on different disks (#43198)
- 2.10.4

-------------------------------------------------------------------
Fri Aug  6 13:19:45 CEST 2004 - jsrain@suse.cz

- minor fixes that made autoinstallation work

-------------------------------------------------------------------
Wed Aug  4 10:10:40 CEST 2004 - jsrain@suse.cz

- more type information for CWM structures
- fixed testsuite
- 2.10.3

-------------------------------------------------------------------
Mon Jul 26 12:58:55 CEST 2004 - jsrain@suse.cz

- fixed routine of merging detected modules for initrd with those
  present in the AI profile during autoinstallation (#43103)

-------------------------------------------------------------------
Mon Jul 19 12:50:24 CEST 2004 - jsrain@suse.cz

- use PackageSystem.ycp modules instead of Require.ycp
- import "Product.ycp" when it is really needed (in order to build)
- 2.10.2

-------------------------------------------------------------------
Fri Jul 16 15:53:09 CEST 2004 - jsrain@suse.cz

- fixed displaying and changing order of disks for GRUB (#42454)
- displaying GRUB's disks order in the summary

-------------------------------------------------------------------
Mon Jul 12 14:27:25 CEST 2004 - jsrain@suse.cz

- writing product name and version as section label to bootloader
  menu (GRUB both text and graphical, lilo graphical) (#31250)
- fixed error messages of the script for /boot/message recreating
- added general function to recreate /boot/message file on
  relevant architectures
- 2.10.1

-------------------------------------------------------------------
Tue Jun 29 13:45:04 CEST 2004 - jsrain@suse.cz

- added possibility to install GRUB on MD device (the way that if
  any of the disks building MD is removed system still boots)
- update zipl.conf before packages update on S390 (#40629)
- added "barrier=off" to failsafe kernel command line on i386, IA64
  and AMD64 (#42526)

-------------------------------------------------------------------
Fri Jun 25 15:36:31 CEST 2004 - jsrain@suse.cz

- added functionality to add section with previous kernel (#36624)
- fixed confusing labels for the boot floppies (#37094)
- fixed confusing code in Bootloader::Write (#40445)

-------------------------------------------------------------------
Thu Jun 24 13:29:08 CEST 2004 - jsrain@suse.cz

- fixed autoinstallation with empty bootloader-related part of the
  AI profile on PPC and IA64 (#41805)

-------------------------------------------------------------------
Thu Jun 17 15:00:57 CEST 2004 - jsrain@suse.cz

- 2.10.0

-------------------------------------------------------------------
Wed Jun 16 14:11:03 CEST 2004 - jsrain@suse.cz

- prevent the "desktop" parameter from being added to kernel
  command line for server products (#41916)
- 2.9.31

-------------------------------------------------------------------
Thu Jun 10 11:36:30 CEST 2004 - jsrain@suse.cz

- change /dev/hd* to /dev/iseries/vd* in the 'boot' option of
  lilo.conf during update of iSeries (#41545)
- fixed creating a new section on PPC and IA64 (#41550)
- 2.9.30

-------------------------------------------------------------------
Sun Jun  6 01:59:50 CEST 2004 - nashif@suse.de

- in autoinst mode, keep initrd modules list (#41681)

-------------------------------------------------------------------
Thu May 27 16:35:45 CEST 2004 - jsrain@suse.cz

- don't display device name if user selected to activate boot
  loader partition ot replace MBR with generic code when preparing
  AutoYaST  profile, as the device names aren't known (#41258)
- allow to install LILO to MD so that if any of disks bulding MD
  array is removed, system still boots (#34122)
- 2.9.29

-------------------------------------------------------------------
Thu May 27 02:38:48 CEST 2004 - nashif@suse.de

- move conversion functions from bootloader_auto to external
  file (#41227)
- Also parse kernel parameters, moved from autoyast2 (#41227)

-------------------------------------------------------------------
Wed May 26 14:31:44 CEST 2004 - jsrain@suse.cz

- fix autoinstallation on all PPC boards (#38991)
- prefer proposed PReP boot partition to already existing (#41213)

-------------------------------------------------------------------
Tue May 25 14:27:40 CEST 2004 - jsrain@suse.cz

- set the I/O scheduler on the kernel command line (#40688)
- fixed bootloader installation on iSeries (jplack) (#41143)
- 2.9.28

-------------------------------------------------------------------
Mon May 24 12:55:15 CEST 2004 - jsrain@suse.cz

- avoid setting vga kernel parameter on PPC and S390 (#40998)
- fixed messing of /etc/lilo.conf when setting the vga parameter
  (#40998)

-------------------------------------------------------------------
Wed May 19 15:06:52 CEST 2004 - jsrain@suse.cz

- fixed filter for possible PReP boot partitions on iSeries - allow
  /dev/iseries/vd* instead of /dev/hd* (#40825)
- 2.9.27

-------------------------------------------------------------------
Tue May 18 13:30:07 CEST 2004 - jsrain@suse.cz

- init board type during autoinstallation on PPC properly (#38991)

-------------------------------------------------------------------
Thu May 13 17:54:54 CEST 2004 - jsrain@suse.cz

- fixed installation on PPC (#34556)
- 2.9.26

-------------------------------------------------------------------
Wed May 12 08:29:20 CEST 2004 - jsrain@suse.cz

- use ELILO-specific entry for the EFI entry label in the
  autoinstallation profile (#36061)
- fix handling of multiple occurences of a kernel parameter in the
  command line (used eg. for console) (#38177)
- fix lilo.conf update on PPC (#39379)

-------------------------------------------------------------------
Tue May  4 09:02:47 CEST 2004 - jsrain@suse.cz

- merged texts from proofread

-------------------------------------------------------------------
Tue May  4 07:58:45 CEST 2004 - jsrain@suse.cz

- add 'selinux=0' kernel parameter for all archs (#39811)
- add 'TERM=dumb' kernel parameter for S390 (#39386)
- 2.9.25

-------------------------------------------------------------------
Tue Apr 27 09:28:42 CEST 2004 - jsrain@suse.cz

- fixed script for updating /boot layout on IPF (#21644)
- fixed the /boot layout update procedure (#21644)
- do not change the EFI nvram on update (#21644)
- fixed testsuite
- 2.9.24

-------------------------------------------------------------------
Thu Apr  8 14:28:19 CEST 2004 - jsrain@suse.cz

- use 'desktop' kernel parameter on desktop products only
- fixed blank spaces in section name after conversion from GRUB to
  LILO (#38017)
- fixed installing rescue kernel to slot A on iSeries (PPC) during
  installation (#35566)

-------------------------------------------------------------------
Wed Apr  7 18:28:02 CEST 2004 - sh@suse.de

- Fixed excessive whitespace after Module:: - bug #38327 

-------------------------------------------------------------------
Wed Apr  7 00:00:47 CEST 2004 - schwab@suse.de

- Add nohalt to failsafe kernel command line on ia64.

-------------------------------------------------------------------
Tue Apr  6 09:01:01 CEST 2004 - jsrain@suse.de

- updating graphical boot menu to contain proper languages (and 
  be small enough to fit in memory) also when running update from
  YaST control center (#38339)
- added 'noresume' parameter to failsafe kernel command line
  (#38400)
- 2.9.22

-------------------------------------------------------------------
Mon Apr  5 15:23:21 CEST 2004 - jsrain@suse.de

- fixed installation if root is on LVM (initializing device mapper
  and LVM properly) (#37290)
- 2.9.21

-------------------------------------------------------------------
Fri Apr  2 15:59:41 CEST 2004 - jsrain@suse.de

- changed license to GPL
- 2.9.20

-------------------------------------------------------------------
Fri Apr  2 09:39:47 CEST 2004 - jsrain@suse.de

- fixed reading and writing of the 'map' option of sections in the
  GRUB's menu.lst (#37971)
- again fixed PPC post-install script (#37262)
- 2.9.19

-------------------------------------------------------------------
Tue Mar 30 17:44:53 CEST 2004 - schwab@suse.de

- Use dev2majminIfNonStandard instead of dev2majmin in BootELILO.
- 2.9.18

-------------------------------------------------------------------
Mon Mar 29 18:16:56 CEST 2004 - jsrain@suse.de

- do not propose to install any bootloader if installing user-mode
  Linux (#37382)

-------------------------------------------------------------------
Mon Mar 29 10:30:31 CEST 2004 - jsrain@suse.de

- fixed errors in log if root on LVM (#37290)
- adapted to changes in CWM
- include desktop file for boot floppy disk creator on i386 only
  (#37209)
- write "lilo" as bootloader type to sysconfig on PPC (#37263)
- do not report incorrect error of PPC bootloader post-install
  script (#37262)
- label the bootloader section on PPC 'linux' (lowercase 'l')
  (#37264)
- do not ask about aborting if just entered and left (#37099)
- write correct kernel to slot A on iSeries (PPC) when configuring
  installed system (#35566)
- 2.9.17

-------------------------------------------------------------------
Fri Mar 26 10:03:50 CET 2004 - jsrain@suse.de

- check for nil output of runnign bootloader installer (#36927)
- avoid displaying reading progress while updating configuraiton
- 2.9.16

-------------------------------------------------------------------
Thu Mar 25 11:43:52 CET 2004 - jsrain@suse.de

- fixed behavior if installing bootloader to boot sector of
  MD device (#34122)
- do not update graphical boot menu if it is not installed (#36893)
- 2.9.15

-------------------------------------------------------------------
Wed Mar 24 15:33:24 CET 2004 - jsrain@suse.cz

- fixed installation when root is on LVM device
- prepared for EVMS (handle it the same way as LVM)

-------------------------------------------------------------------
Tue Mar 23 12:54:11 CET 2004 - jsrain@suse.cz

- warn user before installing on XFS partition (boot sector doesn't
  have enough free space for containing boot loader) (#36708)

-------------------------------------------------------------------
Mon Mar 22 08:47:51 CET 2004 - jsrain@suse.cz

- logging output of PPC postinstall script (#35833)
- fixed handling of NoPCMCIA kernel parameter (#35674)
- check if language is supported by gfxmenu before setting it as
  default (#36487)
- 2.9.14

-------------------------------------------------------------------
Fri Mar 19 14:55:58 CET 2004 - mvidner@suse.cz

- added AGENT_LIBADD so that agents work from standalone Perl

-------------------------------------------------------------------
Thu Mar 18 10:44:48 CET 2004 - jsrain@suse.cz

- mark settings as changed after bootloader switch (#36269)
- avoid putting /dev/evms to GRUB's device map and allowing it as
  device to install bootloader to
- create only one entry in the language selection in graphical
  boot menu if English selected

-------------------------------------------------------------------
Wed Mar 17 14:27:15 CET 2004 - jsrain@suse.cz

- allowed to select PPC board type when preparing autoinstallation
  (#36109)
- not reading settings from disk in Mode::config if not explicitly
  asked
- correctly assigning default radio button when asking how to
  switch bootloader
- zipl (S390 loader) switched to Table/Popup interface with just
  one entry (loader type) because of autoinstallation

-------------------------------------------------------------------
Tue Mar 16 08:17:09 CET 2004 - jsrain@suse.cz

- allow selecting all boot loaders in autoinstallation
  configuration (#36109)
- correctly display in summary that no EFI entry will be created
  on IA64 (#35346)
- export global settings of the bootloader properly (#32384,
  #36012)
- support for having both /boot/initrd and (hdx,y)/initrd in
  autoinstallation profile (#32384)
- fixed storing of the gfxmenu option

-------------------------------------------------------------------
Mon Mar 15 12:58:34 CET 2004 - jsrain@suse.cz

- correctly check for swap partitions (filter out the partitions
  that are marked for getting deleted) (#35953)
- avoid writing LILO to /dev/md? (use one of devices building the
  array instead) (#33565)
- prevent kernel options from being added multiple times (#32362)
- 2.9.13

-------------------------------------------------------------------
Fri Mar 12 10:14:26 CET 2004 - jsrain@suse.de

- setting the default language of graphical boot loader, adding
  localized texts
- added support for boot loader entries with diacritics in
  graphical bootloader menu
- creating /boot/zipl directory on S390 (#35662)
- 2.9.12

-------------------------------------------------------------------
Wed Mar 10 10:28:41 CET 2004 - jsrain@suse.de

- adapted boot disks creator to new floppy image names (#33675)

-------------------------------------------------------------------
Wed Mar 10 02:06:47 CET 2004 - sh@suse.de

- V 2.9.11
- Migration to new wizard 

-------------------------------------------------------------------
Tue Mar  9 12:44:48 CET 2004 - jsrain@suse.de

- fixed creating floppy from image with size smaller than the disk
  size (#33675)

-------------------------------------------------------------------
Mon Mar  8 08:45:50 CET 2004 - jsrain@suse.de

- fixed post install script on PPC (#35436)
- fixed testsuite
- ask user before aborting
- setting icon
- 2.9.10

-------------------------------------------------------------------
Thu Mar  4 10:30:52 CET 2004 - jsrain@suse.de

- storing vga value determined during installation, using it when
  proposing new configuration in installed system (#33368)
- preserving user's choce not to create EFI entry while running
  through installation proposal (#35346)

-------------------------------------------------------------------
Wed Mar  3 09:27:42 CET 2004 - jsrain@suse.de

- appending text '(MBR)' to bootloader location description if it
  is MBR of a hard disk (#35255)
- fixed exporting settings for autoinstallation (#35232)
- log exit code of command used to install bootloaer in case of
  failure
- fixed incorrectly reported error when installing LILO (#33905)
- made md-only installation of GRUB possible (#34122)

-------------------------------------------------------------------
Tue Mar  2 11:05:50 CET 2004 - jsrain@suse.de

- finished making data types more strictly
- fixed default section name in lilo.conf on PPC (#35229)

-------------------------------------------------------------------
Mon Mar  1 12:48:34 CET 2004 - jsrain@suse.de

- merged texts from proofread
- more strictly data types (still WIP)
- 2.9.8

-------------------------------------------------------------------
Tue Feb 24 08:31:10 CET 2004 - jsrain@suse.de

- removing ide-scsi emulation parameters from kernel command line
  (#34694)
- use PReP boot partition on the same disk as root partition on
  chrp (PPC) (#34891)
- updated ELILO installation, change partitioning layout during
  ELILO update in order to match Intel's EFI specification (#21644)

-------------------------------------------------------------------
Mon Feb 23 12:39:36 CET 2004 - jsrain@suse.de

- fixed used kernel image name on S390 (now using the one from
  Kernel.ycp) (#34735)
- fixed kernel command line on S390 (#34734)
- 2.9.7

-------------------------------------------------------------------
Thu Feb 19 11:27:28 CET 2004 - jsrain@suse.de

- removed yast2-country from neededforbuild
- writing hardware configuration to sysconfig on S390 instead of
  /etc/chandev

-------------------------------------------------------------------
Tue Feb 17 08:50:18 CET 2004 - jsrain@suse.de

- enabled and fixed command line interface
- properly updating proposed sections of LILO after disk
  repartitioning

-------------------------------------------------------------------
Mon Feb 16 15:12:38 CET 2004 - jsrain@suse.de

- fixed behavior during autoinstalation preparation
- fixed selectin PReP boot partition for installation on PPC (#34570)
- fixed return value of Import function
- fixed text of MBR radio button in AI configuration mode
- keeping corrupted sections in lilo.conf on PPC (#34588)
- 2.9.6

-------------------------------------------------------------------
Tue Feb 10 19:56:37 CET 2004 - arvin@suse.de

- fixed testsuite

-------------------------------------------------------------------
Sat Feb 07 20:47:15 CET 2004 - arvin@suse.de

- removed config files (*.y2cc)
- 2.9.4

-------------------------------------------------------------------
Fri Jan 30 08:15:37 CET 2004 - jsrain@suse.de

- dropped SILO support (SILO was dropped as SPARC is dead)
- reenabled (and fixed) testsuite
- 2.9.3

-------------------------------------------------------------------
Fri Jan 16 15:43:46 CET 2004 - jsrain@suse.de

- merged NI changes from branch
- 2.9.2

-------------------------------------------------------------------
Mon Jan  5 11:32:29 CET 2004 - jsrain@suse.de

- adding resume= kernel parameter for GRUB and LILO (#33640)
- writing kernel append parameters to global section of elilo.conf
  (IA64) (#31736)

-------------------------------------------------------------------
Wed Dec 10 14:55:12 CET 2003 - jsrain@suse.de

- translating also section label in the "default" entry in
  elilo.conf (IA64)

-------------------------------------------------------------------
Tue Dec  9 15:36:47 CET 2003 - jsrain@suse.de

- added command line interface support

-------------------------------------------------------------------
Thu Nov 27 17:20:19 CET 2003 - jsrain@suse.de

- fixes for the new interpreter
- 2.9.1

-------------------------------------------------------------------
Mon Nov 24 18:24:47 CET 2003 - jsrain@suse.de

- fixed changing of GRUB location (#33297)
- updated support of ELILO, several fixes

-------------------------------------------------------------------
Tue Nov 18 13:45:02 CET 2003 - jsrain@suse.de

- switched from kdoc to doxygen

-------------------------------------------------------------------
Thu Oct 30 17:49:22 CET 2003 - jsrain@suse.de

- fixed handling of disks reorder dialog for GRUB configuration
- fixed modifying configuration data according to changed GRUB's
  device map (#32667)

-------------------------------------------------------------------
Wed Oct 29 10:07:20 CET 2003 - jsrain@suse.de

- fixed ensuring that required packages are installed when
  switching bootloader
- fixed sorting of lines in table
- 2.9.0

-------------------------------------------------------------------
Thu Oct 23 18:16:32 CEST 2003 - schwab@suse.de

- Fix quoting in efibootmgr command line.

-------------------------------------------------------------------
Thu Oct 23 12:50:39 CEST 2003 - jsrain@suse.de

- fixed routines used to modify parameters of specified kernel

-------------------------------------------------------------------
Fri Oct 17 11:13:36 CEST 2003 - jsrain@suse.de

- not proceeding with creating boot floppy if image not found
  (#32428)

-------------------------------------------------------------------
Wed Oct 15 16:27:26 CEST 2003 - jsrain@suse.de

- fixed option type for relocatable in elilo.conf (IA64) (#32210)
- fixed option type of "activate" option on PPC
- fixed handling of doublieclick on sections list table
- updated support of IA64 bootloader

-------------------------------------------------------------------
Tue Oct 14 18:08:02 CEST 2003 - jsrain@suse.de

- updated support of S390 bootloader

-------------------------------------------------------------------
Mon Oct 13 10:45:18 CEST 2003 - jsrain@suse.de

- updated support of PPC bootloader

-------------------------------------------------------------------
Mon Oct  6 16:53:52 CEST 2003 - jsrain@suse.de

- added separate fillup templates for different architectures

-------------------------------------------------------------------
Fri Oct  3 14:59:17 CEST 2003 - jsrain@suse.de

- changed internals so that bootloader module now uses CWM

-------------------------------------------------------------------
Mon Sep 22 13:54:59 CEST 2003 - jsrain@suse.de

- fixed assigning of default section when changed default secion's
  label in LILO (#30122)
- 2.8.22

-------------------------------------------------------------------
Fri Sep 19 16:47:07 CEST 2003 - jsrain@suse.de

- fixed testsuite (again)
- 2.8.21

-------------------------------------------------------------------
Thu Sep 18 23:08:24 CEST 2003 - nashif@suse.de

- Fixed testsuite
- 2.8.20

-------------------------------------------------------------------
Thu Sep 18 10:29:15 CEST 2003 - jsrain@suse.de

- again adding maxcpus=0 to failsafe bootloader entry on AMD64
  (#30519)
- fixed possibily missing "splash=silent" in default kernel's
  command line (#31256)
- 2.8.19

-------------------------------------------------------------------
Tue Sep 16 16:51:28 CEST 2003 - jsrain@suse.de

- fixed merging of other GRUB menus (#30757)
- fixed translating of menubutton entry during installation (#31054)
- 2.8.18

-------------------------------------------------------------------
Mon Sep 15 17:44:56 CEST 2003 - jsrain@suse.de

- fixed popup reporting error when creating initrd (#30714)
- fixed detection if root kernel parameter is specified via major
  and minor number (#30842)
- adding only one "splash=silent" to kernel command line (#30860)
- adding "splash=silent desktop" to kernel command line during
  update (#28780)
- propose "floppy" entry to bootloader menu only if floppy drive
  is present (#30772)
- don't install bootloader packages in repair mode (#30272)
- 2.8.17

-------------------------------------------------------------------
Sun Sep 14 21:02:56 CEST 2003 - adrian@suse.de

- make it working in kcontrol

-------------------------------------------------------------------
Fri Sep 12 08:17:22 CEST 2003 - jsrain@suse.de

- not adding maxcpus=0 to failsafe kernel parameters on AMD64
  (#30519)
- fixed updating of kernel image name in bootloader configuration
  files (#30627)
- fixed original bootloader configuration reading during update
  (#30625)

-------------------------------------------------------------------
Thu Sep 11 12:46:41 CEST 2003 - jsrain@suse.de

- removed forgotten debug code (#30396)

-------------------------------------------------------------------
Wed Sep 10 08:13:04 CEST 2003 - jsrain@suse.de

- fixed update of metadata for sysconfig variable LOADER_TYPE
  (#30352)

-------------------------------------------------------------------
Mon Sep  8 09:18:48 CEST 2003 - jsrain@suse.de

- fixed bootloader menu entry - windows -> Windows (like other
  entries) (#29600)
- use device file name when specifying root device for LVM and MD
  instead of using major and minor number (#28028)
- prefix 0x should be added to major/minor number identifying root
  device only for LILO (#29776)
- 2.8.15

-------------------------------------------------------------------
Fri Sep  5 15:10:35 CEST 2003 - jsrain@suse.de

- merged texts from proofread
- fixed configuration proposal when root or boot partition is on md
  (#30122)
- 2.8.14

-------------------------------------------------------------------
Thu Sep  4 12:37:04 CEST 2003 - jsrain@suse.de

- if variable with list of initrd modules in sysconfig doesn't
  exist, set default value to empty (#30020)

-------------------------------------------------------------------
Wed Sep  3 13:34:51 CEST 2003 - jsrain@suse.de

- don't write 'single' to slot A kernel command line on IBM iSeries
  (arch. PPC) (#27984) (olh@suse.de)

-------------------------------------------------------------------
Mon Sep  1 10:04:55 CEST 2003 - jsrain@suse.de

- fixed bootloader installation with numeric (major-minor) root
  device specification (#29776)
- not proposing booting from floppy if /boot is beyond 1024 cylinder
  as it doesn't solve anything (#29524)
- 2.8.13

-------------------------------------------------------------------
Thu Aug 28 14:20:10 CEST 2003 - jsrain@suse.de

- fixed displayed section type in sections summary dialog for
  "other" sections (#29472)
- don't ask for abort confirmation during installation if settings
  were changed in previous run of component from proposal (#29496)
- 2.8.12

-------------------------------------------------------------------
Mon Aug 25 10:00:10 CEST 2003 - jsrain@suse.de

- fixed inconsistence of floppy size (1440kB -> 1.44 MB) (#29142)
- reporting segmentation fault when running bootloader binary
  (#29199)
- added correct help for configuration writing dialog
- improved help text for rescue floppy (#29143)
- 2.8.11

-------------------------------------------------------------------
Mon Aug 18 09:20:32 CEST 2003 - jsrain@suse.de

- fixed creating of boot floppy (#28994)
- updated comments in susconfig fillup (#28845)
- moved dir for backup MBR to /var/lib/YaST2, in /boot leaving just
  last MBR (this way it can be inserted to GRUB menu) (#28802)
- backup-ing areas really affected when saving bootloader
  configuration (MBR of first disk and sector bootloader is
  installed to) (#28803)
- 2.8.10

-------------------------------------------------------------------
Wed Aug 13 14:07:32 CEST 2003 - jsrain@suse.de

- fixed bootloader update
- better comments around YaST2 metadata in generated cfg. files
- 2.8.9

-------------------------------------------------------------------
Tue Aug 12 13:29:35 CEST 2003 - jsrain@suse.de

- added support for not installing any bootloader
- recreate reset menubutton after bootloader switch
- updated update functionality (replace vmlinuz.shipped images with
  vmlinuz, dtto for initrd)

-------------------------------------------------------------------
Mon Aug 11 09:33:26 CEST 2003 - jsrain@suse.de

- not using .shipped image any more (kernel package doesn't contain
  it)
- merged texts from proofread
- added more verbose logging of proposing configuration
- 2.8.8

-------------------------------------------------------------------
Thu Aug  7 15:46:44 CEST 2003 - jsrain@suse.de

- fixed lost sections when changhing bootloader location (#28552)
- not offering to replace partition booting from HDD with partition
  for booting from floppy when changed GRUB location to other disk
  partition if entry for booting from HDD doesn't exist
- fixed proposing of LILO configuration (put multiple times into
  quotes, some options weren't displayed correctly in summary table)
- fixed lost sections in many other cases
- removed popup informing about changed disk partitioning although
  it was unchanged during installation proposal
- 2.8.7

-------------------------------------------------------------------
Mon Aug  4 15:56:18 CEST 2003 - jsrain@suse.de

- added .desktop files
- 2.8.6

-------------------------------------------------------------------
Thu Jul 31 09:29:28 CEST 2003 - jsrain@suse.de

- don't offer extra /boot and / partition as bootloader location
  if they are the same

-------------------------------------------------------------------
Tue Jul 29 08:28:53 CEST 2003 - jsrain@suse.de

- added possibility to clone selected bootloader section (#26458)
- fixed creation of lilo.conf - quotes were missing
- entries to bootloader are to be translated (#26800)

-------------------------------------------------------------------
Wed Jul 23 09:04:04 CEST 2003 - jsrain@suse.de

- Using major/minor number for unusual devices instead of device
  node name in root kernel parameter (#28028)

-------------------------------------------------------------------
Mon Jul 21 17:00:59 CEST 2003 - jsrain@suse.de

- double click on tables now triggers Edit (#25156)
- fixed testuite and building
- 2.8.5

-------------------------------------------------------------------
Tue Jul  8 16:35:47 CEST 2003 - jsrain@suse.de

- fixed question popup if canceling configuration (#27479)
- installing additional copy of bootloader bootsector to bootsector
  of /boot partition for LILO and GRUB (#27389)
- not activating any partition by default if some already active
  (#26278)
- 2.8.4

-------------------------------------------------------------------
Wed Jun 25 10:11:41 CEST 2003 - jsrain@suse.de

- fixed several minor bugs
- 2.8.3

-------------------------------------------------------------------
Mon Jun 23 14:09:14 CEST 2003 - jsrain@suse.de

- fixed common_popups, common_messages -> YCP modules
- fixed missing imports
- 2.8.2

-------------------------------------------------------------------
Thu Jun 12 13:03:52 CEST 2003 - jsrain@suse.de

- fixed file list
- fixed user interface
- 2.8.1

-------------------------------------------------------------------
Wed May 28 15:00:47 CEST 2003 - jsrain@suse.de

- updated PPC bootloader support

-------------------------------------------------------------------
Fri May 16 09:09:46 CEST 2003 - jsrain@suse.de

- fixed collision with driver update (#26717)

-------------------------------------------------------------------
Thu May 15 14:27:25 CEST 2003 - jsrain@suse.de

- updated ELILO (IA64 bootloader) support

-------------------------------------------------------------------
Mon May  5 16:38:39 CEST 2003 - jsrain@suse.de

- updated and optimized some internal structures and related
  functions

-------------------------------------------------------------------
Thu Apr 24 11:19:57 CEST 2003 - jsrain@suse.de

- updated doaboot script (ro@suse.de)

-------------------------------------------------------------------
Wed Apr 23 13:12:31 CEST 2003 - jsrain@suse.de

- updated widget handling functions interface
- updated documentation

-------------------------------------------------------------------
Tue Apr 22 09:57:55 CEST 2003 - jsrain@suse.de

- added possibility to download boot floppy image via FTP/HTTP
  (#26175)
- added possibility to restore last MBR saved during isntallation
  or bootloader configuration (#16338)

-------------------------------------------------------------------
Fri Apr 18 13:18:24 CEST 2003 - jsrain@suse.de

- no more retaking current kernel parameters to bootloader
  configuration file when configuring installed system (#26304)
- fixed devices for MBR/boot partition/root/partition when
  installing on md (#26287)
- not activating any partition during update (#26323)
- better checkign of bootloader-on-floppy installation (#26323)
- in case of inconsistence between sysconfig and bootlaoder cfg.
  file bootloader cfg.file is prefered (#26323)
- fixed possible tmp filename security problem of installation
  on AXP (#26357)
- displaying partition that will be activated and MBR device that
  will be replaced with generic code (partial fix of #26278)
- added possibility to save MBR before bootloader installation and
  insert saved MBR image to GRUB menu (#16338)
- 2.8.0

-------------------------------------------------------------------
Tue Apr  8 09:12:41 CEST 2003 - jsrain@suse.de

- added possibility to save all settings and reinstall bootloader
  although nothing was changed (#24346)

-------------------------------------------------------------------
Fri Apr  4 16:27:36 CEST 2003 - jsrain@suse.de

- code cleanup and optimalization
- added bootloader parameters support, made routines more universal
- documentation update

-------------------------------------------------------------------
Thu Apr  3 17:50:50 CEST 2003 - jsrain@suse.de

- allowed bootfloppy to format floppy disk and select device
- allowed bootfloppy to use custom image (22376)
- other minor bootfloppy updates and code cleanup

-------------------------------------------------------------------
Mon Mar 24 12:07:34 CET 2003 - jsrain@suse.de

- removed reading of initrd modules from install_inf (#24709)

-------------------------------------------------------------------
Fri Mar 21 14:44:31 CET 2003 - jsrain@suse.de

- updated documentation
- updated testsuite
- several minor updates and optimalizations

-------------------------------------------------------------------
Tue Mar 18 13:09:02 CET 2003 - jsrain@suse.de

- fixed undeclared variable title (#25560)
- 2.7.19

-------------------------------------------------------------------
Mon Mar 17 14:24:01 CET 2003 - jsrain@suse.de

- fixed displaying of logs on bootloader errors (#25470)
- 2.7.18

-------------------------------------------------------------------
Mon Mar 17 09:41:07 CET 2003 - jsrain@suse.de

- fixed updating GRUB configuration if entry with other system was
  present and set as default (#25418)
- 2.7.17

-------------------------------------------------------------------
Fri Mar 14 13:26:39 CET 2003 - jsrain@suse.de

- fixed behaviour when iditing empty section, when creating new
  section, add most common keys (#25305)
- fixed initrd modules cloning (#25351)
- 2.7.16

-------------------------------------------------------------------
Tue Mar 11 12:55:43 CET 2003 - jsrain@suse.de

- using activate instead of sfdisk to activate bootloader
  partition, because sfdisk has unwanted side effects (#24740)
- 2.7.15

-------------------------------------------------------------------
Mon Mar 10 11:05:07 CET 2003 - jsrain@suse.de

- fixed filtering of modules added to initrd (#24709)
- fixed partition activation if bootloader in logical disk (#24740)
- 2.7.14

-------------------------------------------------------------------
Fri Mar  7 10:16:51 CET 2003 - jsrain@suse.de

- fixed update from version without sysconfig variables specifying
  used bootloader (#24783)
- fixed reading configuration, not using agent's cache (#24821)
- 2.7.13

-------------------------------------------------------------------
Wed Mar  5 13:48:29 CET 2003 - jsrain@suse.de

- fixed multiple occurences of map option in one GRUB section
  (#24627)
- not adding automatically the apic kernel option (#24668)
- fixed error message in log during saving (#24705)

-------------------------------------------------------------------
Mon Mar  3 12:51:51 CET 2003 - jsrain@suse.de

- added possibility to force complete bootloader save (not save
  only if settings have changed - no UI change, only for other
  modules that need it)
- merged texts from final proofreading
- 2.7.12

-------------------------------------------------------------------
Fri Feb 28 11:04:26 CET 2003 - jsrain@suse.de

- updated the detection of changes of settings (#24422)
- 2.7.11

-------------------------------------------------------------------
Thu Feb 27 12:33:24 CET 2003 - jsrain@suse.de

- fixed ordering of bootloader options (#24420)

-------------------------------------------------------------------
Mon Feb 24 09:20:59 CET 2003 - jsrain@suse.de

- updated confirmation popup after bootloader is isntalled to
  floppy (#23903)
- fixed forgotten saving of cfg. files in some cases (#24073)
- in repair mode reading bootloader type from sysconfig, no probing
  (#24062)
- 2.7.10

-------------------------------------------------------------------
Fri Feb 21 13:11:08 CET 2003 - jsrain@suse.de

- fixed adding of memtest to bootloader menu (#23924)
- fixed help text and behaviour of password option popup (#23954)
- added support for easy updating initrd contents during system
  update (#23976)
- fixed setting focus in popups (#24050)

-------------------------------------------------------------------
Thu Feb 20 09:50:57 CET 2003 - jsrain@suse.de

- changed executing /sbin/mk_initrd -> /sbin/mkinitrd
- reorganized kernel parameters when using GRUB (#23829)
- fixed capitalization of YCC labels (#23848)
- 2.7.9

-------------------------------------------------------------------
Wed Feb 19 14:17:58 CET 2003 - jsrain@suse.de

- changed color of text-mode LILO menu - now is blue
- removed unwanted reseting of "disk" LILO option when reproposing
  configuraition - some systems could be unbootable with LILO
  without possibility to prevent it at installation time
- updated ydoc comments
- fixed conversion between GRUB and LILO (#23826)

-------------------------------------------------------------------
Mon Feb 17 15:57:17 CET 2003 - jsrain@suse.de

- added popup when bootloader saved to floppy (#23571)
- added extra stage in progress bar for reading disks partitioning
  (#23712)
- 2.7.8

-------------------------------------------------------------------
Fri Feb 14 09:33:09 CET 2003 - jsrain@suse.de

- added splash-screen's size parameter when calling mk_initrd
  (#23579)

-------------------------------------------------------------------
Thu Feb 13 10:41:08 CET 2003 - jsrain@suse.de

- fixed floppy entry in bootloader menu behaviour - if installing
  to floppy, hard disk is used instead (#23572)

-------------------------------------------------------------------
Mon Feb 10 16:06:25 CET 2003 - jsrain@suse.de

- fixed proposing with merging GRUB menus, resulted in doubled
  items (#23346)
- merged proofread texts from second and third round
- 2.7.7

-------------------------------------------------------------------
Wed Feb  5 13:36:05 CET 2003 - jsrain@suse.de

- fixed bootloader changing during installation (#20759)
- fixed list of locations to hold bootloader bootsector (#17320)

-------------------------------------------------------------------
Tue Feb  4 13:50:29 CET 2003 - jsrain@suse.de

- updates of autoinstallation

-------------------------------------------------------------------
Mon Feb  3 16:59:29 CET 2003 - jsrain@suse.de

- fixed NCurses usability - focus setting
- 2.7.6

-------------------------------------------------------------------
Fri Jan 31 11:59:29 CET 2003 - jsrain@suse.de

- not adding lvm groups and md disks to device map (#23217)

-------------------------------------------------------------------
Thu Jan 30 09:15:45 CET 2003 - jsrain@suse.cz

- fixed setting of vga= kernel parameter (#23188)

-------------------------------------------------------------------
Wed Jan 29 13:23:45 CET 2003 - jsrain@suse.de

- patched proofread texts

-------------------------------------------------------------------
Tue Jan 28 13:43:45 CET 2003 - jsrain@suse.de

- fixed compilation of MBR only on selected platforms
- 2.7.5

-------------------------------------------------------------------
Mon Jan 27 17:48:21 CET 2003 - jsrain@suse.de

- added new testsuites
- added missing translators comments
- added missing functions comments
- made Replace code in MBR function running
- 2.7.4

-------------------------------------------------------------------
Fri Jan 24 13:04:19 CET 2003 - jsrain@suse.de

- fixed too often blinking floppy
- fixed Changed column modifying

-------------------------------------------------------------------
Thu Jan 23 13:44:33 CET 2003 - jsrain@suse.de

- fixed fillup-template usage
- changed symbols in export map to strings because of
  autoinstallation
- 2.7.3

-------------------------------------------------------------------
Wed Jan 22 14:30:26 CET 2003 - jsrain@suse.de

- fixed meaningless log messages (#23025)

-------------------------------------------------------------------
Fri Jan 17 15:00:17 CET 2003 - jsrain@suse.de

- fixed detection of disks configuration changes that may decide to
  use other bootloader (#22918)
- updated S390 installation
- 2.7.2

-------------------------------------------------------------------
Fri Jan 10 17:25:38 CET 2003 - jsrain@suse.de

- fixed failsafe kernel parameters on i386 (#22539)

-------------------------------------------------------------------
Fri Dec 20 16:37:56 CET 2002 - jsrain@suse.de

- added documentation files

-------------------------------------------------------------------
Thu Dec 19 16:27:40 CET 2002 - jsrain@suse.de

- fixed path to elilo.conf (IA64 only affected) (#22502)

-------------------------------------------------------------------
Tue Dec 17 14:53:24 CET 2002 - jsrain@suse.de

- now using fillup-template for sysconfig/bootloader

-------------------------------------------------------------------
Fri Dec 13 08:48:41 CET 2002 - jsrain@suse.de

- fixed ordering of modules in initrd
- added function for changing write process settings

-------------------------------------------------------------------
Wed Dec 11 11:14:58 CET 2002 - jsrain@suse.de

- if something goes wrong during bootloader installation saving, it
  is now possible to fix configuration (#21076)
- possible to change section type an easy way (#19451)
- dialogs updates
- other updates and fixes
- adding sysconfig metadata
- 2.7.1

-------------------------------------------------------------------
Wed Dec  4 17:46:46 CET 2002 - jsrain@suse.cz

- Removed global variables from Liloagent, now able to be used at
  once for more bootloaders
- Added GRUB option types to LiloAgent
- Removed test mode and possible security problem from bootfloppy
  (#20962)
- Fixed several problems of LiloAgent
- Fixed ask for floppy popup (#10485)
- If no initrd created, GRUB's menu.lst doesn't contain it now
  (#21469)
- 2.7.0

-------------------------------------------------------------------
Tue Nov 19 15:19:59 CET 2002 - schwab@suse.de

- Use product name for EFI boot manager entry (#21879).
- Report error when boot loader installation fails.

-------------------------------------------------------------------
Wed Nov 13 09:08:12 CET 2002 - jsrain@suse.cz

- again fixed installing a kernel to *NWSSTG when root is on RAID
  on PPC (#21368)
- creating syntactically correct menu.lst file for GRUB, contents
  may be still incorrect on some servers (#20637)
- 2.6.66

-------------------------------------------------------------------
Tue Nov  5 09:41:05 CET 2002 - jsrain@suse.cz

- Bugfix - LTC1394 - FTP installation to root on LVM didn't install
  a kernel on PPC (#20933)
- 2.6.65

-------------------------------------------------------------------
Wed Oct 30 21:44:47 CET 2002 - kukuk@suse.de

- fix log path in dosilo script
- update_silo_conf: modify version number in /boot/message
- BootSILO.ycp: Don't show popup on success when installing silo

-------------------------------------------------------------------
Wed Oct 30 21:39:20 CET 2002 - kukuk@suse.de

- fix log path in dosilo script
- update_silo_conf: modify version number in /boot/message
- BootSILO.ycp: Don't show popup on success when installing silo

-------------------------------------------------------------------
Tue Oct 29 10:13:28 CET 2002 - jsrain@suse.cz

- fixed target dialog for x86-64 (#21258)
- fixed selecting a prep boot partition on the root drive on PPC
  (#21315)
- fixed installing a kernel to *NWSSTG when root is on RAID on PPC
  (#21368)
- 2.6.64

-------------------------------------------------------------------
Fri Oct 25 14:38:02 CEST 2002 - arvin@suse.de

- log output of mk_initrd also on S390 (bug #21273)
- 2.6.63

-------------------------------------------------------------------
Mon Oct 14 16:50:46 CEST 2002 - jsrain@suse.cz

- fixed activating of boot partition if not instaling bootloader
  (#20874)
- 2.6.62

-------------------------------------------------------------------
Fri Oct 11 11:10:43 CEST 2002 - jsrain@suse.cz

- fixed security problem with permissions of /boot/grub/menu.lst
  (#20803)
- activating /boot partition if grub installed to mbr (part of
  #20637)
- 2.6.61

-------------------------------------------------------------------
Thu Oct 10 17:32:15 CEST 2002 - jsrain@suse.cz

- if bootloader which should be used is not selected for
  installation, backup one is installed on i386 and x86-64
  (grub instead of lilo and lilo instead of grub) (#20759)

-------------------------------------------------------------------
Wed Oct  9 09:22:09 CEST 2002 - jsrain@suse.cz

- now not enabling 2 gettys on same serial line on p690 (#19788)

-------------------------------------------------------------------
Tue Oct  8 14:16:06 CEST 2002 - jsrain@suse.cz

- fixed type in initrd modules ignore list for PPC (#20684)
- 2.6.59

-------------------------------------------------------------------
Mon Oct  7 08:23:36 CEST 2002 - jsrain@suse.cz

- fixed activating boot method on PPC (#20407)
- fixed helptexts on PPC (#20605)
- fixed translating of PPC-specific strings
- 2.6.58

-------------------------------------------------------------------
Fri Oct  4 10:38:02 CEST 2002 - jsrain@suse.cz

- added more comments to bootloader in sysconfig/bootloader (#20385)
- fixed restoring original configuration - could caused unbootable
  system (#20391)
- 2.6.57

-------------------------------------------------------------------
Wed Oct  2 14:01:36 CEST 2002 - jsrain@suse.cz

- fixed update of lilo, resulted in corrupted lilo.conf (#20320)
- fixed errors reporting during bootloader update (#20321)
- fixed activating of initrd at update (#19643)

-------------------------------------------------------------------
Tue Oct  1 15:34:28 CEST 2002 - jsrain@suse.cz

- fixed nasty trap in bootloader installation (now not reseting
  configuration without question) (#20073)

-------------------------------------------------------------------
Fri Sep 27 16:45:01 CEST 2002 - jsrain@suse.cz

- applied patches for PPC (#20178 and #20205 - initrd modules list)

-------------------------------------------------------------------
Fri Sep 27 08:45:51 CEST 2002 - lslezak@suse.cz

- fixed configuration reset at installation proposal
  if partitioning was changed (#20073)
- fixed failsafe options on x86-64 (removed disableapic,
  added iommu=noforce) (#19903)

-------------------------------------------------------------------
Tue Sep 24 11:23:39 CEST 2002 - lslezak@suse.cz

- check if label already exists (in section edit),
  allow labels longer than 15 chars for grub (#19874)
- removed 'nosmp' from failsafe options on x86-64 (#19903)
- don't add rewritten other section to menu (#19990)
- version 2.6.56

-------------------------------------------------------------------
Tue Sep 17 17:13:23 CEST 2002 - lslezak@suse.de

- fixed obsoleted help text in y2cc (#19466)
- version 2.6.55

-------------------------------------------------------------------
Fri Sep 13 13:52:12 CEST 2002 - mvidner@suse.cz

- bootfloppy: enable asking the user for the CD (#19628).
- 2.6.54

-------------------------------------------------------------------
Fri Sep 13 13:25:06 CEST 2002 - fehr@suse.de

- make supression of certain modules (cdrom and usb) work
- version 2.6.53

-------------------------------------------------------------------
Thu Sep 12 19:58:13 CEST 2002 - lslezak@suse.cz

- do not regenerate device.map file at update (part of #19555)
- version 2.6.52

-------------------------------------------------------------------
Thu Sep 12 18:17:11 CEST 2002 - fehr@suse.de

- fix to use lilo on update if there is no /etc/sysconfig/bootloader
  (#19558)

-------------------------------------------------------------------
Thu Sep 12 16:12:56 CEST 2002 - lslezak@suse.cz

- add current kernel parameters to lilo.conf at update (#19415)
- added missing function DisplayLogFile to BootSILO.ycp, BootELILO.ycp
- version 2.6.51

-------------------------------------------------------------------
Thu Sep 12 16:02:49 CEST 2002 - kkaempf@suse.de

- run mkinitrd on PPC if needed (#18276)
- 2.6.50

-------------------------------------------------------------------
Thu Sep 12 11:23:17 CEST 2002 - kkaempf@suse.de

- exclude usb modules from initrd (#19432)
- 2.6.49

-------------------------------------------------------------------
Wed Sep 11 14:02:12 CEST 2002 - lslezak@suse.cz

- don't change configuration if partitioning was changed
  and bootloader location is floppy (at installation proposal) (#19388)
- allow installation on extended partition (at installation) (#19184)
- version 2.6.48

-------------------------------------------------------------------
Tue Sep 10 18:30:26 CEST 2002 - kkaempf@suse.de

- ppc bugfix #18849
- 2.6.47

-------------------------------------------------------------------
Tue Sep 10 17:32:18 CEST 2002 - lslezak@suse.cz

- use lilo instead grub at update
- version 2.6.46

-------------------------------------------------------------------
Tue Sep 10 12:15:10 CEST 2002 - fehr@suse.de

- fix root device detection of mk_lilo_conf
- change default mbr detection in Boot.ycp (#19117)
- prevent blanks in label in BootLILO.ycp (#19181)
- version 2.6.45

-------------------------------------------------------------------
Mon Sep  9 17:59:48 CEST 2002 - lslezak@suse.cz

- allow installation on extended partion (#19184)
- version 2.6.44

-------------------------------------------------------------------
Mon Sep  9 13:40:09 CEST 2002 - mvidner@suse.cz

- Replace whitespace (and nonprintable characters)
  in lilo section labels by an underscore (#19181).
- Properly use / or /boot/ in /boot/grub/menu.lst during upgrade (#19125).
- 2.6.43

-------------------------------------------------------------------
Sun Sep  8 19:47:38 CEST 2002 - mvidner@suse.cz

- Fixed the testsuite.
- 2.6.42

-------------------------------------------------------------------
Sun Sep  8 13:30:47 CEST 2002 - kkaempf@suse.de

- drop "make check" for the moment.

-------------------------------------------------------------------
Fri Sep  6 21:34:54 CEST 2002 - kkaempf@suse.de

- workaround for hwinfo bug (#19071)
- 2.6.41

-------------------------------------------------------------------
Fri Sep  6 17:16:13 CEST 2002 - jsrain@suse.cz

- fixed provides/obsoletes
- 2.6.40

-------------------------------------------------------------------
Fri Sep  6 12:45:21 CEST 2002 - jsrain@suse.cz

- fixed deletion of cfg. file entries wjen using GRUB (Bug #18962)
- fixed rendering GRUB menu on installed system (Bug #18973)
- fixed handling of errors during bootlaoder installation
  (Bug #19020)
- 2.6.39

-------------------------------------------------------------------
Thu Sep  5 21:14:47 CEST 2002 - kkaempf@suse.de

- properly check for update when determing boot type
- 2.6.38

-------------------------------------------------------------------
Thu Sep  5 11:49:23 CEST 2002 - jsrain@suse.cz

- not calling Storage::UseLilo () in Boot module constructor
- 2.6.37

-------------------------------------------------------------------
Thu Sep  5 10:36:55 CEST 2002 - schwab@suse.de

- Move elilo.conf to /boot/efi/SuSE.

-------------------------------------------------------------------
Wed Sep  4 12:35:39 CEST 2002 - jsrain@suse.cz

- fixed bootfloppy function (Bug #17430)
- fixed checking for need to set active partition (Bug #18835)
- fixed reseting bootloader type after partitioning change
- fixed label of sections dialog (Bug #18877)
- 2.6.36

-------------------------------------------------------------------
Tue Sep  3 20:37:36 CEST 2002 - kukuk@suse.de

- installation/src/silo/agents/update_silo_conf: New
  file, modifies silo.conf and boot/message if an update is done.
- installation/src/silo/BootSILO.ycp: Implement calling "dosilo"
  script.
- prom.cc: Add reg string if prom name exists at least once.

-------------------------------------------------------------------
Tue Sep  3 17:05:39 CEST 2002 - jsrain@suse.cz

- fixed usage of Pkg::SourceProvideFile function

-------------------------------------------------------------------
Tue Sep  3 10:28:02 CEST 2002 - jsrain@suse.cz

- if partitioning changes, resets bootloader location to MBR, only
  meaningful partitions possible as bootloader bootsector locations
  (Bug #18744)
- 2.6.35

-------------------------------------------------------------------
Mon Sep  2 17:33:54 CEST 2002 - jsrain@suse.cz

- added reset function (for calling after partitioning changes
  during installation) (Bug #18744)

-------------------------------------------------------------------
Mon Sep  2 10:55:24 CEST 2002 - jsrain@suse.cz

- updating prep boot partition during installation on PPC
  (Bug #18689)
- 2.6.34

-------------------------------------------------------------------
Fri Aug 30 15:54:15 CEST 2002 - jsrain@suse.cz

- fixed bootfloppy creation (not yet tested) (Bug #17430)
- building fixed
- removed shadowed symbols (Bug #18622)
- 2.6.33

-------------------------------------------------------------------
Wed Aug 28 12:13:05 CEST 2002 - kkaempf@suse.de

- fix checking for splashscreen
- 2.6.31

-------------------------------------------------------------------
Wed Aug 28 11:57:22 CEST 2002 - jsrain@suse.cz

- fixed building on SPARC
- removed unneeded files from GRUB installation
- fixed boot floppies location
- fixed logging
- 2.6.32

-------------------------------------------------------------------
Tue Aug 27 16:19:25 CEST 2002 - jsrain@suse.cz

- if no boot message exists not including in menu.lst (Bug #18381)
- fixed ordering of list of kernel images / other partitions
- 2.6.30

-------------------------------------------------------------------
Mon Aug 26 23:39:13 EDT 2002 - nashif@suse.de

- do not reset location value in autoinst mode
- if location is not empty, configure boot device in autoinst
  mode (Avoid calling ConfigureLocation)
- 2.6.29

-------------------------------------------------------------------
Mon Aug 26 17:12:14 CEST 2002 - jsrain@suse.cz

- removed icons from control center on S390 (Bugs #18371 and #18367)
- fixed curses UI buttons (Bug #18333)
- fixed handling of nonwritable floppy (Bug #18312)
- fixed PPC installation (Bug #18140)
- 2.6.28

-------------------------------------------------------------------
Fri Aug 23 18:34:27 CEST 2002 - jsrain@suse.cz

- fixed lists of devices (Bug #18269)
- fixed installation on compaq disk array (Bug #18134)
- 2.6.27

-------------------------------------------------------------------
Tue Aug 20 17:05:05 CEST 2002 - arvin@suse.de

- correctly handle hvc console on ppc
- 2.6.26

-------------------------------------------------------------------
Tue Aug 20 14:48:13 CEST 2002 - jsrain@suse.cz

- fixed original configuration restore when using GRUB
- fixed partition list reading
- 2.6.25

-------------------------------------------------------------------
Mon Aug 19 14:10:01 CEST 2002 - jsrain@suse.cz

- modified failsafe kernel image name for update of lilo
- fixed GRUB save after configuration
- not deleting old device map during installation
- /sbin/elilo now not running after configuration change
- 2.6.24

-------------------------------------------------------------------
Fri Aug 16 14:13:01 CEST 2002 - jsrain@suse.cz

- added universal functions for accessing kernel parameters
  independent on bootloader
- modified failsafe kernel image name
- fixed kdoc comments
- merged proofread texts
- now building initrd on S390
- 2.6.23

-------------------------------------------------------------------
Tue Aug 13 06:49:05 CEST 2002 - jsrain@suse.cz

- fixed handling different BIOS Ids (Bug #17594)
- added disableapic to failsafe kernel command
- 2.6.22

-------------------------------------------------------------------
Fri Aug  9 16:10:37 CEST 2002 - jsrain@suse.de

- fixed installation on S390 (Bug #17244)
- 2.6.21

-------------------------------------------------------------------
Fri Aug  9 09:24:57 CEST 2002 - jsrain@suse.de

- now setting framebuffer vga mode (Bug #17537)
- 2.6.20

-------------------------------------------------------------------
Thu Aug  8 09:59:38 CEST 2002 - jsrain@suse.de

- fixed device name translation for GRUB during installation for
  other systems
- 2.6.19

-------------------------------------------------------------------
Wed Aug  7 15:04:52 CEST 2002 - jsrain@suse.de

- Fix adaptation for multiple 'other' partitions for booting
  for GRUB (#17458)
- 2.6.18

-------------------------------------------------------------------
Wed Aug  7 12:39:25 CEST 2002 - kkaempf@suse.de

- Allow for multiple 'other' partitions for booting (#17458)

-------------------------------------------------------------------
Wed Aug  7 08:45:44 CEST 2002 - jsrain@suse.de

- added support for changing kernel command line for other modules
  when using GRUB easily
- 2.6.17

-------------------------------------------------------------------
Tue Aug  6 16:43:24 CEST 2002 - jsrain@suse.de

- fixed abort button behaviour
- 2.6.16

-------------------------------------------------------------------
Tue Aug  6 15:07:04 CEST 2002 - jsrain@suse.de

- fixed ordering of GRUB commands in menu.lst
- added expert configuration of /etc/grub.conf
- 2.6.15

-------------------------------------------------------------------
Mon Aug  5 18:00:24 CEST 2002 - jsrain@suse.cz

- fixed lilo update problem (Bug #15819)
- fixed bootloader loaction dialog contents (Bug #17320)

-------------------------------------------------------------------
Mon Aug 05 13:11:26 CEST 2002 - arvin@suse.de

- changes for new /etc/install.inf agent

-------------------------------------------------------------------
Mon Aug  5 12:55:29 CEST 2002 - fehr@suse.de

- make BootS390.ycp work again (was broken after 8.0 changes)
- 2.6.13

-------------------------------------------------------------------
Thu Aug  1 15:15:24 CEST 2002 - jsrain@suse.cz

- minor updates and fixes
- 2.6.12

-------------------------------------------------------------------
Tue Jul 30 16:15:24 CEST 2002 - jsrain@suse.cz

- added comments for translators

-------------------------------------------------------------------
Tue Jul 30 15:27:45 CEST 2002 - arvin@suse.de

- fixed configuration of grub

-------------------------------------------------------------------
Mon Jul 29 11:26:24 CEST 2002 - jsrain@suse.cz

- added basic expert dialogs for GRUB
- several fixes
- 2.6.10

-------------------------------------------------------------------
Fri Jul 26 15:44:32 CEST 2002 - jsrain@suse.cz

- fixed configuration of installed system for GRUB
- added password support for GRUB
- added boot from floppy support for GRUB
- 2.6.9

-------------------------------------------------------------------
Fri Jul 26 09:34:02 CEST 2002 - jsrain@suse.cz

- added bootloader graphical screen support for GRUB
- added other OS during installation support for GRUB
- 2.6.8

-------------------------------------------------------------------
Thu Jul 25 15:54:25 CEST 2002 - schwab@suse.de

- Fix doelilo script.

-------------------------------------------------------------------
Thu Jul 25 13:28:41 CEST 2002 - jsrain@suse.cz

- added support for GRUB configuration on running system
- added support for installing GRUB during installation process
- fixed for lilo startup (#17142)
- 2.6.7

-------------------------------------------------------------------
Mon Jul 22 12:20:57 CEST 2002 - kkaempf@suse.de

- prepare for GRUB support

-------------------------------------------------------------------
Wed Jul 17 11:28:44 CEST 2002 - arvin@suse.de

- fixed file list for i386 (use %ix86 macro)

-------------------------------------------------------------------
Fri Jul 12 12:33:34 CEST 2002 - arvin@suse.de

- use proper namespace for Args and CallFunction (#16776)

-------------------------------------------------------------------
Mon Jul  8 16:01:04 CEST 2002 - mvidner@suse.cz

- fixed Provides/Obsoletes (yast2-agent-liloconf)

-------------------------------------------------------------------
Thu Jul 04 20:50:02 CEST 2002 - arvin@suse.de

- moved non binary files to /usr/share/YaST2

-------------------------------------------------------------------
Wed Jul  3 10:38:58 CEST 2002 - lslezak@suse.cz

- fixed installation/src/ppc/agents/Makefile.am (ppc build bug)
- version 2.6.2

-------------------------------------------------------------------
Tue Jul  2 15:31:29 CEST 2002 - lslezak@suse.cz

- merged with yast2-agent-lilo, yast2-agent-prom,
  yast2-config-bootfloppy and yast2 lilo installation part
- renamed to yast2-bootloader
- version 2.6.1

-------------------------------------------------------------------
Tue Jun 25 16:57:19 CEST 2002 - lslezak@suse.cz

- addded editor for expert user
- changed ABC::`abc -> ABC::abc
- version 2.6.0

-------------------------------------------------------------------
Thu Apr 11 11:01:31 CEST 2002 - lslezak@suse.cz

- SuSE-8_0-Branch merged to the head

-------------------------------------------------------------------
Thu Mar 21 15:04:50 CET 2002 - mvidner@suse.cz

- Obsoletes yast2-config-bootloader. (#15135)
- 2.5.13

-------------------------------------------------------------------
Fri Mar 15 12:01:57 CET 2002 - dmeszar@suse.cz

- fixed #14935 (can't close with WM)

-------------------------------------------------------------------
Mon Mar  4 12:12:49 CET 2002 - dmeszar@suse.cz

- fixed bug #14100 (main dialog not hiden when exiting)
- screenshot mode implemented

-------------------------------------------------------------------
Mon Feb 18 19:29:06 CET 2002 - dmeszar@suse.cz

- fixed bug #13505 (incomplete label "Uninstall boot loader from"->
  device name is missing)
- fixed bug #13524 (broken writing of special lilo options
  (like change-rules, disk, map-drive...)

-------------------------------------------------------------------
Mon Feb 11 15:19:24 CET 2002 - dmeszar@suse.cz

- fixed restoring original settings from installation

-------------------------------------------------------------------
Tue Feb  5 13:24:57 CET 2002 - dmeszar@suse.cz

- implemented section order changing

-------------------------------------------------------------------
Mon Jan 28 17:04:55 CET 2002 - dmeszar@suse.cz

- don't read 'user_settings'

-------------------------------------------------------------------
Wed Jan 23 17:44:13 CET 2002 - dmeszar@suse.cz

- fixed rpm dependencied

-------------------------------------------------------------------
Fri Jan 11 19:38:30 CET 2002 - dmeszar@suse.cz

- fixed original lilo.conf restoring

-------------------------------------------------------------------
Sat Dec 22 18:45:31 CET 2001 - dmeszar@suse.cz

- autoinstallation adaptation
- installed linux's scanner
- 3rd param for 'select', fixed specfile

-------------------------------------------------------------------
Fri Nov  9 13:21:52 CET 2001 - dmeszar@suse.cz

- major ui changes- new startup dialog, sequence changed
- addaptation for installation

-------------------------------------------------------------------
Thu Sep 20 19:08:32 CEST 2001 - dmeszar@suse.cz

- module icon changed to 'boot.png' ;)

-------------------------------------------------------------------
Tue Sep 18 15:36:00 CEST 2001 - dmeszar@suse.cz

- module icon changed to 'lilo.png' (#10656)

-------------------------------------------------------------------
Mon Sep 17 14:01:01 CEST 2001 - dmeszar@suse.cz

- bug #10661 fixed (lilo configuration written without change !!)
- bug #10667 fixed (No section is marked as default, if there is the
    keyword 'default' missing in the lilo.conf.)

-------------------------------------------------------------------
Thu Sep 13 16:51:28 CEST 2001 - kendy@suse.cz

- Write the lilo.conf first and then run lilo (not in the reverse
  order...)
- Some unused code removed, lilo_write.ycp is not distributed.

-------------------------------------------------------------------
Mon Sep 10 14:47:28 CEST 2001 - dmeszar@suse.cz

- use Arch:: instead of user_settings

-------------------------------------------------------------------
Tue Sep  4 15:02:23 CEST 2001 - dmeszar@suse.cz

- fix #10062
- fixed the qt-IntField update bug (after creation of
  dialog the intfield doesn't show its actual value
  but shows 0 under qt)

-------------------------------------------------------------------
Fri Aug 31 13:49:03 CEST 2001 - dmeszar@suse.cz

- use 'Add other section' radio button instead of 'add windows/os2 section'
  for sparcs
- removed debug logging

-------------------------------------------------------------------
Mon Aug 27 12:54:32 CEST 2001 - dmeszar@suse.cz

- removed 'uninstall silo', 'install to boot/root' for sparcs
- sparc: if kernel image's path is /'kernel', add '/boot' as prefix
  when checking the kernel existence and description

-------------------------------------------------------------------
Mon Aug 20 16:58:35 CEST 2001 - dmeszar@suse.cz

- fixed section label displaying in summary table ("section label" - > section label)

-------------------------------------------------------------------
Mon Aug 13 17:14:39 CEST 2001 - dmeszar@suse.cz

- fixed description for other sections in summary table

-------------------------------------------------------------------
Wed Aug  8 15:09:04 CEST 2001 - dmeszar@suse.cz

- correct handling od '\' '"' chars when reading ui input fields
- fixed 'other' section removing
- section quota set to 16

-------------------------------------------------------------------
Tue Jul 31 19:07:59 CEST 2001 - dmeszar@suse.cz

- uninstall ability implemnted
- section removing fixed
- don't show 'image' option in options list of image/other section
- help text for options stripped to minimal acceptable extent
- options dialog layout changes
- option editing dialog added

-------------------------------------------------------------------
Mon Jul 30 16:49:14 CEST 2001 - dmeszar@suse.cz

- save confirm dialog added

-------------------------------------------------------------------
Thu Jul 26 18:59:25 CEST 2001 - dmeszar@suse.cz

- proof-read texts, platform dependent code added

-------------------------------------------------------------------
Thu Mar 22 09:27:24 CET 2001 - dmeszar@suse.cz

- initial version<|MERGE_RESOLUTION|>--- conflicted
+++ resolved
@@ -1,14 +1,14 @@
 -------------------------------------------------------------------
-<<<<<<< HEAD
 Tue Mar  4 12:03:05 UTC 2014 - jreidinger@suse.com
 
 - fix typo in proposal screen(bnc#866607)
-=======
+- 3.1.8
+
+-------------------------------------------------------------------
 Mon Mar  3 10:06:19 UTC 2014 - jreidinger@suse.com
 
 - fix permissions on file which contain encrypted password to be
   readable only by root(BNC#864544)(CVE#2013-4577)
->>>>>>> 5b108145
 - 3.1.7
 
 -------------------------------------------------------------------

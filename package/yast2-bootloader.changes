--- conflicted
+++ resolved
@@ -3,13 +3,8 @@
 
 - AutoYaST configuration: Set StorageDevices flag disks_valid
   to true. So libstorage can scan valid disks and "/" partition
-<<<<<<< HEAD
-  can be found. (bnc#1043132)
+  can be found. (bnc#1046738, bnc#1043132)
 - 3.3.0
-=======
-  can be found. (bnc#1046738, bnc#1043132)
-- 3.2.23
->>>>>>> 7e7d9e04
 
 -------------------------------------------------------------------
 Wed Jun 14 14:54:38 UTC 2017 - jreidinger@suse.com

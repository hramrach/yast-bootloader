-------------------------------------------------------------------
<<<<<<< HEAD
Tue Oct 18 08:28:37 UTC 2016 - jreidinger@suse.com

- fix installation on dm raids to not use mapper device and instead
  use underlaying device (bsc#1004921)
=======
Thu Oct 13 12:26:53 UTC 2016 - jreidinger@suse.com

- Do not require syslinux on target system during installation
  (bsc#1004229)
>>>>>>> 8ebf1301
- 3.1.205

-------------------------------------------------------------------
Tue Oct  4 12:51:04 UTC 2016 - ancor@suse.com

- Do not crash when the user tries to enable serial console with
  blank arguments (bsc#1000629)
- 3.1.204

-------------------------------------------------------------------
Tue Aug 30 13:31:14 UTC 2016 - jreidinger@suse.com

- import properly device map in autoyast profile (found during
  debugging bnc#995627)
- log device map entries before written them, to allow easier
  debugging of augeas lenses failure (bnc#995627)
- 3.1.203

-------------------------------------------------------------------
Tue Aug 30 08:42:25 UTC 2016 - jreidinger@suse.com

- fix crash when activating partition on md raid (bnc#995627)
- 3.1.202

-------------------------------------------------------------------
Fri Aug 26 09:25:49 UTC 2016 - jsrain@suse.cz

- warn user if enabling TPM when not available (bsc#994556)
- 3.1.201

-------------------------------------------------------------------
Tue Aug 23 14:20:15 UTC 2016 - jreidinger@suse.com

- fix proposing generic mbr if proposed to boot from MBR
  ( found during debugging bnc#994348 )
- 3.1.200

-------------------------------------------------------------------
Mon Jul 18 14:56:27 UTC 2016 - jreidinger@suse.com

- do not fail tests when run in environment connected by serial
  console (bnc#989405)
- 3.1.199

-------------------------------------------------------------------
Wed Jul 13 08:49:50 UTC 2016 - jreidinger@suse.com

- fix writing default boot entry when it is located in grub2
  submenu (bnc#986005)
- 3.1.198

-------------------------------------------------------------------
Mon Jul 11 12:18:29 UTC 2016 - jreidinger@suse.com

- do not crash after configuration in autoyast bootloader section
  without previous cloning (bnc#985007)
- 3.1.197

-------------------------------------------------------------------
Thu Jul  7 07:51:12 UTC 2016 - jreidinger@suse.com

- set by default SECURE_BOOT to false on architectures that do not
  support it to avoid call of shim there (bnc#984895)
- 3.1.196

-------------------------------------------------------------------
Fri Jul  1 15:10:53 UTC 2016 - jreidinger@suse.com

- Optimize code for quicker run (bnc#986649)
- 3.1.195

-------------------------------------------------------------------
Wed Jun 15 12:42:08 UTC 2016 - jreidinger@suse.com

- do not activate partition on gpt disks on ppc (bnc#983194)
- 3.1.194

-------------------------------------------------------------------
Mon Jun 13 13:36:51 UTC 2016 - jreidinger@suse.com

- fix unknown method extended_partition (bnc#983062)
- 3.1.193

-------------------------------------------------------------------
Wed Jun  1 13:31:57 UTC 2016 - igonzalezsosa@suse.com

- Drop yast2-bootloader-devel-doc package (fate#320356)
- 3.1.192

-------------------------------------------------------------------
Mon May 30 08:23:24 UTC 2016 - jreidinger@suse.com

- fix unknown method error ( caused by fix for bnc#980529)
- 3.1.191

-------------------------------------------------------------------
Fri May 27 12:13:54 UTC 2016 - jreidinger@suse.com

- use proper device to setup pmbr for grub2efi (bnc#981997)
- 3.1.190

-------------------------------------------------------------------
Wed May 25 11:59:53 UTC 2016 - jreidinger@suse.com

- do not try to install grub2 on lvm on partition-less disk
  (bnc#980529)
- 3.1.189

-------------------------------------------------------------------
Tue May 24 09:00:13 UTC 2016 - jreidinger@suse.com

- run mkinitrd at the end of installation to ensure proper initrd
  even for image based installation or live install
  (bnc#977656,bnc#979719)
- 3.1.188

-------------------------------------------------------------------
Tue May 17 07:42:46 UTC 2016 - jreidinger@suse.com

- do not skip grub2 install during installation on s390
  (bnc#980250)
- 3.1.187

-------------------------------------------------------------------
Mon May 16 12:21:09 UTC 2016 - jreidinger@suse.com

- Fix storing default boot section (bnc#978366)
- Fix showing default boot section name with spaces inside
  (found during testing fix for bnc#978366)
- 3.1.186

-------------------------------------------------------------------
Mon May 16 11:41:05 UTC 2016 - jreidinger@suse.com

- do not install grub2 with --no-nvram on non-EFI systems
  (bnc#980108)
- 3.1.185

-------------------------------------------------------------------
Mon May 16 09:36:28 UTC 2016 - mvidner@suse.com

- Reintroduce Trusted Boot (FATE#316553).
- 3.1.184

-------------------------------------------------------------------
Thu May 12 15:46:49 CEST 2016 - snwint@suse.de

- fix grub2 settings for lvm encrypted boot partition (bsc#976315)
- 3.1.183

-------------------------------------------------------------------
Wed May 11 11:03:09 UTC 2016 - jreidinger@suse.com

- do not crash when stage1 is set to extended partition (thanks to
  mvidner for catch, also fix bnc#978284)
- 3.1.182

-------------------------------------------------------------------
Tue May 10 15:10:43 UTC 2016 - jreidinger@suse.com

- do not crash with uninitialized variable 'extended' (bnc#978284)
- 3.1.181

-------------------------------------------------------------------
Mon May  9 09:28:55 UTC 2016 - agraf@suse.com

- Disable secure boot on AArch64 (bsc#978157)
- Generate grub2 as removable on non-nvram efi systems (bsc#978593)
- 3.1.180

-------------------------------------------------------------------
Mon May  2 10:24:17 CEST 2016 - schubi@suse.de

- Fixed nil in custom_devices. Compact! is returning nil if no
  changes were made.
  Removed empty reject, because it is not needed anymore.
  (bnc#977945)
- 3.1.179

-------------------------------------------------------------------
Wed Apr 27 10:43:14 CEST 2016 - schubi@suse.de

- Adapted new version of bootloader to the AutoYaST configuration
  module.
  (related to FATE#317701)
- 3.1.178

-------------------------------------------------------------------
Tue Apr 26 10:27:20 CEST 2016 - schubi@suse.de

- Added requirement in proposal. (bnc#977004)
- 3.1.177

-------------------------------------------------------------------
Fri Apr 22 08:55:08 UTC 2016 - jreidinger@suse.com

- smarter prep partition proposal (bnc#970152)
- fix exception when grub.cfg is not yet generated (bnc#976534)
- 3.1.176

-------------------------------------------------------------------
Wed Apr 20 15:18:46 UTC 2016 - jreidinger@suse.com

- fix installing grub2 to underlaying devices (bnc#976315)
- 3.1.175

-------------------------------------------------------------------
Tue Apr 19 09:01:33 UTC 2016 - jreidinger@suse.com

- Improve misleading label for GRUB2 password (bnc#952633)
- 3.1.174

-------------------------------------------------------------------
Mon Apr 18 13:20:34 UTC 2016 - jreidinger@suse.com

- fix regression in installation on md raid
  (related to FATE#317701 found by openqa)
- 3.1.173

-------------------------------------------------------------------
Mon Apr 18 06:53:06 UTC 2016 - jreidinger@suse.com

- fix regression in serial console handling and cover it with
  automatic tests
  (bnc#870514 appears again)
- 3.1.172

-------------------------------------------------------------------
Thu Apr 14 15:52:10 UTC 2016 - igonzalezsosa@suse.com

- Fix error when showing order of hard disks (bsc#975514)
- 3.1.171

-------------------------------------------------------------------
Thu Apr 14 12:21:20 CEST 2016 - schubi@suse.de

- Fix: Taking modulename "Bootloader" instead of class.
  (related to FATE#317701)
- 3.1.170

-------------------------------------------------------------------
Wed Apr 13 14:14:14 UTC 2016 - jreidinger@suse.com

- Clean pending TODOs and implement bootloader API calls with new
  architecture (related to FATE#317701)
- 3.1.169

-------------------------------------------------------------------
Wed Apr 13 13:14:30 UTC 2016 - jreidinger@suse.com

- Drop preparing storage data for perl-Bootloader as it is no
  longer needed (related to FATE#317701)
- 3.1.168

-------------------------------------------------------------------
Wed Apr 13 11:14:11 UTC 2016 - jreidinger@suse.com

- Fix import of integer timeout and export of terminal symbol
  (found during testing of FATE#317701)
- 3.1.167

-------------------------------------------------------------------
Tue Apr 12 13:29:54 UTC 2016 - jreidinger@suse.com

- do not propose nor running grub2-install on bare metal POWER
  (bnc#970582)
- do not use perl-Bootloader in yast2-bootloader (FATE#317701)
- 3.1.166

-------------------------------------------------------------------
Fri Mar 23 18:09:10 UTC 2016 - dvaleev@suse.com

- Set gfxterm to console on POWER
  (bsc#911682)
- 3.1.165

-------------------------------------------------------------------
Fri Mar 11 15:22:10 UTC 2016 - dvaleev@suse.com

- include quiet in default kernel boot parameters for POWER
  (bsc#965347)
- 3.1.164

-------------------------------------------------------------------
Thu Feb 25 19:27:10 UTC 2016 - dmueller@suse.com

- include quiet in default kernel boot parameters for aarch64
- 3.1.163

-------------------------------------------------------------------
Fri Nov 27 14:46:57 CET 2015 - snwint@suse.de

- updated boot doc for prep partitions
- 3.1.162

-------------------------------------------------------------------
Fri Nov 20 07:19:26 UTC 2015 - igonzalezsosa@suse.com

- Fix AutoYaST schema to allow specification of 'vgamode',
  'xen_kernel_append' and 'failsafe_disabled' in globals section
  (bsc#954412)

-------------------------------------------------------------------
Wed Nov 18 12:10:10 UTC 2015 - mvidner@suse.com

- Fix validation of AutoYaST profiles (bsc#954412)

-------------------------------------------------------------------
Tue Nov 17 13:59:40 CET 2015 - shundhammer@suse.de

- Fixed crash in bootloader proposal if previous installation was
  on software RAID (bsc#955216)
- 3.1.161

-------------------------------------------------------------------
Wed Nov 11 11:36:29 UTC 2015 - jreidinger@suse.com

- Do not show raid0 warning for /boot on s390 and ppc architectures
  (bnc#952823)
- 3.1.160

-------------------------------------------------------------------
Fri Oct 23 13:16:59 UTC 2015 - jreidinger@suse.com

- respect original grub2 configuration when upgrade from grub2
  to grub2 (bnc#951731)
- 3.1.159

-------------------------------------------------------------------
Mon Oct 19 16:10:34 UTC 2015 - jreidinger@suse.com

- do not modify bootloader configuration during offline upgrade
  from grub2 to grub2 (bnc#950695,bnc#950162)
- 3.1.158

-------------------------------------------------------------------
Fri Oct 16 14:27:17 CEST 2015 - schubi@suse.de

- Set StorageDevices flag disks_valid to true while cloning system
  in AutoYaST. (bnc#950105)
- 3.1.157

-------------------------------------------------------------------
Thu Oct  1 12:21:31 UTC 2015 - jreidinger@suse.com

- Fix proposing stage1 location in autoyast (bnc#948258)
- 3.1.156

-------------------------------------------------------------------
Tue Sep 29 10:28:42 UTC 2015 - jreidinger@suse.com

- fix device map handling if there's no 'hd0' entry in it
  (bsc#947730) by snwint
- 3.1.155

-------------------------------------------------------------------
Mon Sep 28 15:41:45 CEST 2015 - schubi@suse.de

- Including a needed file. This is an additional fix for
  bnc#930341.
- 3.1.154

-------------------------------------------------------------------
Fri Sep 25 15:22:17 UTC 2015 - jreidinger@suse.com

- fix booting on ppc with /boot on software raid (bnc#940542)
- 3.1.153

-------------------------------------------------------------------
Thu Sep 24 08:53:00 UTC 2015 - jreidinger@suse.com

- fix one click proposal change to behave reasonable
- add warnings for missing generic_mbr or activate when really
  missing (bnc#930341)
- 3.1.152

-------------------------------------------------------------------
Wed Sep 16 08:12:28 UTC 2015 - jreidinger@suse.com

- support custom names for raids (bnc#944041)
- 3.1.151

-------------------------------------------------------------------
Tue Sep 15 12:05:28 UTC 2015 - jreidinger@suse.com

- make default distributor value empty to use default one in grub2
  (bnc#942519)
- remove distributor entry from ui. Support only changes in text
  file
- 3.1.150

-------------------------------------------------------------------
Tue Sep 15 12:04:28 UTC 2015 - jreidinger@suse.com

- fix typo when invalid architecture is used (bnc#945764)
- Do not propose bootloader stage1 location for grub2 on EFI
  (bnc#945764)
- 3.1.149

-------------------------------------------------------------------
Fri Sep 11 16:46:11 UTC 2015 - ancor@suse.com

- Empty kernel command lines are now properly written (bnc#945479)
- 3.1.148

-------------------------------------------------------------------
Thu Sep 10 14:45:51 CEST 2015 - schubi@suse.de

- AutoYaST configuration: Initialize libstorage and do not regard
  the installed system.
  (bnc#942360)
- 3.1.147

-------------------------------------------------------------------
Fri Sep  4 15:17:27 CEST 2015 - snwint@suse.de

- ensure device map has really been proposed (bsc#943749)
- when we switch to custom boot, turn off the other boot locations
  (bsc#943749)
- 3.1.146

-------------------------------------------------------------------
Thu Aug 27 13:21:25 UTC 2015 - jreidinger@suse.com

- use extended partition to boot even for non software raids
  (bnc#940765)
- for separate boot partition with btrfs prefer MBR bootloader
  location (bnc#940797)
- 3.1.145

-------------------------------------------------------------------
Tue Aug 25 07:31:56 UTC 2015 - igonzalezsosa@suse.com

- Add support for kernel parameter with multiple values
  (bsc#882082)
- 3.1.144

-------------------------------------------------------------------
Mon Aug 24 12:44:51 UTC 2015 - jreidinger@suse.com

- fix removing password protection (bnc#942867)
- 3.1.143

-------------------------------------------------------------------
Wed Aug 19 12:42:41 UTC 2015 - jreidinger@suse.com

- do not require parted on target system (bnc#937066)
- 3.1.142

-------------------------------------------------------------------
Mon Aug 17 07:44:21 UTC 2015 - jreidinger@suse.com

- avoid bootloader module stuck caused by parted prompt
  (bnc#941510)
- 3.1.141

-------------------------------------------------------------------
Fri Aug 14 15:17:16 CEST 2015 - snwint@suse.de

- as SCR hasn't been setup yet, use some trickery to read boot config (bsc #940486)
- 3.1.140

-------------------------------------------------------------------
Wed Aug  5 11:37:12 UTC 2015 - jsrain@suse.cz

- always run mkinitrd at the end of S/390 installation (bsc#933177)
- 3.1.139

-------------------------------------------------------------------
Thu Jul  9 08:54:10 UTC 2015 - jreidinger@suse.com

- fix crash when aborting during initial screen (bnc#910343)
- 3.1.138

-------------------------------------------------------------------
Tue Jul  7 12:20:21 UTC 2015 - jreidinger@suse.com

- skip MBR update on s390 (bnc#937015)
- 3.1.137

-------------------------------------------------------------------
Mon Jun 29 12:46:58 UTC 2015 - jreidinger@suse.com

- set only proper boot flags ("boot" for DOS partition table and
  legacy_boot for GPT partition table), otherwise it can confuse
  some firmware and cause booting problems (bnc#930903)
- 3.1.136

-------------------------------------------------------------------
Mon Jun 22 11:01:16 UTC 2015 - jreidinger@suse.com

- Let password protection be configurable between a restricted mode
  (cannot boot at all without password, default GRUB2 behavior)
  and an unrestricted mode (can boot but cannot edit entries, GRUB1
  behavior) (FATE#318574).
- 3.1.135

-------------------------------------------------------------------
Tue Jun 16 15:13:10 UTC 2015 - jreidinger@suse.com

- Stop adding 'Failsafe' entry to bootloader menu unless user
  manually add it (fate#317016)
- 3.1.134

-------------------------------------------------------------------
Wed Jun  3 14:42:59 UTC 2015 - jreidinger@suse.com

- do not crash in offline update in bootloader proposal(bnc#931021)
- 3.1.133

-------------------------------------------------------------------
Wed Jun  3 12:37:08 UTC 2015 - jreidinger@suse.com

- Fix cleaning of tmp file for init bootloader (bnc#926843)
- 3.1.132

-------------------------------------------------------------------
Wed Jun  3 11:44:23 UTC 2015 - jreidinger@suse.com

- Fix ignoring bootloader settings after changing them in proposal
  screen (bnc#925987)
- 3.1.131

-------------------------------------------------------------------
Tue Jun  2 12:40:05 UTC 2015 - jreidinger@suse.com

- Do not crash if system contain unpartitioned disk (bnc#930091)
- allow negative timeout to cancel automatic boot (bnc#812618)
- fix typo in help text (bnc#702664)
- 3.1.130

-------------------------------------------------------------------
Mon Jun  1 14:20:30 UTC 2015 - jreidinger@suse.com

- Don't crash when reconfiguring from grub1 to grub2 (bnc#923458)
- 3.1.129

-------------------------------------------------------------------
Wed May 20 13:35:23 CEST 2015 - dvaleev@suse.com

- Disable os-prober for Power boo#931653
- 3.1.128
-------------------------------------------------------------------
Tue Apr 14 14:50:43 CEST 2015 - schubi@suse.de

- While calling AutoYaST clone_system libStorage has to be set
  to "normal" mode in order to read mountpoints correctly.
- 3.1.127

-------------------------------------------------------------------
Thu Apr  9 13:15:02 UTC 2015 - jreidinger@suse.com

- fix abort when importing bootloader values in autoyast
  (bnc#914812)
- 3.1.126

-------------------------------------------------------------------
Wed Mar 25 08:15:01 UTC 2015 - schwab@suse.de

- Propose secure_boot by default only on x86, aarch64 is not ready yet
- 3.1.125

-------------------------------------------------------------------
Wed Feb 25 21:48:10 UTC 2015 - jreidinger@suse.com

- Fixed creation of a multipath device map
- 3.1.124

-------------------------------------------------------------------
Wed Feb 18 16:22:05 UTC 2015 - jreidinger@suse.com

- fix crash on ppc(bnc#917833)
- 3.1.123

-------------------------------------------------------------------
Tue Feb 17 13:24:26 UTC 2015 - jreidinger@suse.com

- reset flags before set new ones(bnc#848609)
- 3.1.122

-------------------------------------------------------------------
Mon Feb 16 13:57:27 UTC 2015 - jreidinger@suse.com

- ensure that there is only limited amount of disks in device map
  (bnc#917640)
- 3.1.121

-------------------------------------------------------------------
Thu Feb 12 12:45:50 UTC 2015 - jreidinger@suse.com

- fix redundancy boot proposal if there are more devices
  (bnc#917025)
- 3.1.120

-------------------------------------------------------------------
Tue Feb 10 15:24:53 UTC 2015 - ancor@suse.com

- Fixed detection for encrypted partitions (bnc#913540)
- 3.1.119

-------------------------------------------------------------------
Fri Feb  6 12:46:48 UTC 2015 - ancor@suse.com

- The unit tests are now compatible with RSpec 3 (bnc#916364)
- 3.1.118

-------------------------------------------------------------------
Wed Feb  4 13:56:13 UTC 2015 - jsrain@suse.cz

- initialize bootloader during update if proposed from scratch
  (bnc#899743)
- 3.1.117

-------------------------------------------------------------------
Tue Feb  3 15:08:09 UTC 2015 - schwab@suse.de

- Use ttyAMA instead of ttyS on aarch64
- 3.1.116

-------------------------------------------------------------------
Tue Jan 20 10:54:52 UTC 2015 - schwab@suse.de

- Use grub2-efi on aarch64
- 3.1.115

-------------------------------------------------------------------
Tue Jan 13 08:48:38 UTC 2015 - jreidinger@suse.com

- Do not crash with unsupported bootloader when resetting
  bootloader to repropose during update (bnc#912595)
- 3.1.113

-------------------------------------------------------------------
Thu Dec  4 09:47:42 UTC 2014 - jreidinger@suse.com

- remove X-KDE-Library from desktop file (bnc#899104)

-------------------------------------------------------------------
Tue Dec  2 14:52:29 UTC 2014 - jreidinger@suse.com

- fix crash when not using separate boot (found by openqa)
- 3.1.112

-------------------------------------------------------------------
Fri Nov 21 11:56:38 UTC 2014 - jsrain@suse.cz

- detect EFI directly from sysfs during live installation
  (bnc#829256)

-------------------------------------------------------------------
Tue Nov 18 12:12:59 UTC 2014 - jreidinger@suse.com

- run password encryption always locally to ensure that
  grub2-mkpasswd is there (bnc#900039)
- 3.1.111

-------------------------------------------------------------------
Tue Nov 11 08:43:27 UTC 2014 - jreidinger@suse.com

- properly align checkboxes and improve spacing (bnc#900023)
- 3.1.110

-------------------------------------------------------------------
Fri Oct 31 06:36:13 UTC 2014 - jreidinger@suse.com

- do not show useless widgets when user decided to not install
  bootloader (bnc#901060)
- 3.1.109

-------------------------------------------------------------------
Wed Oct 29 14:13:52 UTC 2014 - jreidinger@suse.com

- do not return /dev/null if cannot detect bootloader devices as it
  cause errors later

-------------------------------------------------------------------
Wed Oct 29 13:18:10 UTC 2014 - jreidinger@suse.com

- do not show warning if boot from extended partition (bnc#898023)
- 3.1.108

-------------------------------------------------------------------
Wed Oct 29 07:16:22 UTC 2014 - jreidinger@suse.com

- fix branding activation on live CD and also with kexec enabled
  (bnc#897847)
- 3.1.107

-------------------------------------------------------------------
Fri Oct 24 14:30:20 UTC 2014 - jreidinger@suse.com

- fix crash during installation if kernel parameter is not
  pre-proposed (bnc#902397)
- 3.1.106

-------------------------------------------------------------------
Wed Oct 15 11:50:20 UTC 2014 - jreidinger@suse.com

- improve usability of device map editor (bnc#900807)
- 3.1.105

-------------------------------------------------------------------
Wed Oct 15 09:43:11 UTC 2014 - jreidinger@suse.com

- ensure branding is used also during common install (bnc#901003)
- 3.1.104

-------------------------------------------------------------------
Wed Oct 15 08:54:35 UTC 2014 - jreidinger@suse.com

- fix missing widgets log entries(bnc#889169)
- 3.1.103

-------------------------------------------------------------------
Wed Oct 15 08:02:24 UTC 2014 - jreidinger@suse.com

- do not refer to info page of grub1 (bnc#878796)
- fixed an Internal Error when using password for grub2 with
  non-english locale (bnc#900358)
- 3.1.102

-------------------------------------------------------------------
Tue Oct  7 09:08:07 UTC 2014 - jreidinger@suse.com

- keep user selection for password (bnc#900026)
- fix build on ppc
- 3.1.101

-------------------------------------------------------------------
Tue Sep 30 09:30:52 UTC 2014 - jreidinger@suse.com

- use short product name to avoid truncated text on small
  resolution (bnc#873675)
- Avoid crash in clone_system on s390 (bnc#897399)
- propose missing attributes also during automatic upgrade which
  propose grub2 configuratin (bnc#897058)
- 3.1.100

-------------------------------------------------------------------
Tue Sep 30 09:15:52 UTC 2014 - jreidinger@suse.com

- move boot record backup functionality to own class to make code
  easier to understand and better tested
- 3.1.99

-------------------------------------------------------------------
Mon Sep 29 07:42:06 UTC 2014 - jreidinger@suse.com

- fix crash in lib_iface caused by typo (found by openQA and
  bnc#898878)
- fix crash when using tmpfs
- fix crash when device have explicit mount by device name
- 3.1.98

-------------------------------------------------------------------
Thu Sep 18 07:28:13 UTC 2014 - jreidinger@suse.com

- move udev mapping functionality to own class to make code easier
  to understand and better tested
- 3.1.97

-------------------------------------------------------------------
Wed Sep 17 07:42:12 UTC 2014 - jreidinger@suse.com

- pass vga mode if specified during installation
  (bnc#896300,bnc#891060)

-------------------------------------------------------------------
Mon Sep 15 14:18:20 UTC 2014 - jreidinger@suse.com

- Fix API to remove or add kernel parameter for bootloader
  (bnc#894603)

-------------------------------------------------------------------
Tue Sep  9 15:38:15 UTC 2014 - jreidinger@suse.com

- cleaning of section related code because we no longer support
  any bootloader which allows direct write of sections

-------------------------------------------------------------------
Mon Sep  8 14:03:36 UTC 2014 - jreidinger@suse.com

- switch build tool from autotools to rake
- 3.1.96

-------------------------------------------------------------------
Mon Sep  8 13:26:45 UTC 2014 - jreidinger@suse.com

- Drop remaining support for GRUB1 (fate#317700)
- 3.1.95

-------------------------------------------------------------------
Mon Sep  8 07:56:29 UTC 2014 - jreidinger@suse.com

- Avoid configuration where to MBR we want grub2 and also
  generic_mbr which can lead to unbootable configuration
  (bnc#893626)
- 3.1.94

-------------------------------------------------------------------
Thu Sep  4 12:04:09 UTC 2014 - mvidner@suse.com

- Use a more flexible rubygem requirement syntax (bnc#895069)
- 3.1.93

-------------------------------------------------------------------
Thu Sep  4 07:49:57 UTC 2014 - jreidinger@suse.com

- Do not overwrite bios_boot partition flag by boot flag leading
  to error in writing boot code (Bnc#894040)
- 3.1.92

-------------------------------------------------------------------
Wed Aug 27 07:53:45 UTC 2014 - jreidinger@suse.com

- do not reset secure boot to false at the end of installation in
  case of incapable device (bnc#892032)
- 3.1.91

-------------------------------------------------------------------
Tue Aug 26 11:37:17 UTC 2014 - jreidinger@suse.com

- fix partition activation on LVM (bnc#893449)
- fix activation device when md raid devices do not have
  recognizable bios id
- 3.1.90

-------------------------------------------------------------------
Fri Aug 15 12:27:58 CEST 2014 - snwint@suse.de

- remove nonsense check (bnc #768538)
- 3.1.89

-------------------------------------------------------------------
Fri Aug 15 10:15:49 UTC 2014 - jreidinger@suse.com

- read properly secure boot status when used from other modules
  like yast2-vm, so it adds new entry as secure boot (bnc#892032)
- 3.1.88

-------------------------------------------------------------------
Thu Aug 14 13:11:29 CEST 2014 - schubi@suse.de

- AutoYaST clone_system: Not using "next" in a ruby "reduce" call.
  (bnc#891079)
- 3.1.87

-------------------------------------------------------------------
Tue Aug 12 13:46:17 UTC 2014 - jreidinger@suse.com

- Fixed adding a crashkernel parameter to xen_append if the latter
  is missing. kdump.service would fail then (bnc#886843)
- 3.1.86

-------------------------------------------------------------------
Fri Aug  8 13:55:23 UTC 2014 - jreidinger@suse.com

- do not crash in some condition in combination of LVM and GPT
  (bnc#891070)
- 3.1.85

-------------------------------------------------------------------
Thu Aug  7 13:39:09 UTC 2014 - jreidinger@suse.com

- fix assigning priority disks to device map for LVM (bnc#890364)
- 3.1.84

-------------------------------------------------------------------
Thu Aug  7 08:32:39 UTC 2014 - jreidinger@suse.com

- workaround initrd recreation if some packages forgot during
  upgrade (bnc#889616)
- 3.1.83

-------------------------------------------------------------------
Wed Aug  6 08:59:52 UTC 2014 - jreidinger@suse.com

- ignore unknown priority device to avoid problems in corner case
  scenarios (bnc#890364)
- 3.1.82

-------------------------------------------------------------------
Tue Aug  5 09:17:20 UTC 2014 - jreidinger@suse.com

- fix assigning priority disks to device map for md raid
  (bnc#890246)
- fix choosing priority device causing bootloader crash
  (bnc#890204)
- 3.1.81

-------------------------------------------------------------------
Fri Aug  1 07:37:50 UTC 2014 - jsrain@suse.cz

- fixed bootloader installation (bnc#889770)
- 3.1.80

-------------------------------------------------------------------
Thu Jul 31 14:01:43 UTC 2014 - jreidinger@suse.com

- Disk order dialog:
  - fix non-working up button (bnc#885867)
  - fix enabling/disabling up/down buttons in various situations
  - when adding new device set focus to input field to better UX
- 3.1.79

-------------------------------------------------------------------
Thu Jul 31 12:40:37 UTC 2014 - jreidinger@suse.com

- reinit branding in upgrade of SLE-12 as it is overwritten
  (bnc#879686)
- 3.1.78

-------------------------------------------------------------------
Thu Jul 31 06:48:59 UTC 2014 - jreidinger@suse.com

- fix crash in bootloader caused by wrong device in device map
  (bnc#889670)
- 3.1.77

-------------------------------------------------------------------
Wed Jul 30 14:03:18 CEST 2014 - schubi@suse.de

- Fixed error popup for unsupported bootloader in autoyast.
  (bnc#889538)
- 3.1.76

-------------------------------------------------------------------
Wed Jul 30 08:20:59 UTC 2014 - ancor@suse.com

- Added a missing call to i18n for a string (bnc#887553)
- 3.1.75

-------------------------------------------------------------------
Wed Jul 30 06:30:40 UTC 2014 - jreidinger@suse.com

- Fix crash if during proposal some device map value is nil
  ( found by openQA )
- 3.1.74

-------------------------------------------------------------------
Tue Jul 29 09:23:34 UTC 2014 - jreidinger@suse.com

- Always use device with /boot as first device in device map to
  avoid problems with other MBRs (bnc#887808, bnc#880439)
- 3.1.73

-------------------------------------------------------------------

Mon Jul 28 07:18:47 UTC 2014 - jreidinger@suse.com

- fix proposing disabledos prober on certain products (SLES is
  affected) (bnc#884007)
- 3.1.72

-------------------------------------------------------------------
Mon Jul 28 09:14:18 CEST 2014 - snwint@suse.de

- enable secure boot by default (bnc #879486)
- 3.1.71

-------------------------------------------------------------------
Fri Jul 25 16:11:37 UTC 2014 - jreidinger@suse.com

- allow change of bootloader proposal during upgrade (bnc#887015)
- 3.1.70

-------------------------------------------------------------------
Fri Jul 25 11:48:35 UTC 2014 - jsrain@suse.cz

- code de-duplication of recent AUtoYaST fixes (bnc#885634)
- 3.1.69

-------------------------------------------------------------------
Tue Jul 22 09:00:56 UTC 2014 - jsrain@suse.cz

- initialize bootloader location configuration on AutoYaST ugprade
  (bnc#885634)
- 3.1.68

-------------------------------------------------------------------
Wed Jul 16 11:46:38 UTC 2014 - jsrain@suse.cz

- don't check dedicated /boot/zipl partition on upgrade
  (bnc#886604)
- 3.1.67

-------------------------------------------------------------------
Fri Jul 11 08:17:54 UTC 2014 - jreidinger@suse.com

- fix writing sysconfig for grub1 (bnc#885634)
- 3.1.66

-------------------------------------------------------------------
Fri Jul 11 07:11:41 UTC 2014 - mchang@suse.com

- fix secure boot widget did not function from installed system
  because bootloader not get re-installed (bnc#882124)
- 3.1.65

-------------------------------------------------------------------
Wed Jul  9 09:49:21 UTC 2014 - jreidinger@suse.com

- add check for combination of MBR, GPT, btrfs and missing
  bios_grub partitition (bnc#886143)
- 3.1.64

-------------------------------------------------------------------
Tue Jul  8 11:08:06 UTC 2014 - jreidinger@suse.com

- warn user if no location chosen for stage 1 (bnc#885208)
- 3.1.63

-------------------------------------------------------------------
Mon Jul  7 13:33:19 UTC 2014 - jreidinger@suse.com

- use only simple device map on s390 (bnc#884798, bnc#885984)
- 3.1.62

-------------------------------------------------------------------
Thu Jul  3 07:33:51 UTC 2014 - jreidinger@suse.com

- add perl-Bootloader-YAML to needed packages (BNC#885496)
- 3.1.61

-------------------------------------------------------------------
Fri Jun 27 13:31:01 UTC 2014 - jreidinger@suse.com

- do not allow to install to partition with xfs otherwise fs can be
  broken due to missing reserved space in xfs(bnc#884255)
- 3.1.60

-------------------------------------------------------------------
Fri Jun 27 12:27:05 UTC 2014 - jreidinger@suse.com

- properly install needed packages in autoinstallation
- 3.1.59

-------------------------------------------------------------------
Thu Jun 26 10:50:28 UTC 2014 - jreidinger@suse.com

- add help and translation for grub2 distributor description and
  other small localization improvements (bnc#884344)
- fix crash during propose of EFI during upgrade (bnc#884397)
- 3.1.58

-------------------------------------------------------------------
Tue Jun 24 15:10:21 UTC 2014 - jreidinger@suse.com

- respect product default configuration for os-prober enablement
  (bnc#884007)
- 3.1.57

-------------------------------------------------------------------
Wed Jun 18 14:25:19 CEST 2014 - schubi@suse.de

- Initialize variable correctly for supported bootloaders
  (bnc#883040)
- 3.1.56

-------------------------------------------------------------------
Mon Jun 16 09:22:43 UTC 2014 - jreidinger@suse.com

- Allow in autoyast only supported bootloaders (bnc#882210)
- 3.1.55

-------------------------------------------------------------------
Fri Jun 13 12:03:40 UTC 2014 - jreidinger@suse.com

- fix crash with invalid partition to activate (bnc#882592)
- 3.1.54

-------------------------------------------------------------------
Fri Jun 13 11:46:09 UTC 2014 - jsrain@suse.cz

- don't prevent installation because of BIOS IDs not detected if
  disks order reviewed by user (bnc#880439)
- 3.1.53

-------------------------------------------------------------------
Wed Jun 11 14:24:22 UTC 2014 - jreidinger@suse.com

- do not crash in autoyast (bnc#882210)
- 3.1.52

-------------------------------------------------------------------
Mon Jun  9 08:32:44 UTC 2014 - jreidinger@suse.com

- Fix reinstallation of secure boot stage 1 (bnc#875235)
- 3.1.51

-------------------------------------------------------------------
Thu Jun  5 11:00:35 UTC 2014 - jsrain@suse.cz

- adjusted wording if disk order could not be detected (bnc#880439)
- 3.1.50

-------------------------------------------------------------------
Wed Jun  4 09:10:42 UTC 2014 - jreidinger@suse.com

- remove translation of section as it is generated in GRUB2 and
  never work reliably fro GRUB1 (bnc#875819)
- 3.1.49

-------------------------------------------------------------------
Mon Jun  3 18:13:05 UTC 2014 - dvaleev@suse.com

- Setting boot flag on GPT PReP resets prep flag which leads to
   grub2-install unable to install a bootloader (bnc#880094)
- 3.1.48

-------------------------------------------------------------------
Mon Jun  2 09:07:14 UTC 2014 - jreidinger@suse.com

-  fix typo causing crash when writing pmbr flag (bnc#880893)
- 3.1.47

-------------------------------------------------------------------
Thu May 29 13:47:40 UTC 2014 - jreidinger@suse.com

- Fix crash in upgrade from SLE11
- 3.1.46

-------------------------------------------------------------------
Wed May 28 14:19:36 UTC 2014 - jreidinger@suse.com

- Remove check for iscsi boot partition (bnc#880328)
- 3.1.45

-------------------------------------------------------------------
Wed May 28 13:23:19 UTC 2014 - jreidinger@suse.com

- fix crash in summary page of installation for grub2 (bnc#880324)
- 3.1.44

-------------------------------------------------------------------
Tue May 27 11:43:45 UTC 2014 - jreidinger@suse.com

- fix crash in summary page of installation
- 3.1.43

-------------------------------------------------------------------
Tue May 27 11:06:47 UTC 2014 - mchang@suse.com

- reinstall bootloader if the settings requires it
- 3.1.42

-------------------------------------------------------------------
Tue May 27 07:48:09 UTC 2014 - jreidinger@suse.com

- Fix detection if bootloader installation failed (bnc#879883)
- 3.1.41

-------------------------------------------------------------------
Mon May 26 15:31:16 UTC 2014 - jreidinger@suse.com

- add support to set Protective MBR and use reasonable proposal
  (bnc#872054)
- 3.1.40

-------------------------------------------------------------------
Fri May 23 14:32:07 UTC 2014 - jreidinger@suse.com

- Installation Summary: do not allow change location for grub2
  on ppc and s390 (bnc#879107)
- 3.1.39

-------------------------------------------------------------------
Thu May 22 13:06:25 UTC 2014 - jreidinger@suse.com

- Report if grub2-install failed so user see quickly, that he
  cannot boot(bnc#878664)
- 3.1.38

-------------------------------------------------------------------
Fri May 16 17:10:26 CEST 2014 - snwint@suse.de

- get rid of grub in loader type selection
- 3.1.37

-------------------------------------------------------------------
Fri May 16 13:44:48 UTC 2014 - jreidinger@suse.com

- fix progress report to not show 100% and waiting to write
  bootloader (bnc#878007)
- 3.1.36

-------------------------------------------------------------------
Wed May 14 09:22:15 UTC 2014 - jreidinger@suse.com

- add new API call to work nice with grub2 kernel parameter
  configuration (bnc#869608)
- 3.1.35

-------------------------------------------------------------------
Mon May 12 12:35:51 UTC 2014 - jreidinger@suse.com

- extended sysconfig options only for grub1 to prevent confusion
  (bnc#870890)
- 3.1.34

-------------------------------------------------------------------
Tue May  6 11:20:06 UTC 2014 - jreidinger@suse.com

- reinit perl-bootloader library in update mode to force write
  configuration (bnc#876359,876355)
- 3.1.33

-------------------------------------------------------------------
Fri May  2 08:31:32 UTC 2014 - jreidinger@suse.com

- fix activating partitions with number bigger then 4 on GPT disks
  with legacy x86 boot (bnc#875757)
- 3.1.32

-------------------------------------------------------------------
Wed Apr 30 16:23:57 UTC 2014 - jreidinger@suse.com

- handle diskless nfs setup for ppc (bnc#874466)
- 3.1.31

-------------------------------------------------------------------
Tue Apr 29 19:47:03 UTC 2014 - jreidinger@suse.com

- fix reading of previous bootloader (bnc#874646)
- 3.1.30

-------------------------------------------------------------------
Tue Apr 22 08:44:57 UTC 2014 - jreidinger@suse.com

- Use correct check for partition setup for grub2 on s390
  (bnc#873951)
- 3.1.29

-------------------------------------------------------------------
Thu Apr 17 14:46:17 UTC 2014 - jreidinger@suse.com

- do not complain for missing bios order on s390(bnc#874106)
- 3.1.28

-------------------------------------------------------------------
Thu Apr 17 11:18:31 UTC 2014 - jreidinger@suse.com

- improve logging if setting kernel paramater failed to help with
  bnc#873996
- remove graphic adapter configuration on s390 (bnc#874010)
- 3.1.27

-------------------------------------------------------------------
Wed Apr 16 19:49:56 UTC 2014 - jreidinger@suse.com

- allow switching to grub2 also on ppc
- Do not raise exception for grub2efi on non-pc architectures
  (bnc#873861)
- 3.1.26

-------------------------------------------------------------------
Wed Apr 16 12:11:53 UTC 2014 - jreidinger@suse.com

- fix crash on s390 due to missing loader widget(bnc#873911)
- 3.1.25

-------------------------------------------------------------------
Tue Apr 15 10:52:27 UTC 2014 - jreidinger@suse.com

- fix proposing when proposal do not change (bnc#873620)
- 3.1.24

-------------------------------------------------------------------
Tue Apr 15 10:38:17 UTC 2014 - jreidinger@suse.com

- cleaning up deprecated code to improve stability and maintenance
  of code
- 3.1.23

-------------------------------------------------------------------
Tue Apr 15 08:33:29 UTC 2014 - mchang@suse.com

- remove error if boot directory on xfs file system (bnc#864370)
- 3.1.22

-------------------------------------------------------------------
Thu Apr 10 11:18:51 UTC 2014 - jreidinger@suse.com

- drop not-supported bootloaders except grub1
- 3.1.21

-------------------------------------------------------------------
Tue Apr  8 11:27:42 UTC 2014 - jreidinger@suse.com

- modify proposal to work also during upgrade and propose upgrade
  to grub2 (bnc#872081)
- 3.1.20

-------------------------------------------------------------------
Mon Apr  7 14:57:38 UTC 2014 - jreidinger@suse.com

- return back installation details for tweaking device map
  (bnc#872300)
- 3.1.19

-------------------------------------------------------------------
Fri Apr  4 13:05:55 CEST 2014 - snwint@suse.de

- install mokutil along with shim (bnc #808852)
- fix regular expessions (ported from bnc #743805)
- 3.1.18

-------------------------------------------------------------------
Wed Apr  2 11:26:23 UTC 2014 - jreidinger@suse.com

- fix crash on s390 (bnc#871597)
- 3.1.17

-------------------------------------------------------------------
Wed Apr  2 06:57:01 UTC 2014 - jreidinger@suse.com

- fix autoyast location proposal (bnc#869083)
- 3.1.16

-------------------------------------------------------------------
Wed Apr  2 08:36:41 CEST 2014 - snwint@suse.de

- don't question device mapping passed to us explicitly by autoyast
  (bnc #717978, bnc #870494)

-------------------------------------------------------------------
Fri Mar 28 10:17:07 UTC 2014 - jreidinger@suse.com

- improve support grub2 on non-pc architectures 
  (bnc#866912,bnc#868909)
- 3.1.15

-------------------------------------------------------------------
Fri Mar 28 04:03:54 UTC 2014 - mchang@suse.com

- fix wrong console regexp match (bnc#870514)
- 3.1.14

-------------------------------------------------------------------
Fri Mar 21 10:10:45 CET 2014 - snwint@suse.de

- fix minor typo (bnc #869324)

-------------------------------------------------------------------
Wed Mar 12 09:15:33 UTC 2014 - mchang@suse.com

- fix grub2-*-efi package not installed (bnc#867380) 
- 3.1.13

-------------------------------------------------------------------
Mon Mar 10 12:07:17 UTC 2014 - jreidinger@suse.com

- do not crash if there is no swap partition (bnc#867435)
- 3.1.12

-------------------------------------------------------------------
Mon Mar 10 08:30:40 UTC 2014 - mchang@suse.com

- fix some serial console issues (bnc#862388) (bnc#866710)
- 3.1.11

-------------------------------------------------------------------
Wed Mar  5 10:02:23 CET 2014 - snwint@suse.de

- always allow grub2 (bnc #866863)
- 3.1.10

-------------------------------------------------------------------
Tue Mar  4 16:27:11 CET 2014 - snwint@suse.de

- switch to grub2 on s390x
- support both grub2 & zipl
- drop grub & elilo support from x86
- 3.1.9

-------------------------------------------------------------------
Tue Mar  4 12:03:05 UTC 2014 - jreidinger@suse.com

- fix typo in proposal screen(bnc#866607)
- 3.1.8

-------------------------------------------------------------------
Mon Mar  3 10:06:19 UTC 2014 - jreidinger@suse.com

- fix permissions on file which contain encrypted password to be
  readable only by root(BNC#864544)(CVE#2013-4577)
- 3.1.7

-------------------------------------------------------------------
Thu Feb 27 08:32:24 UTC 2014 - jreidinger@suse.com

- Add support for password in GRUB2 (FATE#315404)
- restructure details dialog in GRUB2 to have better UX
- fix crash of GRUB2 module
- 3.1.6

-------------------------------------------------------------------
Wed Feb 12 10:18:39 UTC 2014 - jreidinger@suse.com

- rephrase bootloader proposal on summary screen (BNC#853058)
- 3.1.5

-------------------------------------------------------------------
Mon Feb 10 10:56:36 CET 2014 - snwint@suse.de

- don't ask to run yast.ssh in second stage as there's no second stage
  anymore (bnc 861537)

-------------------------------------------------------------------
Tue Jan 28 09:56:33 UTC 2014 - jreidinger@suse.com

- Fix examining MBR
- 3.1.4

-------------------------------------------------------------------
Tue Jan 14 10:37:06 UTC 2014 - jreidinger@suse.com

- handle problematic conversion of perl undef in perl-json
  (bnc#858461)
- fix "undefined method `split' for true:TrueClass" with grub2-efi
  (bnc#855568) ( thanks lpechacek )
- always use local parted. It allows to have target system without parted.
- 3.1.3

-------------------------------------------------------------------
Tue Nov  5 13:55:05 CET 2013 - locilka@suse.com

- Using 'Kernel' Yast library for handling modules loaded on boot
  (bnc#838185)
- 3.1.2

-------------------------------------------------------------------
Tue Nov  5 11:05:12 CET 2013 - snwint@suse.de

- use pbl-yaml script to communicate with perl-Bootloader
- 3.1.1

-------------------------------------------------------------------
Wed Sep 18 12:27:52 UTC 2013 - lslezak@suse.cz

- do not use *.spec.in template, use *.spec file with RPM macros
  instead
- 3.1.0

-------------------------------------------------------------------
Fri Aug 23 13:37:42 CEST 2013 - snwint@suse.de

- desktop files now also for s390
- 3.0.3

-------------------------------------------------------------------
Tue Aug  6 19:50:43 UTC 2013 - lslezak@suse.cz

- removed obsolete BuildRequires: yast2 and yast2-core
- 3.0.2

-------------------------------------------------------------------
Thu Aug  1 14:52:09 UTC 2013 - lslezak@suse.cz

- move the development documentation to devel-doc subpackage
- removed obsolete BuildRequires, not needed anymore:
  docbook-xsl-stylesheets doxygen gcc-c++ libxslt perl-Bootloader
  perl-gettext perl-XML-Writer sgml-skel swig update-alternatives
  libtool yast2-installation yast2-packager yast2-perl-bindings
  yast2-pkg-bindings yast2-storage yast2-testsuite
- 3.0.1

-------------------------------------------------------------------
Wed Jul 31 08:27:20 UTC 2013 - yast-devel@opensuse.org

- converted from YCP to Ruby by YCP Killer
  (https://github.com/yast/ycp-killer)
- version 3.0.0

-------------------------------------------------------------------
Fri Jun 14 11:55:44 CEST 2013 - snwint@suse.de

- remove limal reference
- 2.24.1

-------------------------------------------------------------------
Wed Mar  6 17:21:06 CET 2013 - snwint@suse.de

- set secureboot default to firmware status
- 2.23.12

-------------------------------------------------------------------
Mon Feb 25 16:33:16 CET 2013 - snwint@suse.de

- support uefi secureboot
- Propose grub2 theme path
- 2.23.11

-------------------------------------------------------------------
Mon Feb  4 15:05:47 CET 2013 - snwint@suse.de

- write gpt bootcode on gpt disks (fate #313880)
- fix initrd selection due to initrd-*-kdump in our new kernel packages
- take boot code from syslinux instead of master-boot-code package
- 2.23.10

-------------------------------------------------------------------
Mon Feb  4 13:42:36 CET 2013 - snwint@suse.de

- fix automake file
- 2.23.9

-------------------------------------------------------------------
Fri Jan 11 17:17:18 CET 2013 - snwint@suse.de

- jsuchome: /sbin/SuSEconfig call removed
- mchang: some bug fixing and improve grub2's summary
- 2.23.8

-------------------------------------------------------------------
Thu Aug 30 12:13:29 CEST 2012 - mchang@suse.com

- remove vga=ask
- add option to disable os-prober

-------------------------------------------------------------------
Fri Jul 13 15:40:46 CEST 2012 - mchang@suse.com

- support failsafe kernel parameters
- use product name in distributor
- rearrange widgets in dialog
- fix redundant kernel append
- 2.23.7

-------------------------------------------------------------------
Mon Jul  9 13:08:29 CEST 2012 - ug@suse.de

- fixed rnc schema file (bnc#752450)
- 2.23.6

-------------------------------------------------------------------
Wed Jul  4 09:44:00 CEST 2012 - mchang@suse.de

- set leagcy grub as default for xen pv guest
- use 'auto' for default gfxmode
- replace background with theme
- support editing GRUB_DISTRIBUTOR
- make vgamode widget wider
- 2.23.5

-------------------------------------------------------------------
Mon Jun  4 15:51:19 CEST 2012 - mchang@suse.com

- support console related global options gfxterm, serial, gfxbackground
  and gfxmode
- 2.23.4

-------------------------------------------------------------------
Tue Apr 24 15:06:19 CEST 2012 - snwint@suse.de

- don't do kexec on hyper-v (bnc#732693)
- 2.23.3

-------------------------------------------------------------------
Mon Apr 23 12:40:24 CEST 2012 - mchang@suse.com

- add "Boot Loader Options" dialog for grub2-efi that provides widgets for
  manipulating global options. These options include timeout, vgamode,
  append and default.
- add widgets for enabling serial console and specify it's arguments on
  "Boot Loader Options" dialog.
- add "Boot Loader Options" dialog for grub2 that provides widgets for
  manipulating global options. These options include activate, generic_mbr,
  timeout, vgamode, append and default.
- 2.23.2

-------------------------------------------------------------------
Mon Apr 23 11:35:06 CEST 2012 - snwint@suse.de

- adapted ssh command for 2nd stage ssh installation (bnc#745340)

-------------------------------------------------------------------
Thu Mar 22 10:56:28 UTC 2012 - mchang@suse.com

- add kernel parameters (detected necessary and user specfied one during
  installation) to grub2's config file (bnc#752939)
- 2.23.1

-------------------------------------------------------------------
Thu Mar 22 10:56:28 UTC 2012 - mchang@suse.com

- add new grub2-efi module to support booting on UEFI firmware.

-------------------------------------------------------------------
Wed Mar 14 15:43:44 CET 2012 - aschnell@suse.de

- adapted ssh command for 2nd stage ssh installation (bnc#745340)

-------------------------------------------------------------------
Mon Mar  5 14:42:10 CET 2012 - mchang@suse.com

- add basic grub2 support that only handles installs
- 2.23.0

-------------------------------------------------------------------
Fri Jan 13 11:31:51 CET 2012 - jsuchome@suse.cz

- added GfxMenu::Update to the client, so calling does not require
  package dependency (bnc#730391)
- 2.22.0

-------------------------------------------------------------------
Fri Nov 25 12:17:41 UTC 2011 - coolo@suse.com

- add libtool as buildrequire to avoid implicit dependency

-------------------------------------------------------------------
Fri Oct 21 15:34:43 CEST 2011 - snwint@suse.de

- yast2-storage uses fake uuids for btrfs handling; adjust our
  code (bnc #707450)
- 2.21.2

-------------------------------------------------------------------
Tue Oct 18 13:44:46 CEST 2011 - snwint@suse.de

- fix bootloader package handling (bnc #716404)
- 2.21.1

-------------------------------------------------------------------
Tue Oct  4 10:06:56 UTC 2011 - cfarrell@suse.com

- license update: GPL-2.0+
  SPDX format

-------------------------------------------------------------------
Mon Sep 26 12:54:57 CEST 2011 - visnov@suse.cz

- set dialog title
- 2.21.0 

-------------------------------------------------------------------
Wed Sep 21 12:37:32 CEST 2011 - snwint@suse.de

- revert kernel-*-base change
- 2.20.5

-------------------------------------------------------------------
Wed Sep 21 11:55:12 CEST 2011 - snwint@suse.de

- enable resume for s390x (bnc #692606)
- kernel images are in kernel-*-base package
- 2.20.4

-------------------------------------------------------------------
Mon Sep 19 17:14:01 CEST 2011 - snwint@suse.de

- s390x: add hvc_iucv=8 to boot options (bnc #718089)
- 2.20.3

-------------------------------------------------------------------
Fri Sep 16 15:27:09 CEST 2011 - snwint@suse.de

- fix typo
- 2.20.2

-------------------------------------------------------------------
Fri Aug  5 12:30:54 CEST 2011 - tgoettlicher@suse.de

- fixed .desktop file (bnc #681249)

-------------------------------------------------------------------
Mon Mar 21 14:26:51 CET 2011 - jreidinger@suse.de

- fix detection of other linux partitions (BNC#675224)

-------------------------------------------------------------------
Tue Feb 22 11:30:20 UTC 2011 - jreidinger@novell.com

- during probe of partitions don't try to mount encrypted one
  (bnc#673906)
- 2.20.1

-------------------------------------------------------------------
Mon Jan 10 12:56:07 UTC 2011 - jreidinger@novell.com

- add missing file to tarball

-------------------------------------------------------------------
Thu Dec 30 08:52:36 UTC 2010 - jreidinger@novell.com

- allow to not specify vga mode for boot (bnc#643984)
- improve help text for menu section (bnc#621290)
- explicitelly  mention variables to compare to avoid problems with nil
  value (consider nil as false)
- number of partition can be integer so always convert it to string
- more explanation for warning messages with hint how to solve it
- 2.19.16

-------------------------------------------------------------------
Wed Jun  2 17:06:53 CEST 2010 - juhliarik@suse.cz

- added update of fix for (bnc#604401)
- 2.19.15 

-------------------------------------------------------------------
Wed May 19 09:57:34 CEST 2010 - juhliarik@suse.cz

- added xen boot section as default during installation on 
  PV guest (bnc#604401)
- 2.19.14

-------------------------------------------------------------------
Thu May  6 13:15:18 CEST 2010 - juhliarik@suse.cz

- added patch for (bug#448883)
- 2.19.13

-------------------------------------------------------------------
Tue Apr 13 14:15:33 CEST 2010 - juhliarik@suse.cz

- added fix for troubles with using uuid names (bnc#594482)
- 2.19.12

-------------------------------------------------------------------
Thu Apr  8 15:55:40 CEST 2010 - juhliarik@suse.cz

- added patch for enable/disable SELinux (fate#309275)
- 2.19.11

-------------------------------------------------------------------
Wed Mar 31 12:09:27 CEST 2010 - juhliarik@suse.cz

- added fix for sending empty "boot_custom" (bnc#589433)
- 2.19.10

-------------------------------------------------------------------
Tue Mar 23 11:00:00 CET 2010 - juhliarik@suse.cz

- added fix for checking custom boot partition (bnc#588770)
- 2.19.9 

-------------------------------------------------------------------
Tue Mar 16 17:35:52 CET 2010 - juhliarik@suse.cz

- added fix for adding XEN section on IA64 (bnc#588609) 

-------------------------------------------------------------------
Tue Mar  9 16:17:10 CET 2010 - juhliarik@suse.cz

- added fix for using device map in autoyast profile (bnc#585824)
- 2.19.8 

-------------------------------------------------------------------
Fri Feb 26 10:20:10 CET 2010 - juhliarik@suse.cz

- added fix for creating sysconfig directory file (bnc#583088)
- 2.19.7

-------------------------------------------------------------------
Mon Feb 22 12:10:48 CET 2010 - juhliarik@suse.cz

- added fix for detection of UEFI (bnc#581213)
- 2.19.6 

-------------------------------------------------------------------
Thu Feb 11 16:16:12 CET 2010 - juhliarik@suse.cz

- added fix for calling mkinitrd if vga is "normal" (bnc#292013)
- 2.19.5 

-------------------------------------------------------------------
Thu Feb 11 13:36:28 CET 2010 - juhliarik@suse.cz

- added fix for using persistent device names (bnc#533782) 

-------------------------------------------------------------------
Thu Feb 11 12:13:19 CET 2010 - juhliarik@suse.cz

- added fix for using encrypted swap partition (bnc#577127)
- 2.19.4

-------------------------------------------------------------------
Thu Feb 11 10:55:21 CET 2010 - juhliarik@suse.cz

- added fix for detection of QEMU (bnc#571850)
- 2.19.3 

-------------------------------------------------------------------
Wed Feb 10 13:49:32 CET 2010 - juhliarik@suse.cz

- added fix for adding crashkernel option to XEN kernel 
  (bnc#578545)

-------------------------------------------------------------------
Tue Feb  9 16:30:04 CET 2010 - juhliarik@suse.cz

- solved problem with wrtting to floppy (bnc#539774) 

-------------------------------------------------------------------
Tue Feb  9 16:03:31 CET 2010 - juhliarik@suse.cz

- added fix for deleting Custom Boot Partition (bnc#544809)
- 2.19.2 

-------------------------------------------------------------------
Thu Jan 28 16:08:30 CET 2010 - juhliarik@suse.cz

- added commnets for using options in /etc/sysconfig/bootloader
  (bnc#511319)
- 2.19.1

-------------------------------------------------------------------
Wed Jan 13 18:56:03 CET 2010 - kmachalkova@suse.cz

- Adjusted .desktop file(s) to wrap /sbin/yast2/ calls in xdg-su
  where root privileges are needed, removed X-KDE-SubstituteUID key 
  (bnc#540627)

-------------------------------------------------------------------
Tue Jan 12 13:07:25 CET 2010 - juhliarik@suse.cz

- added fix for data in device.map if MD RAID from Intel is used
  (bnc#568837) 
- 2.19.0

-------------------------------------------------------------------
Wed Dec  9 11:39:18 CET 2009 - juhliarik@suse.cz

- added patch for KMS (bnc#561566) 

-------------------------------------------------------------------
Mon Dec  7 14:26:19 CET 2009 - juhliarik@suse.cz

- added fix for problem with characters in name (bnc#558542) 

-------------------------------------------------------------------
Fri Dec  4 16:14:07 CET 2009 - juhliarik@suse.cz

- added fix for section name mismatch in lilo.conf for PPC
  (bnc#441051)

-------------------------------------------------------------------
Tue Oct 13 15:41:07 CEST 2009 - juhliarik@suse.cz

- deleted handling of luks_root and updating initrd for encrypted
  "/" (bnc#528474)
- 2.18.17 

-------------------------------------------------------------------
Mon Sep 21 10:40:13 CEST 2009 - juhliarik@suse.cz

- added fix for missing persistent device names in mapping for
  perl-Bootloader (bnc#534905A)
- 2.18.16 

-------------------------------------------------------------------
Thu Sep 17 12:43:53 CEST 2009 - juhliarik@suse.cz

- added fix for typy in help (bnc#532904) 

-------------------------------------------------------------------
Fri Sep  4 17:50:39 CEST 2009 - juhliarik@suse.cz

- fixed type (bnc#535442) 

-------------------------------------------------------------------
Thu Sep  3 13:27:09 CEST 2009 - juhliarik@suse.cz

- added fixed in help text convert "XEN" to "Xen" (bnc#532512)

-------------------------------------------------------------------
Thu Sep  3 13:10:07 CEST 2009 - juhliarik@suse.cz

- added fix for editing boot section (bnc#535739) 
- 2.18.15

-------------------------------------------------------------------
Thu Aug  6 10:31:03 CEST 2009 - juhliarik@suse.cz

- added support for enable SELinux (fate#305557)
- 2.18.14 

-------------------------------------------------------------------
Tue Aug  4 16:52:57 CEST 2009 - juhliarik@suse.cz

- added support for redundancy md array (fate#305008)
- 2.18.13

-------------------------------------------------------------------
Fri Jul 31 11:55:40 CEST 2009 - aschnell@suse.de

- adapted to changes in yast2-storage
- 2.18.12

-------------------------------------------------------------------
Tue Jul 28 13:21:34 CEST 2009 - juhliarik@suse.cz

- added support for luks_root also to xen sections with kernel-xen 

-------------------------------------------------------------------
Tue Jul 28 10:29:13 CEST 2009 - juhliarik@suse.cz

- reorganize UI widgets in GRUB global options 

-------------------------------------------------------------------
Mon Jul 27 15:48:32 CEST 2009 - juhliarik@suse.cz

- added support for enable/disable acoustinc signals (fate#305403)
- 2.18.11 

-------------------------------------------------------------------
Fri Jul 24 14:54:16 CEST 2009 - juhliarik@suse.cz

- added support for encrypted disk (fate#305633)
- 2.18.10 

-------------------------------------------------------------------
Mon Jul 20 16:51:05 CEST 2009 - juhliarik@suse.cz

- added client bootloader_preupdate it takes care about calling 
  Storage::Update() (bnc#414490)
- added fix for using iscsi disk (bnc#393928)
- updated help text (bnc#511007)
- enabled change bootloader settings via one-click in installation
  summary (fate#303643)
- deleted warning message about using ext4
- updated proposal and using checkboxes Boot from Boot Partition
  and Boot from Extended Partition
- 2.18.9

-------------------------------------------------------------------
Mon Jun  8 10:37:27 CEST 2009 - jsrain@suse.cz

- do not add 'ide=nodma' to failsafe kernel parameter (bnc#510784)

-------------------------------------------------------------------
Mon May 25 16:23:55 CEST 2009 - jreidinger@suse.cz

- refactor Update code (update between products)

-------------------------------------------------------------------
Wed May 20 14:20:57 CEST 2009 - juhliarik@suse.cz

- fixed additional options for memory test section (bnc#396150)
- fixed problems with empty settings in autoyast profile for 
  memory test section (bnc#390659)
- fixed problem with custom (disable) gfxmenu option in autoyast
  profile (bnc#380509) 
- fixed deleting gfxmenu option if there is defined serial console
  (bnc#346576)
- added support check for ext4 (fate#305691)
- 2.18.8

-------------------------------------------------------------------
Mon May 18 17:45:52 CEST 2009 - juhliarik@suse.cz

- added fix for changing device map in y2-bootloader (bnc#497944)
- added warning message if there is not valid configuration for
  soft-raid (bnc#501043) 

-------------------------------------------------------------------
Thu May  7 10:05:02 CEST 2009 - juhliarik@suse.cz

- added fix for checking soft-raid devices in device.map
  (bnc#494630)
- added fix for changing device map in y2-bootloader (bnc#497944)
- 2.18.7

-------------------------------------------------------------------
Tue Apr 28 16:48:12 CEST 2009 - juhliarik@suse.cz

- added updated patch from IBM and reipl (bnc#471522) 

-------------------------------------------------------------------
Tue Apr 28 16:37:43 CEST 2009 - juhliarik@suse.cz

- disable checking thinkpad sequence in MBR also save content of 
  MBR (bnc#464485) 

-------------------------------------------------------------------
Wed Apr 22 15:47:26 CEST 2009 - jreidinger@suse.cz

- code clean
- add interface for new perl-Bootloader MBR tools 
- add missing short-cuts for widgets

-------------------------------------------------------------------
Thu Apr 16 14:52:23 CEST 2009 - juhliarik@suse.cz

- added fix for commandline interface (bnc#479069) 

-------------------------------------------------------------------
Wed Apr 15 11:31:40 CEST 2009 - juhliarik@suse.cz

- added back function setKernelParam (bnc#495048)
- 2.18.6 

-------------------------------------------------------------------
Tue Apr 14 13:25:52 CEST 2009 - juhliarik@suse.cz

- updated timeout for ppc and elilo both to seconds
- 2.18.5 

-------------------------------------------------------------------
Tue Apr 14 11:44:43 CEST 2009 - juhliarik@suse.cz

- added fix for troubles with analyse of MBR on soft riad 
  (bnc#483797) 

-------------------------------------------------------------------
Fri Apr 10 15:18:33 CEST 2009 - juhliarik@suse.cz

- added fix for problem with special chars in menu.lst (bnc#456362) 

-------------------------------------------------------------------
Fri Apr 10 14:15:02 CEST 2009 - juhliarik@suse.cz

- added fix for troubles with help in boot menu (bnc#384768) 

-------------------------------------------------------------------
Tue Apr  7 15:50:12 CEST 2009 - juhliarik@suse.cz

- refactoring UI is done (fate#305268)
- fixed problem with providing vga modes list in grub(bnc#362517)
- fixed troubles with short input field for devices (bnc#396387)
- fixed problem with setup of password for grub 
  (bnc#407887,#433854,#450470)
- fixed problem with keyboard shortcuts (bnc#414989)
- setup for console in grub was rewritten (bnc#431515)
- 2.18.4 

-------------------------------------------------------------------
Mon Feb 16 14:42:56 CET 2009 - juhliarik@suse.de

- added fix for problem with wrong init for storage library 
  (bnc#464090)
- updated fix for increase performance on huge machine (bnc#468922)
- added fix for checking GPT and using the 4th partition for 
  booting (bnc#474854)
- added quit booting "splash=silent quiet" (bnc#475194)
- updated change log for using convention (bnc#no,fate#no etc.)
- 2.18.3

-------------------------------------------------------------------
Mon Feb  9 15:42:12 CET 2009 - juhliarik@suse.de

- added fix for using buttons (bnc#440553)
- added fix for checking boot device on mac machines (bnc#343670)
- 2.18.2 

-------------------------------------------------------------------
Wed Feb  4 14:50:21 CET 2009 - juhliarik@suse.cz

- added fix for problem with unnecessary popup mesage for writting
  bootloader to floppy (bnc#333459)
- added fix meesage about writting bootloader to floppy includes 
  "Cancel" button (bnc#433348)
- changed text about using XFS there is used "may not" insted of 
  "will not" (bug#449823)  
- updated help text
- 2.18.1

-------------------------------------------------------------------
Wed Feb  4 12:15:21 CET 2009 - juhliarik@suse.cz

- added fix for finding the smallest partition on pmac machine
  (bnc#459860)
- updated function Dev2MountByDev() which can run long time if
  machine included huge number of disks (bnc#468922)
- added fix for problem with adding boot entry to EFI if
  installation run on different disk but with same boot partition
  (bnc#450682)
- added fix for using translated text in bootloader e.g. Image,
  Other (bug#445999)
- 2.18.0

-------------------------------------------------------------------
Tue Jan 20 14:11:38 CET 2009 - juhliarik@suse.cz

- added fix for problem with calling parted each time when
  yast2-bootloader is called (bnc#461613,#357290) 

-------------------------------------------------------------------
Thu Jan 15 15:28:38 CET 2009 - juhliarik@suse.cz

- added fix for problem with lines_cache_id == "" -it is cause of
  error output from perl-Bootloader (bnc#464098) 

-------------------------------------------------------------------
Wed Jan 14 13:59:14 CET 2009 - juhliarik@suse.cz

- added fix for changing EFI label in running system (bnc#269198)
- added fix for problem with primary language in GRUB (bnc#447053) 

-------------------------------------------------------------------
Thu Dec 11 17:43:40 CET 2008 - juhliarik@suse.cz

- added fix for problem with autoinstallation and powerlilo 
  (bnc#439674)
- added fix for (bnc#450506) root=kernelname
- added fix for problem with adding kernel to proposal (SLERT)
  (bnc#450153) 
- 2.17.46

-------------------------------------------------------------------
Mon Dec  8 15:41:43 CET 2008 - juhliarik@suse.cz

- added fix for problem with installation if boot device is NFS
  (bnc#440183) 

-------------------------------------------------------------------
Sun Dec  7 14:45:22 CET 2008 - juhliarik@suse.cz

- deleted support of detail settings for trustedgrub because it is
  not supporeted by trustedgrub package 

-------------------------------------------------------------------
Thu Dec  4 09:34:22 CET 2008 - juhliarik@suse.cz

- 2.17.45 

-------------------------------------------------------------------
Tue Dec  2 16:28:27 CET 2008 - juhliarik@suse.cz

- added fix for onetime boot if default is windows (bnc#339024) 

-------------------------------------------------------------------
Tue Dec  2 15:35:30 CET 2008 - juhliarik@suse.cz

- updated heuristic for adding other OS to menu.lst for GRUB 
  (bnc#448010) 

-------------------------------------------------------------------
Mon Dec  1 16:07:54 CET 2008 - juhliarik@suse.cz

- added fix for proposal if MBR include Vista code and "/" is on
  logical partition (bnc#450137)
- added update of handling serial console (bnc#449726)
- 2.17.44

-------------------------------------------------------------------
Mon Dec  1 14:32:09 CET 2008 - juhliarik@suse.cz

- added fix for problem with multipath (bnc#448110)
- added fix for problem with cloning boot sections (bnc#450190) 

-------------------------------------------------------------------
Thu Nov 27 18:55:11 CET 2008 - juhliarik@suse.cz

- added fix for problem with missing "console" (bnc#449726) 
- 2.17.43

-------------------------------------------------------------------
Thu Nov 27 16:46:21 CET 2008 - juhliarik@suse.cz

- deleted fix for (bnc#439674) - it fix problem with proposal of 
  globals on PPC (bnc#449747)
- 2.17.42

-------------------------------------------------------------------
Wed Nov 26 16:58:21 CET 2008 - juhliarik@suse.cz

- 2.17.41 

-------------------------------------------------------------------
Wed Nov 26 13:26:21 CET 2008 - juhliarik@suse.cz

- added fix for problem with "boot" in lilo.conf (bnc#449062) 

-------------------------------------------------------------------
Tue Nov 25 15:37:01 CET 2008 - juhliarik@suse.cz

- added fix for problem with changed default section (bnc#446555) 

-------------------------------------------------------------------
Tue Nov 25 10:51:12 CET 2008 - jsrain@suse.cz

- write correct language list in /boot/message (bnc#447053)

-------------------------------------------------------------------
Tue Nov 25 10:05:30 CET 2008 - juhliarik@suse.cz

- added fix for recreating device map (bnc#438243)
- updated proposal if boot device is on logical partition 
  (bnc#279837#c53) 

-------------------------------------------------------------------
Mon Nov 24 15:54:41 CET 2008 - juhliarik@suse.cz

- updated proposal of bootloader (bnc#279837#c53)
- added fix for recreating device map if storage change settings
  (bnc#438243)

-------------------------------------------------------------------
Fri Nov 21 12:11:27 CET 2008 - juhliarik@suse.cz

- updated fix for checking if boot entry exist in EFI (bnc#438215)
- 2.17.40 

-------------------------------------------------------------------
Wed Nov 19 13:50:35 CET 2008 - juhliarik@suse.cz

- added fix for problem with writing default kernel args to 
  /etc/sysconfig/bootloader (bnc#440125) 
-2.17.39 

-------------------------------------------------------------------
Wed Nov 12 12:26:47 CET 2008 - juhliarik@suse.cz

- deleted adding beep for booting (bnc#439328) 
- 2.17.38

-------------------------------------------------------------------
Wed Nov 12 10:55:10 CET 2008 - juhliarik@suse.cz

- added fix for problem with missing boot_* in globals (bnc#439674)

-------------------------------------------------------------------
Mon Nov 10 14:46:36 CET 2008 - juhliarik@suse.cz

- added fix for problem with disabled button for detail settings of
  trusted GRUB (bnc#442706)
- added calling function Pkg::SourceProvideFile() (bnc#409927)
- 2.17.37  

-------------------------------------------------------------------
Fri Nov  7 10:29:26 CET 2008 - juhliarik@suse.cz

- added fix for writing crashkernel to bootloader from kdump on ppc
  (bnc#441547)
- added fix for double boot entry twice by efibootmgr (bnc#438215)
- added fix for using fix_chs (bnc#367304)
- 2.17.36 

-------------------------------------------------------------------
Fri Oct 31 12:49:14 CET 2008 - juhliarik@suse.cz

- added better proposal checking elilo ,lilo
- added fix for typo (bnc#439030)
- added fix for selectinf "none" bootloader (bnc#438976)
- 2.17.35 

-------------------------------------------------------------------
Mon Oct 27 12:45:44 CET 2008 - juhliarik@suse.cz

- updated checking of boot device s not on XFS (bnc#438757)
- added fix for problem with generic boot code (bnc#438752) 
- 2.17.34

-------------------------------------------------------------------
Mon Oct 27 10:39:37 CET 2008 - jsrain@suse.cz

- updated method of ThinkPad MBR detection
- 2.17.33

-------------------------------------------------------------------
Mon Oct 27 10:21:57 CET 2008 - juhliarik@suse.cz

- added fix for using persistent device name in lilo (bnc#437764)
- 2.17.32

-------------------------------------------------------------------
Fri Oct 24 14:25:23 CEST 2008 - juhliarik@suse.cz

- added fix for problem with converting lilo to grub during update
  system
- added fix - deleting read-only option for elilo (bnc#438276) 

-------------------------------------------------------------------
Thu Oct 23 14:25:18 CEST 2008 - juhliarik@suse.cz

- added fix for broken titles in lilo (bnc#437693)  

-------------------------------------------------------------------
Tue Oct 21 18:35:31 CEST 2008 - juhliarik@suse.cz

- update for bug with deleting boot section (bnc#436890)
- 2.17.31

-------------------------------------------------------------------
Tue Oct 21 12:01:31 CEST 2008 - juhliarik@suse.cz

- added fix for problem with deleting all boot section for elilo
  (bnc#436890)
- added fox for problem with XEN boot section in domU (bnc#436899)
- 2.17.30

-------------------------------------------------------------------
Fri Oct 17 14:58:02 CEST 2008 - juhliarik@suse.cz

- added fix for adding language to GRUB (bnc#429287)
- 2.17.29

-------------------------------------------------------------------
Thu Oct 16 15:24:21 CEST 2008 - juhliarik@suse.cz

- added fix for using autoyast profil from SLES9 (bnc#344659)

-------------------------------------------------------------------
Thu Oct 16 10:05:03 CEST 2008 - juhliarik@suse.cz

- added fix for handling mounpoints (bnc#431977)

-------------------------------------------------------------------
Wed Oct 15 12:51:29 CEST 2008 - juhliarik@suse.cz

- added fix to proposal with "/" on logical partition (bnc#259050)

-------------------------------------------------------------------
Wed Oct 15 12:21:51 CEST 2008 - jsrain@suse.cz

- handle multipath devices properly when creating device map
  (bnc#433092)
- 2.17.28

-------------------------------------------------------------------
Mon Oct 13 16:40:11 CEST 2008 - juhliarik@suse.cz

- added fix for translation labes for ELILO (bnc#151486)
- added fix for typo in help text (bnc#433424)
- added fix for problem with device names in live CD installation
  (bnc#432699) 
- 2.17.27

-------------------------------------------------------------------
Fri Oct 10 14:50:31 CEST 2008 - jsrain@suse.cz

- fixed bootloader proposal in mixed standalone disk and BIOS-RAID
  environments (bnc#433092)
- issue a warning if /boot directory is on XFS on x86 boot
  architecture (bnc#429042)

-------------------------------------------------------------------
Wed Oct  8 15:32:09 CEST 2008 - juhliarik@suse.cz

- added fix for handling nil from function InitializeBootloader()

-------------------------------------------------------------------
Wed Oct  8 10:39:12 CEST 2008 - juhliarik@suse.cz

- added fix for adding crashkernel from y2-kdump (bnc#432651)
- added fix for writing proposal (bnc#433344)
- added fix for checking if boot device is on raid0 (bnc#156800)
- 2.17.26 

-------------------------------------------------------------------
Fri Oct  3 17:28:27 CEST 2008 - juhliarik@suse.cz

- added fix for installing packages (bnc#431580)
- added fix for 2 identical section in powerLILO (bnc#427730)
- added fix for mapping disk by label for powerLILO (bnc#41497)
- 2.17.25

-------------------------------------------------------------------
Tue Sep 30 13:37:44 CEST 2008 - juhliarik@suse.cz

- updated fix for converting LILO to GRUB (bnc#430579)
- 2.17.24

-------------------------------------------------------------------
Mon Sep 29 17:10:36 CEST 2008 - juhliarik@suse.cz

- added new dialog for updating from lilo to grub (bnc#430579)
- 2.17.23

-------------------------------------------------------------------
Mon Sep 29 15:45:41 CEST 2008 - jsrain@suse.cz

- fixed no scrren contents after changing loader type (bnc#427622)
- avoid mixing options of different bootloader after loaded type
  change

-------------------------------------------------------------------
Thu Sep 25 17:44:24 CEST 2008 - juhliarik@suse.cz

- added fix for problem with changed default name (bnc#169062)
- added fix for problem with editing custom boot  (bnc#395009)
- added fix for problem with timeout update (bnc#395851)
- 2.17.22

-------------------------------------------------------------------
Thu Sep 18 17:39:43 CEST 2008 - juhliarik@suse.cz

- added fix for initialise yast2-stroage (bnc#419197)
- help update (bnc#220283)
- 2.17.21

-------------------------------------------------------------------
Thu Sep 16 16:35:43 CEST 2008 - juhliarik@suse.cz

- added fix for deleting fake xen boot section (bnc#408346)
- added fix for failsafe options for kernel (bnc#419464)
- 2.17.20

-------------------------------------------------------------------
Thu Sep 16 16:35:43 CEST 2008 - juhliarik@suse.cz

- added fix for getDefaultSection() for zipl (bnc#364904)
- added fix for deleting gfxmenu from menu.lst (bnc#398806)
- 2.17.19

-------------------------------------------------------------------
Thu Sep 16 10:54:43 CEST 2008 - juhliarik@suse.cz

- added fix for problem with rnc file - syntax error (bnc#426522)
- 2.17.18

-------------------------------------------------------------------
Thu Sep 12 14:24:43 CEST 2008 - juhliarik@suse.cz

- added support of trusted grub (fate#303784), (fate#303672), 
  (fate#303891), (fate#303983)
- added warning that lilo is not supported (fate#305006)
- 2.17.17

-------------------------------------------------------------------
Thu Sep 11 15:27:43 CEST 2008 - locilka@suse.cz

- Calling new reipl_bootloader_finish client from yast2-reipl
  in bootloader_finish (fate#304960).
- 2.17.16

-------------------------------------------------------------------
Thu Sep 11 08:22:53 CEST 2008 - jsrain@suse.cz

- merged texts from proofread

-------------------------------------------------------------------
Wed Sep  3 12:00:58 CEST 2008 - jsrain@suse.cz

- added detection of EFI, proposing ELILO in that case 
 (fate#301882)
- 2.17.15

-------------------------------------------------------------------
Wed Aug 20 15:34:22 CEST 2008 - jsrain@suse.cz

- added skeleton for checking whether scenario is supported, not
  yet actually used (fate#304499)

-------------------------------------------------------------------
Mon Aug 18 12:34:35 CEST 2008 - jsrain@suse.cz

- store bootloader type before installing packages, fixed check
  for undefined product name (bnc#417383)
- 2.17.14 

-------------------------------------------------------------------
Thu Aug 14 15:16:04 CEST 2008 - juhliarik@suse.cz

- added support for creating console for kernel args (fate#110038)
- 2.17.13 

-------------------------------------------------------------------
Wed Aug 13 14:36:59 CEST 2008 - juhliarik@suse.cz

- added changes for pesistent device names (fate#302219)
- 2.17.12

-------------------------------------------------------------------
Wed Aug  6 15:42:28 CEST 2008 - juhliarik@suse.cz

- added better detection of NFS boot device (bnc#408912) 
- added better detection of EVMS - do not install bootloader 
  (fate#305007)
- 2.17.11

-------------------------------------------------------------------
Wed Aug  6 12:55:17 CEST 2008 - juhliarik@suse.cz

- added support for acoustic signals (fate#303481)
- added checkbox for enabling remapping in chainloader section
- 2.17.10

-------------------------------------------------------------------
Tue Aug  5 12:05:04 CEST 2008 - juhliarik@suse.cz

- added/enabled support for ordering disks in device.map for GRUB
  (fate#303964)
- 2.17.9 

-------------------------------------------------------------------
Mon Aug  4 13:29:01 CEST 2008 - juhliarik@suse.cz

- added support for reducing devices from device.map to 8 devices
  (fate#303548)
- 2.17.8  

-------------------------------------------------------------------
Thu Jul 31 10:27:42 CEST 2008 - juhliarik@suse.cz

- added support for remaping windows chainloader boot section
  (fate#301994)
- 2.17.7 

-------------------------------------------------------------------
Tue Jul 29 18:18:38 CEST 2008 - juhliarik@suse.cz

- update solution for saving kernel args to 
  /etc/sysconfig/bootloader (fate#302245)
- 2.17.6

------------------------------------------------------------------
Sun Jul 27 17:52:58 CEST 2008 - juhliarik@suse.cz

- added powersaved=off to boot section for failsave (bnc#153345)

-------------------------------------------------------------------
Wed Jul 23 15:16:58 CEST 2008 - juhliarik@suse.cz

- added support for persistent device names (fate#302219)  
- 2.17.5

-------------------------------------------------------------------
Wed Jul 21 09:20:13 CEST 2008 - juhliarik@suse.cz

- 2.17.4

-------------------------------------------------------------------
Wed Jul 16 14:27:23 CEST 2008 - jsrain@suse.cz

- store kernel parameters to sysconfig during installation
  (fate#302245)

-------------------------------------------------------------------
Fri Jul 11 13:18:05 CEST 2008 - ug@suse.de

- rnc file fixed (bnc#407615)

-------------------------------------------------------------------
Thu Jul 10 17:29:00 CEST 2008 - juhliarik@suse.cz

- enable installing GRUB to XEN  (bnc#380982)
- 2.17.3

-------------------------------------------------------------------
Thu Jun 27 17:24:00 CEST 2008 - juhliarik@suse.cz

- correct labels for buttons  (bnc#398492)

-------------------------------------------------------------------
Thu Jun 26 17:24:00 CEST 2008 - juhliarik@suse.cz

- deleted support xenpae (bnc#400526)
- 2.17.2

-------------------------------------------------------------------
Thu Jun 26 16:51:00 CEST 2008 - juhliarik@suse.cz

- added support for better detection Vista in MBR
- added fix for installing generic code if MBR is uknown (bnc#400062)
- added fix for detection MBR if sw-raid is used (bnc#398356)
- 2.17.1

-------------------------------------------------------------------
Mon Jun  9 13:35:26 CEST 2008 - juhliarik@suse.cz

- added fix for problem with booting Vista bnc #396444
- 2.16.20

-------------------------------------------------------------------
Wed Jun  4 13:39:59 CEST 2008 - juhliarik@suse.cz

- added fix for problem with deleting boot sections bnc #396810
- 2.16.19 

-------------------------------------------------------------------
Wed Jun  4 10:06:01 CEST 2008 - juhliarik@suse.cz

- added fix for problem with liveCD and simlinks for initrd and 
  kernel (bnc# 393030)
- 2.16.18

-------------------------------------------------------------------
Mon May 26 18:34:43 CEST 2008 - juhliarik@suse.cz

- added fix for problem with editing boot section for LILO 
  (bnc# 340732)
- added fix for cloning boot section (bnc# 390719)
- 2.16.17 

-------------------------------------------------------------------
Fri May 16 16:40:22 CEST 2008 - jsrain@suse.cz

- added categories Settings and System into desktop file
  (bnc #382778)

-------------------------------------------------------------------
Thu May 15 17:51:28 CEST 2008 - juhliarik@suse.cz

- added fix for bnc# 164884 - disabled Back button during 
  installation
- added missing strings bnc# 386527
- 2.16.16 

-------------------------------------------------------------------
Wed May  7 14:54:16 CEST 2008 - juhliarik@suse.cz

- added fix for bnc#335526 - problem with adding "resume" into 
  boot section for memtest
- 2.16.15

-------------------------------------------------------------------
Mon Apr 28 14:16:26 CEST 2008 - juhliarik@suse.cz

- added fix for bnc#232424 - problem with propose new config.
- 2.16.14 

-------------------------------------------------------------------
Tue Apr 22 13:09:57 CEST 2008 - juhliarik@suse.cz

- added fix for bnc#363254
- added fix for UI problem with ComboBoxes and "Browse..." button
- 2.16.13 

-------------------------------------------------------------------
Fri Apr 18 15:52:47 CEST 2008 - juhliarik@suse.cz

- added fix for (bnc#381192) bootloader uses grubonce _and_ kexec
- added detecting VirtualBox - cancel using kexec
- 2.16.12 

-------------------------------------------------------------------
Thu Apr 17 20:19:04 CEST 2008 - juhliarik@suse.cz

- new version
- 2.16.11 

-------------------------------------------------------------------
Thu Apr 17 20:02:19 CEST 2008 - locilka@suse.cz, juhliarik@suse.cz

- fixed initializing of combo-box widgets in dialogs, ComboBox
  in Qt does not accept `Value, using `Items instead (bnc #380781).
- using `InputField as a replacement for obsolete `TextEntry.

-------------------------------------------------------------------
Wed Apr 16 15:20:15 CEST 2008 - juhliarik@suse.cz

- added fix for activating DM-RAID boot partition (bnc #337742)
- added fix for lilo and raid version (bnc #357897)
- 2.16.10 

-------------------------------------------------------------------
Fri Apr 11 15:53:19 CEST 2008 - juhliarik@suse.cz

- added handling of option for calling kexec instead of reboot
  (fate#303395)
- 2.16.9 

-------------------------------------------------------------------
Tue Apr  1 12:24:12 CEST 2008 - jsrain@suse.cz

- adapted to changed handling of inst_finish steps during live
  installation

-------------------------------------------------------------------
Thu Mar 27 09:32:41 CET 2008 - juhliarik@suse.cz

- added deleting of duplicated sections after installation
- 2.16.8 

-------------------------------------------------------------------
Thu Mar 20 12:45:20 CET 2008 - jsrain@suse.cz

- updated the way section list is displayed in the installation
  proposal (fate#120376)
- 2.16.7

-------------------------------------------------------------------
Tue Mar 18 10:07:57 CET 2008 - jsrain@suse.cz

- keep the 'linux' section name if product name is empty 
  (bnc#371741)

-------------------------------------------------------------------
Mon Mar 17 12:43:32 CET 2008 - jsrain@suse.cz

- added 'StartupNotify=true' to the desktop file (bnc #304964)

-------------------------------------------------------------------
Fri Mar 14 14:57:17 CET 2008 - juhliarik@suse.cz

- added inst_bootloader for saving config file before installing 
  kernel (F #302660) 
- 2.16.6

-------------------------------------------------------------------
Thu Jan 31 13:03:52 CET 2008 - locilka@suse.cz

- Update::*version were moved to Installation::*version.
- 2.16.5

-------------------------------------------------------------------
Thu Jan 24 09:01:01 CET 2008 - juhliarik@suse.cz

- added patch for Bug#352020 - Graphical failsafe mode
- added support for Fate#300779: Install diskless client (NFS-root) 
- 2.16.4

-------------------------------------------------------------------
Tue Dec 11 16:12:09 CET 2007 - jsrain@suse.cz

- do not translate boot menu to unsupported language (#310459)
- 2.16.3

-------------------------------------------------------------------
Wed Dec  5 12:36:32 CET 2007 - jsrain@suse.cz

- fixed the device map proposal if USB stick is present (F#302075)

-------------------------------------------------------------------
Wed Oct 31 14:32:59 CET 2007 - dfiser@suse.cz

- Adapted to change of StorageDevices API.
- v2.16.2

-------------------------------------------------------------------
Wed Oct 31 14:08:59 CET 2007 - locilka@suse.cz

- installedVersion and updateVersion moved from 'Update' to
  'Installation' YCP module to remove dependencies.

-------------------------------------------------------------------
Thu Oct 11 15:22:27 CEST 2007 - od@suse.de

- migrate SLES9 persistent device ("...p1") names to SLES10
  persistent device names ("...-part1") (#162216)
- 2.16.1

-------------------------------------------------------------------
Wed Sep 26 21:22:58 CEST 2007 - od@suse.de

- added flag avoid_reading_device_map to blRead(), all internal
  Read()s and ReadSettings() interface to perl-Bootloader: used by
  BootLILO and BootGRUB during update to migrate device names in
  the device_map and then re-read the config files with correct
  device name translation (#328448)
- do not install bootloader in XEN paravirtualized DomU (#308451)
- 2.15.29

-------------------------------------------------------------------
Tue Sep 25 13:53:18 CEST 2007 - od@suse.de

- re-read bootloader config from system after the delayed run of
  perl-Bootloader updates, then call FlagOnetimeBoot() based on
  current setup (#328078)
- 2.15.28

-------------------------------------------------------------------
Tue Sep 25 11:09:55 CEST 2007 - od@suse.de

- added logging to find problem in #328078
- minor addition of whitespace
- 2.15.27

-------------------------------------------------------------------
Mon Sep 24 21:25:37 CEST 2007 - od@suse.de

- Storage::GetTranslatedDevices() called often and uneccesarily
  (related to #304269):
  - added more logging to UpdateSections()
  - added comments and FIXMEs
  - disabled calling device name update again for "linux",
    "failsafe" and "initrd" sections: this is not needed and would
    reverse device name updates when forwards and backwards device
    name update mappings exist
  - enabled device name updates for "other" sections (booting other
    installations)
- (related to #326372, see comment #12)
  - fix "Interpreter" error: also activates persistent device
    translation for device.map in yast2-bootloader (but no disk
    device mappings are defined in yast2-storage, so devices remain
    untranslated as of now)
- 2.15.26

-------------------------------------------------------------------
Fri Sep 21 16:19:02 CEST 2007 - od@suse.de

- run delayed bootloader_entry at the very end of the update, when
  the migrated bootloader configuration (including device mapping)
  has already been written (#309837)
- added some comments
- 2.15.25

-------------------------------------------------------------------
Thu Sep 20 21:00:14 CEST 2007 - od@suse.de

- log the contents of the perl-BL_delayed_exec script (#309837)
- 2.15.24

-------------------------------------------------------------------
Thu Sep 20 18:44:06 CEST 2007 - od@suse.de

- ckornacker@suse.de: added PREFIX to Makefile.cvs
- when bootloader_entry saved (during kernel postuninstall) a
  command in /boot/perl-BL_delayed_exec for delayed execution in
  the target system, run that script to remove old sections
  (#309837)
- 2.15.23

-------------------------------------------------------------------
Tue Sep 18 10:03:53 CEST 2007 - od@suse.de

- update the default entry during update when the comment with the
  former default exists, even if the current default is valid
  (#309837)
- 2.15.22

-------------------------------------------------------------------
Mon Sep 17 19:31:03 CEST 2007 - od@suse.de

- #309837:
  - fix setting the default section at the end of an update,
    according to saved previous default kernel image flavor
  - use fallback flavors if previous flavor is unavailable
- 2.15.21

-------------------------------------------------------------------
Thu Sep 13 05:41:00 CEST 2007 - od@suse.de

- specify blockoffset as string, rather than number
- added a FIXME comment
- fixed conversion of obsolete filenames in kernel and initrd keys
- fixed conversion of device names in root and chainloader keys
  (#309837)
- 2.15.20

-------------------------------------------------------------------
Tue Aug 28 18:35:52 CEST 2007 - pth@suse.de

- Fix the code in bootloader_finish so that the one-time-boot code
  is actually called.
- Redo the logic and structure of the one-time booting code.
  * Global Write uses Bootloader::getDefaultSection() to determine the
    section name.
  * New function BootCommon::Section2Index that determines the
    index # for a given section, currently only used by 
    BootGRUB::FlagOnetimeBoot.

-------------------------------------------------------------------
Wed Aug 15 20:34:07 CEST 2007 - od@suse.de

- forgot to use changed sections (feature #302302)
- added logging with y2milestone()s for last change
- 2.15.17

-------------------------------------------------------------------
Mon Aug 13 22:32:26 CEST 2007 - od@suse.de

- grub: feature #302302:
  - added code to UpdateSections() to update old sections for
    "other" installations to chainloader/configfile sections
  - moved PBR-examination code to function IsPartitionBootable(),
    used by BootGRUB::CreateSections() and
    BootCommon::UpdateSections() now
  - always use a "root" command for "other" installations: added
    a "root" command to chainloader entries
  - also use "noverifyroot" and "blockoffset" in chainloader
    entries
  - added a FIXME comment
- 2.15.16

-------------------------------------------------------------------
Fri Aug 10 20:11:24 CEST 2007 - od@suse.de

- part of feature #301313:
  - added front-end function and infrastructure in switcher.ycp for
    FlagOnetimeBoot()
  - added FlagOnetimeBoot() implementation for POWERLILO
- fixed return codes of examine_mbr.pl: do not overlap error codes
  with "bootloader stage1 needs to be (re)-installed here" return
  code
- evaluate new return code in yast2-bootloader
- added documentation comment to examine_mbr.pl
- changed documentation comments where yast2-bootloader calls
  examine_mbr.pl
- fixed error in autoinstall client that prevented importing legacy
  global keys
- added/fixed some comments
- added documentation comments to BootGRUB::CreateSections()
- changed two y2debug() into y2milestone()
- fixed: a chainloader entry may have been produced that pointed to
  the boot partition of our current installation
- grub: implemented booting other Linux installations on the system
  via chainloader/configfile entries (feature #302302)
- fixed: if-block contained no statement, uncommented y2debug() in
  there
- 2.15.15

-------------------------------------------------------------------
Thu Jul 26 07:26:05 CEST 2007 - jsrain@suse.cz

- removed unneeded yast2-devel from BuildRequires
- 2.15.14

-------------------------------------------------------------------
Fri Jul 20 18:21:03 CEST 2007 - od@suse.de

- preventing cyclic dependency in autobuild with a BuildIgnore on
  autoyast2-installation
- 2.15.13

-------------------------------------------------------------------
Fri Jul 13 18:25:18 CEST 2007 - od@suse.de

- converting old key "kernel" to new key "image" when converting
  autoyast configuration to export map (#285790)
- re-added lost y2milestone() to BootELILO.ycp
- creating "image" section instead of "kernel" section now in
  CreateLinuxSection()
- 2.15.11

-------------------------------------------------------------------
Wed Jul 11 00:25:18 CEST 2007 - od@suse.de

- Merge from SLES10-SP1 branch:
- let "SLES 9 style" autoyast xml files configure bootloader
  timeout (#214468, #183051)
- added help texts and widget descriptions to grub and elilo
  (#221737)
- Fixed type of passed arguments in function Import() (in
  modules/Bootloader.ycp & modules/BootELILO.ycp) (#236163)
- bootloader.rnc fixed for autoyast schema check
- set __auto key to false when user clones sections (#241158)
- added log message when FixSections() silently discards a section
  (#241158)
- fixed some whitespace
- fixed myToInteger(): return 0 if string cannot be converted to
  integer
- bootloader.rnc fixed for autoyast schema check (#211014)
- always log the target map when Propose() is called (not only when
  we debug)
- convert custom boot device names to the names indicated by the
  mountby setting; this is one part of a change to use persistent
  device names for the bootloader boot device, the rest requires
  simultaneously changing perl-Bootloader because of an
  incompatible interface change
  (#248162)
- #214468:
  - fixed autoyast schema
  - fixed import of autoyast data: do not remove the "default" option
- GRUB only: integrated the new boot_*, generic_mbr and activate
  keys (found in the "globals" map) from the new
  widget/perl-Bootloader interface into the internal workings of
  the grub code
  - for grub, this obsoletes the global variables loader_device,
    selected_location (aka loader_location), repl_mbr and activate
  - fixes loosing the information of multiple selected bootloader
    installation devices (#245680)
  - fixes faulty detection of user-changes to the "/boot" and "/"
    devices from yast2-storage (#247852)
  - decided that boot_mbr_md key is unneeded, because the decision
    to write to the MBRs of all underlying devices of a soft-RAID
    is automatic (kept commented-out sample code for boot_mbr_md)
  - decided that boot_extended is unneeded, because the decision to
    write the bootloader to the extended partition instead of to an
    un-activatable "/boot" or "/" partition is automatic (kept
    commented-out sample code for boot_extended)
  - removed wrapper code for variable translation from
    BootGRUB::Propose()
  - made private copies of functions in grub/misc.ycp and changed
    the code to use the new interface variables only (this is also
    wanted for better code separation between bootloaders, to
    reduce amount of special-case handling (to be worked on)):

      * from routines/misc.ycp:
          grub_getPartitionToActivate ()
          grub_getPartitionsToActivate ()
          grub_getMbrsToRewrite ()
          grub_getFileChangeDate ()
          grub_saveMBR ()
          grub_updateMBR ()
          grub_DetectDisks ()

      * from routines/lilolike.ycp:
          grub_ProposeDeviceMap ()
            ( ^^ really needed? no changes here, it just "belongs"
            to grub...)
          grub_ConfigureLocation()
          grub_DetectDisks ()
          grub_DisksChanged ()
          grub_LocationProposal ()

  - added helper functions:
      grub/misc.ycp:          SetBootloaderDevice()
      routines/misc.ycp:      GetBootloaderDevices()

  - added note to to-be-phased-out functions:
      routines/misc.ycp:      GetBootloaderDevice()

  - made some functions globally accessible:
      routines/popup.ycp:     askLocationResetPopup ()
      routines/misc.ycp:      myToInteger ()
      routines/lilolike.ycp:  FindMBRDisk ()

  - fixed bug with the detection of MD-RAID devices (both in
    grub_getPartitionToActivate and getPartitionToActivate): BIOS
    ID was assumed to be less than 128, but it starts at 128

  - commented out some obsolete and broken code that would activate
    the "/boot" device on installation of the bootloader to MBR;
    the code was cancelled out by program logic ("activate" flag)
    though;
    this also simplified the interface to getPartitionToActivate ()

  - added conditionals to Bootloader.ycp and BootCommon.ycp: do not
    handle obsolete variables for grub

  - commented out probably obsolete code in BootGRUB::Read() to
    determine old_style loader_device from read devices (including
    old-style "mbr_md")

  - added several FIXME:s
  - changed a fixed FIXME to FIXED

- when reading settings from the system: convert custom boot device
  names in globals to the kernel device names (#248162)
- corrected whitespace in grub/helps.ycp and ppc/helps.ycp
- fix faulty detection of user-changes to the "/boot" and "/"
  devices from yast2-storage: rewrote grub_DisksChanged() to work
  properly with boot_* variables (previous fix did not work
  correctly) (#247852)
- grub_DisksChanged() now returns a message summarizing all changes
  for selected bootloader devices; this message is now used in the
  popup that ask the user if he wants to repropose after a
  partitioning change (in askLocationResetPopup()) (#247852)
- rewrote check for disk changes to work with multiple selected
  bootloader locations in grub_DetectDisks() and
  grub_LocationProposal() (#247852)
- the summary message for GRUB now includes a short string ("/",
  "/boot", MBR) that gives the reason why each device has been
  selected for bootloader stage 1 installation
- changed comment for GetBootloaderDevices()
- GRUB only: accept old-style autoyast keys "repl_mbr" "activate" and
  "location" when importing an autoyast profile; "loader_device" is
  ignored (which may be fixable if we can make sure a target map is
  available) (#245680)
- grub:
  - if autoyast profile does not specify a bootloader location,
    propose one (#263305)
  - if autoyast profile does not specify a key for the default keys
    set by a yast-bootloader proposal, add these missing
    keys/values
- enabled translation of the kernel image name from the symlink to
  the real kernel file for the "failsafe" section; perl-Bootloader
  can handle this now
- convert device names in the grub device map to and from the
  "mount_by" device names as well (#248162)
- Changed location of EFI Bootloader Label widget in YaST2 gui (#242985)
- make installation of bootloader to the extended partition work
  with new design (#246161, #259050)
- enabled extended device handling in GetBootloaderDevices as well
- make persistent device names work with boot= directive for i386
  lilo (#248162)
- log conversion of old-style global keys from autoyast profile to
  new-style keys
- during update, update value of "default" directive for lilo and grub
  (#266534)
- do not show popup for changed MBR position when it did not
  change: use correct function for MBR detection (#267276)
- fixed autoyast logging change
- Fix for removal of wrong efiboot entries (#269130)
- fix for update-mode: fix updating of kernel-image and initrd
  filenames to the resolved symlinks (image-version and
  initrd-version) (#268731, helps not to trigger #267582 and
  #244033)
- #270202:
  - grub: fix erroneously added section "Hard Disk" on systems
    without a floppy drive: use new style variables for detecting
    that we install stage1 to a floppy disk
  - for bootloaders that still use the old style variables, check
    for undefined loader_device before comparing to floppy device
- 2.15.10

-------------------------------------------------------------------
Sat Jul  7 00:25:57 CEST 2007 - od@suse.de

- Remove limal-devel from BuildRequires again
- 2.15.9

-------------------------------------------------------------------
Wed Jul  4 09:25:00 CEST 2007 - aj@suse.de

- Add limal-perl to Requires as well.

-------------------------------------------------------------------
Wed Jul  4 08:33:40 CEST 2007 - aj@suse.de

- Fix BuildRequires so that package builds again.

-------------------------------------------------------------------
Tue Jul  3 17:27:50 CEST 2007 - od@suse.de

- re-added limal-devel to BuildRequires

-------------------------------------------------------------------
Tue Jul  3 16:34:02 CEST 2007 - od@suse.de

- moved Bootloader_API.pm from limal-bootloader to yast2-bootloader

-------------------------------------------------------------------
Thu Jun 21 17:36:59 CEST 2007 - adrian@suse.de

- fix changelog entry order

-------------------------------------------------------------------
Fri May 25 13:30:04 CEST 2007 - jsrain@suse.cz

- removed outdated translations from .desktop-files (#271209)

-------------------------------------------------------------------
Wed Apr 11 19:14:30 CEST 2007 - aosthof@suse.de

- Fixed erroneous EFI Bootloader Label (#242985) in BootELILO.ycp
- Fixed removal of obsolete entries in EFI Boot Menu in
  BootELILO.ycp (#237873)
- 2.15.8

-------------------------------------------------------------------
Thu Mar  1 10:04:44 CET 2007 - aosthof@suse.de

- Reverted to make Xen kernel default boot kernel if Xen pattern
  or Xen RPMs are installed. (Fate #301384)
- 2.15.7

-------------------------------------------------------------------
Tue Feb 27 16:33:32 CET 2007 - od@suse.de

- include yast2-storage in BuildRequires
- 2.15.6

-------------------------------------------------------------------
Mon Feb 26 18:44:18 CET 2007 - od@suse.de

- safeguard against mount-by device that does not exist (yet): fall  
  back to kernel name (#239473, #223608)
- fix entry for memtest86, it is named memtest86+ meanwhile
- collecting device information for perl-Bootloader now works with
  persistent device names; this caused a bug in the grub
  configuration where the gfxmenu entry was discarded because the
  device name could not be translated, as well as unbootable system
  (#244566, #247775)
- 2.15.5

-------------------------------------------------------------------
Tue Jan 23 12:58:51 CET 2007 - aosthof@suse.de

- Forgot to delete "src/clients/bootfloppy.ycp" and
  "src/config/bootfloppy.desktop" from SVN (#218437)

-------------------------------------------------------------------
Tue Jan 23 10:56:42 CET 2007 - aosthof@suse.de

- Removed bootfloppy module due to malfunction (#218437)
- 2.15.4

-------------------------------------------------------------------
Wed Jan 17 13:09:10 CET 2007 - jplack@suse.de

- revise efi boot manager entry handling (#233537)

-------------------------------------------------------------------
Tue Jan 16 23:46:27 CET 2007 - jplack@suse.de

- fix various zipl configuration problems (#235486)

-------------------------------------------------------------------
Mon Jan 15 15:03:49 CET 2007 - jplack@suse.de

- more stream lining in help messages

-------------------------------------------------------------------
Mon Jan 15 14:44:26 CET 2007 - jplack@suse.de

- handle efi boot manager entries properly (#233537)

-------------------------------------------------------------------
Mon Jan 15 13:33:00 CET 2007 - jplack@suse.de

- add label text snippets for grub so that they can get translated

-------------------------------------------------------------------
Thu Jan 11 14:10:31 CET 2007 - jplack@suse.de

- make xen section the first entry which will get the default
  though (FATE#301384)

-------------------------------------------------------------------
Wed Jan 10 18:06:26 CET 2007 - jplack@suse.de

- mostly complete fix for #228833, wrong elilo configurator

-------------------------------------------------------------------
Fri Jan  5 19:01:07 CET 2007 - jplack@suse.de

- fixed message handling, proposal, dialog handling for zipl, etc.
  (#228841, Fate#300732)

-------------------------------------------------------------------
Fri Dec 22 16:45:54 CET 2006 - jplack@suse.de

- do map "kernel" tag to "image" tag for now, so that proposal gets
  interpreted right.

-------------------------------------------------------------------
Fri Dec 22 09:57:53 CET 2006 - aosthof@suse.de

- Fixed "Propose New Configuration" in Bootloader Settings in YaST
  - Part 1 (#230230)
- Fixed "Propose New Configuration" in Bootloader Settings in YaST
  - Part 2 (#230230)
- 2.15.2

-------------------------------------------------------------------
Thu Dec 14 13:56:26 CET 2006 - jplack@suse.de

- code review and cleanup: eliminate dead code, eliminate simple
  functions used once, keep local functions local (part2)

-------------------------------------------------------------------
Mon Dec 11 18:38:35 CET 2006 - jplack@suse.de

- code review and cleanup: eliminate dead code, eliminate simple
  functions used once, keep local functions local (part1)

-------------------------------------------------------------------
Mon Dec 11 17:05:58 CET 2006 - jplack@suse.de

- replace Kernel::GetFinalKernel function which is broken by design
  by Kernel::ComputePackage.

-------------------------------------------------------------------
Mon Dec 11 16:27:16 CET 2006 - jplack@suse.de

- move CheckAdditionalKernels from misc to Grub and fix that crappy
  stuff

-------------------------------------------------------------------
Fri Dec  8 19:14:25 CET 2006 - od@suse.de

- related to help_messages and descriptions:
  - added comments to generic_Description() and the descriptions
    variable
  - corrected one warning and one debug message
  - renamed arch_widget_name to loader_widget_name, matching new
    functionality
- 2.15.1

-------------------------------------------------------------------
Fri Dec  8 15:40:38 CET 2006 - jplack@suse.de

- basic implementation for generic bootloader widgets for ELILO
  (Fate#300732)

-------------------------------------------------------------------
Fri Dec  8 12:03:16 CET 2006 - jplack@suse.de

- more zipl changes for Fate#300732
- merge elilo/misc into basic module

-------------------------------------------------------------------
Fri Dec  8 11:25:20 CET 2006 - jplack@suse.de

- basic implementation for generic bootloader widgets for ZIPL
  (Fate#300732)

-------------------------------------------------------------------
Fri Dec  1 16:58:24 CET 2006 - od@suse.de

- use kernel and initrd softlinks in Failsafe entry again, thus
  preventing the removal of the Failsafe entry when the kernel is
  updated (#224481)
- 2.14.15

-------------------------------------------------------------------
Fri Dec  1 11:32:49 CET 2006 - jplack@suse.de

- signal change of boot loader location so that the boot loader can
  be rewritten if needed (#225023)
- 2.14.14

-------------------------------------------------------------------
Fri Nov 24 19:35:33 CET 2006 - aosthof@suse.de

- fixed usage of function remove()
- added FIXME
- fixed typo in comment
- actually use sorted DMTargetMap by adding bios_ids (#223473)
- 2.14.13

-------------------------------------------------------------------
Fri Nov 24 17:03:10 CET 2006 - od@suse.de

- fixed typo in a comment
- added a FIXME in BootCommon
- added kernel and image file link resolve code to
  BootPOWERLILO.ycp (adapted from BootCommon.ycp)
- Fix broken bootloader configuration on ppc: initialize library
  at the appropriate point again (#210535)
- 2.14.12

-------------------------------------------------------------------
Fri Nov 24 14:47:00 CET 2006 - aosthof@suse.de

- Sorted DMTargetMap in lilolike.ycp to match the BIOS order
  (#223473)
- Fixed typos in lilolike.ycp
- 2.14.11

-------------------------------------------------------------------
Wed Nov 22 17:08:09 CET 2006 - ug@suse.de

- schema file fixes (#215263)

-------------------------------------------------------------------
Wed Nov 22 09:33:25 CET 2006 - aosthof@suse.de

- Fixed typo in lilolike.ycp (#223145)
- 2.14.10

-------------------------------------------------------------------
Tue Nov 21 20:59:51 CET 2006 - aosthof@suse.de

- Fixed target map for dmraids (aka FakeRAIDs) in lilolike.ycp
  (#222471)
- 2.14.9

-------------------------------------------------------------------
Tue Nov 21 14:56:00 CET 2006 - od@suse.de

- have a current target map available in the log when we debug
- added y2milestone()s around remapping
- fix forgetting to rewrite some kernel/image entries (ycp really
  should have a for loop, so resetting variables is not forgotten)
  (#214935)
- 2.14.8

-------------------------------------------------------------------
Tue Nov 21 14:29:08 CET 2006 - jplack@suse.de

- UpdateInitrdLine function is old, broken, rotten and completely
  useless now

-------------------------------------------------------------------
Tue Nov 21 11:45:46 CET 2006 - jplack@suse.de

- suppress newline from readlink command, breaks config files
- 2.14.7

-------------------------------------------------------------------
Tue Nov 21 10:16:22 CET 2006 - jplack@suse.de

- "activate" and "generic_mbr" do now get set if newly proposed

-------------------------------------------------------------------
Mon Nov 20 22:57:32 CET 2006 - od@suse.de

- #214935:
  - added more comments
  - only resolve symlinks for linux, xen and failsafe sections,
    type image and xen
  - do not resolve symlinks for files that are not on the default
    boot partition (because they have a grub device name prefix)
  - added more logging
  - actually use the resolved symlinks for kernel and initrd
- moved some comments to the right position in the code
- 2.14.6

-------------------------------------------------------------------
Mon Nov 20 16:10:03 CET 2006 - jplack@suse.de

- quick fix for problems with Xen pattern selection (#208380):
  never use cached_proposal for now

-------------------------------------------------------------------
Mon Nov 20 15:52:07 CET 2006 - od@suse.de

- reverted initrd and kernel names to links for everything but
  Mode::normal() (#214935)
- resolve symlinks for kernel and initrd during inst_finish, so
  that the "real names" are put into the bootloader configuration
  -- this is the plan B solution, plan A (which shows correct
  filenames instead of link names in the proposal) does not
  currently work (#214935)
- 2.14.4

-------------------------------------------------------------------
Mon Nov 20 15:31:58 CET 2006 - jplack@suse.de

- fix format for DefaultKernelParams

-------------------------------------------------------------------
Mon Nov 20 15:29:50 CET 2006 - jplack@suse.de

- fix boot loader location mapping: check boot_root before
  boot_boot (#219409)

-------------------------------------------------------------------
Mon Nov 20 13:12:45 CET 2006 - jplack@suse.de

- fix full adoption to new grub name sceme ((#214935, FATE#300732)

-------------------------------------------------------------------
Fri Nov 17 13:17:50 CET 2006 - od@suse.de

- added comments
- fix finding the correct names for kernel image and initrd (not
  yet fixed for powerlilo) (#214935)
- first part of fix for resetting user changes when going to expert
  settings
- 2.14.3

-------------------------------------------------------------------
Thu Nov 16 13:32:48 CET 2006 - jplack@suse.de

- section type of 'xen' is now handled (FATE#300732)

-------------------------------------------------------------------
Wed Nov 15 16:21:37 CET 2006 - jplack@suse.de

- fixed Summary generation for Grub (#220285), did still consider
  old-style variable loader-device

-------------------------------------------------------------------
Wed Nov 15 11:19:04 CET 2006 - jplack@suse.de

- widget for type selectdevice did not get initialized (#221180)

-------------------------------------------------------------------
Mon Nov 13 16:40:04 CET 2006 - od@suse.de

- add more variables for the new perl-Bootloader interface to the
  autoyast DTD for yast2-bootloader: currently, the user needs to
  specify them if he wants to specify any global variable (which
  probably is the right interface for him)
- reverted BootGRUB to use FixGlobals(), this functionality is not
  a bug
- added comments to FixGlobals() and the call from BootGRUB to it
- move setting of boot_* and activate keys in globals for new
  perl-Bootloader interface from BootCommon::i386LocationProposal()
  in lilolike to the end of BootGRUB::Propose(), so that the need
  to set defaults for the other values in globals is detected and
  these are proposed as well (#219409)
- 2.14.1

-------------------------------------------------------------------
Mon Nov 13 13:19:01 CET 2006 - jplack@suse.de

- remove in ycp has bogus semantics (#220365)

-------------------------------------------------------------------
Mon Nov 13 12:58:18 CET 2006 - jplack@suse.de

- generic MBR not written/activate flag not set due to incomplete
  impl. of FATE#300732

-------------------------------------------------------------------
Mon Nov 13 12:36:50 CET 2006 - ug@suse.de

- schema file for autyast fixed

-------------------------------------------------------------------
Mon Nov 13 11:15:20 CET 2006 - jplack@suse.de

- fix missing proposal of global values during installation
  (#219409), function FixGlobals was inappropriate

-------------------------------------------------------------------
Thu Nov  9 21:54:15 CET 2006 - od@suse.de

- added a few comments to the new code
- fix trashing globals in grub et al.: use remove() to remove
  values from a map (#219409)
- 2.13.86

-------------------------------------------------------------------
Wed Nov  8 20:49:52 CET 2006 - od@suse.de

- moved change_widget_default_value() to BootCommon.ycp
- use change_widget_default_value() to work around "select" widget
  default value bug
- logging variables filled by grub proposal
- using correct variable (globals) for new perl-Bootloader
  interface (#213256)
- 2.13.85

-------------------------------------------------------------------
Wed Nov  8 18:16:57 CET 2006 - od@suse.de

- changed some comments
- move global_options, section_options and exports (new
  perl-Bootloader interface) to BootCommon.ycp
- pass proposal for grub to new perl-Bootloader interface (#213256)
- 2.13.84

-------------------------------------------------------------------
Tue Nov  7 18:25:55 CET 2006 - od@suse.de

- removed unused variable
- changed and added some documentation in comments
- fixed global options filtering for global options widget
  (#213256)
- 2.13.83

-------------------------------------------------------------------
Tue Oct 31 17:08:26 CET 2006 - od@suse.de

- autoyast Relax-NG Compact schema file added (#215263)
- 2.13.82

-------------------------------------------------------------------
Tue Oct 31 02:51:33 CET 2006 - od@suse.de

- fixed exporting the device map to autoyast (#211908)

-------------------------------------------------------------------
Tue Oct 17 00:35:45 CEST 2006 - od@suse.de

- packaged missing grub/help.ycp and generic/help.ycp
- added comments to UpdateGfxMenuContents()
- 2.13.80

-------------------------------------------------------------------
Fri Oct 13 11:45:28 CEST 2006 - sf@suse.de

- Bug #173486: do not display ssh message when installed with ssh 
  and vnc

-------------------------------------------------------------------
Thu Oct 12 09:35:16 CEST 2006 - jplack@suse.de

- implementation of generic password widget (FATE#300732)

-------------------------------------------------------------------
Mon Oct  9 19:09:25 CEST 2006 - jplack@suse.de

- implement generic widget functionality for Grub (FATE#300732)
- 2.13.79

-------------------------------------------------------------------
Tue Sep 26 17:23:23 CEST 2006 - jplack@suse.de

- part of new interface for FATE#300732
- 2.13.78

-------------------------------------------------------------------
Tue Sep 26 14:47:58 CEST 2006 - jplack@suse.de

- implementation for FATE#120026: button to initialize bootloader

-------------------------------------------------------------------
Thu Sep 21 10:19:54 CEST 2006 - od@suse.de

- jplack@suse.de: basic implementation for 'selectdevice' entry
  type which will act as a hook for more sophisticated UI handling
  for device-by-id selection and such.
- 2.13.77

-------------------------------------------------------------------
Fri Sep 15 19:00:21 CEST 2006 - od@suse.de

- added caching of bootloader proposal patch by lslezak@suse.de,
  with some changed variable names and added comments (feature
  #300709)
- 2.13.76

-------------------------------------------------------------------
Wed Sep 13 20:19:07 CEST 2006 - od@suse.de

- reverted last change (in SVN) to bootfloppy.ycp, so the final
  correction to include this change of aosthof again:
  A few corrections had to be done related to wrong pathes (Bug
  #180240)
- using parted for activation of boot partition again (instead of
  /sbin/activate from the lilo package) -- extended partition
  handling was fixed (#167602)
- 2.13.75

-------------------------------------------------------------------
Mon Sep 11 13:45:44 CEST 2006 - mvidner@suse.cz

- Fixed autodocs.

-------------------------------------------------------------------
Mon Sep  4 17:20:15 CEST 2006 - jplack@suse.de

- support new options no_os_chooser and optional (#202069, #202072)

-------------------------------------------------------------------
Tue Aug 22 15:21:30 CEST 2006 - od@suse.de

- jplack: use new device_map format (#198244)
- 2.13.74

-------------------------------------------------------------------
Wed Jun 21 14:28:21 CEST 2006 - uli@suse.de

- zipl: add "TERM=linux console=..." to proposal if booted with 
  TERM=linux (bug #186970)

-------------------------------------------------------------------
Mon Jun 19 15:18:29 CEST 2006 - aosthof@suse.de

- Fixed erroneous pathes in function createFloppyImage() in 
  bootfloppy.ycp (#180240) 

-------------------------------------------------------------------
Fri Jun  9 19:14:30 CEST 2006 - od@suse.de

- when a change somewhere in the proposal causes a new section to
  be created (e.g. for a xen kernel), if the section does not yet
  exist and has not explicitly been deleted, add it to our proposal
  (#170469)
- added lots of commentary to FixSections()
- revert patch that added "powersaved=off" to append line in
  failsafe section - more testing needed (#153345)
- 2.13.73

-------------------------------------------------------------------
Thu Jun  8 17:23:54 CEST 2006 - od@suse.de

- ppc: always initialize board type when making a proposal in an
  autoyast installation (#178831)
- 2.13.72

-------------------------------------------------------------------
Wed Jun  7 18:30:11 CEST 2006 - od@suse.de

- add "powersaved=off" to append line in failsafe section for i386,
  x86_64 and ia64 (#153345)
- filter virtual mountpoints such as swap etc. (#182375)
- use full path to MD device (was broken since ever according to
  documentation)
- 2.13.71

-------------------------------------------------------------------
Fri Jun  2 17:42:57 CEST 2006 - jplack@suse.de

- fixed raid 1 detection in lib_iface.ycp (#178802)

-------------------------------------------------------------------
Wed May 31 16:11:36 CEST 2006 - od@suse.de

- check for RAID1 md arrays as all others will break on reboot
  (#178802)
- 2.13.69

-------------------------------------------------------------------
Wed May 31 13:49:59 CEST 2006 - od@suse.de

- replace occurences of a-z and A-Z with character lists to prevent
  problems in some locales (#177560)
- 2.13.68

-------------------------------------------------------------------
Mon May 29 13:06:10 CEST 2006 - od@suse.de

- iseries: fix proposal for NWSSTG boot device (#167390)
- 2.13.67

-------------------------------------------------------------------
Mon May 22 18:30:52 CEST 2006 - jplack@suse.de

- add initial support for xenpae (#177051)
- 2.13.66

-------------------------------------------------------------------
Fri May 19 16:05:32 CEST 2006 - od@suse.de

- added FIXME note to Bootloader.ycp
- send partitioning info always when Initializer called (#161755)
- 2.13.65

-------------------------------------------------------------------
Fri May 19 12:25:09 CEST 2006 - od@suse.de

- fixed installation of installation kernel (ISERIES64) into slot A
  on iSeries (#165497)
- 2.13.64

-------------------------------------------------------------------
Wed May 17 22:42:52 CEST 2006 - od@suse.de

- fix backwards mapping of "mount by" device names when bl
  configuration is read (#176201)
- revert last change in MountByDev2Dev() and use y2milestone()
  again
- 2.13.63

-------------------------------------------------------------------
Wed May 17 16:52:30 CEST 2006 - od@suse.de

- added bootloader device conversion for mount by ID, UUID etc. to
  BootPOWERLILO (#174349)
- added debug messages to Dev2MountByDev()
- changed 2x y2milestone() -> y2debug() in MountByDev2Dev()
- 2.13.62

-------------------------------------------------------------------
Fri May 12 16:02:34 CEST 2006 - od@suse.de

- during installation/update on ppc iseries, unconditionally
  install the ISERIES64 file from the installation media as rescue
  kernel into slot A (#165497)
- fixed some whitespace
- 2.13.61

-------------------------------------------------------------------
Fri May 12 13:24:19 CEST 2006 - od@suse.de

- adapted to ppc/BootPOWERLILO.ycp: fixed mangled section titles
  after update (#170579)
- 2.13.60

-------------------------------------------------------------------
Wed May 10 19:07:38 CEST 2006 - od@suse.de

- added comments to update code
- fixed mangled section titles after update (#170579)
- 2.13.59

-------------------------------------------------------------------
Wed May 10 15:49:39 CEST 2006 - od@suse.de

- fix broken consistency check for legacy iSeries with DASD only
  (#166378)
- make it possible to manually add a value to selection list
  (needed for work arounds #166378 et. al.)
- fix error typo in lib_iface.ycp
- 2.13.58

-------------------------------------------------------------------
Thu May  4 15:02:21 CEST 2006 - locilka@suse.cz

- merged texts from proofread 
- 2.13.57

-------------------------------------------------------------------
Thu May  4 11:02:00 CEST 2006 - jsrain@suse.cz

- change the message before reboot if performing an SSH
  installation (#160301)

-------------------------------------------------------------------
Tue May  2 18:53:10 CEST 2006 - od@suse.de

- on ppc, never create a "failsafe" section (#170565)
- 2.13.56

-------------------------------------------------------------------
Tue May  2 18:01:17 CEST 2006 - od@suse.de

- in UI, show explanatory message instead of missing UUID (before
  partition is formatted)
- added code readability comment
- 2.13.55

-------------------------------------------------------------------
Fri Apr 28 14:32:22 CEST 2006 - od@suse.de

- fixed elilo section name fix from #170129:
  - getLoaderType() cannot be called from GfxMenu.ycp, so changed
    internal Interface of GfxMenu::translateSectionTitle() to
    accept "loader" parameter instead of "allow_blanks" parameter
  - updated other functions to use/pass through the "loader"
    parameter now:
      GfxMenu::UpdateGfxMenuContents()
      GfxMenu::getTranslationsToDiacritics()
      BootCommon::translateSectionTitle()
      BootCommon::UpdateGfxMenuContents()
- changed some y2milestone() messages: do not mention "lilo" when
  it can be any bootloader type other than "grub"
- added me as co-author to BootCommon.ycp
- 2.13.54

-------------------------------------------------------------------
Thu Apr 27 16:05:59 CEST 2006 - od@suse.de

- examine_mbr.pl needs perl-Compress-Zlib
- 2.13.53

-------------------------------------------------------------------
Thu Apr 27 15:56:18 CEST 2006 - od@suse.de

- on ia64, do not use the short product name in the "second
  level" bootloader elilo -- use "linux" again instead (also
  sidesteps bug #170129)
- added a comment for a future feature that may introduce two "menu
  levels" for grub as well
- 2.13.52

-------------------------------------------------------------------
Mon Apr 24 16:10:54 CEST 2006 - sf@suse.de

- fixed regexp (Bug #168594) 

-------------------------------------------------------------------
Fri Apr 21 19:23:12 CEST 2006 - od@suse.de

- (#148931, #164950), fixes features #300383, #300160, #300358:
  - for root partitions in bootloader config: automatically use mount
    by id, path, uuid and label as set up in yast2-storage
  - also display these as "hints" in the UI
- fixed some comments
- added a y2milestone in getPartitionList()
- fixed some whitespace
- 2.13.50

-------------------------------------------------------------------
Thu Apr 20 13:49:50 CEST 2006 - od@suse.de

- using /sbin/activate again (#167602)
- do not accept fsid 257 (on pmac) anymore, Apple_Bootstrap is now
  reported as fsid 258 (#167934)
- 2.13.49

-------------------------------------------------------------------
Wed Apr 12 18:30:49 CEST 2006 - od@suse.de

- accept fsid 257 (Apple_Bootstrap) as pmac boot partition
  (#165518)
- 2.13.48

-------------------------------------------------------------------
Wed Apr 12 17:37:31 CEST 2006 - od@suse.de

- print-product.ycp:
  - return short name for bootloaders other than grub (#163702)
  - do not attach version to product name (#165466)
- use short product name instead of "linux" as section name for
  bootloaders other than grub (#163702)
- 2.13.47

-------------------------------------------------------------------
Wed Apr 12 14:01:17 CEST 2006 - od@suse.de

- long name uses LABEL from content file everywhere now, so do not
  attach version anymore (#163702)
- fixed typo in message
- 2.13.46

-------------------------------------------------------------------
Tue Apr 11 22:17:59 CEST 2006 - od@suse.de

- on pmac: propose only partitions smaller than 20 cylinders
  (#158543)
- 2.13.45

-------------------------------------------------------------------
Tue Apr 11 20:59:57 CEST 2006 - od@suse.de

- propose bootloader location on pmac systems (#158543)
- changed comment
- 2.13.44

-------------------------------------------------------------------
Tue Apr 11 17:20:56 CEST 2006 - od@suse.de

- clone activate flag and loader_device for AutoYaST (#151501)
- 2.13.43

-------------------------------------------------------------------
Tue Apr 11 01:10:20 CEST 2006 - jplack@suse.de

- write config even if no create_efi_entry has been requested
  (#163260)

-------------------------------------------------------------------
Mon Apr 10 20:35:50 CEST 2006 - od@suse.de

- fixed invalid error on bootloader initialization (#164925)
- 2.13.41

-------------------------------------------------------------------
Mon Apr 10 20:20:08 CEST 2006 - od@suse.de

- fix BootPOWERLILO to return proposal again (introduced with dead
  code elimination a few days ago)
- changed some comments for code around "activate"
- 2.13.40

-------------------------------------------------------------------
Fri Apr  7 12:28:21 CEST 2006 - od@suse.de

- update_gfxmenu: added -f to rm to avoid error message on English
  installs (#163693)
- commented out dead code
- jplack/od: stop work flow for an illegal boot= selection
- 2.13.39

-------------------------------------------------------------------
Wed Apr  5 01:49:23 CEST 2006 - od@suse.de

- changed more prep_boot_partition from "/dev/null" to "" (#163387)
- 2.13.38

-------------------------------------------------------------------
Wed Apr  5 01:21:17 CEST 2006 - od@suse.de

- use empty string when no prep boot or FAT partition is found
  (#163387)
- 2.13.37

-------------------------------------------------------------------
Tue Apr  4 17:00:12 CEST 2006 - jplack@suse.de

- update list of possible selections, each time a generic widget is
  "called" (#161755)

-------------------------------------------------------------------
Mon Apr  3 20:51:38 CEST 2006 - od@suse.de

- do not add kernel option "selinux=0" on any architecture (#155856)
- fixed compilation errors in lib_iface.ycp
- 2.13.36

-------------------------------------------------------------------
Mon Apr  3 20:27:48 CEST 2006 - jplack@suse.de

- ppc: update default name if denoted section has been updated
- ppc: update global clone entry, too, if device names changed
- fix for #161755, send partition/disk info where neccessary
- reorder code so that new function SetDiskInfo is formed and can
  be used in various places to fix #161755 
- add proposed code change for virtual 'boot' mountpoints (#162242)

-------------------------------------------------------------------
Sat Apr  1 23:25:58 CEST 2006 - od@suse.de

- added TESTME comment: test parted partition activation with BSD
  slices
- remove more old-style backticks
- add needed comments
- added parted to Requires (#161316)
- changed a y2internal -> y2milestone
- fixed harmless typos
- 2.13.35

-------------------------------------------------------------------
Wed Mar 29 18:52:24 CEST 2006 - od@suse.de

- using parted for activation of boot partition now (instead of
  /sbin/activate from the lilo package) (#161316)
- fixed a typo
- fixed some whitespace
- added update-alternatives to BuildRequires
- 2.13.34

-------------------------------------------------------------------
Mon Mar 27 15:36:27 CEST 2006 - uli@suse.de

- changed s390* reboot message (bug #160045)

-------------------------------------------------------------------
Sun Mar 26 06:14:08 CEST 2006 - od@suse.de

- removed yast2-devel-packages from BuildRequires
- add replacements for yast2-devel-packages to BuildRequires
- 2.13.33

-------------------------------------------------------------------
Tue Mar 21 17:31:03 CET 2006 - jplack@suse.de

- fix console= handling on update, and some more update fixes (#155397)
- 2.13.32

-------------------------------------------------------------------
Tue Mar 21 15:16:32 CET 2006 - od@suse.de

- cleanup: move UpdateSections function into Update()'s body
- fixed #157939: iseries can boot even if no prep boot partition
  exists and/or is configured
- 2.13.31

-------------------------------------------------------------------
Mon Mar 20 23:49:04 CET 2006 - od@suse.de

- package clients/print-product.ycp
- 2.13.30

-------------------------------------------------------------------
Mon Mar 20 18:46:11 CET 2006 - od@suse.de

- fixes for #155397:
  - major cleanup of Update() code to be able to fix #155397
  - added "return ret" to CreateImageSection()
  - fixed parameters in call to UpdateSections()
  - fixed list element removal: remove() -> filter()
  - also removed translation of section title (GfxMenu) for ppc
    (perl-Bootloader will take care of this)
- print-product.ycp: remove " -- " from arguments to
  CommandLine::Print()
- 2.13.29

-------------------------------------------------------------------
Mon Mar 20 17:20:39 CET 2006 - od@suse.de

- doing the right thing for InitializeLibrary
- fix indentation/code style
- print-product.ycp was wrong in modules, moved to clients
- 2.13.28

-------------------------------------------------------------------
Fri Mar 17 23:37:22 CET 2006 - od@suse.de

- made text widget in error log message popup higher (#159264)
- fix indentation
- 2.13.27

-------------------------------------------------------------------
Fri Mar 17 18:25:03 CET 2006 - od@suse.de

- removed bootloader-theme from Requires: (#158588)
- 2.13.26

-------------------------------------------------------------------
Fri Mar 17 16:06:36 CET 2006 - od@suse.de

- moved CreateLinuxSection() to BootPOWERLILO.ycp and adapted for
  ppc (#144553):
   - kernel -> image 
   - removed code that is not used on ppc
   - added comments
- moved CreateLinuxSection up and using it for installation as well
- 2.13.25

-------------------------------------------------------------------
Wed Mar 15 16:34:50 CET 2006 - od@suse.de

- added debug output for (#156993)
- changed my_sections -> updated_sections
- 2.13.24

-------------------------------------------------------------------
Mon Mar 13 16:48:18 CET 2006 - od@suse.de

- jplack:
  - remove dead/unused code
  - add some FIXME comments
  - more cleanups
- 2.13.23

-------------------------------------------------------------------
Mon Mar 13 16:04:51 CET 2006 - od@suse.de

- changed some whitespace
- corrected fallback kernel to "/boot/vmlinux"
- copied UpdateSections() from lilolike.ycp to BootPOWERLILO.ycp
  and adapted to new interfaces (#144553)
- made read_default_section_name global in BootCommon.ycp (#144553)
- syntax cleanups
- proofread
- 2.13.21

-------------------------------------------------------------------
Wed Mar  8 00:41:02 CET 2006 - od@suse.de

- added proposal for prep and iseries (pmac still missing)
- created new function change_widget_default_value() and moved code
  from Propose() into this function
- proposal for prep and iseries set the default values for their
  widgets using change_widget_default_value()
- added FIXME: for improving the summary function
- fixed comment in chrp.ycp explaining the use of
  prep_same_disk_as_root
- 2.13.20

-------------------------------------------------------------------
Tue Mar  7 22:17:31 CET 2006 - od@suse.de

- #145597:
  - use old working proposal code from BootPPC in BootPOWERLILO
  - add comments where needed to understand the code
  - change lookup, lookup_value and modifySection and use []: instead
  - use search instead of find(string, string)
  - fixed header of BootPOWERLILO
  - fixed LocationProposal to use old BootPPC code
  - fixed some whitespace
  - call old currentBoardInit() from new Propose()
  - set proposed boot partition as default in widget
- add "global void" to jplack's bootloaderError()
- fix y2error format string
- fixed an obsolete FlushCache() -> CommitSettings()
- give an error popoup with log like in SLES9 (#145106)
- use only one log file for all bootloaders (#145106)
- cleanups, mostly indentation to make code readable
- fixed: activate on i386 did not work when p_dev["nr"] == "" (mean 
  whole disk) was one of loader_device or boot_partition
- unify confusing interface names: FlushCache -> CommitSettings
- give an error popoup with log like in SLES9 (#145106)
- fix one update problem on POWER
- use correct path to mkzimage for iSeries bootfile
- 2.13.19

-------------------------------------------------------------------
Fri Mar  3 20:27:17 CET 2006 - jplack@suse.de

- give an error popoup with log like in SLES9 (#145106)
- use only one log file for all bootloaders (#145106)
- fix one update problem on POWER

-------------------------------------------------------------------
Fri Mar  3 18:55:09 CET 2006 - jplack@suse.de

- fixed: activate on i386 did not work when p_dev["nr"] == "" (mean
  whole disk) was one of loader_device or boot_partition

-------------------------------------------------------------------
Wed Mar  1 09:06:08 CET 2006 - olh@suse.de

- use correct path to mkzimage for iSeries bootfile

-------------------------------------------------------------------
Tue Feb 28 12:35:40 CET 2006 - od@suse.de

- olh also fixed a typo in Bootloader.ycp
- 2.13.18

-------------------------------------------------------------------
Wed Feb 22 21:08:10 CET 2006 - olh@suse.de

- do a mount --bind /dev /mnt/dev in bootloader_finish.ycp (#144773)

-------------------------------------------------------------------
Thu Feb 16 19:31:10 CET 2006 - od@suse.de

- translateSectionTitle():
  - handle results properly when regexpsub() is called with a non-matching
    regex
  - fixed comment for ReplaceRegexMatch()
  - fixed execess -> excess in y2milestone()
  - added another y2milestone() for cutting off words
- 2.13.17

-------------------------------------------------------------------
Thu Feb 16 17:18:17 CET 2006 - od@suse.de

- wrote ReplaceRegexMatch() to globally replace matching regexes
- fix filtering of lilo bootloader section name with
  ReplaceRegexMatch()
- 2.13.16

-------------------------------------------------------------------
Thu Feb 16 15:50:30 CET 2006 - od@suse.de

- fixed typo in filtering of forbidden chars for lilo section titles
- added logging for lilo section title adaptation
- 2.13.15

-------------------------------------------------------------------
Wed Feb 15 15:28:00 CET 2006 - od@suse.de

- olh:
  - setting svn:keyword property to 'Author Date Id Revision'
  - typo s/instalaltion/installation/
- od:
  - restrict LILO section names to 11 chars -- use same algorithm
    as in perl-Bootloader, LILO.pm, sub FixSectionName()
- 2.13.14

-------------------------------------------------------------------
Tue Feb 14 13:34:23 CET 2006 - olh@suse.de

- fix typo in board_type_names

-------------------------------------------------------------------
Tue Feb 14 13:30:19 CET 2006 - olh@suse.de

- remove nubus support

-------------------------------------------------------------------
Wed Feb  1 16:31:31 CET 2006 - od@suse.de

- added to package: src/modules/print-product.ycp
- 2.13.13

-------------------------------------------------------------------
Fri Jan 27 09:28:04 CET 2006 - locilka@suse.cz

- merged texts from proofread

-------------------------------------------------------------------
Wed Jan 25 16:10:02 CET 2006 - od@suse.de

- added print-product.ycp, used by update-bootloader from
  perl-Bootloader 
- 2.13.12

-------------------------------------------------------------------
Fri Jan 20 14:24:33 CET 2006 - od@suse.de

- moved BootPOWERLILO initialization code out of constructor again
  -- this unconditionally initialized lib_iface for ppc
- 2.13.11

-------------------------------------------------------------------
Wed Jan 18 21:00:49 CET 2006 - od@suse.de

- remove __exports__ from globals in extract_exports_from_globals()
- delete obsolete function GoodPrepOrFatPartition()
- consider globals empty even if lines_cache_id is present
- fix merging of __exports__ in BootPOWERLILO constructor
- 2.13.10

-------------------------------------------------------------------
Tue Jan 17 19:10:45 CET 2006 - od@suse.de

- actually find and propose root and boot devices

-------------------------------------------------------------------
Tue Jan 17 15:45:18 CET 2006 - od@suse.de

- added comments in bootloader_proposal
- added GoodPrepOrFatPartition() in BootPOWERLILO
- a lot of FIXMEs added
- initial proposal for PPC

-------------------------------------------------------------------
Mon Jan 16 20:23:26 CET 2006 - jplack@suse.de

- moved widget descriptions (labels) to yast2-bootloader
- handle unified type descriptions: now <type>:<desc>:<default>:...
- add arch-specific Summary function

-------------------------------------------------------------------
Thu Dec 22 11:50:08 CET 2005 - uli@suse.de

- declare Write method implemented in BootZIPL.ycp

-------------------------------------------------------------------
Wed Dec 21 10:31:30 CET 2005 - visnov@suse.cz

- merged proofread texts 

-------------------------------------------------------------------
Mon Dec 19 17:58:20 CET 2005 - jplack@suse.de

- always read the config from perl-Bootloader (#140127)
- activate generic help system
- give help messages that make sense
- avoid this i386 LILO bootloader config on ppc (#140127)
- 2.13.6

-------------------------------------------------------------------
Fri Dec 16 15:28:39 CET 2005 - jsrain@suse.cz

- moved bootloader background picture to separate package
- moved /boot/message handling to separate module
- 2.13.5

-------------------------------------------------------------------
Thu Dec 15 15:00:16 CET 2005 - uli@suse.de

- s390: dumped obsolete dump sections and dead code
- 2.13.4

-------------------------------------------------------------------
Tue Dec 13 19:25:12 CET 2005 - mvidner@suse.cz

- Fixed a type mismatch, hopefully fixing the installation (#138328).
- 2.13.3

-------------------------------------------------------------------
Thu Dec  8 18:25:07 CET 2005 - od@suse.de

- changes by jplack@suse.de:
  - use generic dialogs in PowerPC boot loader code
  - new files to build widgets from type information
  - changes for support of all options on POWER - generic stuff
- 2.13.2

-------------------------------------------------------------------
Mon Oct 31 09:44:19 CET 2005 - jsrain@suse.cz

- fixed losing GRUB sections in some cases (#130236)
- 2.13.1

-------------------------------------------------------------------
Wed Oct 26 13:29:26 CEST 2005 - jsrain@suse.cz

- do not create section for XEN if ungrading other bootloader than
  GRUB (#130474)
- fixed clonning a section, it changed also the original one
  (#129511)

-------------------------------------------------------------------
Fri Oct 21 12:36:16 CEST 2005 - jsrain@suse.cz

- do not set dom0_mem option for XEN (#121947)
- fixed selecting the swap partition for suspend to disk in other
  situations than installation (#128702)

-------------------------------------------------------------------
Tue Oct  4 12:43:30 CEST 2005 - jsrain@suse.cz

- fixed password setting help (#119591)

-------------------------------------------------------------------
Mon Oct  3 12:54:10 CEST 2005 - jsrain@suse.cz

- change selected radio button for loader location if loader
  location specified in combo box (#114193)

-------------------------------------------------------------------
Fri Sep 30 11:06:11 CEST 2005 - jsrain@suse.cz

- fixed reproposing configuration in installed system (#119428)
- fixed disappearing initrd lines from configuratiln file (#104048)

-------------------------------------------------------------------
Thu Sep 29 17:00:04 CEST 2005 - jsrain@suse.cz

- fixed importing the global bootloader settings from AutoYaST
  profiles (#118595)

-------------------------------------------------------------------
Tue Sep 27 10:14:08 CEST 2005 - jsrain@suse.cz

- export/import the loader location variable for AutoYaST (#116947)

-------------------------------------------------------------------
Mon Sep 26 15:49:16 CEST 2005 - jsrain@suse.cz

- added bootloader background picture for Alpha1
- do not install bootloader to MBR by default
- 2.13.0

-------------------------------------------------------------------
Fri Sep  9 17:11:10 CEST 2005 - jsrain@suse.cz

- activate the /boot partition if installing to ThinkPad (#116129)
- 2.12.32

-------------------------------------------------------------------
Fri Sep  9 15:16:39 CEST 2005 - jsrain@suse.cz

- propose GRUB's device map if the one which was read from the
  system is empty (#115936)
- 2.12.31

-------------------------------------------------------------------
Thu Sep  8 14:24:25 CEST 2005 - jsrain@suse.cz

- fixed reading GRUB location from configuration file (#115581)
- 2.12.30

-------------------------------------------------------------------
Wed Sep  7 15:30:04 CEST 2005 - jsrain@suse.cz

- load EDD module during proposal (and not during inst_finish, as
  it doesn't work if other than default kernel is used) (#115592)
- 2.12.29

-------------------------------------------------------------------
Wed Sep  7 13:05:32 CEST 2005 - jsrain@suse.cz

- install bootloader to MBR by default (except ThinkPads)
- load EDD module before running fix_chs script (#103031)
- import device map correctly during autoinstallation (#115327)
- 2.12.28

-------------------------------------------------------------------
Tue Sep  6 14:00:52 CEST 2005 - jsrain@suse.cz

- changed the count of boot floppies (#114959)
- run fix_chs on each partition which is marked active (#103031)
- update MBR on ThinkPads correctly (#114429)
- 2.12.27

-------------------------------------------------------------------
Tue Sep  6 10:55:16 CEST 2005 - jsrain@suse.cz

- changed the bootloader background (#115331)
- 2.12.26

-------------------------------------------------------------------
Fri Sep  2 12:00:28 CEST 2005 - jsrain@suse.cz

- added RC1 bootloader background
- 2.12.25

-------------------------------------------------------------------
Wed Aug 31 08:38:41 CEST 2005 - jsrain@suse.cz

- added ELILO support (for IA64)
- added basic ZIPL support (for S/390)
- 2.12.24

-------------------------------------------------------------------
Mon Aug 29 11:49:37 CEST 2005 - jsrain@suse.cz

- updated failsafe kernel parameters for i386/x86_64 (#113600)
- avoid reinitializing limal-bootloader before writing settings
  during update and in installed system (#113683)
- added support for booting on PPC
- 2.12.23

-------------------------------------------------------------------
Thu Aug 25 13:33:37 CEST 2005 - jsrain@suse.cz

- fixed setting the resume kernel parameter during update (#112794)
- do not add 'barrier=off' to failsafe kernel parameters (#112891)
- do not propose to install bootloader on XFS partition (#112810)
- 2.12.22

-------------------------------------------------------------------
Tue Aug 23 13:59:20 CEST 2005 - jsrain@suse.cz

- keep bootloader location during update (#105988)
- moved FixCHS to master-boot-code (#103031)

-------------------------------------------------------------------
Mon Aug 22 10:44:24 CEST 2005 - jsrain@suse.cz

- fixed creating new boot loader sections (#105668)
- 2.12.21

-------------------------------------------------------------------
Fri Aug 19 10:59:54 CEST 2005 - jsrain@suse.cz

- enhanced checking whether merged section is still valid (#74252)
- fix information about disk geometry in MBR if needed (#103031)
- 2.12.20

-------------------------------------------------------------------
Thu Aug 18 15:29:01 CEST 2005 - jsrain@suse.cz

- fixed new created XEN sections (#105171)
- do not install backup of stage1 if /boot is on XFS (#105483)
- 2.12.19

-------------------------------------------------------------------
Wed Aug 17 15:34:30 CEST 2005 - jsrain@suse.cz

- fixed detection whether bootloader can be installed if /boot is
  on MD (#104908)
- fixed comments for ycpdoc
- fixed proposing configuration if /boot is on MD (#104908)
- set correct initrd image for XEN (#105171)
- fixed errors in log while proposing loader type (#105152)
- don't remove initrd from merged loader sections (#104048)

-------------------------------------------------------------------
Mon Aug 15 16:10:00 CEST 2005 - jsrain@suse.cz

- merged texts from proofread
- 2.12.18

-------------------------------------------------------------------
Mon Aug 15 12:43:52 CEST 2005 - jsrain@suse.cz

- fixed section updates durng system update (#103868)
- 2.12.17

-------------------------------------------------------------------
Fri Aug 12 09:28:42 CEST 2005 - jsrain@suse.cz

- fixed several errors in code, added missign shortcuts

-------------------------------------------------------------------
Thu Aug 11 15:24:52 CEST 2005 - jsrain@suse.cz

- set correct parameters to failsafe kernel (#103865)
- fixed removing obsolete sections during update (#104039)

-------------------------------------------------------------------
Wed Aug 10 09:07:24 CEST 2005 - jsrain@suse.cz

- fixed changing the order of disks (#102964)

-------------------------------------------------------------------
Tue Aug  9 15:36:57 CEST 2005 - jsrain@suse.cz

- don't put 'splash=silent' twice to kernel command line (#102706)
- install bootloader to boot sector by default only if /boot
  partition is on the first disk (#100728)
- fixed modification of bootloader sections during installation
  (#102626)
- do not offer to edit sections if user selected not to install
  any bootloader (#102613)
- updated help text for bootloader location (#102626)
- fixed syntax of created lilo.conf (vga= cannot be in append)
  (#102942)
- displaying meaningful information for chainloader sections
  (#103008)
- 2.12.16

-------------------------------------------------------------------
Mon Aug  8 10:37:49 CEST 2005 - jsrain@suse.cz

- fixed importing settings during autoinstallation, avoiding crash
  (#102535)

-------------------------------------------------------------------
Thu Aug  4 15:40:52 CEST 2005 - jsrain@suse.cz

- fixed crash during autoinstallation
- do not offer GRUB and LILO on all architectures (#100219)
- 2.12.15

-------------------------------------------------------------------
Wed Aug  3 13:50:36 CEST 2005 - jsrain@suse.cz

- do not display additional kernel parameters in summary if no boot
  loader is selected to be installed (#100409)
- propose not to install bootloader if the available one is not
  supported (#100406)
- fixed widgets allignment

-------------------------------------------------------------------
Mon Aug  1 16:21:36 CEST 2005 - jsrain@suse.cz

- fixed capitalization in module summary
- added master-boot-code to RPM dependencies on i386/x86_64, as it
  is needed for the default installation
- 2.12.14

-------------------------------------------------------------------
Mon Aug  1 12:29:41 CEST 2005 - jsrain@suse.cz

- do not propose installing bootloader to MBR by default
- 2.12.13

-------------------------------------------------------------------
Thu Jul 28 16:15:45 CEST 2005 - jsrain@suse.cz

- merged texts from proofread
- 2.12.12

-------------------------------------------------------------------
Wed Jul 27 14:28:02 CEST 2005 - jsrain@suse.cz

- added option to enable/disable boot timeout
- fixed boot password setting
- location widget not shown if no loader is to be installed (#97888)
- 2.12.11

-------------------------------------------------------------------
Tue Jul 26 10:16:14 CEST 2005 - jsrain@suse.cz

- fixed GRUB menus merging
- 2.12.10

-------------------------------------------------------------------
Fri Jul 22 15:24:24 CEST 2005 - jsrain@suse.cz

- set correct root device to kernel command line (#97574)
- fixed installation on ThinkPad laptops (select the partition
  correctly) (#86762)
- 2.12.9

-------------------------------------------------------------------
Fri Jul 22 12:18:23 CEST 2005 - jsrain@suse.cz

- added last missing help texts
- several minor fixes
- updated to run correctly in Mode::config
- added autoinstallation support
- 2.12.8

-------------------------------------------------------------------
Thu Jul 21 10:08:27 CEST 2005 - jsrain@suse.cz

- added missing file to package
- added missing helps
- fixed retranslating boot menu during installation
- 2.12.7

-------------------------------------------------------------------
Mon Jul 18 13:26:43 CEST 2005 - jsrain@suse.cz

- fixed proposing and handling device map
- 2.12.6

-------------------------------------------------------------------
Mon Jul 18 08:42:16 CEST 2005 - jsrain@suse.cz

- fixed makefiles in order to pack all needed files
- added some help texts
- 2.12.5

-------------------------------------------------------------------
Fri Jul 15 15:48:47 CEST 2005 - jsrain@suse.cz

- adapted to new partitioner using storage-lib (arvin)
- fixed makefiles and nfb to build against limal-bootloader
- 2.12.4

-------------------------------------------------------------------
Tue Jul 12 13:03:23 CEST 2005 - jsrain@suse.cz

- more code cleanup

-------------------------------------------------------------------
Mon Jul 11 09:14:33 CEST 2005 - jsrain@suse.cz

- merged texts from proofread

-------------------------------------------------------------------
Fri Jul  1 16:52:05 CEST 2005 - jsrain@suse.cz

- created new UI
- accessing perl-Bootloader library through LiMaL instead of SCR

-------------------------------------------------------------------
Tue Jun 14 16:45:20 CEST 2005 - jsrain@suse.cz

- don't change MBR on IBM ThinkPad laptops in order to keep their
  rescue functionality working (#86762)
- 2.12.3

-------------------------------------------------------------------
Tue Jun  7 10:40:08 CEST 2005 - jsrain@suse.cz

- display info of additional kernel parameters from installation
  kernel command line (#83837)

-------------------------------------------------------------------
Mon May 23 17:20:27 CEST 2005 - jsrain@suse.cz

- fixed detection fo PReP partition on CHRP (PPC) (#80204)
- block proposal if bootloader noc configured correctly on PPC
  (#82893)

-------------------------------------------------------------------
Wed May  4 08:02:37 CEST 2005 - jsrain@suse.cz

- more "default" variable renames
- 2.12.2

-------------------------------------------------------------------
Tue May  3 12:35:05 CEST 2005 - jsrain@suse.cz

- select PReP boot partition on CHRP (PPC) if root on LVM (#80204)

-------------------------------------------------------------------
Wed Apr 27 08:27:43 CEST 2005 - jsrain@suse.cz

- allow to remap devices in GRUB section (#77119)
- don not report void error in installation proposal
- added bootloader-related part of inst_finish to extra client
- 2.12.1

-------------------------------------------------------------------
Fri Apr 22 13:17:27 CEST 2005 - mvidner@suse.cz

- Do not use "default" as an identifier.

-------------------------------------------------------------------
Mon Apr 18 16:00:36 CEST 2005 - jsrain@suse.cz

- updated for new interface of ProductFeatures.ycp
- 2.12.0

-------------------------------------------------------------------
Wed Mar 30 14:53:02 CEST 2005 - jsrain@suse.cz

- inform user in proposal if it is not possible to install
  bootloader due to partitioning (#71949)

-------------------------------------------------------------------
Thu Mar 24 13:36:48 CET 2005 - jsrain@suse.cz

- fixed bootfloppy icon description (#71084)

-------------------------------------------------------------------
Tue Mar 15 13:15:55 CET 2005 - jsrain@suse.cz

- fixed modification of bootloader configuration if installation
  fails during update (#72814)

-------------------------------------------------------------------
Mon Mar 14 09:48:35 CET 2005 - jsrain@suse.cz

- fixed manual configuration files editation (#72389)
- recreate grub.conf during update (#72361)

-------------------------------------------------------------------
Mon Mar  7 13:32:23 CET 2005 - jsrain@suse.cz

- added ZIPL installation via perl-Bootloader
- fixed the order of icons in bootfloppy creator

-------------------------------------------------------------------
Fri Mar  4 10:43:29 CET 2005 - jsrain@suse.cz

- propose XEN section if XEN and XEN kernels are installed/selected

-------------------------------------------------------------------
Thu Mar  3 18:20:39 CET 2005 - jsrain@suse.cz

- reverted to older version update_gfxmenu due to recent problems
  (#67288)

-------------------------------------------------------------------
Wed Mar  2 10:15:35 CET 2005 - jsrain@suse.cz

- merged texts from proofread

-------------------------------------------------------------------
Wed Mar  2 09:55:37 CET 2005 - jsrain@suse.cz

- fixed neverending loop in update_gfxmenu

-------------------------------------------------------------------
Tue Mar  1 10:34:51 CET 2005 - jsrain@suse.cz

- provide info about grub.conf to repair module if embedding
  GRUB stage1.5
- display proper list of bootloaders (#66933)
- limit the size of the /boot/message archive (#66878)

-------------------------------------------------------------------
Mon Feb 28 16:07:36 CET 2005 - jsrain@suse.cz

- fixed aborting during inst_finish (was crashing YaST)

-------------------------------------------------------------------
Fri Feb 25 14:43:58 CET 2005 - jsrain@suse.cz

- fixed identifying bootloader sections while reading (#66612)

-------------------------------------------------------------------
Fri Feb 25 09:05:14 CET 2005 - jsrain@suse.cz

- added missed translation mark (#8402)
- fixed testsuites
- enabled the bootfloppy icon also on AMD64
- disabled rescue floppy creation on other archs than i386
- 2.11.15

-------------------------------------------------------------------
Mon Feb 21 10:58:13 CET 2005 - jsrain@suse.cz

- use the new scripts for creating boot floppy (images are no
  longer on installation media)
- 2.11.14

-------------------------------------------------------------------
Thu Feb 17 12:14:22 CET 2005 - jsrain@suse.cz

- prevent from inserting language to the offer of boot menu twice
  (#50930)

-------------------------------------------------------------------
Wed Feb 16 13:54:34 CET 2005 - jsrain@suse.cz

- added support for embedding GRUB's stage 1.5
- 2.11.13

-------------------------------------------------------------------
Mon Feb 14 17:32:02 CET 2005 - jsrain@suse.cz

- by default don't merge whole GRUB menus, but only the default
  entry (#50688)
- fixed errors of the bootloader library if using LVM
- 2.11.12

-------------------------------------------------------------------
Thu Feb 10 14:51:08 CET 2005 - jsrain@suse.cz

- fixed errors when merging GRUB menus (#50643)

-------------------------------------------------------------------
Wed Feb  9 14:53:27 CET 2005 - jsrain@suse.cz

- stopped using multiple variables from ProductFeatures for
  creating kernel command line (#50369)
- 2.11.11

-------------------------------------------------------------------
Tue Feb  8 12:58:56 CET 2005 - jsrain@suse.cz

- fixed warning when removed memtest package after modifying
  memtest section in bootloader menu (#50498)

-------------------------------------------------------------------
Mon Feb  7 14:31:48 CET 2005 - jsrain@suse.cz

- merged texts from proofread
- 2.11.10

-------------------------------------------------------------------
Fri Feb  4 11:07:51 CET 2005 - jsrain@suse.cz

- getting additional kernel parameters as one string (#50369)

-------------------------------------------------------------------
Wed Feb  2 18:22:09 CET 2005 - jsrain@suse.cz

- fixed support for localized boot menu, allowed multiple languages
  to be used at once

-------------------------------------------------------------------
Tue Feb  1 21:39:12 CET 2005 - nashif@suse.de

- Disabled @YAST2-CHECKS-PROGRAM@ to fix build
- 2.11.9

-------------------------------------------------------------------
Mon Jan 31 17:32:32 CET 2005 - jsrain@suse.cz

- removed code obsolete after using the bootloader library
  (including the LILO agent)
- adapted to new filenames in GFX menu
- fixed handling of YaSTi's data in comments in configuration files
- by default merging all found GRUB menus
- clean-up of obsolete code
- 2.11.8

-------------------------------------------------------------------
Fri Jan 28 13:46:53 CET 2005 - jsrain@suse.cz

- export GRUB device map information to AutoYaST profile (#49730)

-------------------------------------------------------------------
Tue Jan 25 13:08:49 CET 2005 - jsrain@suse.cz

- adaptations to install properly on MD arrays
- 2.11.7

-------------------------------------------------------------------
Mon Jan 24 16:08:30 CET 2005 - jsrain@suse.cz

- added agent to interface for the bootloader library
- using the now bootloader library for GRUB and LILO configuration
- 2.11.6

-------------------------------------------------------------------
Tue Jan 11 16:43:52 CET 2005 - jsrain@suse.cz

- do not append 'maxcpus=0' to failsafe kernel command line on
  AMD64 (#49059)

-------------------------------------------------------------------
Thu Jan  6 14:14:23 CET 2005 - jsrain@suse.cz

- propose all present kernels for GRUB

-------------------------------------------------------------------
Wed Jan  5 17:10:56 CET 2005 - jsrain@suse.cz

- adapted to interface change of Kernel.ycp
- 2.11.5

-------------------------------------------------------------------
Wed Dec 15 13:13:58 CET 2004 - jsrain@suse.cz

- using new interface of Progress.ycp
- 2.11.4

-------------------------------------------------------------------
Mon Dec 13 18:15:29 CET 2004 - jsrain@suse.cz

- fixed setting GRUB password (#48999)

-------------------------------------------------------------------
Fri Nov 19 16:52:11 CET 2004 - jsrain@suse.cz

- removed the generic MBR code from the package (moved to
  master-boot-code package) (#46406)
- if user selects MBR of other than booting disk as location for
  GRUB, offer changing the order of the disks (#48051)
- 2.11.3

-------------------------------------------------------------------
Tue Nov  9 10:40:18 CET 2004 - jsrain@suse.cz

- fixed automatical boot partition activating during installation
  (#20329)

-------------------------------------------------------------------
Tue Nov  9 08:16:53 CET 2004 - jsrain@suse.cz

- enhanced memtest handling during installation (#46796)

-------------------------------------------------------------------
Mon Nov  8 13:23:42 CET 2004 - jsrain@suse.cz

- better fix of kernel image name update (#46750)

-------------------------------------------------------------------
Thu Nov  4 14:00:10 CET 2004 - jsrain@suse.cz

- removed select () and lookup () builtins usage
- fixed types for CWM
- 2.11.2

-------------------------------------------------------------------
Wed Oct 27 09:49:59 CEST 2004 - jsrain@suse.cz

- adapted to new Mode/Stage interface
- 2.11.1

-------------------------------------------------------------------
Tue Oct 19 13:59:33 CEST 2004 - jsrain@suse.cz

- use unified messages from Label.ycp
- changed boot floppy creator according to new layout of boot
  floppy disks (#43634)
- 2.11.0

-------------------------------------------------------------------
Wed Oct 13 12:44:42 CEST 2004 - jsrain@suse.cz

- add "thash_entries=2097152" to kernel command line on Altix
  Scalable Node (#44174)

-------------------------------------------------------------------
Mon Oct 11 16:09:03 CEST 2004 - jsrain@suse.cz

- adapted to new Arch:: interface

-------------------------------------------------------------------
Wed Oct  6 10:04:38 CEST 2004 - jsrain@suse.cz

- fixed summary if GRUB section name contains HTML tag (#46792)

-------------------------------------------------------------------
Tue Oct  5 12:55:53 CEST 2004 - jsrain@suse.cz

- replace blank spaces in LILO section name with underscores,
  shorten it if it is longer than 15 chars (#46778)
- 2.10.17

-------------------------------------------------------------------
Mon Oct  4 18:59:27 CEST 2004 - jsrain@suse.cz

- if serial parameter is present in menu.lst, don't add gfxboot
  during update (#46680)
- fixed update if root device name contained 'suse' or 'shipped'
  (#46750)
- 2.10.16

-------------------------------------------------------------------
Wed Sep 29 09:14:29 CEST 2004 - jsrain@suse.cz

- do not show the disks order if there is only one disk (#46346)
- 2.10.15

-------------------------------------------------------------------
Thu Sep 23 13:04:08 CEST 2004 - jsrain@suse.cz

- avoid initalizing GRUB structures earlier than needed data is
  known (#45119)
- fixed redrawing the main dialog if loader type changed (#45877)
- 2.10.14

-------------------------------------------------------------------
Mon Sep 20 16:30:38 CEST 2004 - jsrain@suse.cz

- fixes update if SATA devices are used (#44286)
- 2.10.13

-------------------------------------------------------------------
Mon Sep 13 10:59:50 CEST 2004 - jsrain@suse.cz

- allowed to add wildcard entry to GRUB and LILO boot menu (#44742)
- removed dead code (related to items in GRUB section reordering,
  now it is fully handled by Table/Popup
- initialize package manager callbacks before getting boot floppy
  image (in order to ask for media) (#45049)
- prevent from displaying the target device in the summary
  multiple times (#45119)
- 2.10.12

-------------------------------------------------------------------
Tue Sep  7 10:09:14 CEST 2004 - jsrain@suse.cz

- update the default boot section mark properly if a section was
  removed (eg. because of missing kernel) (#44752)

-------------------------------------------------------------------
Mon Sep  6 13:56:56 CEST 2004 - jsrain@suse.cz

- do not use obsolete include commandline/commandline.ycp

-------------------------------------------------------------------
Mon Sep  6 09:44:33 CEST 2004 - jsrain@suse.cz

- avoid calling constructor of Product:: in testsuite (in order to
  build properly)
- save splash type from installation kernel command line to created
  bootloader configuration files (#44683)
- 2.10.11

-------------------------------------------------------------------
Fri Sep  3 13:16:28 CEST 2004 - jsrain@suse.cz

- update devices in bootloader configuration files (SATA devices
  changed from /dev/hd* to /dev/sd*) (#44286)
- provide general Bootloader::Update function that processes all
  needed tasks
- added SetModified to _auto client
- 2.10.10

-------------------------------------------------------------------
Thu Sep  2 13:03:07 CEST 2004 - jsrain@suse.cz

- check dependencies of bootloader-related packages when selecting
  them for installation (#44615)

-------------------------------------------------------------------
Wed Sep  1 08:59:59 CEST 2004 - jsrain@suse.cz

- fixed proposing /etc/grub.conf if /boot is on /dev/md*

-------------------------------------------------------------------
Tue Aug 31 16:46:46 CEST 2004 - jsrain@suse.cz

- fixed building on other archs than i386
- 2.10.9

-------------------------------------------------------------------
Tue Aug 31 14:43:04 CEST 2004 - jsrain@suse.cz

- branched yast2-bootfloppy package (so that the bootfloppy
  functionality is not present in personal as floppy images are
  not present on the media (#44163)
- 2.10.8

-------------------------------------------------------------------
Mon Aug 30 05:19:51 CEST 2004 - nashif@suse.de

- Added GetModified function to _auto client

-------------------------------------------------------------------
Thu Aug 19 12:40:11 CEST 2004 - jsrain@suse.cz

- translate the "Vendor Diagnostic" section in bootloader menu
- removed some unneeded impmorts
- 2.10.7

-------------------------------------------------------------------
Tue Aug 17 11:27:21 CEST 2004 - jsrain@suse.cz

- fixed signatures of handler functions of Table/Popup options
- call efibootmgr with '-v' instead of '-q' (in order to have more
  verbose output in log) (#43625)

-------------------------------------------------------------------
Mon Aug 16 11:16:44 CEST 2004 - jsrain@suse.cz

- fixed printing of summary if location set to all MBRs of disks
  holding the /boot partition on /dev/md*
- fixed activating partitions and writing generic code to MBR if
  installing on /dev/md*
- work correctly with kernel image names also on other archs than
  i386 when creating the previous kernel section
- 2.10.5

-------------------------------------------------------------------
Fri Aug 13 14:55:49 CEST 2004 - jsrain@suse.cz

- log the output of devmap_mknod.sh and /sbin/vgscan (#43758)

-------------------------------------------------------------------
Wed Aug 11 12:50:06 CEST 2004 - jsrain@suse.cz

- prevent from adding trailing blank space to section name on PPC
  (#43599)

-------------------------------------------------------------------
Tue Aug 10 09:15:42 CEST 2004 - jsrain@suse.cz

- merged texts from proofread

-------------------------------------------------------------------
Mon Aug  9 10:25:27 CEST 2004 - jsrain@suse.cz

- fixed crippling of sections of other distros in case of multiboot
  (#43491)
- add 'd' to GRUB installation command only if 1st and 2nd stage
  are on different disks (#43198)
- 2.10.4

-------------------------------------------------------------------
Fri Aug  6 13:19:45 CEST 2004 - jsrain@suse.cz

- minor fixes that made autoinstallation work

-------------------------------------------------------------------
Wed Aug  4 10:10:40 CEST 2004 - jsrain@suse.cz

- more type information for CWM structures
- fixed testsuite
- 2.10.3

-------------------------------------------------------------------
Mon Jul 26 12:58:55 CEST 2004 - jsrain@suse.cz

- fixed routine of merging detected modules for initrd with those
  present in the AI profile during autoinstallation (#43103)

-------------------------------------------------------------------
Mon Jul 19 12:50:24 CEST 2004 - jsrain@suse.cz

- use PackageSystem.ycp modules instead of Require.ycp
- import "Product.ycp" when it is really needed (in order to build)
- 2.10.2

-------------------------------------------------------------------
Fri Jul 16 15:53:09 CEST 2004 - jsrain@suse.cz

- fixed displaying and changing order of disks for GRUB (#42454)
- displaying GRUB's disks order in the summary

-------------------------------------------------------------------
Mon Jul 12 14:27:25 CEST 2004 - jsrain@suse.cz

- writing product name and version as section label to bootloader
  menu (GRUB both text and graphical, lilo graphical) (#31250)
- fixed error messages of the script for /boot/message recreating
- added general function to recreate /boot/message file on
  relevant architectures
- 2.10.1

-------------------------------------------------------------------
Tue Jun 29 13:45:04 CEST 2004 - jsrain@suse.cz

- added possibility to install GRUB on MD device (the way that if
  any of the disks building MD is removed system still boots)
- update zipl.conf before packages update on S390 (#40629)
- added "barrier=off" to failsafe kernel command line on i386, IA64
  and AMD64 (#42526)

-------------------------------------------------------------------
Fri Jun 25 15:36:31 CEST 2004 - jsrain@suse.cz

- added functionality to add section with previous kernel (#36624)
- fixed confusing labels for the boot floppies (#37094)
- fixed confusing code in Bootloader::Write (#40445)

-------------------------------------------------------------------
Thu Jun 24 13:29:08 CEST 2004 - jsrain@suse.cz

- fixed autoinstallation with empty bootloader-related part of the
  AI profile on PPC and IA64 (#41805)

-------------------------------------------------------------------
Thu Jun 17 15:00:57 CEST 2004 - jsrain@suse.cz

- 2.10.0

-------------------------------------------------------------------
Wed Jun 16 14:11:03 CEST 2004 - jsrain@suse.cz

- prevent the "desktop" parameter from being added to kernel
  command line for server products (#41916)
- 2.9.31

-------------------------------------------------------------------
Thu Jun 10 11:36:30 CEST 2004 - jsrain@suse.cz

- change /dev/hd* to /dev/iseries/vd* in the 'boot' option of
  lilo.conf during update of iSeries (#41545)
- fixed creating a new section on PPC and IA64 (#41550)
- 2.9.30

-------------------------------------------------------------------
Sun Jun  6 01:59:50 CEST 2004 - nashif@suse.de

- in autoinst mode, keep initrd modules list (#41681)

-------------------------------------------------------------------
Thu May 27 16:35:45 CEST 2004 - jsrain@suse.cz

- don't display device name if user selected to activate boot
  loader partition ot replace MBR with generic code when preparing
  AutoYaST  profile, as the device names aren't known (#41258)
- allow to install LILO to MD so that if any of disks bulding MD
  array is removed, system still boots (#34122)
- 2.9.29

-------------------------------------------------------------------
Thu May 27 02:38:48 CEST 2004 - nashif@suse.de

- move conversion functions from bootloader_auto to external
  file (#41227)
- Also parse kernel parameters, moved from autoyast2 (#41227)

-------------------------------------------------------------------
Wed May 26 14:31:44 CEST 2004 - jsrain@suse.cz

- fix autoinstallation on all PPC boards (#38991)
- prefer proposed PReP boot partition to already existing (#41213)

-------------------------------------------------------------------
Tue May 25 14:27:40 CEST 2004 - jsrain@suse.cz

- set the I/O scheduler on the kernel command line (#40688)
- fixed bootloader installation on iSeries (jplack) (#41143)
- 2.9.28

-------------------------------------------------------------------
Mon May 24 12:55:15 CEST 2004 - jsrain@suse.cz

- avoid setting vga kernel parameter on PPC and S390 (#40998)
- fixed messing of /etc/lilo.conf when setting the vga parameter
  (#40998)

-------------------------------------------------------------------
Wed May 19 15:06:52 CEST 2004 - jsrain@suse.cz

- fixed filter for possible PReP boot partitions on iSeries - allow
  /dev/iseries/vd* instead of /dev/hd* (#40825)
- 2.9.27

-------------------------------------------------------------------
Tue May 18 13:30:07 CEST 2004 - jsrain@suse.cz

- init board type during autoinstallation on PPC properly (#38991)

-------------------------------------------------------------------
Thu May 13 17:54:54 CEST 2004 - jsrain@suse.cz

- fixed installation on PPC (#34556)
- 2.9.26

-------------------------------------------------------------------
Wed May 12 08:29:20 CEST 2004 - jsrain@suse.cz

- use ELILO-specific entry for the EFI entry label in the
  autoinstallation profile (#36061)
- fix handling of multiple occurences of a kernel parameter in the
  command line (used eg. for console) (#38177)
- fix lilo.conf update on PPC (#39379)

-------------------------------------------------------------------
Tue May  4 09:02:47 CEST 2004 - jsrain@suse.cz

- merged texts from proofread

-------------------------------------------------------------------
Tue May  4 07:58:45 CEST 2004 - jsrain@suse.cz

- add 'selinux=0' kernel parameter for all archs (#39811)
- add 'TERM=dumb' kernel parameter for S390 (#39386)
- 2.9.25

-------------------------------------------------------------------
Tue Apr 27 09:28:42 CEST 2004 - jsrain@suse.cz

- fixed script for updating /boot layout on IPF (#21644)
- fixed the /boot layout update procedure (#21644)
- do not change the EFI nvram on update (#21644)
- fixed testsuite
- 2.9.24

-------------------------------------------------------------------
Thu Apr  8 14:28:19 CEST 2004 - jsrain@suse.cz

- use 'desktop' kernel parameter on desktop products only
- fixed blank spaces in section name after conversion from GRUB to
  LILO (#38017)
- fixed installing rescue kernel to slot A on iSeries (PPC) during
  installation (#35566)

-------------------------------------------------------------------
Wed Apr  7 18:28:02 CEST 2004 - sh@suse.de

- Fixed excessive whitespace after Module:: - bug #38327 

-------------------------------------------------------------------
Wed Apr  7 00:00:47 CEST 2004 - schwab@suse.de

- Add nohalt to failsafe kernel command line on ia64.

-------------------------------------------------------------------
Tue Apr  6 09:01:01 CEST 2004 - jsrain@suse.de

- updating graphical boot menu to contain proper languages (and 
  be small enough to fit in memory) also when running update from
  YaST control center (#38339)
- added 'noresume' parameter to failsafe kernel command line
  (#38400)
- 2.9.22

-------------------------------------------------------------------
Mon Apr  5 15:23:21 CEST 2004 - jsrain@suse.de

- fixed installation if root is on LVM (initializing device mapper
  and LVM properly) (#37290)
- 2.9.21

-------------------------------------------------------------------
Fri Apr  2 15:59:41 CEST 2004 - jsrain@suse.de

- changed license to GPL
- 2.9.20

-------------------------------------------------------------------
Fri Apr  2 09:39:47 CEST 2004 - jsrain@suse.de

- fixed reading and writing of the 'map' option of sections in the
  GRUB's menu.lst (#37971)
- again fixed PPC post-install script (#37262)
- 2.9.19

-------------------------------------------------------------------
Tue Mar 30 17:44:53 CEST 2004 - schwab@suse.de

- Use dev2majminIfNonStandard instead of dev2majmin in BootELILO.
- 2.9.18

-------------------------------------------------------------------
Mon Mar 29 18:16:56 CEST 2004 - jsrain@suse.de

- do not propose to install any bootloader if installing user-mode
  Linux (#37382)

-------------------------------------------------------------------
Mon Mar 29 10:30:31 CEST 2004 - jsrain@suse.de

- fixed errors in log if root on LVM (#37290)
- adapted to changes in CWM
- include desktop file for boot floppy disk creator on i386 only
  (#37209)
- write "lilo" as bootloader type to sysconfig on PPC (#37263)
- do not report incorrect error of PPC bootloader post-install
  script (#37262)
- label the bootloader section on PPC 'linux' (lowercase 'l')
  (#37264)
- do not ask about aborting if just entered and left (#37099)
- write correct kernel to slot A on iSeries (PPC) when configuring
  installed system (#35566)
- 2.9.17

-------------------------------------------------------------------
Fri Mar 26 10:03:50 CET 2004 - jsrain@suse.de

- check for nil output of runnign bootloader installer (#36927)
- avoid displaying reading progress while updating configuraiton
- 2.9.16

-------------------------------------------------------------------
Thu Mar 25 11:43:52 CET 2004 - jsrain@suse.de

- fixed behavior if installing bootloader to boot sector of
  MD device (#34122)
- do not update graphical boot menu if it is not installed (#36893)
- 2.9.15

-------------------------------------------------------------------
Wed Mar 24 15:33:24 CET 2004 - jsrain@suse.cz

- fixed installation when root is on LVM device
- prepared for EVMS (handle it the same way as LVM)

-------------------------------------------------------------------
Tue Mar 23 12:54:11 CET 2004 - jsrain@suse.cz

- warn user before installing on XFS partition (boot sector doesn't
  have enough free space for containing boot loader) (#36708)

-------------------------------------------------------------------
Mon Mar 22 08:47:51 CET 2004 - jsrain@suse.cz

- logging output of PPC postinstall script (#35833)
- fixed handling of NoPCMCIA kernel parameter (#35674)
- check if language is supported by gfxmenu before setting it as
  default (#36487)
- 2.9.14

-------------------------------------------------------------------
Fri Mar 19 14:55:58 CET 2004 - mvidner@suse.cz

- added AGENT_LIBADD so that agents work from standalone Perl

-------------------------------------------------------------------
Thu Mar 18 10:44:48 CET 2004 - jsrain@suse.cz

- mark settings as changed after bootloader switch (#36269)
- avoid putting /dev/evms to GRUB's device map and allowing it as
  device to install bootloader to
- create only one entry in the language selection in graphical
  boot menu if English selected

-------------------------------------------------------------------
Wed Mar 17 14:27:15 CET 2004 - jsrain@suse.cz

- allowed to select PPC board type when preparing autoinstallation
  (#36109)
- not reading settings from disk in Mode::config if not explicitly
  asked
- correctly assigning default radio button when asking how to
  switch bootloader
- zipl (S390 loader) switched to Table/Popup interface with just
  one entry (loader type) because of autoinstallation

-------------------------------------------------------------------
Tue Mar 16 08:17:09 CET 2004 - jsrain@suse.cz

- allow selecting all boot loaders in autoinstallation
  configuration (#36109)
- correctly display in summary that no EFI entry will be created
  on IA64 (#35346)
- export global settings of the bootloader properly (#32384,
  #36012)
- support for having both /boot/initrd and (hdx,y)/initrd in
  autoinstallation profile (#32384)
- fixed storing of the gfxmenu option

-------------------------------------------------------------------
Mon Mar 15 12:58:34 CET 2004 - jsrain@suse.cz

- correctly check for swap partitions (filter out the partitions
  that are marked for getting deleted) (#35953)
- avoid writing LILO to /dev/md? (use one of devices building the
  array instead) (#33565)
- prevent kernel options from being added multiple times (#32362)
- 2.9.13

-------------------------------------------------------------------
Fri Mar 12 10:14:26 CET 2004 - jsrain@suse.de

- setting the default language of graphical boot loader, adding
  localized texts
- added support for boot loader entries with diacritics in
  graphical bootloader menu
- creating /boot/zipl directory on S390 (#35662)
- 2.9.12

-------------------------------------------------------------------
Wed Mar 10 10:28:41 CET 2004 - jsrain@suse.de

- adapted boot disks creator to new floppy image names (#33675)

-------------------------------------------------------------------
Wed Mar 10 02:06:47 CET 2004 - sh@suse.de

- V 2.9.11
- Migration to new wizard 

-------------------------------------------------------------------
Tue Mar  9 12:44:48 CET 2004 - jsrain@suse.de

- fixed creating floppy from image with size smaller than the disk
  size (#33675)

-------------------------------------------------------------------
Mon Mar  8 08:45:50 CET 2004 - jsrain@suse.de

- fixed post install script on PPC (#35436)
- fixed testsuite
- ask user before aborting
- setting icon
- 2.9.10

-------------------------------------------------------------------
Thu Mar  4 10:30:52 CET 2004 - jsrain@suse.de

- storing vga value determined during installation, using it when
  proposing new configuration in installed system (#33368)
- preserving user's choce not to create EFI entry while running
  through installation proposal (#35346)

-------------------------------------------------------------------
Wed Mar  3 09:27:42 CET 2004 - jsrain@suse.de

- appending text '(MBR)' to bootloader location description if it
  is MBR of a hard disk (#35255)
- fixed exporting settings for autoinstallation (#35232)
- log exit code of command used to install bootloaer in case of
  failure
- fixed incorrectly reported error when installing LILO (#33905)
- made md-only installation of GRUB possible (#34122)

-------------------------------------------------------------------
Tue Mar  2 11:05:50 CET 2004 - jsrain@suse.de

- finished making data types more strictly
- fixed default section name in lilo.conf on PPC (#35229)

-------------------------------------------------------------------
Mon Mar  1 12:48:34 CET 2004 - jsrain@suse.de

- merged texts from proofread
- more strictly data types (still WIP)
- 2.9.8

-------------------------------------------------------------------
Tue Feb 24 08:31:10 CET 2004 - jsrain@suse.de

- removing ide-scsi emulation parameters from kernel command line
  (#34694)
- use PReP boot partition on the same disk as root partition on
  chrp (PPC) (#34891)
- updated ELILO installation, change partitioning layout during
  ELILO update in order to match Intel's EFI specification (#21644)

-------------------------------------------------------------------
Mon Feb 23 12:39:36 CET 2004 - jsrain@suse.de

- fixed used kernel image name on S390 (now using the one from
  Kernel.ycp) (#34735)
- fixed kernel command line on S390 (#34734)
- 2.9.7

-------------------------------------------------------------------
Thu Feb 19 11:27:28 CET 2004 - jsrain@suse.de

- removed yast2-country from neededforbuild
- writing hardware configuration to sysconfig on S390 instead of
  /etc/chandev

-------------------------------------------------------------------
Tue Feb 17 08:50:18 CET 2004 - jsrain@suse.de

- enabled and fixed command line interface
- properly updating proposed sections of LILO after disk
  repartitioning

-------------------------------------------------------------------
Mon Feb 16 15:12:38 CET 2004 - jsrain@suse.de

- fixed behavior during autoinstalation preparation
- fixed selectin PReP boot partition for installation on PPC (#34570)
- fixed return value of Import function
- fixed text of MBR radio button in AI configuration mode
- keeping corrupted sections in lilo.conf on PPC (#34588)
- 2.9.6

-------------------------------------------------------------------
Tue Feb 10 19:56:37 CET 2004 - arvin@suse.de

- fixed testsuite

-------------------------------------------------------------------
Sat Feb 07 20:47:15 CET 2004 - arvin@suse.de

- removed config files (*.y2cc)
- 2.9.4

-------------------------------------------------------------------
Fri Jan 30 08:15:37 CET 2004 - jsrain@suse.de

- dropped SILO support (SILO was dropped as SPARC is dead)
- reenabled (and fixed) testsuite
- 2.9.3

-------------------------------------------------------------------
Fri Jan 16 15:43:46 CET 2004 - jsrain@suse.de

- merged NI changes from branch
- 2.9.2

-------------------------------------------------------------------
Mon Jan  5 11:32:29 CET 2004 - jsrain@suse.de

- adding resume= kernel parameter for GRUB and LILO (#33640)
- writing kernel append parameters to global section of elilo.conf
  (IA64) (#31736)

-------------------------------------------------------------------
Wed Dec 10 14:55:12 CET 2003 - jsrain@suse.de

- translating also section label in the "default" entry in
  elilo.conf (IA64)

-------------------------------------------------------------------
Tue Dec  9 15:36:47 CET 2003 - jsrain@suse.de

- added command line interface support

-------------------------------------------------------------------
Thu Nov 27 17:20:19 CET 2003 - jsrain@suse.de

- fixes for the new interpreter
- 2.9.1

-------------------------------------------------------------------
Mon Nov 24 18:24:47 CET 2003 - jsrain@suse.de

- fixed changing of GRUB location (#33297)
- updated support of ELILO, several fixes

-------------------------------------------------------------------
Tue Nov 18 13:45:02 CET 2003 - jsrain@suse.de

- switched from kdoc to doxygen

-------------------------------------------------------------------
Thu Oct 30 17:49:22 CET 2003 - jsrain@suse.de

- fixed handling of disks reorder dialog for GRUB configuration
- fixed modifying configuration data according to changed GRUB's
  device map (#32667)

-------------------------------------------------------------------
Wed Oct 29 10:07:20 CET 2003 - jsrain@suse.de

- fixed ensuring that required packages are installed when
  switching bootloader
- fixed sorting of lines in table
- 2.9.0

-------------------------------------------------------------------
Thu Oct 23 18:16:32 CEST 2003 - schwab@suse.de

- Fix quoting in efibootmgr command line.

-------------------------------------------------------------------
Thu Oct 23 12:50:39 CEST 2003 - jsrain@suse.de

- fixed routines used to modify parameters of specified kernel

-------------------------------------------------------------------
Fri Oct 17 11:13:36 CEST 2003 - jsrain@suse.de

- not proceeding with creating boot floppy if image not found
  (#32428)

-------------------------------------------------------------------
Wed Oct 15 16:27:26 CEST 2003 - jsrain@suse.de

- fixed option type for relocatable in elilo.conf (IA64) (#32210)
- fixed option type of "activate" option on PPC
- fixed handling of doublieclick on sections list table
- updated support of IA64 bootloader

-------------------------------------------------------------------
Tue Oct 14 18:08:02 CEST 2003 - jsrain@suse.de

- updated support of S390 bootloader

-------------------------------------------------------------------
Mon Oct 13 10:45:18 CEST 2003 - jsrain@suse.de

- updated support of PPC bootloader

-------------------------------------------------------------------
Mon Oct  6 16:53:52 CEST 2003 - jsrain@suse.de

- added separate fillup templates for different architectures

-------------------------------------------------------------------
Fri Oct  3 14:59:17 CEST 2003 - jsrain@suse.de

- changed internals so that bootloader module now uses CWM

-------------------------------------------------------------------
Mon Sep 22 13:54:59 CEST 2003 - jsrain@suse.de

- fixed assigning of default section when changed default secion's
  label in LILO (#30122)
- 2.8.22

-------------------------------------------------------------------
Fri Sep 19 16:47:07 CEST 2003 - jsrain@suse.de

- fixed testsuite (again)
- 2.8.21

-------------------------------------------------------------------
Thu Sep 18 23:08:24 CEST 2003 - nashif@suse.de

- Fixed testsuite
- 2.8.20

-------------------------------------------------------------------
Thu Sep 18 10:29:15 CEST 2003 - jsrain@suse.de

- again adding maxcpus=0 to failsafe bootloader entry on AMD64
  (#30519)
- fixed possibily missing "splash=silent" in default kernel's
  command line (#31256)
- 2.8.19

-------------------------------------------------------------------
Tue Sep 16 16:51:28 CEST 2003 - jsrain@suse.de

- fixed merging of other GRUB menus (#30757)
- fixed translating of menubutton entry during installation (#31054)
- 2.8.18

-------------------------------------------------------------------
Mon Sep 15 17:44:56 CEST 2003 - jsrain@suse.de

- fixed popup reporting error when creating initrd (#30714)
- fixed detection if root kernel parameter is specified via major
  and minor number (#30842)
- adding only one "splash=silent" to kernel command line (#30860)
- adding "splash=silent desktop" to kernel command line during
  update (#28780)
- propose "floppy" entry to bootloader menu only if floppy drive
  is present (#30772)
- don't install bootloader packages in repair mode (#30272)
- 2.8.17

-------------------------------------------------------------------
Sun Sep 14 21:02:56 CEST 2003 - adrian@suse.de

- make it working in kcontrol

-------------------------------------------------------------------
Fri Sep 12 08:17:22 CEST 2003 - jsrain@suse.de

- not adding maxcpus=0 to failsafe kernel parameters on AMD64
  (#30519)
- fixed updating of kernel image name in bootloader configuration
  files (#30627)
- fixed original bootloader configuration reading during update
  (#30625)

-------------------------------------------------------------------
Thu Sep 11 12:46:41 CEST 2003 - jsrain@suse.de

- removed forgotten debug code (#30396)

-------------------------------------------------------------------
Wed Sep 10 08:13:04 CEST 2003 - jsrain@suse.de

- fixed update of metadata for sysconfig variable LOADER_TYPE
  (#30352)

-------------------------------------------------------------------
Mon Sep  8 09:18:48 CEST 2003 - jsrain@suse.de

- fixed bootloader menu entry - windows -> Windows (like other
  entries) (#29600)
- use device file name when specifying root device for LVM and MD
  instead of using major and minor number (#28028)
- prefix 0x should be added to major/minor number identifying root
  device only for LILO (#29776)
- 2.8.15

-------------------------------------------------------------------
Fri Sep  5 15:10:35 CEST 2003 - jsrain@suse.de

- merged texts from proofread
- fixed configuration proposal when root or boot partition is on md
  (#30122)
- 2.8.14

-------------------------------------------------------------------
Thu Sep  4 12:37:04 CEST 2003 - jsrain@suse.de

- if variable with list of initrd modules in sysconfig doesn't
  exist, set default value to empty (#30020)

-------------------------------------------------------------------
Wed Sep  3 13:34:51 CEST 2003 - jsrain@suse.de

- don't write 'single' to slot A kernel command line on IBM iSeries
  (arch. PPC) (#27984) (olh@suse.de)

-------------------------------------------------------------------
Mon Sep  1 10:04:55 CEST 2003 - jsrain@suse.de

- fixed bootloader installation with numeric (major-minor) root
  device specification (#29776)
- not proposing booting from floppy if /boot is beyond 1024 cylinder
  as it doesn't solve anything (#29524)
- 2.8.13

-------------------------------------------------------------------
Thu Aug 28 14:20:10 CEST 2003 - jsrain@suse.de

- fixed displayed section type in sections summary dialog for
  "other" sections (#29472)
- don't ask for abort confirmation during installation if settings
  were changed in previous run of component from proposal (#29496)
- 2.8.12

-------------------------------------------------------------------
Mon Aug 25 10:00:10 CEST 2003 - jsrain@suse.de

- fixed inconsistence of floppy size (1440kB -> 1.44 MB) (#29142)
- reporting segmentation fault when running bootloader binary
  (#29199)
- added correct help for configuration writing dialog
- improved help text for rescue floppy (#29143)
- 2.8.11

-------------------------------------------------------------------
Mon Aug 18 09:20:32 CEST 2003 - jsrain@suse.de

- fixed creating of boot floppy (#28994)
- updated comments in susconfig fillup (#28845)
- moved dir for backup MBR to /var/lib/YaST2, in /boot leaving just
  last MBR (this way it can be inserted to GRUB menu) (#28802)
- backup-ing areas really affected when saving bootloader
  configuration (MBR of first disk and sector bootloader is
  installed to) (#28803)
- 2.8.10

-------------------------------------------------------------------
Wed Aug 13 14:07:32 CEST 2003 - jsrain@suse.de

- fixed bootloader update
- better comments around YaST2 metadata in generated cfg. files
- 2.8.9

-------------------------------------------------------------------
Tue Aug 12 13:29:35 CEST 2003 - jsrain@suse.de

- added support for not installing any bootloader
- recreate reset menubutton after bootloader switch
- updated update functionality (replace vmlinuz.shipped images with
  vmlinuz, dtto for initrd)

-------------------------------------------------------------------
Mon Aug 11 09:33:26 CEST 2003 - jsrain@suse.de

- not using .shipped image any more (kernel package doesn't contain
  it)
- merged texts from proofread
- added more verbose logging of proposing configuration
- 2.8.8

-------------------------------------------------------------------
Thu Aug  7 15:46:44 CEST 2003 - jsrain@suse.de

- fixed lost sections when changhing bootloader location (#28552)
- not offering to replace partition booting from HDD with partition
  for booting from floppy when changed GRUB location to other disk
  partition if entry for booting from HDD doesn't exist
- fixed proposing of LILO configuration (put multiple times into
  quotes, some options weren't displayed correctly in summary table)
- fixed lost sections in many other cases
- removed popup informing about changed disk partitioning although
  it was unchanged during installation proposal
- 2.8.7

-------------------------------------------------------------------
Mon Aug  4 15:56:18 CEST 2003 - jsrain@suse.de

- added .desktop files
- 2.8.6

-------------------------------------------------------------------
Thu Jul 31 09:29:28 CEST 2003 - jsrain@suse.de

- don't offer extra /boot and / partition as bootloader location
  if they are the same

-------------------------------------------------------------------
Tue Jul 29 08:28:53 CEST 2003 - jsrain@suse.de

- added possibility to clone selected bootloader section (#26458)
- fixed creation of lilo.conf - quotes were missing
- entries to bootloader are to be translated (#26800)

-------------------------------------------------------------------
Wed Jul 23 09:04:04 CEST 2003 - jsrain@suse.de

- Using major/minor number for unusual devices instead of device
  node name in root kernel parameter (#28028)

-------------------------------------------------------------------
Mon Jul 21 17:00:59 CEST 2003 - jsrain@suse.de

- double click on tables now triggers Edit (#25156)
- fixed testuite and building
- 2.8.5

-------------------------------------------------------------------
Tue Jul  8 16:35:47 CEST 2003 - jsrain@suse.de

- fixed question popup if canceling configuration (#27479)
- installing additional copy of bootloader bootsector to bootsector
  of /boot partition for LILO and GRUB (#27389)
- not activating any partition by default if some already active
  (#26278)
- 2.8.4

-------------------------------------------------------------------
Wed Jun 25 10:11:41 CEST 2003 - jsrain@suse.de

- fixed several minor bugs
- 2.8.3

-------------------------------------------------------------------
Mon Jun 23 14:09:14 CEST 2003 - jsrain@suse.de

- fixed common_popups, common_messages -> YCP modules
- fixed missing imports
- 2.8.2

-------------------------------------------------------------------
Thu Jun 12 13:03:52 CEST 2003 - jsrain@suse.de

- fixed file list
- fixed user interface
- 2.8.1

-------------------------------------------------------------------
Wed May 28 15:00:47 CEST 2003 - jsrain@suse.de

- updated PPC bootloader support

-------------------------------------------------------------------
Fri May 16 09:09:46 CEST 2003 - jsrain@suse.de

- fixed collision with driver update (#26717)

-------------------------------------------------------------------
Thu May 15 14:27:25 CEST 2003 - jsrain@suse.de

- updated ELILO (IA64 bootloader) support

-------------------------------------------------------------------
Mon May  5 16:38:39 CEST 2003 - jsrain@suse.de

- updated and optimized some internal structures and related
  functions

-------------------------------------------------------------------
Thu Apr 24 11:19:57 CEST 2003 - jsrain@suse.de

- updated doaboot script (ro@suse.de)

-------------------------------------------------------------------
Wed Apr 23 13:12:31 CEST 2003 - jsrain@suse.de

- updated widget handling functions interface
- updated documentation

-------------------------------------------------------------------
Tue Apr 22 09:57:55 CEST 2003 - jsrain@suse.de

- added possibility to download boot floppy image via FTP/HTTP
  (#26175)
- added possibility to restore last MBR saved during isntallation
  or bootloader configuration (#16338)

-------------------------------------------------------------------
Fri Apr 18 13:18:24 CEST 2003 - jsrain@suse.de

- no more retaking current kernel parameters to bootloader
  configuration file when configuring installed system (#26304)
- fixed devices for MBR/boot partition/root/partition when
  installing on md (#26287)
- not activating any partition during update (#26323)
- better checkign of bootloader-on-floppy installation (#26323)
- in case of inconsistence between sysconfig and bootlaoder cfg.
  file bootloader cfg.file is prefered (#26323)
- fixed possible tmp filename security problem of installation
  on AXP (#26357)
- displaying partition that will be activated and MBR device that
  will be replaced with generic code (partial fix of #26278)
- added possibility to save MBR before bootloader installation and
  insert saved MBR image to GRUB menu (#16338)
- 2.8.0

-------------------------------------------------------------------
Tue Apr  8 09:12:41 CEST 2003 - jsrain@suse.de

- added possibility to save all settings and reinstall bootloader
  although nothing was changed (#24346)

-------------------------------------------------------------------
Fri Apr  4 16:27:36 CEST 2003 - jsrain@suse.de

- code cleanup and optimalization
- added bootloader parameters support, made routines more universal
- documentation update

-------------------------------------------------------------------
Thu Apr  3 17:50:50 CEST 2003 - jsrain@suse.de

- allowed bootfloppy to format floppy disk and select device
- allowed bootfloppy to use custom image (22376)
- other minor bootfloppy updates and code cleanup

-------------------------------------------------------------------
Mon Mar 24 12:07:34 CET 2003 - jsrain@suse.de

- removed reading of initrd modules from install_inf (#24709)

-------------------------------------------------------------------
Fri Mar 21 14:44:31 CET 2003 - jsrain@suse.de

- updated documentation
- updated testsuite
- several minor updates and optimalizations

-------------------------------------------------------------------
Tue Mar 18 13:09:02 CET 2003 - jsrain@suse.de

- fixed undeclared variable title (#25560)
- 2.7.19

-------------------------------------------------------------------
Mon Mar 17 14:24:01 CET 2003 - jsrain@suse.de

- fixed displaying of logs on bootloader errors (#25470)
- 2.7.18

-------------------------------------------------------------------
Mon Mar 17 09:41:07 CET 2003 - jsrain@suse.de

- fixed updating GRUB configuration if entry with other system was
  present and set as default (#25418)
- 2.7.17

-------------------------------------------------------------------
Fri Mar 14 13:26:39 CET 2003 - jsrain@suse.de

- fixed behaviour when iditing empty section, when creating new
  section, add most common keys (#25305)
- fixed initrd modules cloning (#25351)
- 2.7.16

-------------------------------------------------------------------
Tue Mar 11 12:55:43 CET 2003 - jsrain@suse.de

- using activate instead of sfdisk to activate bootloader
  partition, because sfdisk has unwanted side effects (#24740)
- 2.7.15

-------------------------------------------------------------------
Mon Mar 10 11:05:07 CET 2003 - jsrain@suse.de

- fixed filtering of modules added to initrd (#24709)
- fixed partition activation if bootloader in logical disk (#24740)
- 2.7.14

-------------------------------------------------------------------
Fri Mar  7 10:16:51 CET 2003 - jsrain@suse.de

- fixed update from version without sysconfig variables specifying
  used bootloader (#24783)
- fixed reading configuration, not using agent's cache (#24821)
- 2.7.13

-------------------------------------------------------------------
Wed Mar  5 13:48:29 CET 2003 - jsrain@suse.de

- fixed multiple occurences of map option in one GRUB section
  (#24627)
- not adding automatically the apic kernel option (#24668)
- fixed error message in log during saving (#24705)

-------------------------------------------------------------------
Mon Mar  3 12:51:51 CET 2003 - jsrain@suse.de

- added possibility to force complete bootloader save (not save
  only if settings have changed - no UI change, only for other
  modules that need it)
- merged texts from final proofreading
- 2.7.12

-------------------------------------------------------------------
Fri Feb 28 11:04:26 CET 2003 - jsrain@suse.de

- updated the detection of changes of settings (#24422)
- 2.7.11

-------------------------------------------------------------------
Thu Feb 27 12:33:24 CET 2003 - jsrain@suse.de

- fixed ordering of bootloader options (#24420)

-------------------------------------------------------------------
Mon Feb 24 09:20:59 CET 2003 - jsrain@suse.de

- updated confirmation popup after bootloader is isntalled to
  floppy (#23903)
- fixed forgotten saving of cfg. files in some cases (#24073)
- in repair mode reading bootloader type from sysconfig, no probing
  (#24062)
- 2.7.10

-------------------------------------------------------------------
Fri Feb 21 13:11:08 CET 2003 - jsrain@suse.de

- fixed adding of memtest to bootloader menu (#23924)
- fixed help text and behaviour of password option popup (#23954)
- added support for easy updating initrd contents during system
  update (#23976)
- fixed setting focus in popups (#24050)

-------------------------------------------------------------------
Thu Feb 20 09:50:57 CET 2003 - jsrain@suse.de

- changed executing /sbin/mk_initrd -> /sbin/mkinitrd
- reorganized kernel parameters when using GRUB (#23829)
- fixed capitalization of YCC labels (#23848)
- 2.7.9

-------------------------------------------------------------------
Wed Feb 19 14:17:58 CET 2003 - jsrain@suse.de

- changed color of text-mode LILO menu - now is blue
- removed unwanted reseting of "disk" LILO option when reproposing
  configuraition - some systems could be unbootable with LILO
  without possibility to prevent it at installation time
- updated ydoc comments
- fixed conversion between GRUB and LILO (#23826)

-------------------------------------------------------------------
Mon Feb 17 15:57:17 CET 2003 - jsrain@suse.de

- added popup when bootloader saved to floppy (#23571)
- added extra stage in progress bar for reading disks partitioning
  (#23712)
- 2.7.8

-------------------------------------------------------------------
Fri Feb 14 09:33:09 CET 2003 - jsrain@suse.de

- added splash-screen's size parameter when calling mk_initrd
  (#23579)

-------------------------------------------------------------------
Thu Feb 13 10:41:08 CET 2003 - jsrain@suse.de

- fixed floppy entry in bootloader menu behaviour - if installing
  to floppy, hard disk is used instead (#23572)

-------------------------------------------------------------------
Mon Feb 10 16:06:25 CET 2003 - jsrain@suse.de

- fixed proposing with merging GRUB menus, resulted in doubled
  items (#23346)
- merged proofread texts from second and third round
- 2.7.7

-------------------------------------------------------------------
Wed Feb  5 13:36:05 CET 2003 - jsrain@suse.de

- fixed bootloader changing during installation (#20759)
- fixed list of locations to hold bootloader bootsector (#17320)

-------------------------------------------------------------------
Tue Feb  4 13:50:29 CET 2003 - jsrain@suse.de

- updates of autoinstallation

-------------------------------------------------------------------
Mon Feb  3 16:59:29 CET 2003 - jsrain@suse.de

- fixed NCurses usability - focus setting
- 2.7.6

-------------------------------------------------------------------
Fri Jan 31 11:59:29 CET 2003 - jsrain@suse.de

- not adding lvm groups and md disks to device map (#23217)

-------------------------------------------------------------------
Thu Jan 30 09:15:45 CET 2003 - jsrain@suse.cz

- fixed setting of vga= kernel parameter (#23188)

-------------------------------------------------------------------
Wed Jan 29 13:23:45 CET 2003 - jsrain@suse.de

- patched proofread texts

-------------------------------------------------------------------
Tue Jan 28 13:43:45 CET 2003 - jsrain@suse.de

- fixed compilation of MBR only on selected platforms
- 2.7.5

-------------------------------------------------------------------
Mon Jan 27 17:48:21 CET 2003 - jsrain@suse.de

- added new testsuites
- added missing translators comments
- added missing functions comments
- made Replace code in MBR function running
- 2.7.4

-------------------------------------------------------------------
Fri Jan 24 13:04:19 CET 2003 - jsrain@suse.de

- fixed too often blinking floppy
- fixed Changed column modifying

-------------------------------------------------------------------
Thu Jan 23 13:44:33 CET 2003 - jsrain@suse.de

- fixed fillup-template usage
- changed symbols in export map to strings because of
  autoinstallation
- 2.7.3

-------------------------------------------------------------------
Wed Jan 22 14:30:26 CET 2003 - jsrain@suse.de

- fixed meaningless log messages (#23025)

-------------------------------------------------------------------
Fri Jan 17 15:00:17 CET 2003 - jsrain@suse.de

- fixed detection of disks configuration changes that may decide to
  use other bootloader (#22918)
- updated S390 installation
- 2.7.2

-------------------------------------------------------------------
Fri Jan 10 17:25:38 CET 2003 - jsrain@suse.de

- fixed failsafe kernel parameters on i386 (#22539)

-------------------------------------------------------------------
Fri Dec 20 16:37:56 CET 2002 - jsrain@suse.de

- added documentation files

-------------------------------------------------------------------
Thu Dec 19 16:27:40 CET 2002 - jsrain@suse.de

- fixed path to elilo.conf (IA64 only affected) (#22502)

-------------------------------------------------------------------
Tue Dec 17 14:53:24 CET 2002 - jsrain@suse.de

- now using fillup-template for sysconfig/bootloader

-------------------------------------------------------------------
Fri Dec 13 08:48:41 CET 2002 - jsrain@suse.de

- fixed ordering of modules in initrd
- added function for changing write process settings

-------------------------------------------------------------------
Wed Dec 11 11:14:58 CET 2002 - jsrain@suse.de

- if something goes wrong during bootloader installation saving, it
  is now possible to fix configuration (#21076)
- possible to change section type an easy way (#19451)
- dialogs updates
- other updates and fixes
- adding sysconfig metadata
- 2.7.1

-------------------------------------------------------------------
Wed Dec  4 17:46:46 CET 2002 - jsrain@suse.cz

- Removed global variables from Liloagent, now able to be used at
  once for more bootloaders
- Added GRUB option types to LiloAgent
- Removed test mode and possible security problem from bootfloppy
  (#20962)
- Fixed several problems of LiloAgent
- Fixed ask for floppy popup (#10485)
- If no initrd created, GRUB's menu.lst doesn't contain it now
  (#21469)
- 2.7.0

-------------------------------------------------------------------
Tue Nov 19 15:19:59 CET 2002 - schwab@suse.de

- Use product name for EFI boot manager entry (#21879).
- Report error when boot loader installation fails.

-------------------------------------------------------------------
Wed Nov 13 09:08:12 CET 2002 - jsrain@suse.cz

- again fixed installing a kernel to *NWSSTG when root is on RAID
  on PPC (#21368)
- creating syntactically correct menu.lst file for GRUB, contents
  may be still incorrect on some servers (#20637)
- 2.6.66

-------------------------------------------------------------------
Tue Nov  5 09:41:05 CET 2002 - jsrain@suse.cz

- Bugfix - LTC1394 - FTP installation to root on LVM didn't install
  a kernel on PPC (#20933)
- 2.6.65

-------------------------------------------------------------------
Wed Oct 30 21:44:47 CET 2002 - kukuk@suse.de

- fix log path in dosilo script
- update_silo_conf: modify version number in /boot/message
- BootSILO.ycp: Don't show popup on success when installing silo

-------------------------------------------------------------------
Wed Oct 30 21:39:20 CET 2002 - kukuk@suse.de

- fix log path in dosilo script
- update_silo_conf: modify version number in /boot/message
- BootSILO.ycp: Don't show popup on success when installing silo

-------------------------------------------------------------------
Tue Oct 29 10:13:28 CET 2002 - jsrain@suse.cz

- fixed target dialog for x86-64 (#21258)
- fixed selecting a prep boot partition on the root drive on PPC
  (#21315)
- fixed installing a kernel to *NWSSTG when root is on RAID on PPC
  (#21368)
- 2.6.64

-------------------------------------------------------------------
Fri Oct 25 14:38:02 CEST 2002 - arvin@suse.de

- log output of mk_initrd also on S390 (bug #21273)
- 2.6.63

-------------------------------------------------------------------
Mon Oct 14 16:50:46 CEST 2002 - jsrain@suse.cz

- fixed activating of boot partition if not instaling bootloader
  (#20874)
- 2.6.62

-------------------------------------------------------------------
Fri Oct 11 11:10:43 CEST 2002 - jsrain@suse.cz

- fixed security problem with permissions of /boot/grub/menu.lst
  (#20803)
- activating /boot partition if grub installed to mbr (part of
  #20637)
- 2.6.61

-------------------------------------------------------------------
Thu Oct 10 17:32:15 CEST 2002 - jsrain@suse.cz

- if bootloader which should be used is not selected for
  installation, backup one is installed on i386 and x86-64
  (grub instead of lilo and lilo instead of grub) (#20759)

-------------------------------------------------------------------
Wed Oct  9 09:22:09 CEST 2002 - jsrain@suse.cz

- now not enabling 2 gettys on same serial line on p690 (#19788)

-------------------------------------------------------------------
Tue Oct  8 14:16:06 CEST 2002 - jsrain@suse.cz

- fixed type in initrd modules ignore list for PPC (#20684)
- 2.6.59

-------------------------------------------------------------------
Mon Oct  7 08:23:36 CEST 2002 - jsrain@suse.cz

- fixed activating boot method on PPC (#20407)
- fixed helptexts on PPC (#20605)
- fixed translating of PPC-specific strings
- 2.6.58

-------------------------------------------------------------------
Fri Oct  4 10:38:02 CEST 2002 - jsrain@suse.cz

- added more comments to bootloader in sysconfig/bootloader (#20385)
- fixed restoring original configuration - could caused unbootable
  system (#20391)
- 2.6.57

-------------------------------------------------------------------
Wed Oct  2 14:01:36 CEST 2002 - jsrain@suse.cz

- fixed update of lilo, resulted in corrupted lilo.conf (#20320)
- fixed errors reporting during bootloader update (#20321)
- fixed activating of initrd at update (#19643)

-------------------------------------------------------------------
Tue Oct  1 15:34:28 CEST 2002 - jsrain@suse.cz

- fixed nasty trap in bootloader installation (now not reseting
  configuration without question) (#20073)

-------------------------------------------------------------------
Fri Sep 27 16:45:01 CEST 2002 - jsrain@suse.cz

- applied patches for PPC (#20178 and #20205 - initrd modules list)

-------------------------------------------------------------------
Fri Sep 27 08:45:51 CEST 2002 - lslezak@suse.cz

- fixed configuration reset at installation proposal
  if partitioning was changed (#20073)
- fixed failsafe options on x86-64 (removed disableapic,
  added iommu=noforce) (#19903)

-------------------------------------------------------------------
Tue Sep 24 11:23:39 CEST 2002 - lslezak@suse.cz

- check if label already exists (in section edit),
  allow labels longer than 15 chars for grub (#19874)
- removed 'nosmp' from failsafe options on x86-64 (#19903)
- don't add rewritten other section to menu (#19990)
- version 2.6.56

-------------------------------------------------------------------
Tue Sep 17 17:13:23 CEST 2002 - lslezak@suse.de

- fixed obsoleted help text in y2cc (#19466)
- version 2.6.55

-------------------------------------------------------------------
Fri Sep 13 13:52:12 CEST 2002 - mvidner@suse.cz

- bootfloppy: enable asking the user for the CD (#19628).
- 2.6.54

-------------------------------------------------------------------
Fri Sep 13 13:25:06 CEST 2002 - fehr@suse.de

- make supression of certain modules (cdrom and usb) work
- version 2.6.53

-------------------------------------------------------------------
Thu Sep 12 19:58:13 CEST 2002 - lslezak@suse.cz

- do not regenerate device.map file at update (part of #19555)
- version 2.6.52

-------------------------------------------------------------------
Thu Sep 12 18:17:11 CEST 2002 - fehr@suse.de

- fix to use lilo on update if there is no /etc/sysconfig/bootloader
  (#19558)

-------------------------------------------------------------------
Thu Sep 12 16:12:56 CEST 2002 - lslezak@suse.cz

- add current kernel parameters to lilo.conf at update (#19415)
- added missing function DisplayLogFile to BootSILO.ycp, BootELILO.ycp
- version 2.6.51

-------------------------------------------------------------------
Thu Sep 12 16:02:49 CEST 2002 - kkaempf@suse.de

- run mkinitrd on PPC if needed (#18276)
- 2.6.50

-------------------------------------------------------------------
Thu Sep 12 11:23:17 CEST 2002 - kkaempf@suse.de

- exclude usb modules from initrd (#19432)
- 2.6.49

-------------------------------------------------------------------
Wed Sep 11 14:02:12 CEST 2002 - lslezak@suse.cz

- don't change configuration if partitioning was changed
  and bootloader location is floppy (at installation proposal) (#19388)
- allow installation on extended partition (at installation) (#19184)
- version 2.6.48

-------------------------------------------------------------------
Tue Sep 10 18:30:26 CEST 2002 - kkaempf@suse.de

- ppc bugfix #18849
- 2.6.47

-------------------------------------------------------------------
Tue Sep 10 17:32:18 CEST 2002 - lslezak@suse.cz

- use lilo instead grub at update
- version 2.6.46

-------------------------------------------------------------------
Tue Sep 10 12:15:10 CEST 2002 - fehr@suse.de

- fix root device detection of mk_lilo_conf
- change default mbr detection in Boot.ycp (#19117)
- prevent blanks in label in BootLILO.ycp (#19181)
- version 2.6.45

-------------------------------------------------------------------
Mon Sep  9 17:59:48 CEST 2002 - lslezak@suse.cz

- allow installation on extended partion (#19184)
- version 2.6.44

-------------------------------------------------------------------
Mon Sep  9 13:40:09 CEST 2002 - mvidner@suse.cz

- Replace whitespace (and nonprintable characters)
  in lilo section labels by an underscore (#19181).
- Properly use / or /boot/ in /boot/grub/menu.lst during upgrade (#19125).
- 2.6.43

-------------------------------------------------------------------
Sun Sep  8 19:47:38 CEST 2002 - mvidner@suse.cz

- Fixed the testsuite.
- 2.6.42

-------------------------------------------------------------------
Sun Sep  8 13:30:47 CEST 2002 - kkaempf@suse.de

- drop "make check" for the moment.

-------------------------------------------------------------------
Fri Sep  6 21:34:54 CEST 2002 - kkaempf@suse.de

- workaround for hwinfo bug (#19071)
- 2.6.41

-------------------------------------------------------------------
Fri Sep  6 17:16:13 CEST 2002 - jsrain@suse.cz

- fixed provides/obsoletes
- 2.6.40

-------------------------------------------------------------------
Fri Sep  6 12:45:21 CEST 2002 - jsrain@suse.cz

- fixed deletion of cfg. file entries wjen using GRUB (Bug #18962)
- fixed rendering GRUB menu on installed system (Bug #18973)
- fixed handling of errors during bootlaoder installation
  (Bug #19020)
- 2.6.39

-------------------------------------------------------------------
Thu Sep  5 21:14:47 CEST 2002 - kkaempf@suse.de

- properly check for update when determing boot type
- 2.6.38

-------------------------------------------------------------------
Thu Sep  5 11:49:23 CEST 2002 - jsrain@suse.cz

- not calling Storage::UseLilo () in Boot module constructor
- 2.6.37

-------------------------------------------------------------------
Thu Sep  5 10:36:55 CEST 2002 - schwab@suse.de

- Move elilo.conf to /boot/efi/SuSE.

-------------------------------------------------------------------
Wed Sep  4 12:35:39 CEST 2002 - jsrain@suse.cz

- fixed bootfloppy function (Bug #17430)
- fixed checking for need to set active partition (Bug #18835)
- fixed reseting bootloader type after partitioning change
- fixed label of sections dialog (Bug #18877)
- 2.6.36

-------------------------------------------------------------------
Tue Sep  3 20:37:36 CEST 2002 - kukuk@suse.de

- installation/src/silo/agents/update_silo_conf: New
  file, modifies silo.conf and boot/message if an update is done.
- installation/src/silo/BootSILO.ycp: Implement calling "dosilo"
  script.
- prom.cc: Add reg string if prom name exists at least once.

-------------------------------------------------------------------
Tue Sep  3 17:05:39 CEST 2002 - jsrain@suse.cz

- fixed usage of Pkg::SourceProvideFile function

-------------------------------------------------------------------
Tue Sep  3 10:28:02 CEST 2002 - jsrain@suse.cz

- if partitioning changes, resets bootloader location to MBR, only
  meaningful partitions possible as bootloader bootsector locations
  (Bug #18744)
- 2.6.35

-------------------------------------------------------------------
Mon Sep  2 17:33:54 CEST 2002 - jsrain@suse.cz

- added reset function (for calling after partitioning changes
  during installation) (Bug #18744)

-------------------------------------------------------------------
Mon Sep  2 10:55:24 CEST 2002 - jsrain@suse.cz

- updating prep boot partition during installation on PPC
  (Bug #18689)
- 2.6.34

-------------------------------------------------------------------
Fri Aug 30 15:54:15 CEST 2002 - jsrain@suse.cz

- fixed bootfloppy creation (not yet tested) (Bug #17430)
- building fixed
- removed shadowed symbols (Bug #18622)
- 2.6.33

-------------------------------------------------------------------
Wed Aug 28 12:13:05 CEST 2002 - kkaempf@suse.de

- fix checking for splashscreen
- 2.6.31

-------------------------------------------------------------------
Wed Aug 28 11:57:22 CEST 2002 - jsrain@suse.cz

- fixed building on SPARC
- removed unneeded files from GRUB installation
- fixed boot floppies location
- fixed logging
- 2.6.32

-------------------------------------------------------------------
Tue Aug 27 16:19:25 CEST 2002 - jsrain@suse.cz

- if no boot message exists not including in menu.lst (Bug #18381)
- fixed ordering of list of kernel images / other partitions
- 2.6.30

-------------------------------------------------------------------
Mon Aug 26 23:39:13 EDT 2002 - nashif@suse.de

- do not reset location value in autoinst mode
- if location is not empty, configure boot device in autoinst
  mode (Avoid calling ConfigureLocation)
- 2.6.29

-------------------------------------------------------------------
Mon Aug 26 17:12:14 CEST 2002 - jsrain@suse.cz

- removed icons from control center on S390 (Bugs #18371 and #18367)
- fixed curses UI buttons (Bug #18333)
- fixed handling of nonwritable floppy (Bug #18312)
- fixed PPC installation (Bug #18140)
- 2.6.28

-------------------------------------------------------------------
Fri Aug 23 18:34:27 CEST 2002 - jsrain@suse.cz

- fixed lists of devices (Bug #18269)
- fixed installation on compaq disk array (Bug #18134)
- 2.6.27

-------------------------------------------------------------------
Tue Aug 20 17:05:05 CEST 2002 - arvin@suse.de

- correctly handle hvc console on ppc
- 2.6.26

-------------------------------------------------------------------
Tue Aug 20 14:48:13 CEST 2002 - jsrain@suse.cz

- fixed original configuration restore when using GRUB
- fixed partition list reading
- 2.6.25

-------------------------------------------------------------------
Mon Aug 19 14:10:01 CEST 2002 - jsrain@suse.cz

- modified failsafe kernel image name for update of lilo
- fixed GRUB save after configuration
- not deleting old device map during installation
- /sbin/elilo now not running after configuration change
- 2.6.24

-------------------------------------------------------------------
Fri Aug 16 14:13:01 CEST 2002 - jsrain@suse.cz

- added universal functions for accessing kernel parameters
  independent on bootloader
- modified failsafe kernel image name
- fixed kdoc comments
- merged proofread texts
- now building initrd on S390
- 2.6.23

-------------------------------------------------------------------
Tue Aug 13 06:49:05 CEST 2002 - jsrain@suse.cz

- fixed handling different BIOS Ids (Bug #17594)
- added disableapic to failsafe kernel command
- 2.6.22

-------------------------------------------------------------------
Fri Aug  9 16:10:37 CEST 2002 - jsrain@suse.de

- fixed installation on S390 (Bug #17244)
- 2.6.21

-------------------------------------------------------------------
Fri Aug  9 09:24:57 CEST 2002 - jsrain@suse.de

- now setting framebuffer vga mode (Bug #17537)
- 2.6.20

-------------------------------------------------------------------
Thu Aug  8 09:59:38 CEST 2002 - jsrain@suse.de

- fixed device name translation for GRUB during installation for
  other systems
- 2.6.19

-------------------------------------------------------------------
Wed Aug  7 15:04:52 CEST 2002 - jsrain@suse.de

- Fix adaptation for multiple 'other' partitions for booting
  for GRUB (#17458)
- 2.6.18

-------------------------------------------------------------------
Wed Aug  7 12:39:25 CEST 2002 - kkaempf@suse.de

- Allow for multiple 'other' partitions for booting (#17458)

-------------------------------------------------------------------
Wed Aug  7 08:45:44 CEST 2002 - jsrain@suse.de

- added support for changing kernel command line for other modules
  when using GRUB easily
- 2.6.17

-------------------------------------------------------------------
Tue Aug  6 16:43:24 CEST 2002 - jsrain@suse.de

- fixed abort button behaviour
- 2.6.16

-------------------------------------------------------------------
Tue Aug  6 15:07:04 CEST 2002 - jsrain@suse.de

- fixed ordering of GRUB commands in menu.lst
- added expert configuration of /etc/grub.conf
- 2.6.15

-------------------------------------------------------------------
Mon Aug  5 18:00:24 CEST 2002 - jsrain@suse.cz

- fixed lilo update problem (Bug #15819)
- fixed bootloader loaction dialog contents (Bug #17320)

-------------------------------------------------------------------
Mon Aug 05 13:11:26 CEST 2002 - arvin@suse.de

- changes for new /etc/install.inf agent

-------------------------------------------------------------------
Mon Aug  5 12:55:29 CEST 2002 - fehr@suse.de

- make BootS390.ycp work again (was broken after 8.0 changes)
- 2.6.13

-------------------------------------------------------------------
Thu Aug  1 15:15:24 CEST 2002 - jsrain@suse.cz

- minor updates and fixes
- 2.6.12

-------------------------------------------------------------------
Tue Jul 30 16:15:24 CEST 2002 - jsrain@suse.cz

- added comments for translators

-------------------------------------------------------------------
Tue Jul 30 15:27:45 CEST 2002 - arvin@suse.de

- fixed configuration of grub

-------------------------------------------------------------------
Mon Jul 29 11:26:24 CEST 2002 - jsrain@suse.cz

- added basic expert dialogs for GRUB
- several fixes
- 2.6.10

-------------------------------------------------------------------
Fri Jul 26 15:44:32 CEST 2002 - jsrain@suse.cz

- fixed configuration of installed system for GRUB
- added password support for GRUB
- added boot from floppy support for GRUB
- 2.6.9

-------------------------------------------------------------------
Fri Jul 26 09:34:02 CEST 2002 - jsrain@suse.cz

- added bootloader graphical screen support for GRUB
- added other OS during installation support for GRUB
- 2.6.8

-------------------------------------------------------------------
Thu Jul 25 15:54:25 CEST 2002 - schwab@suse.de

- Fix doelilo script.

-------------------------------------------------------------------
Thu Jul 25 13:28:41 CEST 2002 - jsrain@suse.cz

- added support for GRUB configuration on running system
- added support for installing GRUB during installation process
- fixed for lilo startup (#17142)
- 2.6.7

-------------------------------------------------------------------
Mon Jul 22 12:20:57 CEST 2002 - kkaempf@suse.de

- prepare for GRUB support

-------------------------------------------------------------------
Wed Jul 17 11:28:44 CEST 2002 - arvin@suse.de

- fixed file list for i386 (use %ix86 macro)

-------------------------------------------------------------------
Fri Jul 12 12:33:34 CEST 2002 - arvin@suse.de

- use proper namespace for Args and CallFunction (#16776)

-------------------------------------------------------------------
Mon Jul  8 16:01:04 CEST 2002 - mvidner@suse.cz

- fixed Provides/Obsoletes (yast2-agent-liloconf)

-------------------------------------------------------------------
Thu Jul 04 20:50:02 CEST 2002 - arvin@suse.de

- moved non binary files to /usr/share/YaST2

-------------------------------------------------------------------
Wed Jul  3 10:38:58 CEST 2002 - lslezak@suse.cz

- fixed installation/src/ppc/agents/Makefile.am (ppc build bug)
- version 2.6.2

-------------------------------------------------------------------
Tue Jul  2 15:31:29 CEST 2002 - lslezak@suse.cz

- merged with yast2-agent-lilo, yast2-agent-prom,
  yast2-config-bootfloppy and yast2 lilo installation part
- renamed to yast2-bootloader
- version 2.6.1

-------------------------------------------------------------------
Tue Jun 25 16:57:19 CEST 2002 - lslezak@suse.cz

- addded editor for expert user
- changed ABC::`abc -> ABC::abc
- version 2.6.0

-------------------------------------------------------------------
Thu Apr 11 11:01:31 CEST 2002 - lslezak@suse.cz

- SuSE-8_0-Branch merged to the head

-------------------------------------------------------------------
Thu Mar 21 15:04:50 CET 2002 - mvidner@suse.cz

- Obsoletes yast2-config-bootloader. (#15135)
- 2.5.13

-------------------------------------------------------------------
Fri Mar 15 12:01:57 CET 2002 - dmeszar@suse.cz

- fixed #14935 (can't close with WM)

-------------------------------------------------------------------
Mon Mar  4 12:12:49 CET 2002 - dmeszar@suse.cz

- fixed bug #14100 (main dialog not hiden when exiting)
- screenshot mode implemented

-------------------------------------------------------------------
Mon Feb 18 19:29:06 CET 2002 - dmeszar@suse.cz

- fixed bug #13505 (incomplete label "Uninstall boot loader from"->
  device name is missing)
- fixed bug #13524 (broken writing of special lilo options
  (like change-rules, disk, map-drive...)

-------------------------------------------------------------------
Mon Feb 11 15:19:24 CET 2002 - dmeszar@suse.cz

- fixed restoring original settings from installation

-------------------------------------------------------------------
Tue Feb  5 13:24:57 CET 2002 - dmeszar@suse.cz

- implemented section order changing

-------------------------------------------------------------------
Mon Jan 28 17:04:55 CET 2002 - dmeszar@suse.cz

- don't read 'user_settings'

-------------------------------------------------------------------
Wed Jan 23 17:44:13 CET 2002 - dmeszar@suse.cz

- fixed rpm dependencied

-------------------------------------------------------------------
Fri Jan 11 19:38:30 CET 2002 - dmeszar@suse.cz

- fixed original lilo.conf restoring

-------------------------------------------------------------------
Sat Dec 22 18:45:31 CET 2001 - dmeszar@suse.cz

- autoinstallation adaptation
- installed linux's scanner
- 3rd param for 'select', fixed specfile

-------------------------------------------------------------------
Fri Nov  9 13:21:52 CET 2001 - dmeszar@suse.cz

- major ui changes- new startup dialog, sequence changed
- addaptation for installation

-------------------------------------------------------------------
Thu Sep 20 19:08:32 CEST 2001 - dmeszar@suse.cz

- module icon changed to 'boot.png' ;)

-------------------------------------------------------------------
Tue Sep 18 15:36:00 CEST 2001 - dmeszar@suse.cz

- module icon changed to 'lilo.png' (#10656)

-------------------------------------------------------------------
Mon Sep 17 14:01:01 CEST 2001 - dmeszar@suse.cz

- bug #10661 fixed (lilo configuration written without change !!)
- bug #10667 fixed (No section is marked as default, if there is the
    keyword 'default' missing in the lilo.conf.)

-------------------------------------------------------------------
Thu Sep 13 16:51:28 CEST 2001 - kendy@suse.cz

- Write the lilo.conf first and then run lilo (not in the reverse
  order...)
- Some unused code removed, lilo_write.ycp is not distributed.

-------------------------------------------------------------------
Mon Sep 10 14:47:28 CEST 2001 - dmeszar@suse.cz

- use Arch:: instead of user_settings

-------------------------------------------------------------------
Tue Sep  4 15:02:23 CEST 2001 - dmeszar@suse.cz

- fix #10062
- fixed the qt-IntField update bug (after creation of
  dialog the intfield doesn't show its actual value
  but shows 0 under qt)

-------------------------------------------------------------------
Fri Aug 31 13:49:03 CEST 2001 - dmeszar@suse.cz

- use 'Add other section' radio button instead of 'add windows/os2 section'
  for sparcs
- removed debug logging

-------------------------------------------------------------------
Mon Aug 27 12:54:32 CEST 2001 - dmeszar@suse.cz

- removed 'uninstall silo', 'install to boot/root' for sparcs
- sparc: if kernel image's path is /'kernel', add '/boot' as prefix
  when checking the kernel existence and description

-------------------------------------------------------------------
Mon Aug 20 16:58:35 CEST 2001 - dmeszar@suse.cz

- fixed section label displaying in summary table ("section label" - > section label)

-------------------------------------------------------------------
Mon Aug 13 17:14:39 CEST 2001 - dmeszar@suse.cz

- fixed description for other sections in summary table

-------------------------------------------------------------------
Wed Aug  8 15:09:04 CEST 2001 - dmeszar@suse.cz

- correct handling od '\' '"' chars when reading ui input fields
- fixed 'other' section removing
- section quota set to 16

-------------------------------------------------------------------
Tue Jul 31 19:07:59 CEST 2001 - dmeszar@suse.cz

- uninstall ability implemnted
- section removing fixed
- don't show 'image' option in options list of image/other section
- help text for options stripped to minimal acceptable extent
- options dialog layout changes
- option editing dialog added

-------------------------------------------------------------------
Mon Jul 30 16:49:14 CEST 2001 - dmeszar@suse.cz

- save confirm dialog added

-------------------------------------------------------------------
Thu Jul 26 18:59:25 CEST 2001 - dmeszar@suse.cz

- proof-read texts, platform dependent code added

-------------------------------------------------------------------
Thu Mar 22 09:27:24 CET 2001 - dmeszar@suse.cz

- initial version<|MERGE_RESOLUTION|>--- conflicted
+++ resolved
@@ -1,15 +1,10 @@
 -------------------------------------------------------------------
-<<<<<<< HEAD
-Tue Oct 18 08:28:37 UTC 2016 - jreidinger@suse.com
-
+Thu Oct 13 12:26:53 UTC 2016 - jreidinger@suse.com
+
+- Do not require syslinux on target system during installation
+  (bsc#1004229)
 - fix installation on dm raids to not use mapper device and instead
   use underlaying device (bsc#1004921)
-=======
-Thu Oct 13 12:26:53 UTC 2016 - jreidinger@suse.com
-
-- Do not require syslinux on target system during installation
-  (bsc#1004229)
->>>>>>> 8ebf1301
 - 3.1.205
 
 -------------------------------------------------------------------

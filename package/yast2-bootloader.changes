-------------------------------------------------------------------
<<<<<<< HEAD
Thu May  7 12:53:53 UTC 2020 - Josef Reidinger <jreidinger@suse.com>

- Autoyast schema: Allow optional types for string and map objects
  (bsc#1170886)
=======
Thu May  7 12:17:04 UTC 2020 - Imobach Gonzalez Sosa <igonzalezsosa@suse.com>

- Set the AutoInstClonable attribute in the desktop file(related
  to bsc#1171356).
>>>>>>> 409db09c
- 4.3.0

-------------------------------------------------------------------
Wed Apr 15 10:57:23 UTC 2020 - Steffen Winterfeldt <snwint@suse.com>

- update s390x secure boot message (bsc#1168165)
- 4.2.22

-------------------------------------------------------------------
Thu Apr  2 15:52:56 UTC 2020 - Steffen Winterfeldt <snwint@suse.com>

- limit s390 secure boot to SCSI disks (bsc#1168165) 
- 4.2.21

-------------------------------------------------------------------
Fri Mar 27 08:19:54 UTC 2020 - Ancor Gonzalez Sosa <ancor@suse.com>

- Reverted the changes to delegate to yast2-storage-ng the
  calculation of udev links. See previous entries for versions
  4.2.16 and 4.2.19.
- This fixes bsc#1167779 and is related to bsc#1166096 and
  bsc#1151075.
- 4.2.20

-------------------------------------------------------------------
Wed Mar 25 07:57:13 UTC 2020 - Ancor Gonzalez Sosa <ancor@suse.com>

- Fixed the calculation of the udev name used to reference devices
  that are not formatted, like PReP partitions (bsc#1166096).
- 4.2.19

-------------------------------------------------------------------
Tue Mar 24 08:10:33 UTC 2020 - Steffen Winterfeldt <snwint@suse.com>

- support s390 secure boot (jsc#SLE-9425, jsc#SLE-9471, bsc#1166736)
- 4.2.18

-------------------------------------------------------------------
Fri Feb 28 14:23:30 UTC 2020 - Steffen Winterfeldt <snwint@suse.com>

- add support for S390 secure boot (jsc#SLE-9471, jsc#SLE-9425)
- 4.2.17

-------------------------------------------------------------------
Fri Feb 21 11:10:24 UTC 2020 - José Iván López González <jlopez@suse.com>

- Delegate the logic for calculating a device udev link to
  yast2-storage-ng module (related to bsc#1151075).
- 4.2.16

-------------------------------------------------------------------
Fri Jan  3 13:08:10 UTC 2020 - Josef Reidinger <jreidinger@suse.com>

- deduplicate kernel parameters after merging them
  (bsc#1130954, bsc#1043103, bsc#1132328, bsc#1134895)
- 4.2.15

-------------------------------------------------------------------
Mon Dec 30 14:51:02 UTC 2019 - Josef Reidinger <jreidinger@suse.com>

- Report proper error when /etc/default/grub missing and allow
  user to repropose it (bsc#1100755)
- 4.2.14

-------------------------------------------------------------------
Tue Nov 26 12:22:50 UTC 2019 - David Diaz <dgonzalez@suse.com>

- Abort the execution when the module run without enough
  permissions (related to bsc#1137688).
- 4.2.13

-------------------------------------------------------------------
Wed Nov 20 16:07:58 UTC 2019 - Ancor Gonzalez Sosa <ancor@suse.com>

- Improved detection of the root filesystem in non-standard
  btrfs configurations (bsc#1151748, bsc#1124581).
- If there is no file system mounted in "/" or "/boot", report the
  error and quit instead of crashing.
- 4.2.12

-------------------------------------------------------------------
Mon Sep 30 13:26:46 UTC 2019 - Josef Reidinger <jreidinger@suse.com>

- Add to autoyast ability to set secure boot flag for UEFI
  (jsc#SLE-8787)
- 4.2.11

-------------------------------------------------------------------
Tue Aug 27 18:54:59 CEST 2019 - schubi@suse.de

- Set X-SuSE-YaST-AutoInstResource in desktop file (bsc#144894).
- 4.2.10

-------------------------------------------------------------------
Thu Jul 25 13:21:44 UTC 2019 - Josef Reidinger <jreidinger@suse.com>

- Fix testsuite on AArch64. Related to changes done for boo#1136601
- 4.2.9

-------------------------------------------------------------------
Wed Jul 24 16:03:28 UTC 2019 - Ancor Gonzalez Sosa <ancor@suse.com>

- Better handling of broken bootloader configurations during the
  upgrade process (bsc#1138930).
- 4.2.8

-------------------------------------------------------------------
Fri Jul 19 09:20:09 UTC 2019 - Ladislav Slezák <lslezak@suse.cz>

- Added "BuildRequires: update-desktop-files"
- Related to the previous desktop file changes (fate#319035)
- 4.2.7

-------------------------------------------------------------------
Tue Jul  2 16:08:24 UTC 2019 - Guillaume GARDET <guillaume.gardet@opensuse.org>

- Replace --suse-signed-grub with --suse-force-signed to follow 
  update from boo#1136601
- 4.2.6

-------------------------------------------------------------------
Tue Jun 25 12:42:23 UTC 2019 - Josef Reidinger <jreidinger@suse.com>

- adapt to new rubocop (bsc#1139270)
- 4.2.5

-------------------------------------------------------------------
Wed Jun  5 12:59:27 UTC 2019 - Guillaume GARDET <guillaume.gardet@opensuse.org>

- Enable Secure Boot on AArch64 (boo#1136601)
- 4.2.4

-------------------------------------------------------------------
Fri May 31 12:26:38 UTC 2019 - Stasiek Michalski <hellcp@mailbox.org>

- Add metainfo (fate#319035)
- Revamp spec
- Replace GenericName with Comment
- 4.2.3

-------------------------------------------------------------------
Wed May 29 13:02:02 UTC 2019 - David Diaz <dgonzalez@suse.com>

- Improve the readability of a technical problem description,
  splitting it in multiple lines (bsc#1136746).
- 4.2.2  

-------------------------------------------------------------------
Wed May 29 12:32:09 CEST 2019 - schubi@suse.de

- Proposal for s390: Set kernel parameters without "resume"
  parameter (JIRA#SLE-6926).

-------------------------------------------------------------------
Fri Apr 26 12:27:34 UTC 2019 - jreidinger <jreidinger@suse.com>

- renamed "smt" to "cpu_mitigations", improved naming and help
  (bsc#1098559)
- 4.2.1

-------------------------------------------------------------------
Thu Apr  4 11:57:27 UTC 2019 - Stefan Hundhammer <shundhammer@suse.com>

- Propagate serial console params to XEN kernels (bsc#1080928)
- 4.2.0

-------------------------------------------------------------------
Mon Mar 25 15:45:54 CET 2019 - schubi@suse.de

- Removed double "smt" entry from *.rnc file (bsc#1128707).
- 4.1.23

-------------------------------------------------------------------
Mon Mar 11 16:26:13 CET 2019 - schubi@suse.de

- Added tag smt to *.rnc file (bsc#1128707).
- 4.1.22

-------------------------------------------------------------------
Thu Mar  7 13:36:20 UTC 2019 - jreidinger@suse.com

- Add option to Disable Simultaneous Multithreading (bsc#1098559)
- Allow to modify bootloader configuration during upgrade
- 4.1.21

-------------------------------------------------------------------
Fri Mar  1 06:16:50 UTC 2019 - jreidinger@suse.com

- remove resume if user wants noresume (bsc#1079537)
- use for resume the biggest mounted swap (bsc#1071354)
- make help text formatting consistent and improve some help texts
- 4.1.20

-------------------------------------------------------------------
Wed Feb 27 10:07:40 UTC 2019 - mvidner@suse.com

- Use the correct path for /usr/bin/mkdir (bsc#1127138).
- 4.1.19

-------------------------------------------------------------------
Thu Feb 21 16:27:37 UTC 2019 - jreidinger@suse.com

- Relax check for bios_boot when logical device over more disks is
  used to check that at least one disk can be bootable.
  (bsc#1125792)
- Also relax installation of grub2. When at least one location
  success then do not complain, just log it.
- 4.1.18

-------------------------------------------------------------------
Thu Feb 14 07:56:05 UTC 2019 - jreidinger@suse.com

- Do not crash if generated grub.cfg is missing (bsc#1124064)
- 4.1.17

-------------------------------------------------------------------
Fri Feb  8 08:47:35 UTC 2019 - dgonzalez@suse.com

- Improve the layout of "Boot Code Options" tab (bsc#1120793)
- 4.1.16

-------------------------------------------------------------------
Wed Feb  6 14:02:48 UTC 2019 - Stefan Hundhammer <shundhammer@suse.com>

- Improved error message for broken by-path device names (bsc#1122008)
- 4.1.15

-------------------------------------------------------------------
Fri Jan 25 10:13:29 UTC 2019 - dgonzalez@suse.com

- Fit the "Boot Code Options" tab to full width even when there only
  is the BootLoader selector (bsc#1120793)
- 4.1.14

-------------------------------------------------------------------
Tue Dec  4 15:14:47 UTC 2018 - jreidinger@suse.com

- always use absolute path to binaries (bsc#1118291)
- escape properly shell arguments (bsc#1118291)
- do not show grub2 password in list of processes when encrypting
  (bsc#1118291)
- 4.1.13

-------------------------------------------------------------------
Sat Nov 24 00:39:54 UTC 2018 - Stasiek Michalski <hellcp@mailbox.org>

- Provide icon with module (boo#1109310)
- 4.1.12

-------------------------------------------------------------------
Tue Oct 23 14:54:29 UTC 2018 - jreidinger@suse.com

- Do not crash if an unknown device is found in a cloned configuration
  (bsc#1111236)
- 4.1.11

-------------------------------------------------------------------
Tue Oct 16 13:56:04 CEST 2018 - schubi@suse.de

-  Fixed path to license file. . Build error in bsc#1089829.
- 4.1.10

-------------------------------------------------------------------
Wed Aug 29 08:14:54 UTC 2018 - dgonzalez@suse.com

- Do not crash when required package is not installed (bsc#1089829)
- 4.1.9

-------------------------------------------------------------------
Wed Aug 22 16:33:37 CEST 2018 - schubi@suse.de

- Switched license in spec file from SPDX2 to SPDX3 format. 

-------------------------------------------------------------------
Tue Aug 21 10:08:21 CEST 2018 - schubi@suse.de

- Changed dir of COPYING file.

-------------------------------------------------------------------
Tue Aug 21 07:59:53 UTC 2018 - jreidinger@suse.com

- Update: Do not crash in detection of gpt disks when some disk
  disappear (bsc#1105351 )
- 4.1.8

-------------------------------------------------------------------
Wed Aug 15 07:41:01 UTC 2018 - mfilka@suse.com

- bnc#1053559
  - do not crash with internal error when GRUB_TERMINAL contains
    multiple values
- 4.1.7

-------------------------------------------------------------------
Fri Jul 20 15:12:13 CEST 2018 - schubi@suse.de

- Update: Fixed crash while reading grub settings from installed
  system (bsc#1094031).
- 4.1.6

-------------------------------------------------------------------
Thu Jun 28 15:36:26 CEST 2018 - schubi@suse.de

- Added additional searchkeys to desktop file (fate#321043).
- 4.1.5

-------------------------------------------------------------------
Thu Jun 14 12:16:02 UTC 2018 - jreidinger@suse.com

- Warn user when updating with different boot technology
  (bsc#1081355)
- 4.1.4

-------------------------------------------------------------------
Tue Jun 12 14:02:46 UTC 2018 - jreidinger@suse.com

- Do not propose obsolete kernel parameters (bsc#1047222)
- 4.1.3

-------------------------------------------------------------------
Fri Jun  8 10:58:26 UTC 2018 - jreidinger@suse.com

- fix typo in parted path (bsc#1030620)
- 4.1.2

-------------------------------------------------------------------
Thu Jun  7 12:38:40 UTC 2018 - jreidinger@suse.com

- Use full path to parted (bsc#1030620)
- 4.1.1

-------------------------------------------------------------------
Wed May 30 06:04:06 UTC 2018 - jreidinger@suse.com

- Fix detection of GPT disk to properly set pmbr flag (bsc#1093887)
- 4.1.0

-------------------------------------------------------------------
Thu May 17 12:34:52 UTC 2018 - jreidinger@suse.com

- Extend fix for BIOS RAIDs to work with more complex setup when
  system contain also physical partitions (bsc#1092417)
- 4.0.34

-------------------------------------------------------------------
Mon May 14 07:29:05 UTC 2018 - jreidinger@suse.com

- Propose fips boot parameter if it is used for installation
  on s390 (bsc#1043029)
- 4.0.33

-------------------------------------------------------------------
Thu May 10 06:29:10 UTC 2018 - jreidinger@suse.com

- Fix installation on BIOS Raid like Intel RSTe (bsc#1091283)
- 4.0.32

-------------------------------------------------------------------
Tue May  8 14:02:52 UTC 2018 - knut.anderssen@suse.com

- Use "none" bootloader when the boot filesystem is nfs
  (bsc#1090752).
- 4.0.31

-------------------------------------------------------------------
Tue May  8 07:29:07 UTC 2018 - jreidinger@suse.com

- Make unit tests architecture agnostic (related to bsc#1091284).
- 4.0.30

-------------------------------------------------------------------
Fri May  4 12:43:44 UTC 2018 - jreidinger@suse.com

- Inform user when an unsupported bootloader is defined in the
  AutoYaST profile, display the valid values (bsc#1091284)
- 4.0.29

-------------------------------------------------------------------
Wed May  2 10:35:56 UTC 2018 - jreidinger@suse.com

- Fix test failure on s390 (no functionality change)(bsc#1091631)
- 4.0.28

-------------------------------------------------------------------
Tue Apr 24 14:36:12 UTC 2018 - jreidinger@suse.com

- Do not crash when clicking on booting during upgrade
  (bsc#1070233)
- 4.0.27

-------------------------------------------------------------------
Tue Apr 24 12:44:12 UTC 2018 - jreidinger@suse.com

- Propose net.ifnames boot parameter if it is used for installation
  on s390 (bsc#1086665)
- 4.0.26

-------------------------------------------------------------------
Tue Apr 24 08:30:10 UTC 2018 - jreidinger@suse.com

- Show understandable popup when grub2 terminal option contain
  complex string that is not yet supported (bsc#1053559)
- 4.0.25

-------------------------------------------------------------------
Wed Mar 21 11:33:54 UTC 2018 - mfilka@suse.com

- bnc#1083938
  - missing translation
- 4.0.24

-------------------------------------------------------------------
Tue Mar 20 12:32:44 UTC 2018 - jlopez@suse.com

- Fix tests to not create zero size partitions
  (part of bsc#1083887).
- 4.0.23

-------------------------------------------------------------------
Wed Mar 14 13:54:06 UTC 2018 - jreidinger@suse.com

- fix detection of kernel name for alternative raid names (it
  ensures that fix for bsc#944041 works)
- 4.0.22

-------------------------------------------------------------------
Mon Mar 12 14:43:36 UTC 2018 - jreidinger@suse.com

- Respect if custom boot is logical volume and display it
  correctly (bsc#1084815)
- 4.0.21

-------------------------------------------------------------------
Wed Mar  7 13:49:53 UTC 2018 - jreidinger@suse.com

- do not repropose configuration in autoyast confirm mode
  (bsc#1081967)
- fix setting pmbr flag in autoyast (bsc#1081967)
- 4.0.20

-------------------------------------------------------------------
Fri Feb 23 12:15:11 UTC 2018 - igonzalezsosa@suse.com

- Remove calls to the old yast2-storage layer (bsc#1071978)
- 4.0.19

-------------------------------------------------------------------
Thu Feb 15 14:25:47 UTC 2018 - jreidinger@suse.com

- fix nil exception for device with filesystem that is not mounted
  (bsc#1081018)
- 4.0.18

-------------------------------------------------------------------
Mon Feb 12 15:14:28 UTC 2018 - jreidinger@suse.com

- Detect properly that unknown device is used in bootloader
  configuration (bsc#1078713)
- 4.0.17

-------------------------------------------------------------------
Fri Feb  9 13:39:03 UTC 2018 - jlopez@suse.com

- Adapt to new MountPoint API (part of fate#318196).
- 4.0.16

-------------------------------------------------------------------
Tue Feb  6 14:48:12 UTC 2018 - jreidinger@suse.com

- Fix activating partition by UUID or label (bsc#1077427,
  bsc#1076424)
- 4.0.15

-------------------------------------------------------------------
Tue Jan 30 11:22:10 UTC 2018 - jreidinger@suse.com

- fix crash when clicking link in proposal (bsc#1078227)
- 4.0.14

-------------------------------------------------------------------
Tue Jan 16 16:51:54 UTC 2018 - jreidinger@suse.com

- fix crash for getting partition to activate when stage1 device
  is disk (bsc#1076121)
- 4.0.13

-------------------------------------------------------------------
Fri Jan 12 09:45:24 UTC 2018 - jsrain@suse.cz

- fix typo in function name (bsc#1075725)
- 4.0.12

-------------------------------------------------------------------
Tue Jan  9 07:25:09 UTC 2018 - ancor@suse.com

- Rely on the new Y2Storage::Devicegraph#find_by_any_name when
  matching udev names to their corresponding kernel device names
  (bsc#1073254).
- 4.0.11

-------------------------------------------------------------------
Wed Jan  3 12:20:05 UTC 2018 - jreidinger@suse.com

- Legacy (non-EFI) x86: Fixed multi-device booting problems
  (mostly RAID, also LVM and multipath). Now the boot loader is
  written to ALL physical devices that host the boot partition
  (or the MBR). Before, only one of them was picked and the BIOS
  could pick a different one to boot from. (bsc#1072908)
- Related UI change: "Boot Loader Location" has been simplified. We
  kept the option "Boot from Master Boot Record", but the remaining
  three options, for booting from the Boot, Root, or
  Extended partitions, have been unified to a single option
  "Boot from Partition".
- 4.0.10

-------------------------------------------------------------------
Mon Dec 11 12:41:21 UTC 2017 - jreidinger@suse.com

- fix invalidation of cache causing crash (bsc#1071931)
- 4.0.9

-------------------------------------------------------------------
Tue Dec  5 12:41:16 UTC 2017 - jreidinger@suse.com

- improve detection of md raids devices (bsc#1063957)
- 4.0.8

-------------------------------------------------------------------
Wed Nov 29 07:55:19 UTC 2017 - jreidinger@suse.com

- Prevent crash when doing backup of boot sector (bsc#1067131)
- 4.0.7

-------------------------------------------------------------------
Tue Nov 28 10:22:57 UTC 2017 - jreidinger@suse.com

- Do not propose boot from partition for md raids (bsc#1063957)
- 4.0.6

-------------------------------------------------------------------
Tue Nov 21 13:14:50 UTC 2017 - gsouza@suse.com

- use correct function to detect devices (bsc#1059757)
- improve dialog to add devices in bootloader order (bsc#1060172)
- 4.0.5

-------------------------------------------------------------------
Tue Nov  7 10:25:47 UTC 2017 - jreidinger@suse.com

- merge SLE12 SP3 fixes:
- Fix detection of upgrade of grub2 (bsc#1059603)
- Fallback to default when default section does not exists. It can
  happen during upgrade, when sections are renamed.(bsc#1059603)
- Find correct mbr device to  install grub (bsc#1039712,
  bsc#1052006)
- 4.0.4

-------------------------------------------------------------------
Fri Nov  3 10:09:39 CET 2017 - schubi@suse.de

- AutoYaST: Do not export stage1 settings anymore (boot_boot,
  boot_custom,...) (bnc#1063975)
- 4.0.3

-------------------------------------------------------------------
Fri Sep 15 11:54:25 UTC 2017 - jreidinger@suse.com

- Use always kernel name for underlaying devices detection
  (caused by fix for bsc#1057604)
- 4.0.2

-------------------------------------------------------------------
Thu Sep 14 09:14:41 UTC 2017 - jreidinger@suse.com

- fix regression to udev mapping introduced by new storage-ng
  (bsc#1057604)
- 4.0.1

-------------------------------------------------------------------
Fri Sep  8 14:48:33 UTC 2017 - jreidinger@suse.com

- make disk order dialog wider to improve readability (bsc#1055647)
- 4.0.0

-------------------------------------------------------------------
Mon Sep  4 11:44:34 UTC 2017 - jreidinger@suse.com

- Do not propose to stage1 to be installed to encrypted partition
  (bsc#1056862)
- 3.3.3

-------------------------------------------------------------------
Thu Aug 14 11:28:13 UTC 2017 - gsouza@suse.com

- Allow installation of system without grub if it will not be 
  used (bsc#1014167)
- 3.3.2

-------------------------------------------------------------------
Fri Aug 11 14:14:33 UTC 2017 - snwint@suse.com

- merge storage-ng branch to master
- note: all changes below with this date belong to the merge
- 3.3.1

-------------------------------------------------------------------
Fri Aug 11 14:14:33 UTC 2017 - snwint@suse.de

- not everything is a disk, use libstorage's partitionable instead

-------------------------------------------------------------------
Fri Aug 11 14:14:33 UTC 2017 - ancor@suse.com

- storage-ng: adapted calls to temporary y2storage_* methods, since
  they were finally removed from Y2Storage::StorageManager.

-------------------------------------------------------------------
Fri Aug 11 14:14:33 UTC 2017 - jlopez@suse.com

- storage-ng: adapt detection of PReP partition

-------------------------------------------------------------------
Fri Aug 11 14:14:33 UTC 2017 - shundhammer@suse.de

- Merged master to storage-ng branch

-------------------------------------------------------------------
Fri Aug 11 14:14:33 UTC 2017 - igonzalezsosa@suse.com

- Adapt the module to use the new storage-ng during system cloning
  (bsc#1047245)

-------------------------------------------------------------------
Fri Aug 11 14:14:33 UTC 2017 - jreidinger@suse.com

- storage-ng:
- implement detection of encrypted boot

-------------------------------------------------------------------
Fri Aug 11 14:14:33 UTC 2017 - jreidinger@suse.com

- storage-ng: use new wrapper API

-------------------------------------------------------------------
Fri Aug 11 14:14:33 UTC 2017 - jreidinger@suse.com

- storage-ng: fixed proposal to not try to install to LVM
  partition

-------------------------------------------------------------------
Fri Aug 11 14:14:33 UTC 2017 - snwint@suse.de

- storage-ng: avoid call to old libstorage

-------------------------------------------------------------------
Fri Aug 11 14:14:33 UTC 2017 - ancor@suse.com

- storage-ng: fixed proposal to work with LVM and encrypted LVM

-------------------------------------------------------------------
Fri Aug 11 14:14:33 UTC 2017 - ancor@suse.com

- storage-ng: simplify code by using a new query function in
  yast2-storage-ng (#with_name_or_partition)

-------------------------------------------------------------------
Fri Aug 11 14:14:33 UTC 2017 - ancor@suse.com

- storage-ng: fixed minimal legacy proposal to work with GPT

-------------------------------------------------------------------
Fri Aug 11 14:14:33 UTC 2017 - ancor@suse.com

- storage-ng: fixed minimal EFI proposal
- storage-ng: made minimal legacy proposal work

-------------------------------------------------------------------
Fri Aug 11 14:14:33 UTC 2017 - aschnell@suse.com

- make simple EFI proposal work with storage-ng

-------------------------------------------------------------------
Fri Aug 11 14:14:33 UTC 2017 - aschnell@suse.com

- storage-ng: removed dependency from (old) yast2-storage, even
  if it breaks some functionality.

-------------------------------------------------------------------
Fri Jun 23 09:14:05 CEST 2017 - schubi@suse.de

- AutoYaST configuration: Set StorageDevices flag disks_valid
  to true. So libstorage can scan valid disks and "/" partition
  can be found. (bnc#1046738, bnc#1043132)
- 3.3.0

-------------------------------------------------------------------
Wed Jun 14 14:54:38 UTC 2017 - jreidinger@suse.com

- Use udev device for prep partition if it is available
  (bsc#1041692)
- 3.2.22

-------------------------------------------------------------------
Mon Jun 12 11:00:48 UTC 2017 - jreidinger@suse.com

- Do not crash if all devices have defined bios_id, but none is
  the first one (bsc#1043759)
- 3.2.21

-------------------------------------------------------------------
Tue May 30 07:37:01 UTC 2017 - jreidinger@suse.com
- Repropose bootloader configuration when storage proposal is
  modified (bsc#1035746)
- 3.2.20

-------------------------------------------------------------------
Thu Apr 13 13:34:12 UTC 2017 - jreidinger@suse.com

- Add possibility to use trusted boot for EFI (FATE#315831)
- 3.2.19

-------------------------------------------------------------------
Fri Mar 24 14:17:00 UTC 2017 - jreidinger@suse.com

- Report user friendly message when no root partition is detected
  instead of internal error. (bsc#1029293)
- 3.2.18

-------------------------------------------------------------------
Wed Mar  1 17:42:18 UTC 2017 - jreidinger@suse.com

- provide more helpful error message when invalid arguments for
  serial console are provided (bsc#1012383)
- 3.2.17

-------------------------------------------------------------------
Wed Mar  1 16:42:18 UTC 2017 - jreidinger@suse.com

- propose for xen hypervisor vga parameter if framebuffer is used
  ( should fix issue with text only environment when fbdev driver
  is used )
  (FATE#322200)
- 3.2.16

-------------------------------------------------------------------
Wed Jan 25 12:57:38 UTC 2017 - mvidner@suse.com

- Implement simple_mode -> label_proposal (FATE#322328)
- 3.2.15

-------------------------------------------------------------------
Fri Jan  6 13:22:36 UTC 2017 - jreidinger@suse.com

- do not crash when switching from no bootloader to grub2 when
  grub2 package is not installed (bsc#1018280)
- 3.2.14

-------------------------------------------------------------------
Tue Jan  3 09:36:01 UTC 2017 - jreidinger@suse.com

- do not try to write legacy_boot flag for msdos partition table
  in more disks scenario when there is also GPT disk (bsc#1017776)
- 3.2.13

-------------------------------------------------------------------
Mon Dec  5 13:58:33 UTC 2016 - jreidinger@suse.com

- stop failing with new cfa ( caused by deleting nil, change
  in cfa needed for bsc#983486 )
- 3.2.12

-------------------------------------------------------------------
Wed Nov 30 08:36:28 UTC 2016 - jreidinger@suse.com

- Recommends syslinux as it is often used by generic_mbr, but it
  is not hard requirement (bsc#1004229)
- 3.2.11

-------------------------------------------------------------------
Tue Nov 22 18:38:42 UTC 2016 - jreidinger@suse.com

- Do not crash in bootloader when default mount by is set to label
  (bsc#1009493)
- 3.2.10

-------------------------------------------------------------------
Tue Nov 22 13:41:42 UTC 2016 - jreidinger@suse.com

- use proper sources when doing kexec (bsc#981434)
- 3.2.9

-------------------------------------------------------------------
Wed Nov 16 14:19:14 UTC 2016 - jreidinger@suse.com

- when protecting modification of kernel parameters by password,
  add also rd.shell=0 parameter to avoid getting into initrd shell
  (bsc#1009220)
- 3.2.8

-------------------------------------------------------------------
Mon Nov 14 14:21:16 UTC 2016 - lslezak@suse.cz

- Revert the package deselection check (from 3.2.3), there is
  a new generic solution in yast2-packager-3.2.6 for all YaST
  modules (bsc#885496)
- 3.2.7

-------------------------------------------------------------------
Wed Nov  2 14:14:21 UTC 2016 - jreidinger@suse.com

- set pmbr flag only on GPT disks (bsc#1008092)
- 3.2.6

-------------------------------------------------------------------
Tue Nov  1 11:49:05 UTC 2016 - jreidinger@suse.com

- Use the system-wide locale (/etc/sysconfig/language:RC_LANG) when
  generating the GRUB2 menu (bsc#998152)
- 3.2.5

-------------------------------------------------------------------
Thu Oct 13 12:26:53 UTC 2016 - jreidinger@suse.com

- Do not require syslinux on target system during installation
  (bsc#1004229)
- fix installation on dm raids to not use mapper device and instead
  use underlaying device (bsc#1004921)
- 3.2.4

-------------------------------------------------------------------
Fri Oct  7 12:46:18 UTC 2016 - jreidinger@suse.com

- Warn user if the packages needed for booting are deselected
  (bsc#885496)
- 3.2.3

-------------------------------------------------------------------
Thu Oct  6 08:24:51 UTC 2016 - jreidinger@suse.com

- allow user to repropose configuration if unknown udev link found
  (bnc#931291)
- 3.2.2

-------------------------------------------------------------------
Tue Oct  4 12:51:04 UTC 2016 - ancor@suse.com

- Do not crash when the user tries to enable serial console with
  blank arguments (bsc#1000629)
- 3.2.1

-------------------------------------------------------------------
Fri Sep 30 15:25:29 UTC 2016 - jreidinger@suse.com

- show popup when unsupported bootloader used on system, allowing
  user to exit yast2-bootloader or propose supported bootloader
  there (bnc#923458)
- Version bumped to 3.2.X to ease coordination of Tumbleweed,
  Leap 42.2 and SLE-12-SP2 development.
- 3.2.0

-------------------------------------------------------------------
Tue Aug 30 13:31:14 UTC 2016 - jreidinger@suse.com

- import properly device map in autoyast profile (found during
  debugging bnc#995627)
- log device map entries before written them, to allow easier
  debugging of augeas lenses failure (bnc#995627)
- 3.1.203

-------------------------------------------------------------------
Tue Aug 30 08:42:25 UTC 2016 - jreidinger@suse.com

- fix crash when activating partition on md raid (bnc#995627)
- 3.1.202

-------------------------------------------------------------------
Fri Aug 26 09:25:49 UTC 2016 - jsrain@suse.cz

- warn user if enabling TPM when not available (bsc#994556)
- 3.1.201

-------------------------------------------------------------------
Tue Aug 23 14:20:15 UTC 2016 - jreidinger@suse.com

- fix proposing generic mbr if proposed to boot from MBR
  ( found during debugging bnc#994348 )
- 3.1.200

-------------------------------------------------------------------
Mon Jul 18 14:56:27 UTC 2016 - jreidinger@suse.com

- do not fail tests when run in environment connected by serial
  console (bnc#989405)
- 3.1.199

-------------------------------------------------------------------
Wed Jul 13 08:49:50 UTC 2016 - jreidinger@suse.com

- fix writing default boot entry when it is located in grub2
  submenu (bnc#986005)
- 3.1.198

-------------------------------------------------------------------
Mon Jul 11 12:18:29 UTC 2016 - jreidinger@suse.com

- do not crash after configuration in autoyast bootloader section
  without previous cloning (bnc#985007)
- 3.1.197

-------------------------------------------------------------------
Thu Jul  7 07:51:12 UTC 2016 - jreidinger@suse.com

- set by default SECURE_BOOT to false on architectures that do not
  support it to avoid call of shim there (bnc#984895)
- 3.1.196

-------------------------------------------------------------------
Fri Jul  1 15:10:53 UTC 2016 - jreidinger@suse.com

- Optimize code for quicker run (bnc#986649)
- 3.1.195

-------------------------------------------------------------------
Wed Jun 15 12:42:08 UTC 2016 - jreidinger@suse.com

- do not activate partition on gpt disks on ppc (bnc#983194)
- 3.1.194

-------------------------------------------------------------------
Mon Jun 13 13:36:51 UTC 2016 - jreidinger@suse.com

- fix unknown method extended_partition (bnc#983062)
- 3.1.193

-------------------------------------------------------------------
Wed Jun  1 13:31:57 UTC 2016 - igonzalezsosa@suse.com

- Drop yast2-bootloader-devel-doc package (fate#320356)
- 3.1.192

-------------------------------------------------------------------
Mon May 30 08:23:24 UTC 2016 - jreidinger@suse.com

- fix unknown method error ( caused by fix for bnc#980529)
- 3.1.191

-------------------------------------------------------------------
Fri May 27 12:13:54 UTC 2016 - jreidinger@suse.com

- use proper device to setup pmbr for grub2efi (bnc#981997)
- 3.1.190

-------------------------------------------------------------------
Wed May 25 11:59:53 UTC 2016 - jreidinger@suse.com

- do not try to install grub2 on lvm on partition-less disk
  (bnc#980529)
- 3.1.189

-------------------------------------------------------------------
Tue May 24 09:00:13 UTC 2016 - jreidinger@suse.com

- run mkinitrd at the end of installation to ensure proper initrd
  even for image based installation or live install
  (bnc#977656,bnc#979719)
- 3.1.188

-------------------------------------------------------------------
Tue May 17 07:42:46 UTC 2016 - jreidinger@suse.com

- do not skip grub2 install during installation on s390
  (bnc#980250)
- 3.1.187

-------------------------------------------------------------------
Mon May 16 12:21:09 UTC 2016 - jreidinger@suse.com

- Fix storing default boot section (bnc#978366)
- Fix showing default boot section name with spaces inside
  (found during testing fix for bnc#978366)
- 3.1.186

-------------------------------------------------------------------
Mon May 16 11:41:05 UTC 2016 - jreidinger@suse.com

- do not install grub2 with --no-nvram on non-EFI systems
  (bnc#980108)
- 3.1.185

-------------------------------------------------------------------
Mon May 16 09:36:28 UTC 2016 - mvidner@suse.com

- Reintroduce Trusted Boot (FATE#316553).
- 3.1.184

-------------------------------------------------------------------
Thu May 12 15:46:49 CEST 2016 - snwint@suse.de

- fix grub2 settings for lvm encrypted boot partition (bsc#976315)
- 3.1.183

-------------------------------------------------------------------
Wed May 11 11:03:09 UTC 2016 - jreidinger@suse.com

- do not crash when stage1 is set to extended partition (thanks to
  mvidner for catch, also fix bnc#978284)
- 3.1.182

-------------------------------------------------------------------
Tue May 10 15:10:43 UTC 2016 - jreidinger@suse.com

- do not crash with uninitialized variable 'extended' (bnc#978284)
- 3.1.181

-------------------------------------------------------------------
Mon May  9 09:28:55 UTC 2016 - agraf@suse.com

- Disable secure boot on AArch64 (bsc#978157)
- Generate grub2 as removable on non-nvram efi systems (bsc#978593)
- 3.1.180

-------------------------------------------------------------------
Mon May  2 10:24:17 CEST 2016 - schubi@suse.de

- Fixed nil in custom_devices. Compact! is returning nil if no
  changes were made.
  Removed empty reject, because it is not needed anymore.
  (bnc#977945)
- 3.1.179

-------------------------------------------------------------------
Wed Apr 27 10:43:14 CEST 2016 - schubi@suse.de

- Adapted new version of bootloader to the AutoYaST configuration
  module.
  (related to FATE#317701)
- 3.1.178

-------------------------------------------------------------------
Tue Apr 26 10:27:20 CEST 2016 - schubi@suse.de

- Added requirement in proposal. (bnc#977004)
- 3.1.177

-------------------------------------------------------------------
Fri Apr 22 08:55:08 UTC 2016 - jreidinger@suse.com

- smarter prep partition proposal (bnc#970152)
- fix exception when grub.cfg is not yet generated (bnc#976534)
- 3.1.176

-------------------------------------------------------------------
Wed Apr 20 15:18:46 UTC 2016 - jreidinger@suse.com

- fix installing grub2 to underlaying devices (bnc#976315)
- 3.1.175

-------------------------------------------------------------------
Tue Apr 19 09:01:33 UTC 2016 - jreidinger@suse.com

- Improve misleading label for GRUB2 password (bnc#952633)
- 3.1.174

-------------------------------------------------------------------
Mon Apr 18 13:20:34 UTC 2016 - jreidinger@suse.com

- fix regression in installation on md raid
  (related to FATE#317701 found by openqa)
- 3.1.173

-------------------------------------------------------------------
Mon Apr 18 06:53:06 UTC 2016 - jreidinger@suse.com

- fix regression in serial console handling and cover it with
  automatic tests
  (bnc#870514 appears again)
- 3.1.172

-------------------------------------------------------------------
Thu Apr 14 15:52:10 UTC 2016 - igonzalezsosa@suse.com

- Fix error when showing order of hard disks (bsc#975514)
- 3.1.171

-------------------------------------------------------------------
Thu Apr 14 12:21:20 CEST 2016 - schubi@suse.de

- Fix: Taking modulename "Bootloader" instead of class.
  (related to FATE#317701)
- 3.1.170

-------------------------------------------------------------------
Wed Apr 13 14:14:14 UTC 2016 - jreidinger@suse.com

- Clean pending TODOs and implement bootloader API calls with new
  architecture (related to FATE#317701)
- 3.1.169

-------------------------------------------------------------------
Wed Apr 13 13:14:30 UTC 2016 - jreidinger@suse.com

- Drop preparing storage data for perl-Bootloader as it is no
  longer needed (related to FATE#317701)
- 3.1.168

-------------------------------------------------------------------
Wed Apr 13 11:14:11 UTC 2016 - jreidinger@suse.com

- Fix import of integer timeout and export of terminal symbol
  (found during testing of FATE#317701)
- 3.1.167

-------------------------------------------------------------------
Tue Apr 12 13:29:54 UTC 2016 - jreidinger@suse.com

- do not propose nor running grub2-install on bare metal POWER
  (bnc#970582)
- do not use perl-Bootloader in yast2-bootloader (FATE#317701)
- 3.1.166

-------------------------------------------------------------------
Fri Mar 23 18:09:10 UTC 2016 - dvaleev@suse.com

- Set gfxterm to console on POWER
  (bsc#911682)
- 3.1.165

-------------------------------------------------------------------
Fri Mar 11 15:22:10 UTC 2016 - dvaleev@suse.com

- include quiet in default kernel boot parameters for POWER
  (bsc#965347)
- 3.1.164

-------------------------------------------------------------------
Thu Feb 25 19:27:10 UTC 2016 - dmueller@suse.com

- include quiet in default kernel boot parameters for aarch64
- 3.1.163

-------------------------------------------------------------------
Fri Nov 27 14:46:57 CET 2015 - snwint@suse.de

- updated boot doc for prep partitions
- 3.1.162

-------------------------------------------------------------------
Fri Nov 20 07:19:26 UTC 2015 - igonzalezsosa@suse.com

- Fix AutoYaST schema to allow specification of 'vgamode',
  'xen_kernel_append' and 'failsafe_disabled' in globals section
  (bsc#954412)

-------------------------------------------------------------------
Wed Nov 18 12:10:10 UTC 2015 - mvidner@suse.com

- Fix validation of AutoYaST profiles (bsc#954412)

-------------------------------------------------------------------
Tue Nov 17 13:59:40 CET 2015 - shundhammer@suse.de

- Fixed crash in bootloader proposal if previous installation was
  on software RAID (bsc#955216)
- 3.1.161

-------------------------------------------------------------------
Wed Nov 11 11:36:29 UTC 2015 - jreidinger@suse.com

- Do not show raid0 warning for /boot on s390 and ppc architectures
  (bnc#952823)
- 3.1.160

-------------------------------------------------------------------
Fri Oct 23 13:16:59 UTC 2015 - jreidinger@suse.com

- respect original grub2 configuration when upgrade from grub2
  to grub2 (bnc#951731)
- 3.1.159

-------------------------------------------------------------------
Mon Oct 19 16:10:34 UTC 2015 - jreidinger@suse.com

- do not modify bootloader configuration during offline upgrade
  from grub2 to grub2 (bnc#950695,bnc#950162)
- 3.1.158

-------------------------------------------------------------------
Fri Oct 16 14:27:17 CEST 2015 - schubi@suse.de

- Set StorageDevices flag disks_valid to true while cloning system
  in AutoYaST. (bnc#950105)
- 3.1.157

-------------------------------------------------------------------
Thu Oct  1 12:21:31 UTC 2015 - jreidinger@suse.com

- Fix proposing stage1 location in autoyast (bnc#948258)
- 3.1.156

-------------------------------------------------------------------
Tue Sep 29 10:28:42 UTC 2015 - jreidinger@suse.com

- fix device map handling if there's no 'hd0' entry in it
  (bsc#947730) by snwint
- 3.1.155

-------------------------------------------------------------------
Mon Sep 28 15:41:45 CEST 2015 - schubi@suse.de

- Including a needed file. This is an additional fix for
  bnc#930341.
- 3.1.154

-------------------------------------------------------------------
Fri Sep 25 15:22:17 UTC 2015 - jreidinger@suse.com

- fix booting on ppc with /boot on software raid (bnc#940542)
- 3.1.153

-------------------------------------------------------------------
Thu Sep 24 08:53:00 UTC 2015 - jreidinger@suse.com

- fix one click proposal change to behave reasonable
- add warnings for missing generic_mbr or activate when really
  missing (bnc#930341)
- 3.1.152

-------------------------------------------------------------------
Wed Sep 16 08:12:28 UTC 2015 - jreidinger@suse.com

- support custom names for raids (bnc#944041)
- 3.1.151

-------------------------------------------------------------------
Tue Sep 15 12:05:28 UTC 2015 - jreidinger@suse.com

- make default distributor value empty to use default one in grub2
  (bnc#942519)
- remove distributor entry from ui. Support only changes in text
  file
- 3.1.150

-------------------------------------------------------------------
Tue Sep 15 12:04:28 UTC 2015 - jreidinger@suse.com

- fix typo when invalid architecture is used (bnc#945764)
- Do not propose bootloader stage1 location for grub2 on EFI
  (bnc#945764)
- 3.1.149

-------------------------------------------------------------------
Fri Sep 11 16:46:11 UTC 2015 - ancor@suse.com

- Empty kernel command lines are now properly written (bnc#945479)
- 3.1.148

-------------------------------------------------------------------
Thu Sep 10 14:45:51 CEST 2015 - schubi@suse.de

- AutoYaST configuration: Initialize libstorage and do not regard
  the installed system.
  (bnc#942360)
- 3.1.147

-------------------------------------------------------------------
Fri Sep  4 15:17:27 CEST 2015 - snwint@suse.de

- ensure device map has really been proposed (bsc#943749)
- when we switch to custom boot, turn off the other boot locations
  (bsc#943749)
- 3.1.146

-------------------------------------------------------------------
Thu Aug 27 13:21:25 UTC 2015 - jreidinger@suse.com

- use extended partition to boot even for non software raids
  (bnc#940765)
- for separate boot partition with btrfs prefer MBR bootloader
  location (bnc#940797)
- 3.1.145

-------------------------------------------------------------------
Tue Aug 25 07:31:56 UTC 2015 - igonzalezsosa@suse.com

- Add support for kernel parameter with multiple values
  (bsc#882082)
- 3.1.144

-------------------------------------------------------------------
Mon Aug 24 12:44:51 UTC 2015 - jreidinger@suse.com

- fix removing password protection (bnc#942867)
- 3.1.143

-------------------------------------------------------------------
Wed Aug 19 12:42:41 UTC 2015 - jreidinger@suse.com

- do not require parted on target system (bnc#937066)
- 3.1.142

-------------------------------------------------------------------
Mon Aug 17 07:44:21 UTC 2015 - jreidinger@suse.com

- avoid bootloader module stuck caused by parted prompt
  (bnc#941510)
- 3.1.141

-------------------------------------------------------------------
Fri Aug 14 15:17:16 CEST 2015 - snwint@suse.de

- as SCR hasn't been setup yet, use some trickery to read boot config (bsc #940486)
- 3.1.140

-------------------------------------------------------------------
Wed Aug  5 11:37:12 UTC 2015 - jsrain@suse.cz

- always run mkinitrd at the end of S/390 installation (bsc#933177)
- 3.1.139

-------------------------------------------------------------------
Thu Jul  9 08:54:10 UTC 2015 - jreidinger@suse.com

- fix crash when aborting during initial screen (bnc#910343)
- 3.1.138

-------------------------------------------------------------------
Tue Jul  7 12:20:21 UTC 2015 - jreidinger@suse.com

- skip MBR update on s390 (bnc#937015)
- 3.1.137

-------------------------------------------------------------------
Mon Jun 29 12:46:58 UTC 2015 - jreidinger@suse.com

- set only proper boot flags ("boot" for DOS partition table and
  legacy_boot for GPT partition table), otherwise it can confuse
  some firmware and cause booting problems (bnc#930903)
- 3.1.136

-------------------------------------------------------------------
Mon Jun 22 11:01:16 UTC 2015 - jreidinger@suse.com

- Let password protection be configurable between a restricted mode
  (cannot boot at all without password, default GRUB2 behavior)
  and an unrestricted mode (can boot but cannot edit entries, GRUB1
  behavior) (FATE#318574).
- 3.1.135

-------------------------------------------------------------------
Tue Jun 16 15:13:10 UTC 2015 - jreidinger@suse.com

- Stop adding 'Failsafe' entry to bootloader menu unless user
  manually add it (fate#317016)
- 3.1.134

-------------------------------------------------------------------
Wed Jun  3 14:42:59 UTC 2015 - jreidinger@suse.com

- do not crash in offline update in bootloader proposal(bnc#931021)
- 3.1.133

-------------------------------------------------------------------
Wed Jun  3 12:37:08 UTC 2015 - jreidinger@suse.com

- Fix cleaning of tmp file for init bootloader (bnc#926843)
- 3.1.132

-------------------------------------------------------------------
Wed Jun  3 11:44:23 UTC 2015 - jreidinger@suse.com

- Fix ignoring bootloader settings after changing them in proposal
  screen (bnc#925987)
- 3.1.131

-------------------------------------------------------------------
Tue Jun  2 12:40:05 UTC 2015 - jreidinger@suse.com

- Do not crash if system contain unpartitioned disk (bnc#930091)
- allow negative timeout to cancel automatic boot (bnc#812618)
- fix typo in help text (bnc#702664)
- 3.1.130

-------------------------------------------------------------------
Mon Jun  1 14:20:30 UTC 2015 - jreidinger@suse.com

- Don't crash when reconfiguring from grub1 to grub2 (bnc#923458)
- 3.1.129

-------------------------------------------------------------------
Wed May 20 13:35:23 CEST 2015 - dvaleev@suse.com

- Disable os-prober for Power boo#931653
- 3.1.128
-------------------------------------------------------------------
Tue Apr 14 14:50:43 CEST 2015 - schubi@suse.de

- While calling AutoYaST clone_system libStorage has to be set
  to "normal" mode in order to read mountpoints correctly.
- 3.1.127

-------------------------------------------------------------------
Thu Apr  9 13:15:02 UTC 2015 - jreidinger@suse.com

- fix abort when importing bootloader values in autoyast
  (bnc#914812)
- 3.1.126

-------------------------------------------------------------------
Wed Mar 25 08:15:01 UTC 2015 - schwab@suse.de

- Propose secure_boot by default only on x86, aarch64 is not ready yet
- 3.1.125

-------------------------------------------------------------------
Wed Feb 25 21:48:10 UTC 2015 - jreidinger@suse.com

- Fixed creation of a multipath device map
- 3.1.124

-------------------------------------------------------------------
Wed Feb 18 16:22:05 UTC 2015 - jreidinger@suse.com

- fix crash on ppc(bnc#917833)
- 3.1.123

-------------------------------------------------------------------
Tue Feb 17 13:24:26 UTC 2015 - jreidinger@suse.com

- reset flags before set new ones(bnc#848609)
- 3.1.122

-------------------------------------------------------------------
Mon Feb 16 13:57:27 UTC 2015 - jreidinger@suse.com

- ensure that there is only limited amount of disks in device map
  (bnc#917640)
- 3.1.121

-------------------------------------------------------------------
Thu Feb 12 12:45:50 UTC 2015 - jreidinger@suse.com

- fix redundancy boot proposal if there are more devices
  (bnc#917025)
- 3.1.120

-------------------------------------------------------------------
Tue Feb 10 15:24:53 UTC 2015 - ancor@suse.com

- Fixed detection for encrypted partitions (bnc#913540)
- 3.1.119

-------------------------------------------------------------------
Fri Feb  6 12:46:48 UTC 2015 - ancor@suse.com

- The unit tests are now compatible with RSpec 3 (bnc#916364)
- 3.1.118

-------------------------------------------------------------------
Wed Feb  4 13:56:13 UTC 2015 - jsrain@suse.cz

- initialize bootloader during update if proposed from scratch
  (bnc#899743)
- 3.1.117

-------------------------------------------------------------------
Tue Feb  3 15:08:09 UTC 2015 - schwab@suse.de

- Use ttyAMA instead of ttyS on aarch64
- 3.1.116

-------------------------------------------------------------------
Tue Jan 20 10:54:52 UTC 2015 - schwab@suse.de

- Use grub2-efi on aarch64
- 3.1.115

-------------------------------------------------------------------
Tue Jan 13 08:48:38 UTC 2015 - jreidinger@suse.com

- Do not crash with unsupported bootloader when resetting
  bootloader to repropose during update (bnc#912595)
- 3.1.113

-------------------------------------------------------------------
Thu Dec  4 09:47:42 UTC 2014 - jreidinger@suse.com

- remove X-KDE-Library from desktop file (bnc#899104)

-------------------------------------------------------------------
Tue Dec  2 14:52:29 UTC 2014 - jreidinger@suse.com

- fix crash when not using separate boot (found by openqa)
- 3.1.112

-------------------------------------------------------------------
Fri Nov 21 11:56:38 UTC 2014 - jsrain@suse.cz

- detect EFI directly from sysfs during live installation
  (bnc#829256)

-------------------------------------------------------------------
Tue Nov 18 12:12:59 UTC 2014 - jreidinger@suse.com

- run password encryption always locally to ensure that
  grub2-mkpasswd is there (bnc#900039)
- 3.1.111

-------------------------------------------------------------------
Tue Nov 11 08:43:27 UTC 2014 - jreidinger@suse.com

- properly align checkboxes and improve spacing (bnc#900023)
- 3.1.110

-------------------------------------------------------------------
Fri Oct 31 06:36:13 UTC 2014 - jreidinger@suse.com

- do not show useless widgets when user decided to not install
  bootloader (bnc#901060)
- 3.1.109

-------------------------------------------------------------------
Wed Oct 29 14:13:52 UTC 2014 - jreidinger@suse.com

- do not return /dev/null if cannot detect bootloader devices as it
  cause errors later

-------------------------------------------------------------------
Wed Oct 29 13:18:10 UTC 2014 - jreidinger@suse.com

- do not show warning if boot from extended partition (bnc#898023)
- 3.1.108

-------------------------------------------------------------------
Wed Oct 29 07:16:22 UTC 2014 - jreidinger@suse.com

- fix branding activation on live CD and also with kexec enabled
  (bnc#897847)
- 3.1.107

-------------------------------------------------------------------
Fri Oct 24 14:30:20 UTC 2014 - jreidinger@suse.com

- fix crash during installation if kernel parameter is not
  pre-proposed (bnc#902397)
- 3.1.106

-------------------------------------------------------------------
Wed Oct 15 11:50:20 UTC 2014 - jreidinger@suse.com

- improve usability of device map editor (bnc#900807)
- 3.1.105

-------------------------------------------------------------------
Wed Oct 15 09:43:11 UTC 2014 - jreidinger@suse.com

- ensure branding is used also during common install (bnc#901003)
- 3.1.104

-------------------------------------------------------------------
Wed Oct 15 08:54:35 UTC 2014 - jreidinger@suse.com

- fix missing widgets log entries(bnc#889169)
- 3.1.103

-------------------------------------------------------------------
Wed Oct 15 08:02:24 UTC 2014 - jreidinger@suse.com

- do not refer to info page of grub1 (bnc#878796)
- fixed an Internal Error when using password for grub2 with
  non-english locale (bnc#900358)
- 3.1.102

-------------------------------------------------------------------
Tue Oct  7 09:08:07 UTC 2014 - jreidinger@suse.com

- keep user selection for password (bnc#900026)
- fix build on ppc
- 3.1.101

-------------------------------------------------------------------
Tue Sep 30 09:30:52 UTC 2014 - jreidinger@suse.com

- use short product name to avoid truncated text on small
  resolution (bnc#873675)
- Avoid crash in clone_system on s390 (bnc#897399)
- propose missing attributes also during automatic upgrade which
  propose grub2 configuratin (bnc#897058)
- 3.1.100

-------------------------------------------------------------------
Tue Sep 30 09:15:52 UTC 2014 - jreidinger@suse.com

- move boot record backup functionality to own class to make code
  easier to understand and better tested
- 3.1.99

-------------------------------------------------------------------
Mon Sep 29 07:42:06 UTC 2014 - jreidinger@suse.com

- fix crash in lib_iface caused by typo (found by openQA and
  bnc#898878)
- fix crash when using tmpfs
- fix crash when device have explicit mount by device name
- 3.1.98

-------------------------------------------------------------------
Thu Sep 18 07:28:13 UTC 2014 - jreidinger@suse.com

- move udev mapping functionality to own class to make code easier
  to understand and better tested
- 3.1.97

-------------------------------------------------------------------
Wed Sep 17 07:42:12 UTC 2014 - jreidinger@suse.com

- pass vga mode if specified during installation
  (bnc#896300,bnc#891060)

-------------------------------------------------------------------
Mon Sep 15 14:18:20 UTC 2014 - jreidinger@suse.com

- Fix API to remove or add kernel parameter for bootloader
  (bnc#894603)

-------------------------------------------------------------------
Tue Sep  9 15:38:15 UTC 2014 - jreidinger@suse.com

- cleaning of section related code because we no longer support
  any bootloader which allows direct write of sections

-------------------------------------------------------------------
Mon Sep  8 14:03:36 UTC 2014 - jreidinger@suse.com

- switch build tool from autotools to rake
- 3.1.96

-------------------------------------------------------------------
Mon Sep  8 13:26:45 UTC 2014 - jreidinger@suse.com

- Drop remaining support for GRUB1 (fate#317700)
- 3.1.95

-------------------------------------------------------------------
Mon Sep  8 07:56:29 UTC 2014 - jreidinger@suse.com

- Avoid configuration where to MBR we want grub2 and also
  generic_mbr which can lead to unbootable configuration
  (bnc#893626)
- 3.1.94

-------------------------------------------------------------------
Thu Sep  4 12:04:09 UTC 2014 - mvidner@suse.com

- Use a more flexible rubygem requirement syntax (bnc#895069)
- 3.1.93

-------------------------------------------------------------------
Thu Sep  4 07:49:57 UTC 2014 - jreidinger@suse.com

- Do not overwrite bios_boot partition flag by boot flag leading
  to error in writing boot code (Bnc#894040)
- 3.1.92

-------------------------------------------------------------------
Wed Aug 27 07:53:45 UTC 2014 - jreidinger@suse.com

- do not reset secure boot to false at the end of installation in
  case of incapable device (bnc#892032)
- 3.1.91

-------------------------------------------------------------------
Tue Aug 26 11:37:17 UTC 2014 - jreidinger@suse.com

- fix partition activation on LVM (bnc#893449)
- fix activation device when md raid devices do not have
  recognizable bios id
- 3.1.90

-------------------------------------------------------------------
Fri Aug 15 12:27:58 CEST 2014 - snwint@suse.de

- remove nonsense check (bnc #768538)
- 3.1.89

-------------------------------------------------------------------
Fri Aug 15 10:15:49 UTC 2014 - jreidinger@suse.com

- read properly secure boot status when used from other modules
  like yast2-vm, so it adds new entry as secure boot (bnc#892032)
- 3.1.88

-------------------------------------------------------------------
Thu Aug 14 13:11:29 CEST 2014 - schubi@suse.de

- AutoYaST clone_system: Not using "next" in a ruby "reduce" call.
  (bnc#891079)
- 3.1.87

-------------------------------------------------------------------
Tue Aug 12 13:46:17 UTC 2014 - jreidinger@suse.com

- Fixed adding a crashkernel parameter to xen_append if the latter
  is missing. kdump.service would fail then (bnc#886843)
- 3.1.86

-------------------------------------------------------------------
Fri Aug  8 13:55:23 UTC 2014 - jreidinger@suse.com

- do not crash in some condition in combination of LVM and GPT
  (bnc#891070)
- 3.1.85

-------------------------------------------------------------------
Thu Aug  7 13:39:09 UTC 2014 - jreidinger@suse.com

- fix assigning priority disks to device map for LVM (bnc#890364)
- 3.1.84

-------------------------------------------------------------------
Thu Aug  7 08:32:39 UTC 2014 - jreidinger@suse.com

- workaround initrd recreation if some packages forgot during
  upgrade (bnc#889616)
- 3.1.83

-------------------------------------------------------------------
Wed Aug  6 08:59:52 UTC 2014 - jreidinger@suse.com

- ignore unknown priority device to avoid problems in corner case
  scenarios (bnc#890364)
- 3.1.82

-------------------------------------------------------------------
Tue Aug  5 09:17:20 UTC 2014 - jreidinger@suse.com

- fix assigning priority disks to device map for md raid
  (bnc#890246)
- fix choosing priority device causing bootloader crash
  (bnc#890204)
- 3.1.81

-------------------------------------------------------------------
Fri Aug  1 07:37:50 UTC 2014 - jsrain@suse.cz

- fixed bootloader installation (bnc#889770)
- 3.1.80

-------------------------------------------------------------------
Thu Jul 31 14:01:43 UTC 2014 - jreidinger@suse.com

- Disk order dialog:
  - fix non-working up button (bnc#885867)
  - fix enabling/disabling up/down buttons in various situations
  - when adding new device set focus to input field to better UX
- 3.1.79

-------------------------------------------------------------------
Thu Jul 31 12:40:37 UTC 2014 - jreidinger@suse.com

- reinit branding in upgrade of SLE-12 as it is overwritten
  (bnc#879686)
- 3.1.78

-------------------------------------------------------------------
Thu Jul 31 06:48:59 UTC 2014 - jreidinger@suse.com

- fix crash in bootloader caused by wrong device in device map
  (bnc#889670)
- 3.1.77

-------------------------------------------------------------------
Wed Jul 30 14:03:18 CEST 2014 - schubi@suse.de

- Fixed error popup for unsupported bootloader in autoyast.
  (bnc#889538)
- 3.1.76

-------------------------------------------------------------------
Wed Jul 30 08:20:59 UTC 2014 - ancor@suse.com

- Added a missing call to i18n for a string (bnc#887553)
- 3.1.75

-------------------------------------------------------------------
Wed Jul 30 06:30:40 UTC 2014 - jreidinger@suse.com

- Fix crash if during proposal some device map value is nil
  ( found by openQA )
- 3.1.74

-------------------------------------------------------------------
Tue Jul 29 09:23:34 UTC 2014 - jreidinger@suse.com

- Always use device with /boot as first device in device map to
  avoid problems with other MBRs (bnc#887808, bnc#880439)
- 3.1.73

-------------------------------------------------------------------

Mon Jul 28 07:18:47 UTC 2014 - jreidinger@suse.com

- fix proposing disabledos prober on certain products (SLES is
  affected) (bnc#884007)
- 3.1.72

-------------------------------------------------------------------
Mon Jul 28 09:14:18 CEST 2014 - snwint@suse.de

- enable secure boot by default (bnc #879486)
- 3.1.71

-------------------------------------------------------------------
Fri Jul 25 16:11:37 UTC 2014 - jreidinger@suse.com

- allow change of bootloader proposal during upgrade (bnc#887015)
- 3.1.70

-------------------------------------------------------------------
Fri Jul 25 11:48:35 UTC 2014 - jsrain@suse.cz

- code de-duplication of recent AUtoYaST fixes (bnc#885634)
- 3.1.69

-------------------------------------------------------------------
Tue Jul 22 09:00:56 UTC 2014 - jsrain@suse.cz

- initialize bootloader location configuration on AutoYaST ugprade
  (bnc#885634)
- 3.1.68

-------------------------------------------------------------------
Wed Jul 16 11:46:38 UTC 2014 - jsrain@suse.cz

- don't check dedicated /boot/zipl partition on upgrade
  (bnc#886604)
- 3.1.67

-------------------------------------------------------------------
Fri Jul 11 08:17:54 UTC 2014 - jreidinger@suse.com

- fix writing sysconfig for grub1 (bnc#885634)
- 3.1.66

-------------------------------------------------------------------
Fri Jul 11 07:11:41 UTC 2014 - mchang@suse.com

- fix secure boot widget did not function from installed system
  because bootloader not get re-installed (bnc#882124)
- 3.1.65

-------------------------------------------------------------------
Wed Jul  9 09:49:21 UTC 2014 - jreidinger@suse.com

- add check for combination of MBR, GPT, btrfs and missing
  bios_grub partitition (bnc#886143)
- 3.1.64

-------------------------------------------------------------------
Tue Jul  8 11:08:06 UTC 2014 - jreidinger@suse.com

- warn user if no location chosen for stage 1 (bnc#885208)
- 3.1.63

-------------------------------------------------------------------
Mon Jul  7 13:33:19 UTC 2014 - jreidinger@suse.com

- use only simple device map on s390 (bnc#884798, bnc#885984)
- 3.1.62

-------------------------------------------------------------------
Thu Jul  3 07:33:51 UTC 2014 - jreidinger@suse.com

- add perl-Bootloader-YAML to needed packages (BNC#885496)
- 3.1.61

-------------------------------------------------------------------
Fri Jun 27 13:31:01 UTC 2014 - jreidinger@suse.com

- do not allow to install to partition with xfs otherwise fs can be
  broken due to missing reserved space in xfs(bnc#884255)
- 3.1.60

-------------------------------------------------------------------
Fri Jun 27 12:27:05 UTC 2014 - jreidinger@suse.com

- properly install needed packages in autoinstallation
- 3.1.59

-------------------------------------------------------------------
Thu Jun 26 10:50:28 UTC 2014 - jreidinger@suse.com

- add help and translation for grub2 distributor description and
  other small localization improvements (bnc#884344)
- fix crash during propose of EFI during upgrade (bnc#884397)
- 3.1.58

-------------------------------------------------------------------
Tue Jun 24 15:10:21 UTC 2014 - jreidinger@suse.com

- respect product default configuration for os-prober enablement
  (bnc#884007)
- 3.1.57

-------------------------------------------------------------------
Wed Jun 18 14:25:19 CEST 2014 - schubi@suse.de

- Initialize variable correctly for supported bootloaders
  (bnc#883040)
- 3.1.56

-------------------------------------------------------------------
Mon Jun 16 09:22:43 UTC 2014 - jreidinger@suse.com

- Allow in autoyast only supported bootloaders (bnc#882210)
- 3.1.55

-------------------------------------------------------------------
Fri Jun 13 12:03:40 UTC 2014 - jreidinger@suse.com

- fix crash with invalid partition to activate (bnc#882592)
- 3.1.54

-------------------------------------------------------------------
Fri Jun 13 11:46:09 UTC 2014 - jsrain@suse.cz

- don't prevent installation because of BIOS IDs not detected if
  disks order reviewed by user (bnc#880439)
- 3.1.53

-------------------------------------------------------------------
Wed Jun 11 14:24:22 UTC 2014 - jreidinger@suse.com

- do not crash in autoyast (bnc#882210)
- 3.1.52

-------------------------------------------------------------------
Mon Jun  9 08:32:44 UTC 2014 - jreidinger@suse.com

- Fix reinstallation of secure boot stage 1 (bnc#875235)
- 3.1.51

-------------------------------------------------------------------
Thu Jun  5 11:00:35 UTC 2014 - jsrain@suse.cz

- adjusted wording if disk order could not be detected (bnc#880439)
- 3.1.50

-------------------------------------------------------------------
Wed Jun  4 09:10:42 UTC 2014 - jreidinger@suse.com

- remove translation of section as it is generated in GRUB2 and
  never work reliably fro GRUB1 (bnc#875819)
- 3.1.49

-------------------------------------------------------------------
Mon Jun  3 18:13:05 UTC 2014 - dvaleev@suse.com

- Setting boot flag on GPT PReP resets prep flag which leads to
   grub2-install unable to install a bootloader (bnc#880094)
- 3.1.48

-------------------------------------------------------------------
Mon Jun  2 09:07:14 UTC 2014 - jreidinger@suse.com

-  fix typo causing crash when writing pmbr flag (bnc#880893)
- 3.1.47

-------------------------------------------------------------------
Thu May 29 13:47:40 UTC 2014 - jreidinger@suse.com

- Fix crash in upgrade from SLE11
- 3.1.46

-------------------------------------------------------------------
Wed May 28 14:19:36 UTC 2014 - jreidinger@suse.com

- Remove check for iscsi boot partition (bnc#880328)
- 3.1.45

-------------------------------------------------------------------
Wed May 28 13:23:19 UTC 2014 - jreidinger@suse.com

- fix crash in summary page of installation for grub2 (bnc#880324)
- 3.1.44

-------------------------------------------------------------------
Tue May 27 11:43:45 UTC 2014 - jreidinger@suse.com

- fix crash in summary page of installation
- 3.1.43

-------------------------------------------------------------------
Tue May 27 11:06:47 UTC 2014 - mchang@suse.com

- reinstall bootloader if the settings requires it
- 3.1.42

-------------------------------------------------------------------
Tue May 27 07:48:09 UTC 2014 - jreidinger@suse.com

- Fix detection if bootloader installation failed (bnc#879883)
- 3.1.41

-------------------------------------------------------------------
Mon May 26 15:31:16 UTC 2014 - jreidinger@suse.com

- add support to set Protective MBR and use reasonable proposal
  (bnc#872054)
- 3.1.40

-------------------------------------------------------------------
Fri May 23 14:32:07 UTC 2014 - jreidinger@suse.com

- Installation Summary: do not allow change location for grub2
  on ppc and s390 (bnc#879107)
- 3.1.39

-------------------------------------------------------------------
Thu May 22 13:06:25 UTC 2014 - jreidinger@suse.com

- Report if grub2-install failed so user see quickly, that he
  cannot boot(bnc#878664)
- 3.1.38

-------------------------------------------------------------------
Fri May 16 17:10:26 CEST 2014 - snwint@suse.de

- get rid of grub in loader type selection
- 3.1.37

-------------------------------------------------------------------
Fri May 16 13:44:48 UTC 2014 - jreidinger@suse.com

- fix progress report to not show 100% and waiting to write
  bootloader (bnc#878007)
- 3.1.36

-------------------------------------------------------------------
Wed May 14 09:22:15 UTC 2014 - jreidinger@suse.com

- add new API call to work nice with grub2 kernel parameter
  configuration (bnc#869608)
- 3.1.35

-------------------------------------------------------------------
Mon May 12 12:35:51 UTC 2014 - jreidinger@suse.com

- extended sysconfig options only for grub1 to prevent confusion
  (bnc#870890)
- 3.1.34

-------------------------------------------------------------------
Tue May  6 11:20:06 UTC 2014 - jreidinger@suse.com

- reinit perl-bootloader library in update mode to force write
  configuration (bnc#876359,876355)
- 3.1.33

-------------------------------------------------------------------
Fri May  2 08:31:32 UTC 2014 - jreidinger@suse.com

- fix activating partitions with number bigger then 4 on GPT disks
  with legacy x86 boot (bnc#875757)
- 3.1.32

-------------------------------------------------------------------
Wed Apr 30 16:23:57 UTC 2014 - jreidinger@suse.com

- handle diskless nfs setup for ppc (bnc#874466)
- 3.1.31

-------------------------------------------------------------------
Tue Apr 29 19:47:03 UTC 2014 - jreidinger@suse.com

- fix reading of previous bootloader (bnc#874646)
- 3.1.30

-------------------------------------------------------------------
Tue Apr 22 08:44:57 UTC 2014 - jreidinger@suse.com

- Use correct check for partition setup for grub2 on s390
  (bnc#873951)
- 3.1.29

-------------------------------------------------------------------
Thu Apr 17 14:46:17 UTC 2014 - jreidinger@suse.com

- do not complain for missing bios order on s390(bnc#874106)
- 3.1.28

-------------------------------------------------------------------
Thu Apr 17 11:18:31 UTC 2014 - jreidinger@suse.com

- improve logging if setting kernel paramater failed to help with
  bnc#873996
- remove graphic adapter configuration on s390 (bnc#874010)
- 3.1.27

-------------------------------------------------------------------
Wed Apr 16 19:49:56 UTC 2014 - jreidinger@suse.com

- allow switching to grub2 also on ppc
- Do not raise exception for grub2efi on non-pc architectures
  (bnc#873861)
- 3.1.26

-------------------------------------------------------------------
Wed Apr 16 12:11:53 UTC 2014 - jreidinger@suse.com

- fix crash on s390 due to missing loader widget(bnc#873911)
- 3.1.25

-------------------------------------------------------------------
Tue Apr 15 10:52:27 UTC 2014 - jreidinger@suse.com

- fix proposing when proposal do not change (bnc#873620)
- 3.1.24

-------------------------------------------------------------------
Tue Apr 15 10:38:17 UTC 2014 - jreidinger@suse.com

- cleaning up deprecated code to improve stability and maintenance
  of code
- 3.1.23

-------------------------------------------------------------------
Tue Apr 15 08:33:29 UTC 2014 - mchang@suse.com

- remove error if boot directory on xfs file system (bnc#864370)
- 3.1.22

-------------------------------------------------------------------
Thu Apr 10 11:18:51 UTC 2014 - jreidinger@suse.com

- drop not-supported bootloaders except grub1
- 3.1.21

-------------------------------------------------------------------
Tue Apr  8 11:27:42 UTC 2014 - jreidinger@suse.com

- modify proposal to work also during upgrade and propose upgrade
  to grub2 (bnc#872081)
- 3.1.20

-------------------------------------------------------------------
Mon Apr  7 14:57:38 UTC 2014 - jreidinger@suse.com

- return back installation details for tweaking device map
  (bnc#872300)
- 3.1.19

-------------------------------------------------------------------
Fri Apr  4 13:05:55 CEST 2014 - snwint@suse.de

- install mokutil along with shim (bnc #808852)
- fix regular expessions (ported from bnc #743805)
- 3.1.18

-------------------------------------------------------------------
Wed Apr  2 11:26:23 UTC 2014 - jreidinger@suse.com

- fix crash on s390 (bnc#871597)
- 3.1.17

-------------------------------------------------------------------
Wed Apr  2 06:57:01 UTC 2014 - jreidinger@suse.com

- fix autoyast location proposal (bnc#869083)
- 3.1.16

-------------------------------------------------------------------
Wed Apr  2 08:36:41 CEST 2014 - snwint@suse.de

- don't question device mapping passed to us explicitly by autoyast
  (bnc #717978, bnc #870494)

-------------------------------------------------------------------
Fri Mar 28 10:17:07 UTC 2014 - jreidinger@suse.com

- improve support grub2 on non-pc architectures 
  (bnc#866912,bnc#868909)
- 3.1.15

-------------------------------------------------------------------
Fri Mar 28 04:03:54 UTC 2014 - mchang@suse.com

- fix wrong console regexp match (bnc#870514)
- 3.1.14

-------------------------------------------------------------------
Fri Mar 21 10:10:45 CET 2014 - snwint@suse.de

- fix minor typo (bnc #869324)

-------------------------------------------------------------------
Wed Mar 12 09:15:33 UTC 2014 - mchang@suse.com

- fix grub2-*-efi package not installed (bnc#867380) 
- 3.1.13

-------------------------------------------------------------------
Mon Mar 10 12:07:17 UTC 2014 - jreidinger@suse.com

- do not crash if there is no swap partition (bnc#867435)
- 3.1.12

-------------------------------------------------------------------
Mon Mar 10 08:30:40 UTC 2014 - mchang@suse.com

- fix some serial console issues (bnc#862388) (bnc#866710)
- 3.1.11

-------------------------------------------------------------------
Wed Mar  5 10:02:23 CET 2014 - snwint@suse.de

- always allow grub2 (bnc #866863)
- 3.1.10

-------------------------------------------------------------------
Tue Mar  4 16:27:11 CET 2014 - snwint@suse.de

- switch to grub2 on s390x
- support both grub2 & zipl
- drop grub & elilo support from x86
- 3.1.9

-------------------------------------------------------------------
Tue Mar  4 12:03:05 UTC 2014 - jreidinger@suse.com

- fix typo in proposal screen(bnc#866607)
- 3.1.8

-------------------------------------------------------------------
Mon Mar  3 10:06:19 UTC 2014 - jreidinger@suse.com

- fix permissions on file which contain encrypted password to be
  readable only by root(BNC#864544)(CVE#2013-4577)
- 3.1.7

-------------------------------------------------------------------
Thu Feb 27 08:32:24 UTC 2014 - jreidinger@suse.com

- Add support for password in GRUB2 (FATE#315404)
- restructure details dialog in GRUB2 to have better UX
- fix crash of GRUB2 module
- 3.1.6

-------------------------------------------------------------------
Wed Feb 12 10:18:39 UTC 2014 - jreidinger@suse.com

- rephrase bootloader proposal on summary screen (BNC#853058)
- 3.1.5

-------------------------------------------------------------------
Mon Feb 10 10:56:36 CET 2014 - snwint@suse.de

- don't ask to run yast.ssh in second stage as there's no second stage
  anymore (bnc 861537)

-------------------------------------------------------------------
Tue Jan 28 09:56:33 UTC 2014 - jreidinger@suse.com

- Fix examining MBR
- 3.1.4

-------------------------------------------------------------------
Tue Jan 14 10:37:06 UTC 2014 - jreidinger@suse.com

- handle problematic conversion of perl undef in perl-json
  (bnc#858461)
- fix "undefined method `split' for true:TrueClass" with grub2-efi
  (bnc#855568) ( thanks lpechacek )
- always use local parted. It allows to have target system without parted.
- 3.1.3

-------------------------------------------------------------------
Tue Nov  5 13:55:05 CET 2013 - locilka@suse.com

- Using 'Kernel' Yast library for handling modules loaded on boot
  (bnc#838185)
- 3.1.2

-------------------------------------------------------------------
Tue Nov  5 11:05:12 CET 2013 - snwint@suse.de

- use pbl-yaml script to communicate with perl-Bootloader
- 3.1.1

-------------------------------------------------------------------
Wed Sep 18 12:27:52 UTC 2013 - lslezak@suse.cz

- do not use *.spec.in template, use *.spec file with RPM macros
  instead
- 3.1.0

-------------------------------------------------------------------
Fri Aug 23 13:37:42 CEST 2013 - snwint@suse.de

- desktop files now also for s390
- 3.0.3

-------------------------------------------------------------------
Tue Aug  6 19:50:43 UTC 2013 - lslezak@suse.cz

- removed obsolete BuildRequires: yast2 and yast2-core
- 3.0.2

-------------------------------------------------------------------
Thu Aug  1 14:52:09 UTC 2013 - lslezak@suse.cz

- move the development documentation to devel-doc subpackage
- removed obsolete BuildRequires, not needed anymore:
  docbook-xsl-stylesheets doxygen gcc-c++ libxslt perl-Bootloader
  perl-gettext perl-XML-Writer sgml-skel swig update-alternatives
  libtool yast2-installation yast2-packager yast2-perl-bindings
  yast2-pkg-bindings yast2-storage yast2-testsuite
- 3.0.1

-------------------------------------------------------------------
Wed Jul 31 08:27:20 UTC 2013 - yast-devel@opensuse.org

- converted from YCP to Ruby by YCP Killer
  (https://github.com/yast/ycp-killer)
- version 3.0.0

-------------------------------------------------------------------
Fri Jun 14 11:55:44 CEST 2013 - snwint@suse.de

- remove limal reference
- 2.24.1

-------------------------------------------------------------------
Wed Mar  6 17:21:06 CET 2013 - snwint@suse.de

- set secureboot default to firmware status
- 2.23.12

-------------------------------------------------------------------
Mon Feb 25 16:33:16 CET 2013 - snwint@suse.de

- support uefi secureboot
- Propose grub2 theme path
- 2.23.11

-------------------------------------------------------------------
Mon Feb  4 15:05:47 CET 2013 - snwint@suse.de

- write gpt bootcode on gpt disks (fate #313880)
- fix initrd selection due to initrd-*-kdump in our new kernel packages
- take boot code from syslinux instead of master-boot-code package
- 2.23.10

-------------------------------------------------------------------
Mon Feb  4 13:42:36 CET 2013 - snwint@suse.de

- fix automake file
- 2.23.9

-------------------------------------------------------------------
Fri Jan 11 17:17:18 CET 2013 - snwint@suse.de

- jsuchome: /sbin/SuSEconfig call removed
- mchang: some bug fixing and improve grub2's summary
- 2.23.8

-------------------------------------------------------------------
Thu Aug 30 12:13:29 CEST 2012 - mchang@suse.com

- remove vga=ask
- add option to disable os-prober

-------------------------------------------------------------------
Fri Jul 13 15:40:46 CEST 2012 - mchang@suse.com

- support failsafe kernel parameters
- use product name in distributor
- rearrange widgets in dialog
- fix redundant kernel append
- 2.23.7

-------------------------------------------------------------------
Mon Jul  9 13:08:29 CEST 2012 - ug@suse.de

- fixed rnc schema file (bnc#752450)
- 2.23.6

-------------------------------------------------------------------
Wed Jul  4 09:44:00 CEST 2012 - mchang@suse.de

- set leagcy grub as default for xen pv guest
- use 'auto' for default gfxmode
- replace background with theme
- support editing GRUB_DISTRIBUTOR
- make vgamode widget wider
- 2.23.5

-------------------------------------------------------------------
Mon Jun  4 15:51:19 CEST 2012 - mchang@suse.com

- support console related global options gfxterm, serial, gfxbackground
  and gfxmode
- 2.23.4

-------------------------------------------------------------------
Tue Apr 24 15:06:19 CEST 2012 - snwint@suse.de

- don't do kexec on hyper-v (bnc#732693)
- 2.23.3

-------------------------------------------------------------------
Mon Apr 23 12:40:24 CEST 2012 - mchang@suse.com

- add "Boot Loader Options" dialog for grub2-efi that provides widgets for
  manipulating global options. These options include timeout, vgamode,
  append and default.
- add widgets for enabling serial console and specify it's arguments on
  "Boot Loader Options" dialog.
- add "Boot Loader Options" dialog for grub2 that provides widgets for
  manipulating global options. These options include activate, generic_mbr,
  timeout, vgamode, append and default.
- 2.23.2

-------------------------------------------------------------------
Mon Apr 23 11:35:06 CEST 2012 - snwint@suse.de

- adapted ssh command for 2nd stage ssh installation (bnc#745340)

-------------------------------------------------------------------
Thu Mar 22 10:56:28 UTC 2012 - mchang@suse.com

- add kernel parameters (detected necessary and user specfied one during
  installation) to grub2's config file (bnc#752939)
- 2.23.1

-------------------------------------------------------------------
Thu Mar 22 10:56:28 UTC 2012 - mchang@suse.com

- add new grub2-efi module to support booting on UEFI firmware.

-------------------------------------------------------------------
Wed Mar 14 15:43:44 CET 2012 - aschnell@suse.de

- adapted ssh command for 2nd stage ssh installation (bnc#745340)

-------------------------------------------------------------------
Mon Mar  5 14:42:10 CET 2012 - mchang@suse.com

- add basic grub2 support that only handles installs
- 2.23.0

-------------------------------------------------------------------
Fri Jan 13 11:31:51 CET 2012 - jsuchome@suse.cz

- added GfxMenu::Update to the client, so calling does not require
  package dependency (bnc#730391)
- 2.22.0

-------------------------------------------------------------------
Fri Nov 25 12:17:41 UTC 2011 - coolo@suse.com

- add libtool as buildrequire to avoid implicit dependency

-------------------------------------------------------------------
Fri Oct 21 15:34:43 CEST 2011 - snwint@suse.de

- yast2-storage uses fake uuids for btrfs handling; adjust our
  code (bnc #707450)
- 2.21.2

-------------------------------------------------------------------
Tue Oct 18 13:44:46 CEST 2011 - snwint@suse.de

- fix bootloader package handling (bnc #716404)
- 2.21.1

-------------------------------------------------------------------
Tue Oct  4 10:06:56 UTC 2011 - cfarrell@suse.com

- license update: GPL-2.0+
  SPDX format

-------------------------------------------------------------------
Mon Sep 26 12:54:57 CEST 2011 - visnov@suse.cz

- set dialog title
- 2.21.0 

-------------------------------------------------------------------
Wed Sep 21 12:37:32 CEST 2011 - snwint@suse.de

- revert kernel-*-base change
- 2.20.5

-------------------------------------------------------------------
Wed Sep 21 11:55:12 CEST 2011 - snwint@suse.de

- enable resume for s390x (bnc #692606)
- kernel images are in kernel-*-base package
- 2.20.4

-------------------------------------------------------------------
Mon Sep 19 17:14:01 CEST 2011 - snwint@suse.de

- s390x: add hvc_iucv=8 to boot options (bnc #718089)
- 2.20.3

-------------------------------------------------------------------
Fri Sep 16 15:27:09 CEST 2011 - snwint@suse.de

- fix typo
- 2.20.2

-------------------------------------------------------------------
Fri Aug  5 12:30:54 CEST 2011 - tgoettlicher@suse.de

- fixed .desktop file (bnc #681249)

-------------------------------------------------------------------
Mon Mar 21 14:26:51 CET 2011 - jreidinger@suse.de

- fix detection of other linux partitions (BNC#675224)

-------------------------------------------------------------------
Tue Feb 22 11:30:20 UTC 2011 - jreidinger@novell.com

- during probe of partitions don't try to mount encrypted one
  (bnc#673906)
- 2.20.1

-------------------------------------------------------------------
Mon Jan 10 12:56:07 UTC 2011 - jreidinger@novell.com

- add missing file to tarball

-------------------------------------------------------------------
Thu Dec 30 08:52:36 UTC 2010 - jreidinger@novell.com

- allow to not specify vga mode for boot (bnc#643984)
- improve help text for menu section (bnc#621290)
- explicitelly  mention variables to compare to avoid problems with nil
  value (consider nil as false)
- number of partition can be integer so always convert it to string
- more explanation for warning messages with hint how to solve it
- 2.19.16

-------------------------------------------------------------------
Wed Jun  2 17:06:53 CEST 2010 - juhliarik@suse.cz

- added update of fix for (bnc#604401)
- 2.19.15 

-------------------------------------------------------------------
Wed May 19 09:57:34 CEST 2010 - juhliarik@suse.cz

- added xen boot section as default during installation on 
  PV guest (bnc#604401)
- 2.19.14

-------------------------------------------------------------------
Thu May  6 13:15:18 CEST 2010 - juhliarik@suse.cz

- added patch for (bug#448883)
- 2.19.13

-------------------------------------------------------------------
Tue Apr 13 14:15:33 CEST 2010 - juhliarik@suse.cz

- added fix for troubles with using uuid names (bnc#594482)
- 2.19.12

-------------------------------------------------------------------
Thu Apr  8 15:55:40 CEST 2010 - juhliarik@suse.cz

- added patch for enable/disable SELinux (fate#309275)
- 2.19.11

-------------------------------------------------------------------
Wed Mar 31 12:09:27 CEST 2010 - juhliarik@suse.cz

- added fix for sending empty "boot_custom" (bnc#589433)
- 2.19.10

-------------------------------------------------------------------
Tue Mar 23 11:00:00 CET 2010 - juhliarik@suse.cz

- added fix for checking custom boot partition (bnc#588770)
- 2.19.9 

-------------------------------------------------------------------
Tue Mar 16 17:35:52 CET 2010 - juhliarik@suse.cz

- added fix for adding XEN section on IA64 (bnc#588609) 

-------------------------------------------------------------------
Tue Mar  9 16:17:10 CET 2010 - juhliarik@suse.cz

- added fix for using device map in autoyast profile (bnc#585824)
- 2.19.8 

-------------------------------------------------------------------
Fri Feb 26 10:20:10 CET 2010 - juhliarik@suse.cz

- added fix for creating sysconfig directory file (bnc#583088)
- 2.19.7

-------------------------------------------------------------------
Mon Feb 22 12:10:48 CET 2010 - juhliarik@suse.cz

- added fix for detection of UEFI (bnc#581213)
- 2.19.6 

-------------------------------------------------------------------
Thu Feb 11 16:16:12 CET 2010 - juhliarik@suse.cz

- added fix for calling mkinitrd if vga is "normal" (bnc#292013)
- 2.19.5 

-------------------------------------------------------------------
Thu Feb 11 13:36:28 CET 2010 - juhliarik@suse.cz

- added fix for using persistent device names (bnc#533782) 

-------------------------------------------------------------------
Thu Feb 11 12:13:19 CET 2010 - juhliarik@suse.cz

- added fix for using encrypted swap partition (bnc#577127)
- 2.19.4

-------------------------------------------------------------------
Thu Feb 11 10:55:21 CET 2010 - juhliarik@suse.cz

- added fix for detection of QEMU (bnc#571850)
- 2.19.3 

-------------------------------------------------------------------
Wed Feb 10 13:49:32 CET 2010 - juhliarik@suse.cz

- added fix for adding crashkernel option to XEN kernel 
  (bnc#578545)

-------------------------------------------------------------------
Tue Feb  9 16:30:04 CET 2010 - juhliarik@suse.cz

- solved problem with wrtting to floppy (bnc#539774) 

-------------------------------------------------------------------
Tue Feb  9 16:03:31 CET 2010 - juhliarik@suse.cz

- added fix for deleting Custom Boot Partition (bnc#544809)
- 2.19.2 

-------------------------------------------------------------------
Thu Jan 28 16:08:30 CET 2010 - juhliarik@suse.cz

- added commnets for using options in /etc/sysconfig/bootloader
  (bnc#511319)
- 2.19.1

-------------------------------------------------------------------
Wed Jan 13 18:56:03 CET 2010 - kmachalkova@suse.cz

- Adjusted .desktop file(s) to wrap /sbin/yast2/ calls in xdg-su
  where root privileges are needed, removed X-KDE-SubstituteUID key 
  (bnc#540627)

-------------------------------------------------------------------
Tue Jan 12 13:07:25 CET 2010 - juhliarik@suse.cz

- added fix for data in device.map if MD RAID from Intel is used
  (bnc#568837) 
- 2.19.0

-------------------------------------------------------------------
Wed Dec  9 11:39:18 CET 2009 - juhliarik@suse.cz

- added patch for KMS (bnc#561566) 

-------------------------------------------------------------------
Mon Dec  7 14:26:19 CET 2009 - juhliarik@suse.cz

- added fix for problem with characters in name (bnc#558542) 

-------------------------------------------------------------------
Fri Dec  4 16:14:07 CET 2009 - juhliarik@suse.cz

- added fix for section name mismatch in lilo.conf for PPC
  (bnc#441051)

-------------------------------------------------------------------
Tue Oct 13 15:41:07 CEST 2009 - juhliarik@suse.cz

- deleted handling of luks_root and updating initrd for encrypted
  "/" (bnc#528474)
- 2.18.17 

-------------------------------------------------------------------
Mon Sep 21 10:40:13 CEST 2009 - juhliarik@suse.cz

- added fix for missing persistent device names in mapping for
  perl-Bootloader (bnc#534905A)
- 2.18.16 

-------------------------------------------------------------------
Thu Sep 17 12:43:53 CEST 2009 - juhliarik@suse.cz

- added fix for typy in help (bnc#532904) 

-------------------------------------------------------------------
Fri Sep  4 17:50:39 CEST 2009 - juhliarik@suse.cz

- fixed type (bnc#535442) 

-------------------------------------------------------------------
Thu Sep  3 13:27:09 CEST 2009 - juhliarik@suse.cz

- added fixed in help text convert "XEN" to "Xen" (bnc#532512)

-------------------------------------------------------------------
Thu Sep  3 13:10:07 CEST 2009 - juhliarik@suse.cz

- added fix for editing boot section (bnc#535739) 
- 2.18.15

-------------------------------------------------------------------
Thu Aug  6 10:31:03 CEST 2009 - juhliarik@suse.cz

- added support for enable SELinux (fate#305557)
- 2.18.14 

-------------------------------------------------------------------
Tue Aug  4 16:52:57 CEST 2009 - juhliarik@suse.cz

- added support for redundancy md array (fate#305008)
- 2.18.13

-------------------------------------------------------------------
Fri Jul 31 11:55:40 CEST 2009 - aschnell@suse.de

- adapted to changes in yast2-storage
- 2.18.12

-------------------------------------------------------------------
Tue Jul 28 13:21:34 CEST 2009 - juhliarik@suse.cz

- added support for luks_root also to xen sections with kernel-xen 

-------------------------------------------------------------------
Tue Jul 28 10:29:13 CEST 2009 - juhliarik@suse.cz

- reorganize UI widgets in GRUB global options 

-------------------------------------------------------------------
Mon Jul 27 15:48:32 CEST 2009 - juhliarik@suse.cz

- added support for enable/disable acoustinc signals (fate#305403)
- 2.18.11 

-------------------------------------------------------------------
Fri Jul 24 14:54:16 CEST 2009 - juhliarik@suse.cz

- added support for encrypted disk (fate#305633)
- 2.18.10 

-------------------------------------------------------------------
Mon Jul 20 16:51:05 CEST 2009 - juhliarik@suse.cz

- added client bootloader_preupdate it takes care about calling 
  Storage::Update() (bnc#414490)
- added fix for using iscsi disk (bnc#393928)
- updated help text (bnc#511007)
- enabled change bootloader settings via one-click in installation
  summary (fate#303643)
- deleted warning message about using ext4
- updated proposal and using checkboxes Boot from Boot Partition
  and Boot from Extended Partition
- 2.18.9

-------------------------------------------------------------------
Mon Jun  8 10:37:27 CEST 2009 - jsrain@suse.cz

- do not add 'ide=nodma' to failsafe kernel parameter (bnc#510784)

-------------------------------------------------------------------
Mon May 25 16:23:55 CEST 2009 - jreidinger@suse.cz

- refactor Update code (update between products)

-------------------------------------------------------------------
Wed May 20 14:20:57 CEST 2009 - juhliarik@suse.cz

- fixed additional options for memory test section (bnc#396150)
- fixed problems with empty settings in autoyast profile for 
  memory test section (bnc#390659)
- fixed problem with custom (disable) gfxmenu option in autoyast
  profile (bnc#380509) 
- fixed deleting gfxmenu option if there is defined serial console
  (bnc#346576)
- added support check for ext4 (fate#305691)
- 2.18.8

-------------------------------------------------------------------
Mon May 18 17:45:52 CEST 2009 - juhliarik@suse.cz

- added fix for changing device map in y2-bootloader (bnc#497944)
- added warning message if there is not valid configuration for
  soft-raid (bnc#501043) 

-------------------------------------------------------------------
Thu May  7 10:05:02 CEST 2009 - juhliarik@suse.cz

- added fix for checking soft-raid devices in device.map
  (bnc#494630)
- added fix for changing device map in y2-bootloader (bnc#497944)
- 2.18.7

-------------------------------------------------------------------
Tue Apr 28 16:48:12 CEST 2009 - juhliarik@suse.cz

- added updated patch from IBM and reipl (bnc#471522) 

-------------------------------------------------------------------
Tue Apr 28 16:37:43 CEST 2009 - juhliarik@suse.cz

- disable checking thinkpad sequence in MBR also save content of 
  MBR (bnc#464485) 

-------------------------------------------------------------------
Wed Apr 22 15:47:26 CEST 2009 - jreidinger@suse.cz

- code clean
- add interface for new perl-Bootloader MBR tools 
- add missing short-cuts for widgets

-------------------------------------------------------------------
Thu Apr 16 14:52:23 CEST 2009 - juhliarik@suse.cz

- added fix for commandline interface (bnc#479069) 

-------------------------------------------------------------------
Wed Apr 15 11:31:40 CEST 2009 - juhliarik@suse.cz

- added back function setKernelParam (bnc#495048)
- 2.18.6 

-------------------------------------------------------------------
Tue Apr 14 13:25:52 CEST 2009 - juhliarik@suse.cz

- updated timeout for ppc and elilo both to seconds
- 2.18.5 

-------------------------------------------------------------------
Tue Apr 14 11:44:43 CEST 2009 - juhliarik@suse.cz

- added fix for troubles with analyse of MBR on soft riad 
  (bnc#483797) 

-------------------------------------------------------------------
Fri Apr 10 15:18:33 CEST 2009 - juhliarik@suse.cz

- added fix for problem with special chars in menu.lst (bnc#456362) 

-------------------------------------------------------------------
Fri Apr 10 14:15:02 CEST 2009 - juhliarik@suse.cz

- added fix for troubles with help in boot menu (bnc#384768) 

-------------------------------------------------------------------
Tue Apr  7 15:50:12 CEST 2009 - juhliarik@suse.cz

- refactoring UI is done (fate#305268)
- fixed problem with providing vga modes list in grub(bnc#362517)
- fixed troubles with short input field for devices (bnc#396387)
- fixed problem with setup of password for grub 
  (bnc#407887,#433854,#450470)
- fixed problem with keyboard shortcuts (bnc#414989)
- setup for console in grub was rewritten (bnc#431515)
- 2.18.4 

-------------------------------------------------------------------
Mon Feb 16 14:42:56 CET 2009 - juhliarik@suse.de

- added fix for problem with wrong init for storage library 
  (bnc#464090)
- updated fix for increase performance on huge machine (bnc#468922)
- added fix for checking GPT and using the 4th partition for 
  booting (bnc#474854)
- added quit booting "splash=silent quiet" (bnc#475194)
- updated change log for using convention (bnc#no,fate#no etc.)
- 2.18.3

-------------------------------------------------------------------
Mon Feb  9 15:42:12 CET 2009 - juhliarik@suse.de

- added fix for using buttons (bnc#440553)
- added fix for checking boot device on mac machines (bnc#343670)
- 2.18.2 

-------------------------------------------------------------------
Wed Feb  4 14:50:21 CET 2009 - juhliarik@suse.cz

- added fix for problem with unnecessary popup mesage for writting
  bootloader to floppy (bnc#333459)
- added fix meesage about writting bootloader to floppy includes 
  "Cancel" button (bnc#433348)
- changed text about using XFS there is used "may not" insted of 
  "will not" (bug#449823)  
- updated help text
- 2.18.1

-------------------------------------------------------------------
Wed Feb  4 12:15:21 CET 2009 - juhliarik@suse.cz

- added fix for finding the smallest partition on pmac machine
  (bnc#459860)
- updated function Dev2MountByDev() which can run long time if
  machine included huge number of disks (bnc#468922)
- added fix for problem with adding boot entry to EFI if
  installation run on different disk but with same boot partition
  (bnc#450682)
- added fix for using translated text in bootloader e.g. Image,
  Other (bug#445999)
- 2.18.0

-------------------------------------------------------------------
Tue Jan 20 14:11:38 CET 2009 - juhliarik@suse.cz

- added fix for problem with calling parted each time when
  yast2-bootloader is called (bnc#461613,#357290) 

-------------------------------------------------------------------
Thu Jan 15 15:28:38 CET 2009 - juhliarik@suse.cz

- added fix for problem with lines_cache_id == "" -it is cause of
  error output from perl-Bootloader (bnc#464098) 

-------------------------------------------------------------------
Wed Jan 14 13:59:14 CET 2009 - juhliarik@suse.cz

- added fix for changing EFI label in running system (bnc#269198)
- added fix for problem with primary language in GRUB (bnc#447053) 

-------------------------------------------------------------------
Thu Dec 11 17:43:40 CET 2008 - juhliarik@suse.cz

- added fix for problem with autoinstallation and powerlilo 
  (bnc#439674)
- added fix for (bnc#450506) root=kernelname
- added fix for problem with adding kernel to proposal (SLERT)
  (bnc#450153) 
- 2.17.46

-------------------------------------------------------------------
Mon Dec  8 15:41:43 CET 2008 - juhliarik@suse.cz

- added fix for problem with installation if boot device is NFS
  (bnc#440183) 

-------------------------------------------------------------------
Sun Dec  7 14:45:22 CET 2008 - juhliarik@suse.cz

- deleted support of detail settings for trustedgrub because it is
  not supporeted by trustedgrub package 

-------------------------------------------------------------------
Thu Dec  4 09:34:22 CET 2008 - juhliarik@suse.cz

- 2.17.45 

-------------------------------------------------------------------
Tue Dec  2 16:28:27 CET 2008 - juhliarik@suse.cz

- added fix for onetime boot if default is windows (bnc#339024) 

-------------------------------------------------------------------
Tue Dec  2 15:35:30 CET 2008 - juhliarik@suse.cz

- updated heuristic for adding other OS to menu.lst for GRUB 
  (bnc#448010) 

-------------------------------------------------------------------
Mon Dec  1 16:07:54 CET 2008 - juhliarik@suse.cz

- added fix for proposal if MBR include Vista code and "/" is on
  logical partition (bnc#450137)
- added update of handling serial console (bnc#449726)
- 2.17.44

-------------------------------------------------------------------
Mon Dec  1 14:32:09 CET 2008 - juhliarik@suse.cz

- added fix for problem with multipath (bnc#448110)
- added fix for problem with cloning boot sections (bnc#450190) 

-------------------------------------------------------------------
Thu Nov 27 18:55:11 CET 2008 - juhliarik@suse.cz

- added fix for problem with missing "console" (bnc#449726) 
- 2.17.43

-------------------------------------------------------------------
Thu Nov 27 16:46:21 CET 2008 - juhliarik@suse.cz

- deleted fix for (bnc#439674) - it fix problem with proposal of 
  globals on PPC (bnc#449747)
- 2.17.42

-------------------------------------------------------------------
Wed Nov 26 16:58:21 CET 2008 - juhliarik@suse.cz

- 2.17.41 

-------------------------------------------------------------------
Wed Nov 26 13:26:21 CET 2008 - juhliarik@suse.cz

- added fix for problem with "boot" in lilo.conf (bnc#449062) 

-------------------------------------------------------------------
Tue Nov 25 15:37:01 CET 2008 - juhliarik@suse.cz

- added fix for problem with changed default section (bnc#446555) 

-------------------------------------------------------------------
Tue Nov 25 10:51:12 CET 2008 - jsrain@suse.cz

- write correct language list in /boot/message (bnc#447053)

-------------------------------------------------------------------
Tue Nov 25 10:05:30 CET 2008 - juhliarik@suse.cz

- added fix for recreating device map (bnc#438243)
- updated proposal if boot device is on logical partition 
  (bnc#279837#c53) 

-------------------------------------------------------------------
Mon Nov 24 15:54:41 CET 2008 - juhliarik@suse.cz

- updated proposal of bootloader (bnc#279837#c53)
- added fix for recreating device map if storage change settings
  (bnc#438243)

-------------------------------------------------------------------
Fri Nov 21 12:11:27 CET 2008 - juhliarik@suse.cz

- updated fix for checking if boot entry exist in EFI (bnc#438215)
- 2.17.40 

-------------------------------------------------------------------
Wed Nov 19 13:50:35 CET 2008 - juhliarik@suse.cz

- added fix for problem with writing default kernel args to 
  /etc/sysconfig/bootloader (bnc#440125) 
-2.17.39 

-------------------------------------------------------------------
Wed Nov 12 12:26:47 CET 2008 - juhliarik@suse.cz

- deleted adding beep for booting (bnc#439328) 
- 2.17.38

-------------------------------------------------------------------
Wed Nov 12 10:55:10 CET 2008 - juhliarik@suse.cz

- added fix for problem with missing boot_* in globals (bnc#439674)

-------------------------------------------------------------------
Mon Nov 10 14:46:36 CET 2008 - juhliarik@suse.cz

- added fix for problem with disabled button for detail settings of
  trusted GRUB (bnc#442706)
- added calling function Pkg::SourceProvideFile() (bnc#409927)
- 2.17.37  

-------------------------------------------------------------------
Fri Nov  7 10:29:26 CET 2008 - juhliarik@suse.cz

- added fix for writing crashkernel to bootloader from kdump on ppc
  (bnc#441547)
- added fix for double boot entry twice by efibootmgr (bnc#438215)
- added fix for using fix_chs (bnc#367304)
- 2.17.36 

-------------------------------------------------------------------
Fri Oct 31 12:49:14 CET 2008 - juhliarik@suse.cz

- added better proposal checking elilo ,lilo
- added fix for typo (bnc#439030)
- added fix for selectinf "none" bootloader (bnc#438976)
- 2.17.35 

-------------------------------------------------------------------
Mon Oct 27 12:45:44 CET 2008 - juhliarik@suse.cz

- updated checking of boot device s not on XFS (bnc#438757)
- added fix for problem with generic boot code (bnc#438752) 
- 2.17.34

-------------------------------------------------------------------
Mon Oct 27 10:39:37 CET 2008 - jsrain@suse.cz

- updated method of ThinkPad MBR detection
- 2.17.33

-------------------------------------------------------------------
Mon Oct 27 10:21:57 CET 2008 - juhliarik@suse.cz

- added fix for using persistent device name in lilo (bnc#437764)
- 2.17.32

-------------------------------------------------------------------
Fri Oct 24 14:25:23 CEST 2008 - juhliarik@suse.cz

- added fix for problem with converting lilo to grub during update
  system
- added fix - deleting read-only option for elilo (bnc#438276) 

-------------------------------------------------------------------
Thu Oct 23 14:25:18 CEST 2008 - juhliarik@suse.cz

- added fix for broken titles in lilo (bnc#437693)  

-------------------------------------------------------------------
Tue Oct 21 18:35:31 CEST 2008 - juhliarik@suse.cz

- update for bug with deleting boot section (bnc#436890)
- 2.17.31

-------------------------------------------------------------------
Tue Oct 21 12:01:31 CEST 2008 - juhliarik@suse.cz

- added fix for problem with deleting all boot section for elilo
  (bnc#436890)
- added fox for problem with XEN boot section in domU (bnc#436899)
- 2.17.30

-------------------------------------------------------------------
Fri Oct 17 14:58:02 CEST 2008 - juhliarik@suse.cz

- added fix for adding language to GRUB (bnc#429287)
- 2.17.29

-------------------------------------------------------------------
Thu Oct 16 15:24:21 CEST 2008 - juhliarik@suse.cz

- added fix for using autoyast profil from SLES9 (bnc#344659)

-------------------------------------------------------------------
Thu Oct 16 10:05:03 CEST 2008 - juhliarik@suse.cz

- added fix for handling mounpoints (bnc#431977)

-------------------------------------------------------------------
Wed Oct 15 12:51:29 CEST 2008 - juhliarik@suse.cz

- added fix to proposal with "/" on logical partition (bnc#259050)

-------------------------------------------------------------------
Wed Oct 15 12:21:51 CEST 2008 - jsrain@suse.cz

- handle multipath devices properly when creating device map
  (bnc#433092)
- 2.17.28

-------------------------------------------------------------------
Mon Oct 13 16:40:11 CEST 2008 - juhliarik@suse.cz

- added fix for translation labes for ELILO (bnc#151486)
- added fix for typo in help text (bnc#433424)
- added fix for problem with device names in live CD installation
  (bnc#432699) 
- 2.17.27

-------------------------------------------------------------------
Fri Oct 10 14:50:31 CEST 2008 - jsrain@suse.cz

- fixed bootloader proposal in mixed standalone disk and BIOS-RAID
  environments (bnc#433092)
- issue a warning if /boot directory is on XFS on x86 boot
  architecture (bnc#429042)

-------------------------------------------------------------------
Wed Oct  8 15:32:09 CEST 2008 - juhliarik@suse.cz

- added fix for handling nil from function InitializeBootloader()

-------------------------------------------------------------------
Wed Oct  8 10:39:12 CEST 2008 - juhliarik@suse.cz

- added fix for adding crashkernel from y2-kdump (bnc#432651)
- added fix for writing proposal (bnc#433344)
- added fix for checking if boot device is on raid0 (bnc#156800)
- 2.17.26 

-------------------------------------------------------------------
Fri Oct  3 17:28:27 CEST 2008 - juhliarik@suse.cz

- added fix for installing packages (bnc#431580)
- added fix for 2 identical section in powerLILO (bnc#427730)
- added fix for mapping disk by label for powerLILO (bnc#41497)
- 2.17.25

-------------------------------------------------------------------
Tue Sep 30 13:37:44 CEST 2008 - juhliarik@suse.cz

- updated fix for converting LILO to GRUB (bnc#430579)
- 2.17.24

-------------------------------------------------------------------
Mon Sep 29 17:10:36 CEST 2008 - juhliarik@suse.cz

- added new dialog for updating from lilo to grub (bnc#430579)
- 2.17.23

-------------------------------------------------------------------
Mon Sep 29 15:45:41 CEST 2008 - jsrain@suse.cz

- fixed no scrren contents after changing loader type (bnc#427622)
- avoid mixing options of different bootloader after loaded type
  change

-------------------------------------------------------------------
Thu Sep 25 17:44:24 CEST 2008 - juhliarik@suse.cz

- added fix for problem with changed default name (bnc#169062)
- added fix for problem with editing custom boot  (bnc#395009)
- added fix for problem with timeout update (bnc#395851)
- 2.17.22

-------------------------------------------------------------------
Thu Sep 18 17:39:43 CEST 2008 - juhliarik@suse.cz

- added fix for initialise yast2-stroage (bnc#419197)
- help update (bnc#220283)
- 2.17.21

-------------------------------------------------------------------
Thu Sep 16 16:35:43 CEST 2008 - juhliarik@suse.cz

- added fix for deleting fake xen boot section (bnc#408346)
- added fix for failsafe options for kernel (bnc#419464)
- 2.17.20

-------------------------------------------------------------------
Thu Sep 16 16:35:43 CEST 2008 - juhliarik@suse.cz

- added fix for getDefaultSection() for zipl (bnc#364904)
- added fix for deleting gfxmenu from menu.lst (bnc#398806)
- 2.17.19

-------------------------------------------------------------------
Thu Sep 16 10:54:43 CEST 2008 - juhliarik@suse.cz

- added fix for problem with rnc file - syntax error (bnc#426522)
- 2.17.18

-------------------------------------------------------------------
Thu Sep 12 14:24:43 CEST 2008 - juhliarik@suse.cz

- added support of trusted grub (fate#303784), (fate#303672), 
  (fate#303891), (fate#303983)
- added warning that lilo is not supported (fate#305006)
- 2.17.17

-------------------------------------------------------------------
Thu Sep 11 15:27:43 CEST 2008 - locilka@suse.cz

- Calling new reipl_bootloader_finish client from yast2-reipl
  in bootloader_finish (fate#304960).
- 2.17.16

-------------------------------------------------------------------
Thu Sep 11 08:22:53 CEST 2008 - jsrain@suse.cz

- merged texts from proofread

-------------------------------------------------------------------
Wed Sep  3 12:00:58 CEST 2008 - jsrain@suse.cz

- added detection of EFI, proposing ELILO in that case 
 (fate#301882)
- 2.17.15

-------------------------------------------------------------------
Wed Aug 20 15:34:22 CEST 2008 - jsrain@suse.cz

- added skeleton for checking whether scenario is supported, not
  yet actually used (fate#304499)

-------------------------------------------------------------------
Mon Aug 18 12:34:35 CEST 2008 - jsrain@suse.cz

- store bootloader type before installing packages, fixed check
  for undefined product name (bnc#417383)
- 2.17.14 

-------------------------------------------------------------------
Thu Aug 14 15:16:04 CEST 2008 - juhliarik@suse.cz

- added support for creating console for kernel args (fate#110038)
- 2.17.13 

-------------------------------------------------------------------
Wed Aug 13 14:36:59 CEST 2008 - juhliarik@suse.cz

- added changes for pesistent device names (fate#302219)
- 2.17.12

-------------------------------------------------------------------
Wed Aug  6 15:42:28 CEST 2008 - juhliarik@suse.cz

- added better detection of NFS boot device (bnc#408912) 
- added better detection of EVMS - do not install bootloader 
  (fate#305007)
- 2.17.11

-------------------------------------------------------------------
Wed Aug  6 12:55:17 CEST 2008 - juhliarik@suse.cz

- added support for acoustic signals (fate#303481)
- added checkbox for enabling remapping in chainloader section
- 2.17.10

-------------------------------------------------------------------
Tue Aug  5 12:05:04 CEST 2008 - juhliarik@suse.cz

- added/enabled support for ordering disks in device.map for GRUB
  (fate#303964)
- 2.17.9 

-------------------------------------------------------------------
Mon Aug  4 13:29:01 CEST 2008 - juhliarik@suse.cz

- added support for reducing devices from device.map to 8 devices
  (fate#303548)
- 2.17.8  

-------------------------------------------------------------------
Thu Jul 31 10:27:42 CEST 2008 - juhliarik@suse.cz

- added support for remaping windows chainloader boot section
  (fate#301994)
- 2.17.7 

-------------------------------------------------------------------
Tue Jul 29 18:18:38 CEST 2008 - juhliarik@suse.cz

- update solution for saving kernel args to 
  /etc/sysconfig/bootloader (fate#302245)
- 2.17.6

------------------------------------------------------------------
Sun Jul 27 17:52:58 CEST 2008 - juhliarik@suse.cz

- added powersaved=off to boot section for failsave (bnc#153345)

-------------------------------------------------------------------
Wed Jul 23 15:16:58 CEST 2008 - juhliarik@suse.cz

- added support for persistent device names (fate#302219)  
- 2.17.5

-------------------------------------------------------------------
Wed Jul 21 09:20:13 CEST 2008 - juhliarik@suse.cz

- 2.17.4

-------------------------------------------------------------------
Wed Jul 16 14:27:23 CEST 2008 - jsrain@suse.cz

- store kernel parameters to sysconfig during installation
  (fate#302245)

-------------------------------------------------------------------
Fri Jul 11 13:18:05 CEST 2008 - ug@suse.de

- rnc file fixed (bnc#407615)

-------------------------------------------------------------------
Thu Jul 10 17:29:00 CEST 2008 - juhliarik@suse.cz

- enable installing GRUB to XEN  (bnc#380982)
- 2.17.3

-------------------------------------------------------------------
Thu Jun 27 17:24:00 CEST 2008 - juhliarik@suse.cz

- correct labels for buttons  (bnc#398492)

-------------------------------------------------------------------
Thu Jun 26 17:24:00 CEST 2008 - juhliarik@suse.cz

- deleted support xenpae (bnc#400526)
- 2.17.2

-------------------------------------------------------------------
Thu Jun 26 16:51:00 CEST 2008 - juhliarik@suse.cz

- added support for better detection Vista in MBR
- added fix for installing generic code if MBR is uknown (bnc#400062)
- added fix for detection MBR if sw-raid is used (bnc#398356)
- 2.17.1

-------------------------------------------------------------------
Mon Jun  9 13:35:26 CEST 2008 - juhliarik@suse.cz

- added fix for problem with booting Vista bnc #396444
- 2.16.20

-------------------------------------------------------------------
Wed Jun  4 13:39:59 CEST 2008 - juhliarik@suse.cz

- added fix for problem with deleting boot sections bnc #396810
- 2.16.19 

-------------------------------------------------------------------
Wed Jun  4 10:06:01 CEST 2008 - juhliarik@suse.cz

- added fix for problem with liveCD and simlinks for initrd and 
  kernel (bnc# 393030)
- 2.16.18

-------------------------------------------------------------------
Mon May 26 18:34:43 CEST 2008 - juhliarik@suse.cz

- added fix for problem with editing boot section for LILO 
  (bnc# 340732)
- added fix for cloning boot section (bnc# 390719)
- 2.16.17 

-------------------------------------------------------------------
Fri May 16 16:40:22 CEST 2008 - jsrain@suse.cz

- added categories Settings and System into desktop file
  (bnc #382778)

-------------------------------------------------------------------
Thu May 15 17:51:28 CEST 2008 - juhliarik@suse.cz

- added fix for bnc# 164884 - disabled Back button during 
  installation
- added missing strings bnc# 386527
- 2.16.16 

-------------------------------------------------------------------
Wed May  7 14:54:16 CEST 2008 - juhliarik@suse.cz

- added fix for bnc#335526 - problem with adding "resume" into 
  boot section for memtest
- 2.16.15

-------------------------------------------------------------------
Mon Apr 28 14:16:26 CEST 2008 - juhliarik@suse.cz

- added fix for bnc#232424 - problem with propose new config.
- 2.16.14 

-------------------------------------------------------------------
Tue Apr 22 13:09:57 CEST 2008 - juhliarik@suse.cz

- added fix for bnc#363254
- added fix for UI problem with ComboBoxes and "Browse..." button
- 2.16.13 

-------------------------------------------------------------------
Fri Apr 18 15:52:47 CEST 2008 - juhliarik@suse.cz

- added fix for (bnc#381192) bootloader uses grubonce _and_ kexec
- added detecting VirtualBox - cancel using kexec
- 2.16.12 

-------------------------------------------------------------------
Thu Apr 17 20:19:04 CEST 2008 - juhliarik@suse.cz

- new version
- 2.16.11 

-------------------------------------------------------------------
Thu Apr 17 20:02:19 CEST 2008 - locilka@suse.cz, juhliarik@suse.cz

- fixed initializing of combo-box widgets in dialogs, ComboBox
  in Qt does not accept `Value, using `Items instead (bnc #380781).
- using `InputField as a replacement for obsolete `TextEntry.

-------------------------------------------------------------------
Wed Apr 16 15:20:15 CEST 2008 - juhliarik@suse.cz

- added fix for activating DM-RAID boot partition (bnc #337742)
- added fix for lilo and raid version (bnc #357897)
- 2.16.10 

-------------------------------------------------------------------
Fri Apr 11 15:53:19 CEST 2008 - juhliarik@suse.cz

- added handling of option for calling kexec instead of reboot
  (fate#303395)
- 2.16.9 

-------------------------------------------------------------------
Tue Apr  1 12:24:12 CEST 2008 - jsrain@suse.cz

- adapted to changed handling of inst_finish steps during live
  installation

-------------------------------------------------------------------
Thu Mar 27 09:32:41 CET 2008 - juhliarik@suse.cz

- added deleting of duplicated sections after installation
- 2.16.8 

-------------------------------------------------------------------
Thu Mar 20 12:45:20 CET 2008 - jsrain@suse.cz

- updated the way section list is displayed in the installation
  proposal (fate#120376)
- 2.16.7

-------------------------------------------------------------------
Tue Mar 18 10:07:57 CET 2008 - jsrain@suse.cz

- keep the 'linux' section name if product name is empty 
  (bnc#371741)

-------------------------------------------------------------------
Mon Mar 17 12:43:32 CET 2008 - jsrain@suse.cz

- added 'StartupNotify=true' to the desktop file (bnc #304964)

-------------------------------------------------------------------
Fri Mar 14 14:57:17 CET 2008 - juhliarik@suse.cz

- added inst_bootloader for saving config file before installing 
  kernel (F #302660) 
- 2.16.6

-------------------------------------------------------------------
Thu Jan 31 13:03:52 CET 2008 - locilka@suse.cz

- Update::*version were moved to Installation::*version.
- 2.16.5

-------------------------------------------------------------------
Thu Jan 24 09:01:01 CET 2008 - juhliarik@suse.cz

- added patch for Bug#352020 - Graphical failsafe mode
- added support for Fate#300779: Install diskless client (NFS-root) 
- 2.16.4

-------------------------------------------------------------------
Tue Dec 11 16:12:09 CET 2007 - jsrain@suse.cz

- do not translate boot menu to unsupported language (#310459)
- 2.16.3

-------------------------------------------------------------------
Wed Dec  5 12:36:32 CET 2007 - jsrain@suse.cz

- fixed the device map proposal if USB stick is present (F#302075)

-------------------------------------------------------------------
Wed Oct 31 14:32:59 CET 2007 - dfiser@suse.cz

- Adapted to change of StorageDevices API.
- v2.16.2

-------------------------------------------------------------------
Wed Oct 31 14:08:59 CET 2007 - locilka@suse.cz

- installedVersion and updateVersion moved from 'Update' to
  'Installation' YCP module to remove dependencies.

-------------------------------------------------------------------
Thu Oct 11 15:22:27 CEST 2007 - od@suse.de

- migrate SLES9 persistent device ("...p1") names to SLES10
  persistent device names ("...-part1") (#162216)
- 2.16.1

-------------------------------------------------------------------
Wed Sep 26 21:22:58 CEST 2007 - od@suse.de

- added flag avoid_reading_device_map to blRead(), all internal
  Read()s and ReadSettings() interface to perl-Bootloader: used by
  BootLILO and BootGRUB during update to migrate device names in
  the device_map and then re-read the config files with correct
  device name translation (#328448)
- do not install bootloader in XEN paravirtualized DomU (#308451)
- 2.15.29

-------------------------------------------------------------------
Tue Sep 25 13:53:18 CEST 2007 - od@suse.de

- re-read bootloader config from system after the delayed run of
  perl-Bootloader updates, then call FlagOnetimeBoot() based on
  current setup (#328078)
- 2.15.28

-------------------------------------------------------------------
Tue Sep 25 11:09:55 CEST 2007 - od@suse.de

- added logging to find problem in #328078
- minor addition of whitespace
- 2.15.27

-------------------------------------------------------------------
Mon Sep 24 21:25:37 CEST 2007 - od@suse.de

- Storage::GetTranslatedDevices() called often and uneccesarily
  (related to #304269):
  - added more logging to UpdateSections()
  - added comments and FIXMEs
  - disabled calling device name update again for "linux",
    "failsafe" and "initrd" sections: this is not needed and would
    reverse device name updates when forwards and backwards device
    name update mappings exist
  - enabled device name updates for "other" sections (booting other
    installations)
- (related to #326372, see comment #12)
  - fix "Interpreter" error: also activates persistent device
    translation for device.map in yast2-bootloader (but no disk
    device mappings are defined in yast2-storage, so devices remain
    untranslated as of now)
- 2.15.26

-------------------------------------------------------------------
Fri Sep 21 16:19:02 CEST 2007 - od@suse.de

- run delayed bootloader_entry at the very end of the update, when
  the migrated bootloader configuration (including device mapping)
  has already been written (#309837)
- added some comments
- 2.15.25

-------------------------------------------------------------------
Thu Sep 20 21:00:14 CEST 2007 - od@suse.de

- log the contents of the perl-BL_delayed_exec script (#309837)
- 2.15.24

-------------------------------------------------------------------
Thu Sep 20 18:44:06 CEST 2007 - od@suse.de

- ckornacker@suse.de: added PREFIX to Makefile.cvs
- when bootloader_entry saved (during kernel postuninstall) a
  command in /boot/perl-BL_delayed_exec for delayed execution in
  the target system, run that script to remove old sections
  (#309837)
- 2.15.23

-------------------------------------------------------------------
Tue Sep 18 10:03:53 CEST 2007 - od@suse.de

- update the default entry during update when the comment with the
  former default exists, even if the current default is valid
  (#309837)
- 2.15.22

-------------------------------------------------------------------
Mon Sep 17 19:31:03 CEST 2007 - od@suse.de

- #309837:
  - fix setting the default section at the end of an update,
    according to saved previous default kernel image flavor
  - use fallback flavors if previous flavor is unavailable
- 2.15.21

-------------------------------------------------------------------
Thu Sep 13 05:41:00 CEST 2007 - od@suse.de

- specify blockoffset as string, rather than number
- added a FIXME comment
- fixed conversion of obsolete filenames in kernel and initrd keys
- fixed conversion of device names in root and chainloader keys
  (#309837)
- 2.15.20

-------------------------------------------------------------------
Tue Aug 28 18:35:52 CEST 2007 - pth@suse.de

- Fix the code in bootloader_finish so that the one-time-boot code
  is actually called.
- Redo the logic and structure of the one-time booting code.
  * Global Write uses Bootloader::getDefaultSection() to determine the
    section name.
  * New function BootCommon::Section2Index that determines the
    index # for a given section, currently only used by 
    BootGRUB::FlagOnetimeBoot.

-------------------------------------------------------------------
Wed Aug 15 20:34:07 CEST 2007 - od@suse.de

- forgot to use changed sections (feature #302302)
- added logging with y2milestone()s for last change
- 2.15.17

-------------------------------------------------------------------
Mon Aug 13 22:32:26 CEST 2007 - od@suse.de

- grub: feature #302302:
  - added code to UpdateSections() to update old sections for
    "other" installations to chainloader/configfile sections
  - moved PBR-examination code to function IsPartitionBootable(),
    used by BootGRUB::CreateSections() and
    BootCommon::UpdateSections() now
  - always use a "root" command for "other" installations: added
    a "root" command to chainloader entries
  - also use "noverifyroot" and "blockoffset" in chainloader
    entries
  - added a FIXME comment
- 2.15.16

-------------------------------------------------------------------
Fri Aug 10 20:11:24 CEST 2007 - od@suse.de

- part of feature #301313:
  - added front-end function and infrastructure in switcher.ycp for
    FlagOnetimeBoot()
  - added FlagOnetimeBoot() implementation for POWERLILO
- fixed return codes of examine_mbr.pl: do not overlap error codes
  with "bootloader stage1 needs to be (re)-installed here" return
  code
- evaluate new return code in yast2-bootloader
- added documentation comment to examine_mbr.pl
- changed documentation comments where yast2-bootloader calls
  examine_mbr.pl
- fixed error in autoinstall client that prevented importing legacy
  global keys
- added/fixed some comments
- added documentation comments to BootGRUB::CreateSections()
- changed two y2debug() into y2milestone()
- fixed: a chainloader entry may have been produced that pointed to
  the boot partition of our current installation
- grub: implemented booting other Linux installations on the system
  via chainloader/configfile entries (feature #302302)
- fixed: if-block contained no statement, uncommented y2debug() in
  there
- 2.15.15

-------------------------------------------------------------------
Thu Jul 26 07:26:05 CEST 2007 - jsrain@suse.cz

- removed unneeded yast2-devel from BuildRequires
- 2.15.14

-------------------------------------------------------------------
Fri Jul 20 18:21:03 CEST 2007 - od@suse.de

- preventing cyclic dependency in autobuild with a BuildIgnore on
  autoyast2-installation
- 2.15.13

-------------------------------------------------------------------
Fri Jul 13 18:25:18 CEST 2007 - od@suse.de

- converting old key "kernel" to new key "image" when converting
  autoyast configuration to export map (#285790)
- re-added lost y2milestone() to BootELILO.ycp
- creating "image" section instead of "kernel" section now in
  CreateLinuxSection()
- 2.15.11

-------------------------------------------------------------------
Wed Jul 11 00:25:18 CEST 2007 - od@suse.de

- Merge from SLES10-SP1 branch:
- let "SLES 9 style" autoyast xml files configure bootloader
  timeout (#214468, #183051)
- added help texts and widget descriptions to grub and elilo
  (#221737)
- Fixed type of passed arguments in function Import() (in
  modules/Bootloader.ycp & modules/BootELILO.ycp) (#236163)
- bootloader.rnc fixed for autoyast schema check
- set __auto key to false when user clones sections (#241158)
- added log message when FixSections() silently discards a section
  (#241158)
- fixed some whitespace
- fixed myToInteger(): return 0 if string cannot be converted to
  integer
- bootloader.rnc fixed for autoyast schema check (#211014)
- always log the target map when Propose() is called (not only when
  we debug)
- convert custom boot device names to the names indicated by the
  mountby setting; this is one part of a change to use persistent
  device names for the bootloader boot device, the rest requires
  simultaneously changing perl-Bootloader because of an
  incompatible interface change
  (#248162)
- #214468:
  - fixed autoyast schema
  - fixed import of autoyast data: do not remove the "default" option
- GRUB only: integrated the new boot_*, generic_mbr and activate
  keys (found in the "globals" map) from the new
  widget/perl-Bootloader interface into the internal workings of
  the grub code
  - for grub, this obsoletes the global variables loader_device,
    selected_location (aka loader_location), repl_mbr and activate
  - fixes loosing the information of multiple selected bootloader
    installation devices (#245680)
  - fixes faulty detection of user-changes to the "/boot" and "/"
    devices from yast2-storage (#247852)
  - decided that boot_mbr_md key is unneeded, because the decision
    to write to the MBRs of all underlying devices of a soft-RAID
    is automatic (kept commented-out sample code for boot_mbr_md)
  - decided that boot_extended is unneeded, because the decision to
    write the bootloader to the extended partition instead of to an
    un-activatable "/boot" or "/" partition is automatic (kept
    commented-out sample code for boot_extended)
  - removed wrapper code for variable translation from
    BootGRUB::Propose()
  - made private copies of functions in grub/misc.ycp and changed
    the code to use the new interface variables only (this is also
    wanted for better code separation between bootloaders, to
    reduce amount of special-case handling (to be worked on)):

      * from routines/misc.ycp:
          grub_getPartitionToActivate ()
          grub_getPartitionsToActivate ()
          grub_getMbrsToRewrite ()
          grub_getFileChangeDate ()
          grub_saveMBR ()
          grub_updateMBR ()
          grub_DetectDisks ()

      * from routines/lilolike.ycp:
          grub_ProposeDeviceMap ()
            ( ^^ really needed? no changes here, it just "belongs"
            to grub...)
          grub_ConfigureLocation()
          grub_DetectDisks ()
          grub_DisksChanged ()
          grub_LocationProposal ()

  - added helper functions:
      grub/misc.ycp:          SetBootloaderDevice()
      routines/misc.ycp:      GetBootloaderDevices()

  - added note to to-be-phased-out functions:
      routines/misc.ycp:      GetBootloaderDevice()

  - made some functions globally accessible:
      routines/popup.ycp:     askLocationResetPopup ()
      routines/misc.ycp:      myToInteger ()
      routines/lilolike.ycp:  FindMBRDisk ()

  - fixed bug with the detection of MD-RAID devices (both in
    grub_getPartitionToActivate and getPartitionToActivate): BIOS
    ID was assumed to be less than 128, but it starts at 128

  - commented out some obsolete and broken code that would activate
    the "/boot" device on installation of the bootloader to MBR;
    the code was cancelled out by program logic ("activate" flag)
    though;
    this also simplified the interface to getPartitionToActivate ()

  - added conditionals to Bootloader.ycp and BootCommon.ycp: do not
    handle obsolete variables for grub

  - commented out probably obsolete code in BootGRUB::Read() to
    determine old_style loader_device from read devices (including
    old-style "mbr_md")

  - added several FIXME:s
  - changed a fixed FIXME to FIXED

- when reading settings from the system: convert custom boot device
  names in globals to the kernel device names (#248162)
- corrected whitespace in grub/helps.ycp and ppc/helps.ycp
- fix faulty detection of user-changes to the "/boot" and "/"
  devices from yast2-storage: rewrote grub_DisksChanged() to work
  properly with boot_* variables (previous fix did not work
  correctly) (#247852)
- grub_DisksChanged() now returns a message summarizing all changes
  for selected bootloader devices; this message is now used in the
  popup that ask the user if he wants to repropose after a
  partitioning change (in askLocationResetPopup()) (#247852)
- rewrote check for disk changes to work with multiple selected
  bootloader locations in grub_DetectDisks() and
  grub_LocationProposal() (#247852)
- the summary message for GRUB now includes a short string ("/",
  "/boot", MBR) that gives the reason why each device has been
  selected for bootloader stage 1 installation
- changed comment for GetBootloaderDevices()
- GRUB only: accept old-style autoyast keys "repl_mbr" "activate" and
  "location" when importing an autoyast profile; "loader_device" is
  ignored (which may be fixable if we can make sure a target map is
  available) (#245680)
- grub:
  - if autoyast profile does not specify a bootloader location,
    propose one (#263305)
  - if autoyast profile does not specify a key for the default keys
    set by a yast-bootloader proposal, add these missing
    keys/values
- enabled translation of the kernel image name from the symlink to
  the real kernel file for the "failsafe" section; perl-Bootloader
  can handle this now
- convert device names in the grub device map to and from the
  "mount_by" device names as well (#248162)
- Changed location of EFI Bootloader Label widget in YaST2 gui (#242985)
- make installation of bootloader to the extended partition work
  with new design (#246161, #259050)
- enabled extended device handling in GetBootloaderDevices as well
- make persistent device names work with boot= directive for i386
  lilo (#248162)
- log conversion of old-style global keys from autoyast profile to
  new-style keys
- during update, update value of "default" directive for lilo and grub
  (#266534)
- do not show popup for changed MBR position when it did not
  change: use correct function for MBR detection (#267276)
- fixed autoyast logging change
- Fix for removal of wrong efiboot entries (#269130)
- fix for update-mode: fix updating of kernel-image and initrd
  filenames to the resolved symlinks (image-version and
  initrd-version) (#268731, helps not to trigger #267582 and
  #244033)
- #270202:
  - grub: fix erroneously added section "Hard Disk" on systems
    without a floppy drive: use new style variables for detecting
    that we install stage1 to a floppy disk
  - for bootloaders that still use the old style variables, check
    for undefined loader_device before comparing to floppy device
- 2.15.10

-------------------------------------------------------------------
Sat Jul  7 00:25:57 CEST 2007 - od@suse.de

- Remove limal-devel from BuildRequires again
- 2.15.9

-------------------------------------------------------------------
Wed Jul  4 09:25:00 CEST 2007 - aj@suse.de

- Add limal-perl to Requires as well.

-------------------------------------------------------------------
Wed Jul  4 08:33:40 CEST 2007 - aj@suse.de

- Fix BuildRequires so that package builds again.

-------------------------------------------------------------------
Tue Jul  3 17:27:50 CEST 2007 - od@suse.de

- re-added limal-devel to BuildRequires

-------------------------------------------------------------------
Tue Jul  3 16:34:02 CEST 2007 - od@suse.de

- moved Bootloader_API.pm from limal-bootloader to yast2-bootloader

-------------------------------------------------------------------
Thu Jun 21 17:36:59 CEST 2007 - adrian@suse.de

- fix changelog entry order

-------------------------------------------------------------------
Fri May 25 13:30:04 CEST 2007 - jsrain@suse.cz

- removed outdated translations from .desktop-files (#271209)

-------------------------------------------------------------------
Wed Apr 11 19:14:30 CEST 2007 - aosthof@suse.de

- Fixed erroneous EFI Bootloader Label (#242985) in BootELILO.ycp
- Fixed removal of obsolete entries in EFI Boot Menu in
  BootELILO.ycp (#237873)
- 2.15.8

-------------------------------------------------------------------
Thu Mar  1 10:04:44 CET 2007 - aosthof@suse.de

- Reverted to make Xen kernel default boot kernel if Xen pattern
  or Xen RPMs are installed. (Fate #301384)
- 2.15.7

-------------------------------------------------------------------
Tue Feb 27 16:33:32 CET 2007 - od@suse.de

- include yast2-storage in BuildRequires
- 2.15.6

-------------------------------------------------------------------
Mon Feb 26 18:44:18 CET 2007 - od@suse.de

- safeguard against mount-by device that does not exist (yet): fall  
  back to kernel name (#239473, #223608)
- fix entry for memtest86, it is named memtest86+ meanwhile
- collecting device information for perl-Bootloader now works with
  persistent device names; this caused a bug in the grub
  configuration where the gfxmenu entry was discarded because the
  device name could not be translated, as well as unbootable system
  (#244566, #247775)
- 2.15.5

-------------------------------------------------------------------
Tue Jan 23 12:58:51 CET 2007 - aosthof@suse.de

- Forgot to delete "src/clients/bootfloppy.ycp" and
  "src/config/bootfloppy.desktop" from SVN (#218437)

-------------------------------------------------------------------
Tue Jan 23 10:56:42 CET 2007 - aosthof@suse.de

- Removed bootfloppy module due to malfunction (#218437)
- 2.15.4

-------------------------------------------------------------------
Wed Jan 17 13:09:10 CET 2007 - jplack@suse.de

- revise efi boot manager entry handling (#233537)

-------------------------------------------------------------------
Tue Jan 16 23:46:27 CET 2007 - jplack@suse.de

- fix various zipl configuration problems (#235486)

-------------------------------------------------------------------
Mon Jan 15 15:03:49 CET 2007 - jplack@suse.de

- more stream lining in help messages

-------------------------------------------------------------------
Mon Jan 15 14:44:26 CET 2007 - jplack@suse.de

- handle efi boot manager entries properly (#233537)

-------------------------------------------------------------------
Mon Jan 15 13:33:00 CET 2007 - jplack@suse.de

- add label text snippets for grub so that they can get translated

-------------------------------------------------------------------
Thu Jan 11 14:10:31 CET 2007 - jplack@suse.de

- make xen section the first entry which will get the default
  though (FATE#301384)

-------------------------------------------------------------------
Wed Jan 10 18:06:26 CET 2007 - jplack@suse.de

- mostly complete fix for #228833, wrong elilo configurator

-------------------------------------------------------------------
Fri Jan  5 19:01:07 CET 2007 - jplack@suse.de

- fixed message handling, proposal, dialog handling for zipl, etc.
  (#228841, Fate#300732)

-------------------------------------------------------------------
Fri Dec 22 16:45:54 CET 2006 - jplack@suse.de

- do map "kernel" tag to "image" tag for now, so that proposal gets
  interpreted right.

-------------------------------------------------------------------
Fri Dec 22 09:57:53 CET 2006 - aosthof@suse.de

- Fixed "Propose New Configuration" in Bootloader Settings in YaST
  - Part 1 (#230230)
- Fixed "Propose New Configuration" in Bootloader Settings in YaST
  - Part 2 (#230230)
- 2.15.2

-------------------------------------------------------------------
Thu Dec 14 13:56:26 CET 2006 - jplack@suse.de

- code review and cleanup: eliminate dead code, eliminate simple
  functions used once, keep local functions local (part2)

-------------------------------------------------------------------
Mon Dec 11 18:38:35 CET 2006 - jplack@suse.de

- code review and cleanup: eliminate dead code, eliminate simple
  functions used once, keep local functions local (part1)

-------------------------------------------------------------------
Mon Dec 11 17:05:58 CET 2006 - jplack@suse.de

- replace Kernel::GetFinalKernel function which is broken by design
  by Kernel::ComputePackage.

-------------------------------------------------------------------
Mon Dec 11 16:27:16 CET 2006 - jplack@suse.de

- move CheckAdditionalKernels from misc to Grub and fix that crappy
  stuff

-------------------------------------------------------------------
Fri Dec  8 19:14:25 CET 2006 - od@suse.de

- related to help_messages and descriptions:
  - added comments to generic_Description() and the descriptions
    variable
  - corrected one warning and one debug message
  - renamed arch_widget_name to loader_widget_name, matching new
    functionality
- 2.15.1

-------------------------------------------------------------------
Fri Dec  8 15:40:38 CET 2006 - jplack@suse.de

- basic implementation for generic bootloader widgets for ELILO
  (Fate#300732)

-------------------------------------------------------------------
Fri Dec  8 12:03:16 CET 2006 - jplack@suse.de

- more zipl changes for Fate#300732
- merge elilo/misc into basic module

-------------------------------------------------------------------
Fri Dec  8 11:25:20 CET 2006 - jplack@suse.de

- basic implementation for generic bootloader widgets for ZIPL
  (Fate#300732)

-------------------------------------------------------------------
Fri Dec  1 16:58:24 CET 2006 - od@suse.de

- use kernel and initrd softlinks in Failsafe entry again, thus
  preventing the removal of the Failsafe entry when the kernel is
  updated (#224481)
- 2.14.15

-------------------------------------------------------------------
Fri Dec  1 11:32:49 CET 2006 - jplack@suse.de

- signal change of boot loader location so that the boot loader can
  be rewritten if needed (#225023)
- 2.14.14

-------------------------------------------------------------------
Fri Nov 24 19:35:33 CET 2006 - aosthof@suse.de

- fixed usage of function remove()
- added FIXME
- fixed typo in comment
- actually use sorted DMTargetMap by adding bios_ids (#223473)
- 2.14.13

-------------------------------------------------------------------
Fri Nov 24 17:03:10 CET 2006 - od@suse.de

- fixed typo in a comment
- added a FIXME in BootCommon
- added kernel and image file link resolve code to
  BootPOWERLILO.ycp (adapted from BootCommon.ycp)
- Fix broken bootloader configuration on ppc: initialize library
  at the appropriate point again (#210535)
- 2.14.12

-------------------------------------------------------------------
Fri Nov 24 14:47:00 CET 2006 - aosthof@suse.de

- Sorted DMTargetMap in lilolike.ycp to match the BIOS order
  (#223473)
- Fixed typos in lilolike.ycp
- 2.14.11

-------------------------------------------------------------------
Wed Nov 22 17:08:09 CET 2006 - ug@suse.de

- schema file fixes (#215263)

-------------------------------------------------------------------
Wed Nov 22 09:33:25 CET 2006 - aosthof@suse.de

- Fixed typo in lilolike.ycp (#223145)
- 2.14.10

-------------------------------------------------------------------
Tue Nov 21 20:59:51 CET 2006 - aosthof@suse.de

- Fixed target map for dmraids (aka FakeRAIDs) in lilolike.ycp
  (#222471)
- 2.14.9

-------------------------------------------------------------------
Tue Nov 21 14:56:00 CET 2006 - od@suse.de

- have a current target map available in the log when we debug
- added y2milestone()s around remapping
- fix forgetting to rewrite some kernel/image entries (ycp really
  should have a for loop, so resetting variables is not forgotten)
  (#214935)
- 2.14.8

-------------------------------------------------------------------
Tue Nov 21 14:29:08 CET 2006 - jplack@suse.de

- UpdateInitrdLine function is old, broken, rotten and completely
  useless now

-------------------------------------------------------------------
Tue Nov 21 11:45:46 CET 2006 - jplack@suse.de

- suppress newline from readlink command, breaks config files
- 2.14.7

-------------------------------------------------------------------
Tue Nov 21 10:16:22 CET 2006 - jplack@suse.de

- "activate" and "generic_mbr" do now get set if newly proposed

-------------------------------------------------------------------
Mon Nov 20 22:57:32 CET 2006 - od@suse.de

- #214935:
  - added more comments
  - only resolve symlinks for linux, xen and failsafe sections,
    type image and xen
  - do not resolve symlinks for files that are not on the default
    boot partition (because they have a grub device name prefix)
  - added more logging
  - actually use the resolved symlinks for kernel and initrd
- moved some comments to the right position in the code
- 2.14.6

-------------------------------------------------------------------
Mon Nov 20 16:10:03 CET 2006 - jplack@suse.de

- quick fix for problems with Xen pattern selection (#208380):
  never use cached_proposal for now

-------------------------------------------------------------------
Mon Nov 20 15:52:07 CET 2006 - od@suse.de

- reverted initrd and kernel names to links for everything but
  Mode::normal() (#214935)
- resolve symlinks for kernel and initrd during inst_finish, so
  that the "real names" are put into the bootloader configuration
  -- this is the plan B solution, plan A (which shows correct
  filenames instead of link names in the proposal) does not
  currently work (#214935)
- 2.14.4

-------------------------------------------------------------------
Mon Nov 20 15:31:58 CET 2006 - jplack@suse.de

- fix format for DefaultKernelParams

-------------------------------------------------------------------
Mon Nov 20 15:29:50 CET 2006 - jplack@suse.de

- fix boot loader location mapping: check boot_root before
  boot_boot (#219409)

-------------------------------------------------------------------
Mon Nov 20 13:12:45 CET 2006 - jplack@suse.de

- fix full adoption to new grub name sceme ((#214935, FATE#300732)

-------------------------------------------------------------------
Fri Nov 17 13:17:50 CET 2006 - od@suse.de

- added comments
- fix finding the correct names for kernel image and initrd (not
  yet fixed for powerlilo) (#214935)
- first part of fix for resetting user changes when going to expert
  settings
- 2.14.3

-------------------------------------------------------------------
Thu Nov 16 13:32:48 CET 2006 - jplack@suse.de

- section type of 'xen' is now handled (FATE#300732)

-------------------------------------------------------------------
Wed Nov 15 16:21:37 CET 2006 - jplack@suse.de

- fixed Summary generation for Grub (#220285), did still consider
  old-style variable loader-device

-------------------------------------------------------------------
Wed Nov 15 11:19:04 CET 2006 - jplack@suse.de

- widget for type selectdevice did not get initialized (#221180)

-------------------------------------------------------------------
Mon Nov 13 16:40:04 CET 2006 - od@suse.de

- add more variables for the new perl-Bootloader interface to the
  autoyast DTD for yast2-bootloader: currently, the user needs to
  specify them if he wants to specify any global variable (which
  probably is the right interface for him)
- reverted BootGRUB to use FixGlobals(), this functionality is not
  a bug
- added comments to FixGlobals() and the call from BootGRUB to it
- move setting of boot_* and activate keys in globals for new
  perl-Bootloader interface from BootCommon::i386LocationProposal()
  in lilolike to the end of BootGRUB::Propose(), so that the need
  to set defaults for the other values in globals is detected and
  these are proposed as well (#219409)
- 2.14.1

-------------------------------------------------------------------
Mon Nov 13 13:19:01 CET 2006 - jplack@suse.de

- remove in ycp has bogus semantics (#220365)

-------------------------------------------------------------------
Mon Nov 13 12:58:18 CET 2006 - jplack@suse.de

- generic MBR not written/activate flag not set due to incomplete
  impl. of FATE#300732

-------------------------------------------------------------------
Mon Nov 13 12:36:50 CET 2006 - ug@suse.de

- schema file for autyast fixed

-------------------------------------------------------------------
Mon Nov 13 11:15:20 CET 2006 - jplack@suse.de

- fix missing proposal of global values during installation
  (#219409), function FixGlobals was inappropriate

-------------------------------------------------------------------
Thu Nov  9 21:54:15 CET 2006 - od@suse.de

- added a few comments to the new code
- fix trashing globals in grub et al.: use remove() to remove
  values from a map (#219409)
- 2.13.86

-------------------------------------------------------------------
Wed Nov  8 20:49:52 CET 2006 - od@suse.de

- moved change_widget_default_value() to BootCommon.ycp
- use change_widget_default_value() to work around "select" widget
  default value bug
- logging variables filled by grub proposal
- using correct variable (globals) for new perl-Bootloader
  interface (#213256)
- 2.13.85

-------------------------------------------------------------------
Wed Nov  8 18:16:57 CET 2006 - od@suse.de

- changed some comments
- move global_options, section_options and exports (new
  perl-Bootloader interface) to BootCommon.ycp
- pass proposal for grub to new perl-Bootloader interface (#213256)
- 2.13.84

-------------------------------------------------------------------
Tue Nov  7 18:25:55 CET 2006 - od@suse.de

- removed unused variable
- changed and added some documentation in comments
- fixed global options filtering for global options widget
  (#213256)
- 2.13.83

-------------------------------------------------------------------
Tue Oct 31 17:08:26 CET 2006 - od@suse.de

- autoyast Relax-NG Compact schema file added (#215263)
- 2.13.82

-------------------------------------------------------------------
Tue Oct 31 02:51:33 CET 2006 - od@suse.de

- fixed exporting the device map to autoyast (#211908)

-------------------------------------------------------------------
Tue Oct 17 00:35:45 CEST 2006 - od@suse.de

- packaged missing grub/help.ycp and generic/help.ycp
- added comments to UpdateGfxMenuContents()
- 2.13.80

-------------------------------------------------------------------
Fri Oct 13 11:45:28 CEST 2006 - sf@suse.de

- Bug #173486: do not display ssh message when installed with ssh 
  and vnc

-------------------------------------------------------------------
Thu Oct 12 09:35:16 CEST 2006 - jplack@suse.de

- implementation of generic password widget (FATE#300732)

-------------------------------------------------------------------
Mon Oct  9 19:09:25 CEST 2006 - jplack@suse.de

- implement generic widget functionality for Grub (FATE#300732)
- 2.13.79

-------------------------------------------------------------------
Tue Sep 26 17:23:23 CEST 2006 - jplack@suse.de

- part of new interface for FATE#300732
- 2.13.78

-------------------------------------------------------------------
Tue Sep 26 14:47:58 CEST 2006 - jplack@suse.de

- implementation for FATE#120026: button to initialize bootloader

-------------------------------------------------------------------
Thu Sep 21 10:19:54 CEST 2006 - od@suse.de

- jplack@suse.de: basic implementation for 'selectdevice' entry
  type which will act as a hook for more sophisticated UI handling
  for device-by-id selection and such.
- 2.13.77

-------------------------------------------------------------------
Fri Sep 15 19:00:21 CEST 2006 - od@suse.de

- added caching of bootloader proposal patch by lslezak@suse.de,
  with some changed variable names and added comments (feature
  #300709)
- 2.13.76

-------------------------------------------------------------------
Wed Sep 13 20:19:07 CEST 2006 - od@suse.de

- reverted last change (in SVN) to bootfloppy.ycp, so the final
  correction to include this change of aosthof again:
  A few corrections had to be done related to wrong pathes (Bug
  #180240)
- using parted for activation of boot partition again (instead of
  /sbin/activate from the lilo package) -- extended partition
  handling was fixed (#167602)
- 2.13.75

-------------------------------------------------------------------
Mon Sep 11 13:45:44 CEST 2006 - mvidner@suse.cz

- Fixed autodocs.

-------------------------------------------------------------------
Mon Sep  4 17:20:15 CEST 2006 - jplack@suse.de

- support new options no_os_chooser and optional (#202069, #202072)

-------------------------------------------------------------------
Tue Aug 22 15:21:30 CEST 2006 - od@suse.de

- jplack: use new device_map format (#198244)
- 2.13.74

-------------------------------------------------------------------
Wed Jun 21 14:28:21 CEST 2006 - uli@suse.de

- zipl: add "TERM=linux console=..." to proposal if booted with 
  TERM=linux (bug #186970)

-------------------------------------------------------------------
Mon Jun 19 15:18:29 CEST 2006 - aosthof@suse.de

- Fixed erroneous pathes in function createFloppyImage() in 
  bootfloppy.ycp (#180240) 

-------------------------------------------------------------------
Fri Jun  9 19:14:30 CEST 2006 - od@suse.de

- when a change somewhere in the proposal causes a new section to
  be created (e.g. for a xen kernel), if the section does not yet
  exist and has not explicitly been deleted, add it to our proposal
  (#170469)
- added lots of commentary to FixSections()
- revert patch that added "powersaved=off" to append line in
  failsafe section - more testing needed (#153345)
- 2.13.73

-------------------------------------------------------------------
Thu Jun  8 17:23:54 CEST 2006 - od@suse.de

- ppc: always initialize board type when making a proposal in an
  autoyast installation (#178831)
- 2.13.72

-------------------------------------------------------------------
Wed Jun  7 18:30:11 CEST 2006 - od@suse.de

- add "powersaved=off" to append line in failsafe section for i386,
  x86_64 and ia64 (#153345)
- filter virtual mountpoints such as swap etc. (#182375)
- use full path to MD device (was broken since ever according to
  documentation)
- 2.13.71

-------------------------------------------------------------------
Fri Jun  2 17:42:57 CEST 2006 - jplack@suse.de

- fixed raid 1 detection in lib_iface.ycp (#178802)

-------------------------------------------------------------------
Wed May 31 16:11:36 CEST 2006 - od@suse.de

- check for RAID1 md arrays as all others will break on reboot
  (#178802)
- 2.13.69

-------------------------------------------------------------------
Wed May 31 13:49:59 CEST 2006 - od@suse.de

- replace occurences of a-z and A-Z with character lists to prevent
  problems in some locales (#177560)
- 2.13.68

-------------------------------------------------------------------
Mon May 29 13:06:10 CEST 2006 - od@suse.de

- iseries: fix proposal for NWSSTG boot device (#167390)
- 2.13.67

-------------------------------------------------------------------
Mon May 22 18:30:52 CEST 2006 - jplack@suse.de

- add initial support for xenpae (#177051)
- 2.13.66

-------------------------------------------------------------------
Fri May 19 16:05:32 CEST 2006 - od@suse.de

- added FIXME note to Bootloader.ycp
- send partitioning info always when Initializer called (#161755)
- 2.13.65

-------------------------------------------------------------------
Fri May 19 12:25:09 CEST 2006 - od@suse.de

- fixed installation of installation kernel (ISERIES64) into slot A
  on iSeries (#165497)
- 2.13.64

-------------------------------------------------------------------
Wed May 17 22:42:52 CEST 2006 - od@suse.de

- fix backwards mapping of "mount by" device names when bl
  configuration is read (#176201)
- revert last change in MountByDev2Dev() and use y2milestone()
  again
- 2.13.63

-------------------------------------------------------------------
Wed May 17 16:52:30 CEST 2006 - od@suse.de

- added bootloader device conversion for mount by ID, UUID etc. to
  BootPOWERLILO (#174349)
- added debug messages to Dev2MountByDev()
- changed 2x y2milestone() -> y2debug() in MountByDev2Dev()
- 2.13.62

-------------------------------------------------------------------
Fri May 12 16:02:34 CEST 2006 - od@suse.de

- during installation/update on ppc iseries, unconditionally
  install the ISERIES64 file from the installation media as rescue
  kernel into slot A (#165497)
- fixed some whitespace
- 2.13.61

-------------------------------------------------------------------
Fri May 12 13:24:19 CEST 2006 - od@suse.de

- adapted to ppc/BootPOWERLILO.ycp: fixed mangled section titles
  after update (#170579)
- 2.13.60

-------------------------------------------------------------------
Wed May 10 19:07:38 CEST 2006 - od@suse.de

- added comments to update code
- fixed mangled section titles after update (#170579)
- 2.13.59

-------------------------------------------------------------------
Wed May 10 15:49:39 CEST 2006 - od@suse.de

- fix broken consistency check for legacy iSeries with DASD only
  (#166378)
- make it possible to manually add a value to selection list
  (needed for work arounds #166378 et. al.)
- fix error typo in lib_iface.ycp
- 2.13.58

-------------------------------------------------------------------
Thu May  4 15:02:21 CEST 2006 - locilka@suse.cz

- merged texts from proofread 
- 2.13.57

-------------------------------------------------------------------
Thu May  4 11:02:00 CEST 2006 - jsrain@suse.cz

- change the message before reboot if performing an SSH
  installation (#160301)

-------------------------------------------------------------------
Tue May  2 18:53:10 CEST 2006 - od@suse.de

- on ppc, never create a "failsafe" section (#170565)
- 2.13.56

-------------------------------------------------------------------
Tue May  2 18:01:17 CEST 2006 - od@suse.de

- in UI, show explanatory message instead of missing UUID (before
  partition is formatted)
- added code readability comment
- 2.13.55

-------------------------------------------------------------------
Fri Apr 28 14:32:22 CEST 2006 - od@suse.de

- fixed elilo section name fix from #170129:
  - getLoaderType() cannot be called from GfxMenu.ycp, so changed
    internal Interface of GfxMenu::translateSectionTitle() to
    accept "loader" parameter instead of "allow_blanks" parameter
  - updated other functions to use/pass through the "loader"
    parameter now:
      GfxMenu::UpdateGfxMenuContents()
      GfxMenu::getTranslationsToDiacritics()
      BootCommon::translateSectionTitle()
      BootCommon::UpdateGfxMenuContents()
- changed some y2milestone() messages: do not mention "lilo" when
  it can be any bootloader type other than "grub"
- added me as co-author to BootCommon.ycp
- 2.13.54

-------------------------------------------------------------------
Thu Apr 27 16:05:59 CEST 2006 - od@suse.de

- examine_mbr.pl needs perl-Compress-Zlib
- 2.13.53

-------------------------------------------------------------------
Thu Apr 27 15:56:18 CEST 2006 - od@suse.de

- on ia64, do not use the short product name in the "second
  level" bootloader elilo -- use "linux" again instead (also
  sidesteps bug #170129)
- added a comment for a future feature that may introduce two "menu
  levels" for grub as well
- 2.13.52

-------------------------------------------------------------------
Mon Apr 24 16:10:54 CEST 2006 - sf@suse.de

- fixed regexp (Bug #168594) 

-------------------------------------------------------------------
Fri Apr 21 19:23:12 CEST 2006 - od@suse.de

- (#148931, #164950), fixes features #300383, #300160, #300358:
  - for root partitions in bootloader config: automatically use mount
    by id, path, uuid and label as set up in yast2-storage
  - also display these as "hints" in the UI
- fixed some comments
- added a y2milestone in getPartitionList()
- fixed some whitespace
- 2.13.50

-------------------------------------------------------------------
Thu Apr 20 13:49:50 CEST 2006 - od@suse.de

- using /sbin/activate again (#167602)
- do not accept fsid 257 (on pmac) anymore, Apple_Bootstrap is now
  reported as fsid 258 (#167934)
- 2.13.49

-------------------------------------------------------------------
Wed Apr 12 18:30:49 CEST 2006 - od@suse.de

- accept fsid 257 (Apple_Bootstrap) as pmac boot partition
  (#165518)
- 2.13.48

-------------------------------------------------------------------
Wed Apr 12 17:37:31 CEST 2006 - od@suse.de

- print-product.ycp:
  - return short name for bootloaders other than grub (#163702)
  - do not attach version to product name (#165466)
- use short product name instead of "linux" as section name for
  bootloaders other than grub (#163702)
- 2.13.47

-------------------------------------------------------------------
Wed Apr 12 14:01:17 CEST 2006 - od@suse.de

- long name uses LABEL from content file everywhere now, so do not
  attach version anymore (#163702)
- fixed typo in message
- 2.13.46

-------------------------------------------------------------------
Tue Apr 11 22:17:59 CEST 2006 - od@suse.de

- on pmac: propose only partitions smaller than 20 cylinders
  (#158543)
- 2.13.45

-------------------------------------------------------------------
Tue Apr 11 20:59:57 CEST 2006 - od@suse.de

- propose bootloader location on pmac systems (#158543)
- changed comment
- 2.13.44

-------------------------------------------------------------------
Tue Apr 11 17:20:56 CEST 2006 - od@suse.de

- clone activate flag and loader_device for AutoYaST (#151501)
- 2.13.43

-------------------------------------------------------------------
Tue Apr 11 01:10:20 CEST 2006 - jplack@suse.de

- write config even if no create_efi_entry has been requested
  (#163260)

-------------------------------------------------------------------
Mon Apr 10 20:35:50 CEST 2006 - od@suse.de

- fixed invalid error on bootloader initialization (#164925)
- 2.13.41

-------------------------------------------------------------------
Mon Apr 10 20:20:08 CEST 2006 - od@suse.de

- fix BootPOWERLILO to return proposal again (introduced with dead
  code elimination a few days ago)
- changed some comments for code around "activate"
- 2.13.40

-------------------------------------------------------------------
Fri Apr  7 12:28:21 CEST 2006 - od@suse.de

- update_gfxmenu: added -f to rm to avoid error message on English
  installs (#163693)
- commented out dead code
- jplack/od: stop work flow for an illegal boot= selection
- 2.13.39

-------------------------------------------------------------------
Wed Apr  5 01:49:23 CEST 2006 - od@suse.de

- changed more prep_boot_partition from "/dev/null" to "" (#163387)
- 2.13.38

-------------------------------------------------------------------
Wed Apr  5 01:21:17 CEST 2006 - od@suse.de

- use empty string when no prep boot or FAT partition is found
  (#163387)
- 2.13.37

-------------------------------------------------------------------
Tue Apr  4 17:00:12 CEST 2006 - jplack@suse.de

- update list of possible selections, each time a generic widget is
  "called" (#161755)

-------------------------------------------------------------------
Mon Apr  3 20:51:38 CEST 2006 - od@suse.de

- do not add kernel option "selinux=0" on any architecture (#155856)
- fixed compilation errors in lib_iface.ycp
- 2.13.36

-------------------------------------------------------------------
Mon Apr  3 20:27:48 CEST 2006 - jplack@suse.de

- ppc: update default name if denoted section has been updated
- ppc: update global clone entry, too, if device names changed
- fix for #161755, send partition/disk info where neccessary
- reorder code so that new function SetDiskInfo is formed and can
  be used in various places to fix #161755 
- add proposed code change for virtual 'boot' mountpoints (#162242)

-------------------------------------------------------------------
Sat Apr  1 23:25:58 CEST 2006 - od@suse.de

- added TESTME comment: test parted partition activation with BSD
  slices
- remove more old-style backticks
- add needed comments
- added parted to Requires (#161316)
- changed a y2internal -> y2milestone
- fixed harmless typos
- 2.13.35

-------------------------------------------------------------------
Wed Mar 29 18:52:24 CEST 2006 - od@suse.de

- using parted for activation of boot partition now (instead of
  /sbin/activate from the lilo package) (#161316)
- fixed a typo
- fixed some whitespace
- added update-alternatives to BuildRequires
- 2.13.34

-------------------------------------------------------------------
Mon Mar 27 15:36:27 CEST 2006 - uli@suse.de

- changed s390* reboot message (bug #160045)

-------------------------------------------------------------------
Sun Mar 26 06:14:08 CEST 2006 - od@suse.de

- removed yast2-devel-packages from BuildRequires
- add replacements for yast2-devel-packages to BuildRequires
- 2.13.33

-------------------------------------------------------------------
Tue Mar 21 17:31:03 CET 2006 - jplack@suse.de

- fix console= handling on update, and some more update fixes (#155397)
- 2.13.32

-------------------------------------------------------------------
Tue Mar 21 15:16:32 CET 2006 - od@suse.de

- cleanup: move UpdateSections function into Update()'s body
- fixed #157939: iseries can boot even if no prep boot partition
  exists and/or is configured
- 2.13.31

-------------------------------------------------------------------
Mon Mar 20 23:49:04 CET 2006 - od@suse.de

- package clients/print-product.ycp
- 2.13.30

-------------------------------------------------------------------
Mon Mar 20 18:46:11 CET 2006 - od@suse.de

- fixes for #155397:
  - major cleanup of Update() code to be able to fix #155397
  - added "return ret" to CreateImageSection()
  - fixed parameters in call to UpdateSections()
  - fixed list element removal: remove() -> filter()
  - also removed translation of section title (GfxMenu) for ppc
    (perl-Bootloader will take care of this)
- print-product.ycp: remove " -- " from arguments to
  CommandLine::Print()
- 2.13.29

-------------------------------------------------------------------
Mon Mar 20 17:20:39 CET 2006 - od@suse.de

- doing the right thing for InitializeLibrary
- fix indentation/code style
- print-product.ycp was wrong in modules, moved to clients
- 2.13.28

-------------------------------------------------------------------
Fri Mar 17 23:37:22 CET 2006 - od@suse.de

- made text widget in error log message popup higher (#159264)
- fix indentation
- 2.13.27

-------------------------------------------------------------------
Fri Mar 17 18:25:03 CET 2006 - od@suse.de

- removed bootloader-theme from Requires: (#158588)
- 2.13.26

-------------------------------------------------------------------
Fri Mar 17 16:06:36 CET 2006 - od@suse.de

- moved CreateLinuxSection() to BootPOWERLILO.ycp and adapted for
  ppc (#144553):
   - kernel -> image 
   - removed code that is not used on ppc
   - added comments
- moved CreateLinuxSection up and using it for installation as well
- 2.13.25

-------------------------------------------------------------------
Wed Mar 15 16:34:50 CET 2006 - od@suse.de

- added debug output for (#156993)
- changed my_sections -> updated_sections
- 2.13.24

-------------------------------------------------------------------
Mon Mar 13 16:48:18 CET 2006 - od@suse.de

- jplack:
  - remove dead/unused code
  - add some FIXME comments
  - more cleanups
- 2.13.23

-------------------------------------------------------------------
Mon Mar 13 16:04:51 CET 2006 - od@suse.de

- changed some whitespace
- corrected fallback kernel to "/boot/vmlinux"
- copied UpdateSections() from lilolike.ycp to BootPOWERLILO.ycp
  and adapted to new interfaces (#144553)
- made read_default_section_name global in BootCommon.ycp (#144553)
- syntax cleanups
- proofread
- 2.13.21

-------------------------------------------------------------------
Wed Mar  8 00:41:02 CET 2006 - od@suse.de

- added proposal for prep and iseries (pmac still missing)
- created new function change_widget_default_value() and moved code
  from Propose() into this function
- proposal for prep and iseries set the default values for their
  widgets using change_widget_default_value()
- added FIXME: for improving the summary function
- fixed comment in chrp.ycp explaining the use of
  prep_same_disk_as_root
- 2.13.20

-------------------------------------------------------------------
Tue Mar  7 22:17:31 CET 2006 - od@suse.de

- #145597:
  - use old working proposal code from BootPPC in BootPOWERLILO
  - add comments where needed to understand the code
  - change lookup, lookup_value and modifySection and use []: instead
  - use search instead of find(string, string)
  - fixed header of BootPOWERLILO
  - fixed LocationProposal to use old BootPPC code
  - fixed some whitespace
  - call old currentBoardInit() from new Propose()
  - set proposed boot partition as default in widget
- add "global void" to jplack's bootloaderError()
- fix y2error format string
- fixed an obsolete FlushCache() -> CommitSettings()
- give an error popoup with log like in SLES9 (#145106)
- use only one log file for all bootloaders (#145106)
- cleanups, mostly indentation to make code readable
- fixed: activate on i386 did not work when p_dev["nr"] == "" (mean 
  whole disk) was one of loader_device or boot_partition
- unify confusing interface names: FlushCache -> CommitSettings
- give an error popoup with log like in SLES9 (#145106)
- fix one update problem on POWER
- use correct path to mkzimage for iSeries bootfile
- 2.13.19

-------------------------------------------------------------------
Fri Mar  3 20:27:17 CET 2006 - jplack@suse.de

- give an error popoup with log like in SLES9 (#145106)
- use only one log file for all bootloaders (#145106)
- fix one update problem on POWER

-------------------------------------------------------------------
Fri Mar  3 18:55:09 CET 2006 - jplack@suse.de

- fixed: activate on i386 did not work when p_dev["nr"] == "" (mean
  whole disk) was one of loader_device or boot_partition

-------------------------------------------------------------------
Wed Mar  1 09:06:08 CET 2006 - olh@suse.de

- use correct path to mkzimage for iSeries bootfile

-------------------------------------------------------------------
Tue Feb 28 12:35:40 CET 2006 - od@suse.de

- olh also fixed a typo in Bootloader.ycp
- 2.13.18

-------------------------------------------------------------------
Wed Feb 22 21:08:10 CET 2006 - olh@suse.de

- do a mount --bind /dev /mnt/dev in bootloader_finish.ycp (#144773)

-------------------------------------------------------------------
Thu Feb 16 19:31:10 CET 2006 - od@suse.de

- translateSectionTitle():
  - handle results properly when regexpsub() is called with a non-matching
    regex
  - fixed comment for ReplaceRegexMatch()
  - fixed execess -> excess in y2milestone()
  - added another y2milestone() for cutting off words
- 2.13.17

-------------------------------------------------------------------
Thu Feb 16 17:18:17 CET 2006 - od@suse.de

- wrote ReplaceRegexMatch() to globally replace matching regexes
- fix filtering of lilo bootloader section name with
  ReplaceRegexMatch()
- 2.13.16

-------------------------------------------------------------------
Thu Feb 16 15:50:30 CET 2006 - od@suse.de

- fixed typo in filtering of forbidden chars for lilo section titles
- added logging for lilo section title adaptation
- 2.13.15

-------------------------------------------------------------------
Wed Feb 15 15:28:00 CET 2006 - od@suse.de

- olh:
  - setting svn:keyword property to 'Author Date Id Revision'
  - typo s/instalaltion/installation/
- od:
  - restrict LILO section names to 11 chars -- use same algorithm
    as in perl-Bootloader, LILO.pm, sub FixSectionName()
- 2.13.14

-------------------------------------------------------------------
Tue Feb 14 13:34:23 CET 2006 - olh@suse.de

- fix typo in board_type_names

-------------------------------------------------------------------
Tue Feb 14 13:30:19 CET 2006 - olh@suse.de

- remove nubus support

-------------------------------------------------------------------
Wed Feb  1 16:31:31 CET 2006 - od@suse.de

- added to package: src/modules/print-product.ycp
- 2.13.13

-------------------------------------------------------------------
Fri Jan 27 09:28:04 CET 2006 - locilka@suse.cz

- merged texts from proofread

-------------------------------------------------------------------
Wed Jan 25 16:10:02 CET 2006 - od@suse.de

- added print-product.ycp, used by update-bootloader from
  perl-Bootloader 
- 2.13.12

-------------------------------------------------------------------
Fri Jan 20 14:24:33 CET 2006 - od@suse.de

- moved BootPOWERLILO initialization code out of constructor again
  -- this unconditionally initialized lib_iface for ppc
- 2.13.11

-------------------------------------------------------------------
Wed Jan 18 21:00:49 CET 2006 - od@suse.de

- remove __exports__ from globals in extract_exports_from_globals()
- delete obsolete function GoodPrepOrFatPartition()
- consider globals empty even if lines_cache_id is present
- fix merging of __exports__ in BootPOWERLILO constructor
- 2.13.10

-------------------------------------------------------------------
Tue Jan 17 19:10:45 CET 2006 - od@suse.de

- actually find and propose root and boot devices

-------------------------------------------------------------------
Tue Jan 17 15:45:18 CET 2006 - od@suse.de

- added comments in bootloader_proposal
- added GoodPrepOrFatPartition() in BootPOWERLILO
- a lot of FIXMEs added
- initial proposal for PPC

-------------------------------------------------------------------
Mon Jan 16 20:23:26 CET 2006 - jplack@suse.de

- moved widget descriptions (labels) to yast2-bootloader
- handle unified type descriptions: now <type>:<desc>:<default>:...
- add arch-specific Summary function

-------------------------------------------------------------------
Thu Dec 22 11:50:08 CET 2005 - uli@suse.de

- declare Write method implemented in BootZIPL.ycp

-------------------------------------------------------------------
Wed Dec 21 10:31:30 CET 2005 - visnov@suse.cz

- merged proofread texts 

-------------------------------------------------------------------
Mon Dec 19 17:58:20 CET 2005 - jplack@suse.de

- always read the config from perl-Bootloader (#140127)
- activate generic help system
- give help messages that make sense
- avoid this i386 LILO bootloader config on ppc (#140127)
- 2.13.6

-------------------------------------------------------------------
Fri Dec 16 15:28:39 CET 2005 - jsrain@suse.cz

- moved bootloader background picture to separate package
- moved /boot/message handling to separate module
- 2.13.5

-------------------------------------------------------------------
Thu Dec 15 15:00:16 CET 2005 - uli@suse.de

- s390: dumped obsolete dump sections and dead code
- 2.13.4

-------------------------------------------------------------------
Tue Dec 13 19:25:12 CET 2005 - mvidner@suse.cz

- Fixed a type mismatch, hopefully fixing the installation (#138328).
- 2.13.3

-------------------------------------------------------------------
Thu Dec  8 18:25:07 CET 2005 - od@suse.de

- changes by jplack@suse.de:
  - use generic dialogs in PowerPC boot loader code
  - new files to build widgets from type information
  - changes for support of all options on POWER - generic stuff
- 2.13.2

-------------------------------------------------------------------
Mon Oct 31 09:44:19 CET 2005 - jsrain@suse.cz

- fixed losing GRUB sections in some cases (#130236)
- 2.13.1

-------------------------------------------------------------------
Wed Oct 26 13:29:26 CEST 2005 - jsrain@suse.cz

- do not create section for XEN if ungrading other bootloader than
  GRUB (#130474)
- fixed clonning a section, it changed also the original one
  (#129511)

-------------------------------------------------------------------
Fri Oct 21 12:36:16 CEST 2005 - jsrain@suse.cz

- do not set dom0_mem option for XEN (#121947)
- fixed selecting the swap partition for suspend to disk in other
  situations than installation (#128702)

-------------------------------------------------------------------
Tue Oct  4 12:43:30 CEST 2005 - jsrain@suse.cz

- fixed password setting help (#119591)

-------------------------------------------------------------------
Mon Oct  3 12:54:10 CEST 2005 - jsrain@suse.cz

- change selected radio button for loader location if loader
  location specified in combo box (#114193)

-------------------------------------------------------------------
Fri Sep 30 11:06:11 CEST 2005 - jsrain@suse.cz

- fixed reproposing configuration in installed system (#119428)
- fixed disappearing initrd lines from configuratiln file (#104048)

-------------------------------------------------------------------
Thu Sep 29 17:00:04 CEST 2005 - jsrain@suse.cz

- fixed importing the global bootloader settings from AutoYaST
  profiles (#118595)

-------------------------------------------------------------------
Tue Sep 27 10:14:08 CEST 2005 - jsrain@suse.cz

- export/import the loader location variable for AutoYaST (#116947)

-------------------------------------------------------------------
Mon Sep 26 15:49:16 CEST 2005 - jsrain@suse.cz

- added bootloader background picture for Alpha1
- do not install bootloader to MBR by default
- 2.13.0

-------------------------------------------------------------------
Fri Sep  9 17:11:10 CEST 2005 - jsrain@suse.cz

- activate the /boot partition if installing to ThinkPad (#116129)
- 2.12.32

-------------------------------------------------------------------
Fri Sep  9 15:16:39 CEST 2005 - jsrain@suse.cz

- propose GRUB's device map if the one which was read from the
  system is empty (#115936)
- 2.12.31

-------------------------------------------------------------------
Thu Sep  8 14:24:25 CEST 2005 - jsrain@suse.cz

- fixed reading GRUB location from configuration file (#115581)
- 2.12.30

-------------------------------------------------------------------
Wed Sep  7 15:30:04 CEST 2005 - jsrain@suse.cz

- load EDD module during proposal (and not during inst_finish, as
  it doesn't work if other than default kernel is used) (#115592)
- 2.12.29

-------------------------------------------------------------------
Wed Sep  7 13:05:32 CEST 2005 - jsrain@suse.cz

- install bootloader to MBR by default (except ThinkPads)
- load EDD module before running fix_chs script (#103031)
- import device map correctly during autoinstallation (#115327)
- 2.12.28

-------------------------------------------------------------------
Tue Sep  6 14:00:52 CEST 2005 - jsrain@suse.cz

- changed the count of boot floppies (#114959)
- run fix_chs on each partition which is marked active (#103031)
- update MBR on ThinkPads correctly (#114429)
- 2.12.27

-------------------------------------------------------------------
Tue Sep  6 10:55:16 CEST 2005 - jsrain@suse.cz

- changed the bootloader background (#115331)
- 2.12.26

-------------------------------------------------------------------
Fri Sep  2 12:00:28 CEST 2005 - jsrain@suse.cz

- added RC1 bootloader background
- 2.12.25

-------------------------------------------------------------------
Wed Aug 31 08:38:41 CEST 2005 - jsrain@suse.cz

- added ELILO support (for IA64)
- added basic ZIPL support (for S/390)
- 2.12.24

-------------------------------------------------------------------
Mon Aug 29 11:49:37 CEST 2005 - jsrain@suse.cz

- updated failsafe kernel parameters for i386/x86_64 (#113600)
- avoid reinitializing limal-bootloader before writing settings
  during update and in installed system (#113683)
- added support for booting on PPC
- 2.12.23

-------------------------------------------------------------------
Thu Aug 25 13:33:37 CEST 2005 - jsrain@suse.cz

- fixed setting the resume kernel parameter during update (#112794)
- do not add 'barrier=off' to failsafe kernel parameters (#112891)
- do not propose to install bootloader on XFS partition (#112810)
- 2.12.22

-------------------------------------------------------------------
Tue Aug 23 13:59:20 CEST 2005 - jsrain@suse.cz

- keep bootloader location during update (#105988)
- moved FixCHS to master-boot-code (#103031)

-------------------------------------------------------------------
Mon Aug 22 10:44:24 CEST 2005 - jsrain@suse.cz

- fixed creating new boot loader sections (#105668)
- 2.12.21

-------------------------------------------------------------------
Fri Aug 19 10:59:54 CEST 2005 - jsrain@suse.cz

- enhanced checking whether merged section is still valid (#74252)
- fix information about disk geometry in MBR if needed (#103031)
- 2.12.20

-------------------------------------------------------------------
Thu Aug 18 15:29:01 CEST 2005 - jsrain@suse.cz

- fixed new created XEN sections (#105171)
- do not install backup of stage1 if /boot is on XFS (#105483)
- 2.12.19

-------------------------------------------------------------------
Wed Aug 17 15:34:30 CEST 2005 - jsrain@suse.cz

- fixed detection whether bootloader can be installed if /boot is
  on MD (#104908)
- fixed comments for ycpdoc
- fixed proposing configuration if /boot is on MD (#104908)
- set correct initrd image for XEN (#105171)
- fixed errors in log while proposing loader type (#105152)
- don't remove initrd from merged loader sections (#104048)

-------------------------------------------------------------------
Mon Aug 15 16:10:00 CEST 2005 - jsrain@suse.cz

- merged texts from proofread
- 2.12.18

-------------------------------------------------------------------
Mon Aug 15 12:43:52 CEST 2005 - jsrain@suse.cz

- fixed section updates durng system update (#103868)
- 2.12.17

-------------------------------------------------------------------
Fri Aug 12 09:28:42 CEST 2005 - jsrain@suse.cz

- fixed several errors in code, added missign shortcuts

-------------------------------------------------------------------
Thu Aug 11 15:24:52 CEST 2005 - jsrain@suse.cz

- set correct parameters to failsafe kernel (#103865)
- fixed removing obsolete sections during update (#104039)

-------------------------------------------------------------------
Wed Aug 10 09:07:24 CEST 2005 - jsrain@suse.cz

- fixed changing the order of disks (#102964)

-------------------------------------------------------------------
Tue Aug  9 15:36:57 CEST 2005 - jsrain@suse.cz

- don't put 'splash=silent' twice to kernel command line (#102706)
- install bootloader to boot sector by default only if /boot
  partition is on the first disk (#100728)
- fixed modification of bootloader sections during installation
  (#102626)
- do not offer to edit sections if user selected not to install
  any bootloader (#102613)
- updated help text for bootloader location (#102626)
- fixed syntax of created lilo.conf (vga= cannot be in append)
  (#102942)
- displaying meaningful information for chainloader sections
  (#103008)
- 2.12.16

-------------------------------------------------------------------
Mon Aug  8 10:37:49 CEST 2005 - jsrain@suse.cz

- fixed importing settings during autoinstallation, avoiding crash
  (#102535)

-------------------------------------------------------------------
Thu Aug  4 15:40:52 CEST 2005 - jsrain@suse.cz

- fixed crash during autoinstallation
- do not offer GRUB and LILO on all architectures (#100219)
- 2.12.15

-------------------------------------------------------------------
Wed Aug  3 13:50:36 CEST 2005 - jsrain@suse.cz

- do not display additional kernel parameters in summary if no boot
  loader is selected to be installed (#100409)
- propose not to install bootloader if the available one is not
  supported (#100406)
- fixed widgets allignment

-------------------------------------------------------------------
Mon Aug  1 16:21:36 CEST 2005 - jsrain@suse.cz

- fixed capitalization in module summary
- added master-boot-code to RPM dependencies on i386/x86_64, as it
  is needed for the default installation
- 2.12.14

-------------------------------------------------------------------
Mon Aug  1 12:29:41 CEST 2005 - jsrain@suse.cz

- do not propose installing bootloader to MBR by default
- 2.12.13

-------------------------------------------------------------------
Thu Jul 28 16:15:45 CEST 2005 - jsrain@suse.cz

- merged texts from proofread
- 2.12.12

-------------------------------------------------------------------
Wed Jul 27 14:28:02 CEST 2005 - jsrain@suse.cz

- added option to enable/disable boot timeout
- fixed boot password setting
- location widget not shown if no loader is to be installed (#97888)
- 2.12.11

-------------------------------------------------------------------
Tue Jul 26 10:16:14 CEST 2005 - jsrain@suse.cz

- fixed GRUB menus merging
- 2.12.10

-------------------------------------------------------------------
Fri Jul 22 15:24:24 CEST 2005 - jsrain@suse.cz

- set correct root device to kernel command line (#97574)
- fixed installation on ThinkPad laptops (select the partition
  correctly) (#86762)
- 2.12.9

-------------------------------------------------------------------
Fri Jul 22 12:18:23 CEST 2005 - jsrain@suse.cz

- added last missing help texts
- several minor fixes
- updated to run correctly in Mode::config
- added autoinstallation support
- 2.12.8

-------------------------------------------------------------------
Thu Jul 21 10:08:27 CEST 2005 - jsrain@suse.cz

- added missing file to package
- added missing helps
- fixed retranslating boot menu during installation
- 2.12.7

-------------------------------------------------------------------
Mon Jul 18 13:26:43 CEST 2005 - jsrain@suse.cz

- fixed proposing and handling device map
- 2.12.6

-------------------------------------------------------------------
Mon Jul 18 08:42:16 CEST 2005 - jsrain@suse.cz

- fixed makefiles in order to pack all needed files
- added some help texts
- 2.12.5

-------------------------------------------------------------------
Fri Jul 15 15:48:47 CEST 2005 - jsrain@suse.cz

- adapted to new partitioner using storage-lib (arvin)
- fixed makefiles and nfb to build against limal-bootloader
- 2.12.4

-------------------------------------------------------------------
Tue Jul 12 13:03:23 CEST 2005 - jsrain@suse.cz

- more code cleanup

-------------------------------------------------------------------
Mon Jul 11 09:14:33 CEST 2005 - jsrain@suse.cz

- merged texts from proofread

-------------------------------------------------------------------
Fri Jul  1 16:52:05 CEST 2005 - jsrain@suse.cz

- created new UI
- accessing perl-Bootloader library through LiMaL instead of SCR

-------------------------------------------------------------------
Tue Jun 14 16:45:20 CEST 2005 - jsrain@suse.cz

- don't change MBR on IBM ThinkPad laptops in order to keep their
  rescue functionality working (#86762)
- 2.12.3

-------------------------------------------------------------------
Tue Jun  7 10:40:08 CEST 2005 - jsrain@suse.cz

- display info of additional kernel parameters from installation
  kernel command line (#83837)

-------------------------------------------------------------------
Mon May 23 17:20:27 CEST 2005 - jsrain@suse.cz

- fixed detection fo PReP partition on CHRP (PPC) (#80204)
- block proposal if bootloader noc configured correctly on PPC
  (#82893)

-------------------------------------------------------------------
Wed May  4 08:02:37 CEST 2005 - jsrain@suse.cz

- more "default" variable renames
- 2.12.2

-------------------------------------------------------------------
Tue May  3 12:35:05 CEST 2005 - jsrain@suse.cz

- select PReP boot partition on CHRP (PPC) if root on LVM (#80204)

-------------------------------------------------------------------
Wed Apr 27 08:27:43 CEST 2005 - jsrain@suse.cz

- allow to remap devices in GRUB section (#77119)
- don not report void error in installation proposal
- added bootloader-related part of inst_finish to extra client
- 2.12.1

-------------------------------------------------------------------
Fri Apr 22 13:17:27 CEST 2005 - mvidner@suse.cz

- Do not use "default" as an identifier.

-------------------------------------------------------------------
Mon Apr 18 16:00:36 CEST 2005 - jsrain@suse.cz

- updated for new interface of ProductFeatures.ycp
- 2.12.0

-------------------------------------------------------------------
Wed Mar 30 14:53:02 CEST 2005 - jsrain@suse.cz

- inform user in proposal if it is not possible to install
  bootloader due to partitioning (#71949)

-------------------------------------------------------------------
Thu Mar 24 13:36:48 CET 2005 - jsrain@suse.cz

- fixed bootfloppy icon description (#71084)

-------------------------------------------------------------------
Tue Mar 15 13:15:55 CET 2005 - jsrain@suse.cz

- fixed modification of bootloader configuration if installation
  fails during update (#72814)

-------------------------------------------------------------------
Mon Mar 14 09:48:35 CET 2005 - jsrain@suse.cz

- fixed manual configuration files editation (#72389)
- recreate grub.conf during update (#72361)

-------------------------------------------------------------------
Mon Mar  7 13:32:23 CET 2005 - jsrain@suse.cz

- added ZIPL installation via perl-Bootloader
- fixed the order of icons in bootfloppy creator

-------------------------------------------------------------------
Fri Mar  4 10:43:29 CET 2005 - jsrain@suse.cz

- propose XEN section if XEN and XEN kernels are installed/selected

-------------------------------------------------------------------
Thu Mar  3 18:20:39 CET 2005 - jsrain@suse.cz

- reverted to older version update_gfxmenu due to recent problems
  (#67288)

-------------------------------------------------------------------
Wed Mar  2 10:15:35 CET 2005 - jsrain@suse.cz

- merged texts from proofread

-------------------------------------------------------------------
Wed Mar  2 09:55:37 CET 2005 - jsrain@suse.cz

- fixed neverending loop in update_gfxmenu

-------------------------------------------------------------------
Tue Mar  1 10:34:51 CET 2005 - jsrain@suse.cz

- provide info about grub.conf to repair module if embedding
  GRUB stage1.5
- display proper list of bootloaders (#66933)
- limit the size of the /boot/message archive (#66878)

-------------------------------------------------------------------
Mon Feb 28 16:07:36 CET 2005 - jsrain@suse.cz

- fixed aborting during inst_finish (was crashing YaST)

-------------------------------------------------------------------
Fri Feb 25 14:43:58 CET 2005 - jsrain@suse.cz

- fixed identifying bootloader sections while reading (#66612)

-------------------------------------------------------------------
Fri Feb 25 09:05:14 CET 2005 - jsrain@suse.cz

- added missed translation mark (#8402)
- fixed testsuites
- enabled the bootfloppy icon also on AMD64
- disabled rescue floppy creation on other archs than i386
- 2.11.15

-------------------------------------------------------------------
Mon Feb 21 10:58:13 CET 2005 - jsrain@suse.cz

- use the new scripts for creating boot floppy (images are no
  longer on installation media)
- 2.11.14

-------------------------------------------------------------------
Thu Feb 17 12:14:22 CET 2005 - jsrain@suse.cz

- prevent from inserting language to the offer of boot menu twice
  (#50930)

-------------------------------------------------------------------
Wed Feb 16 13:54:34 CET 2005 - jsrain@suse.cz

- added support for embedding GRUB's stage 1.5
- 2.11.13

-------------------------------------------------------------------
Mon Feb 14 17:32:02 CET 2005 - jsrain@suse.cz

- by default don't merge whole GRUB menus, but only the default
  entry (#50688)
- fixed errors of the bootloader library if using LVM
- 2.11.12

-------------------------------------------------------------------
Thu Feb 10 14:51:08 CET 2005 - jsrain@suse.cz

- fixed errors when merging GRUB menus (#50643)

-------------------------------------------------------------------
Wed Feb  9 14:53:27 CET 2005 - jsrain@suse.cz

- stopped using multiple variables from ProductFeatures for
  creating kernel command line (#50369)
- 2.11.11

-------------------------------------------------------------------
Tue Feb  8 12:58:56 CET 2005 - jsrain@suse.cz

- fixed warning when removed memtest package after modifying
  memtest section in bootloader menu (#50498)

-------------------------------------------------------------------
Mon Feb  7 14:31:48 CET 2005 - jsrain@suse.cz

- merged texts from proofread
- 2.11.10

-------------------------------------------------------------------
Fri Feb  4 11:07:51 CET 2005 - jsrain@suse.cz

- getting additional kernel parameters as one string (#50369)

-------------------------------------------------------------------
Wed Feb  2 18:22:09 CET 2005 - jsrain@suse.cz

- fixed support for localized boot menu, allowed multiple languages
  to be used at once

-------------------------------------------------------------------
Tue Feb  1 21:39:12 CET 2005 - nashif@suse.de

- Disabled @YAST2-CHECKS-PROGRAM@ to fix build
- 2.11.9

-------------------------------------------------------------------
Mon Jan 31 17:32:32 CET 2005 - jsrain@suse.cz

- removed code obsolete after using the bootloader library
  (including the LILO agent)
- adapted to new filenames in GFX menu
- fixed handling of YaSTi's data in comments in configuration files
- by default merging all found GRUB menus
- clean-up of obsolete code
- 2.11.8

-------------------------------------------------------------------
Fri Jan 28 13:46:53 CET 2005 - jsrain@suse.cz

- export GRUB device map information to AutoYaST profile (#49730)

-------------------------------------------------------------------
Tue Jan 25 13:08:49 CET 2005 - jsrain@suse.cz

- adaptations to install properly on MD arrays
- 2.11.7

-------------------------------------------------------------------
Mon Jan 24 16:08:30 CET 2005 - jsrain@suse.cz

- added agent to interface for the bootloader library
- using the now bootloader library for GRUB and LILO configuration
- 2.11.6

-------------------------------------------------------------------
Tue Jan 11 16:43:52 CET 2005 - jsrain@suse.cz

- do not append 'maxcpus=0' to failsafe kernel command line on
  AMD64 (#49059)

-------------------------------------------------------------------
Thu Jan  6 14:14:23 CET 2005 - jsrain@suse.cz

- propose all present kernels for GRUB

-------------------------------------------------------------------
Wed Jan  5 17:10:56 CET 2005 - jsrain@suse.cz

- adapted to interface change of Kernel.ycp
- 2.11.5

-------------------------------------------------------------------
Wed Dec 15 13:13:58 CET 2004 - jsrain@suse.cz

- using new interface of Progress.ycp
- 2.11.4

-------------------------------------------------------------------
Mon Dec 13 18:15:29 CET 2004 - jsrain@suse.cz

- fixed setting GRUB password (#48999)

-------------------------------------------------------------------
Fri Nov 19 16:52:11 CET 2004 - jsrain@suse.cz

- removed the generic MBR code from the package (moved to
  master-boot-code package) (#46406)
- if user selects MBR of other than booting disk as location for
  GRUB, offer changing the order of the disks (#48051)
- 2.11.3

-------------------------------------------------------------------
Tue Nov  9 10:40:18 CET 2004 - jsrain@suse.cz

- fixed automatical boot partition activating during installation
  (#20329)

-------------------------------------------------------------------
Tue Nov  9 08:16:53 CET 2004 - jsrain@suse.cz

- enhanced memtest handling during installation (#46796)

-------------------------------------------------------------------
Mon Nov  8 13:23:42 CET 2004 - jsrain@suse.cz

- better fix of kernel image name update (#46750)

-------------------------------------------------------------------
Thu Nov  4 14:00:10 CET 2004 - jsrain@suse.cz

- removed select () and lookup () builtins usage
- fixed types for CWM
- 2.11.2

-------------------------------------------------------------------
Wed Oct 27 09:49:59 CEST 2004 - jsrain@suse.cz

- adapted to new Mode/Stage interface
- 2.11.1

-------------------------------------------------------------------
Tue Oct 19 13:59:33 CEST 2004 - jsrain@suse.cz

- use unified messages from Label.ycp
- changed boot floppy creator according to new layout of boot
  floppy disks (#43634)
- 2.11.0

-------------------------------------------------------------------
Wed Oct 13 12:44:42 CEST 2004 - jsrain@suse.cz

- add "thash_entries=2097152" to kernel command line on Altix
  Scalable Node (#44174)

-------------------------------------------------------------------
Mon Oct 11 16:09:03 CEST 2004 - jsrain@suse.cz

- adapted to new Arch:: interface

-------------------------------------------------------------------
Wed Oct  6 10:04:38 CEST 2004 - jsrain@suse.cz

- fixed summary if GRUB section name contains HTML tag (#46792)

-------------------------------------------------------------------
Tue Oct  5 12:55:53 CEST 2004 - jsrain@suse.cz

- replace blank spaces in LILO section name with underscores,
  shorten it if it is longer than 15 chars (#46778)
- 2.10.17

-------------------------------------------------------------------
Mon Oct  4 18:59:27 CEST 2004 - jsrain@suse.cz

- if serial parameter is present in menu.lst, don't add gfxboot
  during update (#46680)
- fixed update if root device name contained 'suse' or 'shipped'
  (#46750)
- 2.10.16

-------------------------------------------------------------------
Wed Sep 29 09:14:29 CEST 2004 - jsrain@suse.cz

- do not show the disks order if there is only one disk (#46346)
- 2.10.15

-------------------------------------------------------------------
Thu Sep 23 13:04:08 CEST 2004 - jsrain@suse.cz

- avoid initalizing GRUB structures earlier than needed data is
  known (#45119)
- fixed redrawing the main dialog if loader type changed (#45877)
- 2.10.14

-------------------------------------------------------------------
Mon Sep 20 16:30:38 CEST 2004 - jsrain@suse.cz

- fixes update if SATA devices are used (#44286)
- 2.10.13

-------------------------------------------------------------------
Mon Sep 13 10:59:50 CEST 2004 - jsrain@suse.cz

- allowed to add wildcard entry to GRUB and LILO boot menu (#44742)
- removed dead code (related to items in GRUB section reordering,
  now it is fully handled by Table/Popup
- initialize package manager callbacks before getting boot floppy
  image (in order to ask for media) (#45049)
- prevent from displaying the target device in the summary
  multiple times (#45119)
- 2.10.12

-------------------------------------------------------------------
Tue Sep  7 10:09:14 CEST 2004 - jsrain@suse.cz

- update the default boot section mark properly if a section was
  removed (eg. because of missing kernel) (#44752)

-------------------------------------------------------------------
Mon Sep  6 13:56:56 CEST 2004 - jsrain@suse.cz

- do not use obsolete include commandline/commandline.ycp

-------------------------------------------------------------------
Mon Sep  6 09:44:33 CEST 2004 - jsrain@suse.cz

- avoid calling constructor of Product:: in testsuite (in order to
  build properly)
- save splash type from installation kernel command line to created
  bootloader configuration files (#44683)
- 2.10.11

-------------------------------------------------------------------
Fri Sep  3 13:16:28 CEST 2004 - jsrain@suse.cz

- update devices in bootloader configuration files (SATA devices
  changed from /dev/hd* to /dev/sd*) (#44286)
- provide general Bootloader::Update function that processes all
  needed tasks
- added SetModified to _auto client
- 2.10.10

-------------------------------------------------------------------
Thu Sep  2 13:03:07 CEST 2004 - jsrain@suse.cz

- check dependencies of bootloader-related packages when selecting
  them for installation (#44615)

-------------------------------------------------------------------
Wed Sep  1 08:59:59 CEST 2004 - jsrain@suse.cz

- fixed proposing /etc/grub.conf if /boot is on /dev/md*

-------------------------------------------------------------------
Tue Aug 31 16:46:46 CEST 2004 - jsrain@suse.cz

- fixed building on other archs than i386
- 2.10.9

-------------------------------------------------------------------
Tue Aug 31 14:43:04 CEST 2004 - jsrain@suse.cz

- branched yast2-bootfloppy package (so that the bootfloppy
  functionality is not present in personal as floppy images are
  not present on the media (#44163)
- 2.10.8

-------------------------------------------------------------------
Mon Aug 30 05:19:51 CEST 2004 - nashif@suse.de

- Added GetModified function to _auto client

-------------------------------------------------------------------
Thu Aug 19 12:40:11 CEST 2004 - jsrain@suse.cz

- translate the "Vendor Diagnostic" section in bootloader menu
- removed some unneeded impmorts
- 2.10.7

-------------------------------------------------------------------
Tue Aug 17 11:27:21 CEST 2004 - jsrain@suse.cz

- fixed signatures of handler functions of Table/Popup options
- call efibootmgr with '-v' instead of '-q' (in order to have more
  verbose output in log) (#43625)

-------------------------------------------------------------------
Mon Aug 16 11:16:44 CEST 2004 - jsrain@suse.cz

- fixed printing of summary if location set to all MBRs of disks
  holding the /boot partition on /dev/md*
- fixed activating partitions and writing generic code to MBR if
  installing on /dev/md*
- work correctly with kernel image names also on other archs than
  i386 when creating the previous kernel section
- 2.10.5

-------------------------------------------------------------------
Fri Aug 13 14:55:49 CEST 2004 - jsrain@suse.cz

- log the output of devmap_mknod.sh and /sbin/vgscan (#43758)

-------------------------------------------------------------------
Wed Aug 11 12:50:06 CEST 2004 - jsrain@suse.cz

- prevent from adding trailing blank space to section name on PPC
  (#43599)

-------------------------------------------------------------------
Tue Aug 10 09:15:42 CEST 2004 - jsrain@suse.cz

- merged texts from proofread

-------------------------------------------------------------------
Mon Aug  9 10:25:27 CEST 2004 - jsrain@suse.cz

- fixed crippling of sections of other distros in case of multiboot
  (#43491)
- add 'd' to GRUB installation command only if 1st and 2nd stage
  are on different disks (#43198)
- 2.10.4

-------------------------------------------------------------------
Fri Aug  6 13:19:45 CEST 2004 - jsrain@suse.cz

- minor fixes that made autoinstallation work

-------------------------------------------------------------------
Wed Aug  4 10:10:40 CEST 2004 - jsrain@suse.cz

- more type information for CWM structures
- fixed testsuite
- 2.10.3

-------------------------------------------------------------------
Mon Jul 26 12:58:55 CEST 2004 - jsrain@suse.cz

- fixed routine of merging detected modules for initrd with those
  present in the AI profile during autoinstallation (#43103)

-------------------------------------------------------------------
Mon Jul 19 12:50:24 CEST 2004 - jsrain@suse.cz

- use PackageSystem.ycp modules instead of Require.ycp
- import "Product.ycp" when it is really needed (in order to build)
- 2.10.2

-------------------------------------------------------------------
Fri Jul 16 15:53:09 CEST 2004 - jsrain@suse.cz

- fixed displaying and changing order of disks for GRUB (#42454)
- displaying GRUB's disks order in the summary

-------------------------------------------------------------------
Mon Jul 12 14:27:25 CEST 2004 - jsrain@suse.cz

- writing product name and version as section label to bootloader
  menu (GRUB both text and graphical, lilo graphical) (#31250)
- fixed error messages of the script for /boot/message recreating
- added general function to recreate /boot/message file on
  relevant architectures
- 2.10.1

-------------------------------------------------------------------
Tue Jun 29 13:45:04 CEST 2004 - jsrain@suse.cz

- added possibility to install GRUB on MD device (the way that if
  any of the disks building MD is removed system still boots)
- update zipl.conf before packages update on S390 (#40629)
- added "barrier=off" to failsafe kernel command line on i386, IA64
  and AMD64 (#42526)

-------------------------------------------------------------------
Fri Jun 25 15:36:31 CEST 2004 - jsrain@suse.cz

- added functionality to add section with previous kernel (#36624)
- fixed confusing labels for the boot floppies (#37094)
- fixed confusing code in Bootloader::Write (#40445)

-------------------------------------------------------------------
Thu Jun 24 13:29:08 CEST 2004 - jsrain@suse.cz

- fixed autoinstallation with empty bootloader-related part of the
  AI profile on PPC and IA64 (#41805)

-------------------------------------------------------------------
Thu Jun 17 15:00:57 CEST 2004 - jsrain@suse.cz

- 2.10.0

-------------------------------------------------------------------
Wed Jun 16 14:11:03 CEST 2004 - jsrain@suse.cz

- prevent the "desktop" parameter from being added to kernel
  command line for server products (#41916)
- 2.9.31

-------------------------------------------------------------------
Thu Jun 10 11:36:30 CEST 2004 - jsrain@suse.cz

- change /dev/hd* to /dev/iseries/vd* in the 'boot' option of
  lilo.conf during update of iSeries (#41545)
- fixed creating a new section on PPC and IA64 (#41550)
- 2.9.30

-------------------------------------------------------------------
Sun Jun  6 01:59:50 CEST 2004 - nashif@suse.de

- in autoinst mode, keep initrd modules list (#41681)

-------------------------------------------------------------------
Thu May 27 16:35:45 CEST 2004 - jsrain@suse.cz

- don't display device name if user selected to activate boot
  loader partition ot replace MBR with generic code when preparing
  AutoYaST  profile, as the device names aren't known (#41258)
- allow to install LILO to MD so that if any of disks bulding MD
  array is removed, system still boots (#34122)
- 2.9.29

-------------------------------------------------------------------
Thu May 27 02:38:48 CEST 2004 - nashif@suse.de

- move conversion functions from bootloader_auto to external
  file (#41227)
- Also parse kernel parameters, moved from autoyast2 (#41227)

-------------------------------------------------------------------
Wed May 26 14:31:44 CEST 2004 - jsrain@suse.cz

- fix autoinstallation on all PPC boards (#38991)
- prefer proposed PReP boot partition to already existing (#41213)

-------------------------------------------------------------------
Tue May 25 14:27:40 CEST 2004 - jsrain@suse.cz

- set the I/O scheduler on the kernel command line (#40688)
- fixed bootloader installation on iSeries (jplack) (#41143)
- 2.9.28

-------------------------------------------------------------------
Mon May 24 12:55:15 CEST 2004 - jsrain@suse.cz

- avoid setting vga kernel parameter on PPC and S390 (#40998)
- fixed messing of /etc/lilo.conf when setting the vga parameter
  (#40998)

-------------------------------------------------------------------
Wed May 19 15:06:52 CEST 2004 - jsrain@suse.cz

- fixed filter for possible PReP boot partitions on iSeries - allow
  /dev/iseries/vd* instead of /dev/hd* (#40825)
- 2.9.27

-------------------------------------------------------------------
Tue May 18 13:30:07 CEST 2004 - jsrain@suse.cz

- init board type during autoinstallation on PPC properly (#38991)

-------------------------------------------------------------------
Thu May 13 17:54:54 CEST 2004 - jsrain@suse.cz

- fixed installation on PPC (#34556)
- 2.9.26

-------------------------------------------------------------------
Wed May 12 08:29:20 CEST 2004 - jsrain@suse.cz

- use ELILO-specific entry for the EFI entry label in the
  autoinstallation profile (#36061)
- fix handling of multiple occurences of a kernel parameter in the
  command line (used eg. for console) (#38177)
- fix lilo.conf update on PPC (#39379)

-------------------------------------------------------------------
Tue May  4 09:02:47 CEST 2004 - jsrain@suse.cz

- merged texts from proofread

-------------------------------------------------------------------
Tue May  4 07:58:45 CEST 2004 - jsrain@suse.cz

- add 'selinux=0' kernel parameter for all archs (#39811)
- add 'TERM=dumb' kernel parameter for S390 (#39386)
- 2.9.25

-------------------------------------------------------------------
Tue Apr 27 09:28:42 CEST 2004 - jsrain@suse.cz

- fixed script for updating /boot layout on IPF (#21644)
- fixed the /boot layout update procedure (#21644)
- do not change the EFI nvram on update (#21644)
- fixed testsuite
- 2.9.24

-------------------------------------------------------------------
Thu Apr  8 14:28:19 CEST 2004 - jsrain@suse.cz

- use 'desktop' kernel parameter on desktop products only
- fixed blank spaces in section name after conversion from GRUB to
  LILO (#38017)
- fixed installing rescue kernel to slot A on iSeries (PPC) during
  installation (#35566)

-------------------------------------------------------------------
Wed Apr  7 18:28:02 CEST 2004 - sh@suse.de

- Fixed excessive whitespace after Module:: - bug #38327 

-------------------------------------------------------------------
Wed Apr  7 00:00:47 CEST 2004 - schwab@suse.de

- Add nohalt to failsafe kernel command line on ia64.

-------------------------------------------------------------------
Tue Apr  6 09:01:01 CEST 2004 - jsrain@suse.de

- updating graphical boot menu to contain proper languages (and 
  be small enough to fit in memory) also when running update from
  YaST control center (#38339)
- added 'noresume' parameter to failsafe kernel command line
  (#38400)
- 2.9.22

-------------------------------------------------------------------
Mon Apr  5 15:23:21 CEST 2004 - jsrain@suse.de

- fixed installation if root is on LVM (initializing device mapper
  and LVM properly) (#37290)
- 2.9.21

-------------------------------------------------------------------
Fri Apr  2 15:59:41 CEST 2004 - jsrain@suse.de

- changed license to GPL
- 2.9.20

-------------------------------------------------------------------
Fri Apr  2 09:39:47 CEST 2004 - jsrain@suse.de

- fixed reading and writing of the 'map' option of sections in the
  GRUB's menu.lst (#37971)
- again fixed PPC post-install script (#37262)
- 2.9.19

-------------------------------------------------------------------
Tue Mar 30 17:44:53 CEST 2004 - schwab@suse.de

- Use dev2majminIfNonStandard instead of dev2majmin in BootELILO.
- 2.9.18

-------------------------------------------------------------------
Mon Mar 29 18:16:56 CEST 2004 - jsrain@suse.de

- do not propose to install any bootloader if installing user-mode
  Linux (#37382)

-------------------------------------------------------------------
Mon Mar 29 10:30:31 CEST 2004 - jsrain@suse.de

- fixed errors in log if root on LVM (#37290)
- adapted to changes in CWM
- include desktop file for boot floppy disk creator on i386 only
  (#37209)
- write "lilo" as bootloader type to sysconfig on PPC (#37263)
- do not report incorrect error of PPC bootloader post-install
  script (#37262)
- label the bootloader section on PPC 'linux' (lowercase 'l')
  (#37264)
- do not ask about aborting if just entered and left (#37099)
- write correct kernel to slot A on iSeries (PPC) when configuring
  installed system (#35566)
- 2.9.17

-------------------------------------------------------------------
Fri Mar 26 10:03:50 CET 2004 - jsrain@suse.de

- check for nil output of runnign bootloader installer (#36927)
- avoid displaying reading progress while updating configuraiton
- 2.9.16

-------------------------------------------------------------------
Thu Mar 25 11:43:52 CET 2004 - jsrain@suse.de

- fixed behavior if installing bootloader to boot sector of
  MD device (#34122)
- do not update graphical boot menu if it is not installed (#36893)
- 2.9.15

-------------------------------------------------------------------
Wed Mar 24 15:33:24 CET 2004 - jsrain@suse.cz

- fixed installation when root is on LVM device
- prepared for EVMS (handle it the same way as LVM)

-------------------------------------------------------------------
Tue Mar 23 12:54:11 CET 2004 - jsrain@suse.cz

- warn user before installing on XFS partition (boot sector doesn't
  have enough free space for containing boot loader) (#36708)

-------------------------------------------------------------------
Mon Mar 22 08:47:51 CET 2004 - jsrain@suse.cz

- logging output of PPC postinstall script (#35833)
- fixed handling of NoPCMCIA kernel parameter (#35674)
- check if language is supported by gfxmenu before setting it as
  default (#36487)
- 2.9.14

-------------------------------------------------------------------
Fri Mar 19 14:55:58 CET 2004 - mvidner@suse.cz

- added AGENT_LIBADD so that agents work from standalone Perl

-------------------------------------------------------------------
Thu Mar 18 10:44:48 CET 2004 - jsrain@suse.cz

- mark settings as changed after bootloader switch (#36269)
- avoid putting /dev/evms to GRUB's device map and allowing it as
  device to install bootloader to
- create only one entry in the language selection in graphical
  boot menu if English selected

-------------------------------------------------------------------
Wed Mar 17 14:27:15 CET 2004 - jsrain@suse.cz

- allowed to select PPC board type when preparing autoinstallation
  (#36109)
- not reading settings from disk in Mode::config if not explicitly
  asked
- correctly assigning default radio button when asking how to
  switch bootloader
- zipl (S390 loader) switched to Table/Popup interface with just
  one entry (loader type) because of autoinstallation

-------------------------------------------------------------------
Tue Mar 16 08:17:09 CET 2004 - jsrain@suse.cz

- allow selecting all boot loaders in autoinstallation
  configuration (#36109)
- correctly display in summary that no EFI entry will be created
  on IA64 (#35346)
- export global settings of the bootloader properly (#32384,
  #36012)
- support for having both /boot/initrd and (hdx,y)/initrd in
  autoinstallation profile (#32384)
- fixed storing of the gfxmenu option

-------------------------------------------------------------------
Mon Mar 15 12:58:34 CET 2004 - jsrain@suse.cz

- correctly check for swap partitions (filter out the partitions
  that are marked for getting deleted) (#35953)
- avoid writing LILO to /dev/md? (use one of devices building the
  array instead) (#33565)
- prevent kernel options from being added multiple times (#32362)
- 2.9.13

-------------------------------------------------------------------
Fri Mar 12 10:14:26 CET 2004 - jsrain@suse.de

- setting the default language of graphical boot loader, adding
  localized texts
- added support for boot loader entries with diacritics in
  graphical bootloader menu
- creating /boot/zipl directory on S390 (#35662)
- 2.9.12

-------------------------------------------------------------------
Wed Mar 10 10:28:41 CET 2004 - jsrain@suse.de

- adapted boot disks creator to new floppy image names (#33675)

-------------------------------------------------------------------
Wed Mar 10 02:06:47 CET 2004 - sh@suse.de

- V 2.9.11
- Migration to new wizard 

-------------------------------------------------------------------
Tue Mar  9 12:44:48 CET 2004 - jsrain@suse.de

- fixed creating floppy from image with size smaller than the disk
  size (#33675)

-------------------------------------------------------------------
Mon Mar  8 08:45:50 CET 2004 - jsrain@suse.de

- fixed post install script on PPC (#35436)
- fixed testsuite
- ask user before aborting
- setting icon
- 2.9.10

-------------------------------------------------------------------
Thu Mar  4 10:30:52 CET 2004 - jsrain@suse.de

- storing vga value determined during installation, using it when
  proposing new configuration in installed system (#33368)
- preserving user's choce not to create EFI entry while running
  through installation proposal (#35346)

-------------------------------------------------------------------
Wed Mar  3 09:27:42 CET 2004 - jsrain@suse.de

- appending text '(MBR)' to bootloader location description if it
  is MBR of a hard disk (#35255)
- fixed exporting settings for autoinstallation (#35232)
- log exit code of command used to install bootloaer in case of
  failure
- fixed incorrectly reported error when installing LILO (#33905)
- made md-only installation of GRUB possible (#34122)

-------------------------------------------------------------------
Tue Mar  2 11:05:50 CET 2004 - jsrain@suse.de

- finished making data types more strictly
- fixed default section name in lilo.conf on PPC (#35229)

-------------------------------------------------------------------
Mon Mar  1 12:48:34 CET 2004 - jsrain@suse.de

- merged texts from proofread
- more strictly data types (still WIP)
- 2.9.8

-------------------------------------------------------------------
Tue Feb 24 08:31:10 CET 2004 - jsrain@suse.de

- removing ide-scsi emulation parameters from kernel command line
  (#34694)
- use PReP boot partition on the same disk as root partition on
  chrp (PPC) (#34891)
- updated ELILO installation, change partitioning layout during
  ELILO update in order to match Intel's EFI specification (#21644)

-------------------------------------------------------------------
Mon Feb 23 12:39:36 CET 2004 - jsrain@suse.de

- fixed used kernel image name on S390 (now using the one from
  Kernel.ycp) (#34735)
- fixed kernel command line on S390 (#34734)
- 2.9.7

-------------------------------------------------------------------
Thu Feb 19 11:27:28 CET 2004 - jsrain@suse.de

- removed yast2-country from neededforbuild
- writing hardware configuration to sysconfig on S390 instead of
  /etc/chandev

-------------------------------------------------------------------
Tue Feb 17 08:50:18 CET 2004 - jsrain@suse.de

- enabled and fixed command line interface
- properly updating proposed sections of LILO after disk
  repartitioning

-------------------------------------------------------------------
Mon Feb 16 15:12:38 CET 2004 - jsrain@suse.de

- fixed behavior during autoinstalation preparation
- fixed selectin PReP boot partition for installation on PPC (#34570)
- fixed return value of Import function
- fixed text of MBR radio button in AI configuration mode
- keeping corrupted sections in lilo.conf on PPC (#34588)
- 2.9.6

-------------------------------------------------------------------
Tue Feb 10 19:56:37 CET 2004 - arvin@suse.de

- fixed testsuite

-------------------------------------------------------------------
Sat Feb 07 20:47:15 CET 2004 - arvin@suse.de

- removed config files (*.y2cc)
- 2.9.4

-------------------------------------------------------------------
Fri Jan 30 08:15:37 CET 2004 - jsrain@suse.de

- dropped SILO support (SILO was dropped as SPARC is dead)
- reenabled (and fixed) testsuite
- 2.9.3

-------------------------------------------------------------------
Fri Jan 16 15:43:46 CET 2004 - jsrain@suse.de

- merged NI changes from branch
- 2.9.2

-------------------------------------------------------------------
Mon Jan  5 11:32:29 CET 2004 - jsrain@suse.de

- adding resume= kernel parameter for GRUB and LILO (#33640)
- writing kernel append parameters to global section of elilo.conf
  (IA64) (#31736)

-------------------------------------------------------------------
Wed Dec 10 14:55:12 CET 2003 - jsrain@suse.de

- translating also section label in the "default" entry in
  elilo.conf (IA64)

-------------------------------------------------------------------
Tue Dec  9 15:36:47 CET 2003 - jsrain@suse.de

- added command line interface support

-------------------------------------------------------------------
Thu Nov 27 17:20:19 CET 2003 - jsrain@suse.de

- fixes for the new interpreter
- 2.9.1

-------------------------------------------------------------------
Mon Nov 24 18:24:47 CET 2003 - jsrain@suse.de

- fixed changing of GRUB location (#33297)
- updated support of ELILO, several fixes

-------------------------------------------------------------------
Tue Nov 18 13:45:02 CET 2003 - jsrain@suse.de

- switched from kdoc to doxygen

-------------------------------------------------------------------
Thu Oct 30 17:49:22 CET 2003 - jsrain@suse.de

- fixed handling of disks reorder dialog for GRUB configuration
- fixed modifying configuration data according to changed GRUB's
  device map (#32667)

-------------------------------------------------------------------
Wed Oct 29 10:07:20 CET 2003 - jsrain@suse.de

- fixed ensuring that required packages are installed when
  switching bootloader
- fixed sorting of lines in table
- 2.9.0

-------------------------------------------------------------------
Thu Oct 23 18:16:32 CEST 2003 - schwab@suse.de

- Fix quoting in efibootmgr command line.

-------------------------------------------------------------------
Thu Oct 23 12:50:39 CEST 2003 - jsrain@suse.de

- fixed routines used to modify parameters of specified kernel

-------------------------------------------------------------------
Fri Oct 17 11:13:36 CEST 2003 - jsrain@suse.de

- not proceeding with creating boot floppy if image not found
  (#32428)

-------------------------------------------------------------------
Wed Oct 15 16:27:26 CEST 2003 - jsrain@suse.de

- fixed option type for relocatable in elilo.conf (IA64) (#32210)
- fixed option type of "activate" option on PPC
- fixed handling of doublieclick on sections list table
- updated support of IA64 bootloader

-------------------------------------------------------------------
Tue Oct 14 18:08:02 CEST 2003 - jsrain@suse.de

- updated support of S390 bootloader

-------------------------------------------------------------------
Mon Oct 13 10:45:18 CEST 2003 - jsrain@suse.de

- updated support of PPC bootloader

-------------------------------------------------------------------
Mon Oct  6 16:53:52 CEST 2003 - jsrain@suse.de

- added separate fillup templates for different architectures

-------------------------------------------------------------------
Fri Oct  3 14:59:17 CEST 2003 - jsrain@suse.de

- changed internals so that bootloader module now uses CWM

-------------------------------------------------------------------
Mon Sep 22 13:54:59 CEST 2003 - jsrain@suse.de

- fixed assigning of default section when changed default secion's
  label in LILO (#30122)
- 2.8.22

-------------------------------------------------------------------
Fri Sep 19 16:47:07 CEST 2003 - jsrain@suse.de

- fixed testsuite (again)
- 2.8.21

-------------------------------------------------------------------
Thu Sep 18 23:08:24 CEST 2003 - nashif@suse.de

- Fixed testsuite
- 2.8.20

-------------------------------------------------------------------
Thu Sep 18 10:29:15 CEST 2003 - jsrain@suse.de

- again adding maxcpus=0 to failsafe bootloader entry on AMD64
  (#30519)
- fixed possibily missing "splash=silent" in default kernel's
  command line (#31256)
- 2.8.19

-------------------------------------------------------------------
Tue Sep 16 16:51:28 CEST 2003 - jsrain@suse.de

- fixed merging of other GRUB menus (#30757)
- fixed translating of menubutton entry during installation (#31054)
- 2.8.18

-------------------------------------------------------------------
Mon Sep 15 17:44:56 CEST 2003 - jsrain@suse.de

- fixed popup reporting error when creating initrd (#30714)
- fixed detection if root kernel parameter is specified via major
  and minor number (#30842)
- adding only one "splash=silent" to kernel command line (#30860)
- adding "splash=silent desktop" to kernel command line during
  update (#28780)
- propose "floppy" entry to bootloader menu only if floppy drive
  is present (#30772)
- don't install bootloader packages in repair mode (#30272)
- 2.8.17

-------------------------------------------------------------------
Sun Sep 14 21:02:56 CEST 2003 - adrian@suse.de

- make it working in kcontrol

-------------------------------------------------------------------
Fri Sep 12 08:17:22 CEST 2003 - jsrain@suse.de

- not adding maxcpus=0 to failsafe kernel parameters on AMD64
  (#30519)
- fixed updating of kernel image name in bootloader configuration
  files (#30627)
- fixed original bootloader configuration reading during update
  (#30625)

-------------------------------------------------------------------
Thu Sep 11 12:46:41 CEST 2003 - jsrain@suse.de

- removed forgotten debug code (#30396)

-------------------------------------------------------------------
Wed Sep 10 08:13:04 CEST 2003 - jsrain@suse.de

- fixed update of metadata for sysconfig variable LOADER_TYPE
  (#30352)

-------------------------------------------------------------------
Mon Sep  8 09:18:48 CEST 2003 - jsrain@suse.de

- fixed bootloader menu entry - windows -> Windows (like other
  entries) (#29600)
- use device file name when specifying root device for LVM and MD
  instead of using major and minor number (#28028)
- prefix 0x should be added to major/minor number identifying root
  device only for LILO (#29776)
- 2.8.15

-------------------------------------------------------------------
Fri Sep  5 15:10:35 CEST 2003 - jsrain@suse.de

- merged texts from proofread
- fixed configuration proposal when root or boot partition is on md
  (#30122)
- 2.8.14

-------------------------------------------------------------------
Thu Sep  4 12:37:04 CEST 2003 - jsrain@suse.de

- if variable with list of initrd modules in sysconfig doesn't
  exist, set default value to empty (#30020)

-------------------------------------------------------------------
Wed Sep  3 13:34:51 CEST 2003 - jsrain@suse.de

- don't write 'single' to slot A kernel command line on IBM iSeries
  (arch. PPC) (#27984) (olh@suse.de)

-------------------------------------------------------------------
Mon Sep  1 10:04:55 CEST 2003 - jsrain@suse.de

- fixed bootloader installation with numeric (major-minor) root
  device specification (#29776)
- not proposing booting from floppy if /boot is beyond 1024 cylinder
  as it doesn't solve anything (#29524)
- 2.8.13

-------------------------------------------------------------------
Thu Aug 28 14:20:10 CEST 2003 - jsrain@suse.de

- fixed displayed section type in sections summary dialog for
  "other" sections (#29472)
- don't ask for abort confirmation during installation if settings
  were changed in previous run of component from proposal (#29496)
- 2.8.12

-------------------------------------------------------------------
Mon Aug 25 10:00:10 CEST 2003 - jsrain@suse.de

- fixed inconsistence of floppy size (1440kB -> 1.44 MB) (#29142)
- reporting segmentation fault when running bootloader binary
  (#29199)
- added correct help for configuration writing dialog
- improved help text for rescue floppy (#29143)
- 2.8.11

-------------------------------------------------------------------
Mon Aug 18 09:20:32 CEST 2003 - jsrain@suse.de

- fixed creating of boot floppy (#28994)
- updated comments in susconfig fillup (#28845)
- moved dir for backup MBR to /var/lib/YaST2, in /boot leaving just
  last MBR (this way it can be inserted to GRUB menu) (#28802)
- backup-ing areas really affected when saving bootloader
  configuration (MBR of first disk and sector bootloader is
  installed to) (#28803)
- 2.8.10

-------------------------------------------------------------------
Wed Aug 13 14:07:32 CEST 2003 - jsrain@suse.de

- fixed bootloader update
- better comments around YaST2 metadata in generated cfg. files
- 2.8.9

-------------------------------------------------------------------
Tue Aug 12 13:29:35 CEST 2003 - jsrain@suse.de

- added support for not installing any bootloader
- recreate reset menubutton after bootloader switch
- updated update functionality (replace vmlinuz.shipped images with
  vmlinuz, dtto for initrd)

-------------------------------------------------------------------
Mon Aug 11 09:33:26 CEST 2003 - jsrain@suse.de

- not using .shipped image any more (kernel package doesn't contain
  it)
- merged texts from proofread
- added more verbose logging of proposing configuration
- 2.8.8

-------------------------------------------------------------------
Thu Aug  7 15:46:44 CEST 2003 - jsrain@suse.de

- fixed lost sections when changhing bootloader location (#28552)
- not offering to replace partition booting from HDD with partition
  for booting from floppy when changed GRUB location to other disk
  partition if entry for booting from HDD doesn't exist
- fixed proposing of LILO configuration (put multiple times into
  quotes, some options weren't displayed correctly in summary table)
- fixed lost sections in many other cases
- removed popup informing about changed disk partitioning although
  it was unchanged during installation proposal
- 2.8.7

-------------------------------------------------------------------
Mon Aug  4 15:56:18 CEST 2003 - jsrain@suse.de

- added .desktop files
- 2.8.6

-------------------------------------------------------------------
Thu Jul 31 09:29:28 CEST 2003 - jsrain@suse.de

- don't offer extra /boot and / partition as bootloader location
  if they are the same

-------------------------------------------------------------------
Tue Jul 29 08:28:53 CEST 2003 - jsrain@suse.de

- added possibility to clone selected bootloader section (#26458)
- fixed creation of lilo.conf - quotes were missing
- entries to bootloader are to be translated (#26800)

-------------------------------------------------------------------
Wed Jul 23 09:04:04 CEST 2003 - jsrain@suse.de

- Using major/minor number for unusual devices instead of device
  node name in root kernel parameter (#28028)

-------------------------------------------------------------------
Mon Jul 21 17:00:59 CEST 2003 - jsrain@suse.de

- double click on tables now triggers Edit (#25156)
- fixed testuite and building
- 2.8.5

-------------------------------------------------------------------
Tue Jul  8 16:35:47 CEST 2003 - jsrain@suse.de

- fixed question popup if canceling configuration (#27479)
- installing additional copy of bootloader bootsector to bootsector
  of /boot partition for LILO and GRUB (#27389)
- not activating any partition by default if some already active
  (#26278)
- 2.8.4

-------------------------------------------------------------------
Wed Jun 25 10:11:41 CEST 2003 - jsrain@suse.de

- fixed several minor bugs
- 2.8.3

-------------------------------------------------------------------
Mon Jun 23 14:09:14 CEST 2003 - jsrain@suse.de

- fixed common_popups, common_messages -> YCP modules
- fixed missing imports
- 2.8.2

-------------------------------------------------------------------
Thu Jun 12 13:03:52 CEST 2003 - jsrain@suse.de

- fixed file list
- fixed user interface
- 2.8.1

-------------------------------------------------------------------
Wed May 28 15:00:47 CEST 2003 - jsrain@suse.de

- updated PPC bootloader support

-------------------------------------------------------------------
Fri May 16 09:09:46 CEST 2003 - jsrain@suse.de

- fixed collision with driver update (#26717)

-------------------------------------------------------------------
Thu May 15 14:27:25 CEST 2003 - jsrain@suse.de

- updated ELILO (IA64 bootloader) support

-------------------------------------------------------------------
Mon May  5 16:38:39 CEST 2003 - jsrain@suse.de

- updated and optimized some internal structures and related
  functions

-------------------------------------------------------------------
Thu Apr 24 11:19:57 CEST 2003 - jsrain@suse.de

- updated doaboot script (ro@suse.de)

-------------------------------------------------------------------
Wed Apr 23 13:12:31 CEST 2003 - jsrain@suse.de

- updated widget handling functions interface
- updated documentation

-------------------------------------------------------------------
Tue Apr 22 09:57:55 CEST 2003 - jsrain@suse.de

- added possibility to download boot floppy image via FTP/HTTP
  (#26175)
- added possibility to restore last MBR saved during isntallation
  or bootloader configuration (#16338)

-------------------------------------------------------------------
Fri Apr 18 13:18:24 CEST 2003 - jsrain@suse.de

- no more retaking current kernel parameters to bootloader
  configuration file when configuring installed system (#26304)
- fixed devices for MBR/boot partition/root/partition when
  installing on md (#26287)
- not activating any partition during update (#26323)
- better checkign of bootloader-on-floppy installation (#26323)
- in case of inconsistence between sysconfig and bootlaoder cfg.
  file bootloader cfg.file is prefered (#26323)
- fixed possible tmp filename security problem of installation
  on AXP (#26357)
- displaying partition that will be activated and MBR device that
  will be replaced with generic code (partial fix of #26278)
- added possibility to save MBR before bootloader installation and
  insert saved MBR image to GRUB menu (#16338)
- 2.8.0

-------------------------------------------------------------------
Tue Apr  8 09:12:41 CEST 2003 - jsrain@suse.de

- added possibility to save all settings and reinstall bootloader
  although nothing was changed (#24346)

-------------------------------------------------------------------
Fri Apr  4 16:27:36 CEST 2003 - jsrain@suse.de

- code cleanup and optimalization
- added bootloader parameters support, made routines more universal
- documentation update

-------------------------------------------------------------------
Thu Apr  3 17:50:50 CEST 2003 - jsrain@suse.de

- allowed bootfloppy to format floppy disk and select device
- allowed bootfloppy to use custom image (22376)
- other minor bootfloppy updates and code cleanup

-------------------------------------------------------------------
Mon Mar 24 12:07:34 CET 2003 - jsrain@suse.de

- removed reading of initrd modules from install_inf (#24709)

-------------------------------------------------------------------
Fri Mar 21 14:44:31 CET 2003 - jsrain@suse.de

- updated documentation
- updated testsuite
- several minor updates and optimalizations

-------------------------------------------------------------------
Tue Mar 18 13:09:02 CET 2003 - jsrain@suse.de

- fixed undeclared variable title (#25560)
- 2.7.19

-------------------------------------------------------------------
Mon Mar 17 14:24:01 CET 2003 - jsrain@suse.de

- fixed displaying of logs on bootloader errors (#25470)
- 2.7.18

-------------------------------------------------------------------
Mon Mar 17 09:41:07 CET 2003 - jsrain@suse.de

- fixed updating GRUB configuration if entry with other system was
  present and set as default (#25418)
- 2.7.17

-------------------------------------------------------------------
Fri Mar 14 13:26:39 CET 2003 - jsrain@suse.de

- fixed behaviour when iditing empty section, when creating new
  section, add most common keys (#25305)
- fixed initrd modules cloning (#25351)
- 2.7.16

-------------------------------------------------------------------
Tue Mar 11 12:55:43 CET 2003 - jsrain@suse.de

- using activate instead of sfdisk to activate bootloader
  partition, because sfdisk has unwanted side effects (#24740)
- 2.7.15

-------------------------------------------------------------------
Mon Mar 10 11:05:07 CET 2003 - jsrain@suse.de

- fixed filtering of modules added to initrd (#24709)
- fixed partition activation if bootloader in logical disk (#24740)
- 2.7.14

-------------------------------------------------------------------
Fri Mar  7 10:16:51 CET 2003 - jsrain@suse.de

- fixed update from version without sysconfig variables specifying
  used bootloader (#24783)
- fixed reading configuration, not using agent's cache (#24821)
- 2.7.13

-------------------------------------------------------------------
Wed Mar  5 13:48:29 CET 2003 - jsrain@suse.de

- fixed multiple occurences of map option in one GRUB section
  (#24627)
- not adding automatically the apic kernel option (#24668)
- fixed error message in log during saving (#24705)

-------------------------------------------------------------------
Mon Mar  3 12:51:51 CET 2003 - jsrain@suse.de

- added possibility to force complete bootloader save (not save
  only if settings have changed - no UI change, only for other
  modules that need it)
- merged texts from final proofreading
- 2.7.12

-------------------------------------------------------------------
Fri Feb 28 11:04:26 CET 2003 - jsrain@suse.de

- updated the detection of changes of settings (#24422)
- 2.7.11

-------------------------------------------------------------------
Thu Feb 27 12:33:24 CET 2003 - jsrain@suse.de

- fixed ordering of bootloader options (#24420)

-------------------------------------------------------------------
Mon Feb 24 09:20:59 CET 2003 - jsrain@suse.de

- updated confirmation popup after bootloader is isntalled to
  floppy (#23903)
- fixed forgotten saving of cfg. files in some cases (#24073)
- in repair mode reading bootloader type from sysconfig, no probing
  (#24062)
- 2.7.10

-------------------------------------------------------------------
Fri Feb 21 13:11:08 CET 2003 - jsrain@suse.de

- fixed adding of memtest to bootloader menu (#23924)
- fixed help text and behaviour of password option popup (#23954)
- added support for easy updating initrd contents during system
  update (#23976)
- fixed setting focus in popups (#24050)

-------------------------------------------------------------------
Thu Feb 20 09:50:57 CET 2003 - jsrain@suse.de

- changed executing /sbin/mk_initrd -> /sbin/mkinitrd
- reorganized kernel parameters when using GRUB (#23829)
- fixed capitalization of YCC labels (#23848)
- 2.7.9

-------------------------------------------------------------------
Wed Feb 19 14:17:58 CET 2003 - jsrain@suse.de

- changed color of text-mode LILO menu - now is blue
- removed unwanted reseting of "disk" LILO option when reproposing
  configuraition - some systems could be unbootable with LILO
  without possibility to prevent it at installation time
- updated ydoc comments
- fixed conversion between GRUB and LILO (#23826)

-------------------------------------------------------------------
Mon Feb 17 15:57:17 CET 2003 - jsrain@suse.de

- added popup when bootloader saved to floppy (#23571)
- added extra stage in progress bar for reading disks partitioning
  (#23712)
- 2.7.8

-------------------------------------------------------------------
Fri Feb 14 09:33:09 CET 2003 - jsrain@suse.de

- added splash-screen's size parameter when calling mk_initrd
  (#23579)

-------------------------------------------------------------------
Thu Feb 13 10:41:08 CET 2003 - jsrain@suse.de

- fixed floppy entry in bootloader menu behaviour - if installing
  to floppy, hard disk is used instead (#23572)

-------------------------------------------------------------------
Mon Feb 10 16:06:25 CET 2003 - jsrain@suse.de

- fixed proposing with merging GRUB menus, resulted in doubled
  items (#23346)
- merged proofread texts from second and third round
- 2.7.7

-------------------------------------------------------------------
Wed Feb  5 13:36:05 CET 2003 - jsrain@suse.de

- fixed bootloader changing during installation (#20759)
- fixed list of locations to hold bootloader bootsector (#17320)

-------------------------------------------------------------------
Tue Feb  4 13:50:29 CET 2003 - jsrain@suse.de

- updates of autoinstallation

-------------------------------------------------------------------
Mon Feb  3 16:59:29 CET 2003 - jsrain@suse.de

- fixed NCurses usability - focus setting
- 2.7.6

-------------------------------------------------------------------
Fri Jan 31 11:59:29 CET 2003 - jsrain@suse.de

- not adding lvm groups and md disks to device map (#23217)

-------------------------------------------------------------------
Thu Jan 30 09:15:45 CET 2003 - jsrain@suse.cz

- fixed setting of vga= kernel parameter (#23188)

-------------------------------------------------------------------
Wed Jan 29 13:23:45 CET 2003 - jsrain@suse.de

- patched proofread texts

-------------------------------------------------------------------
Tue Jan 28 13:43:45 CET 2003 - jsrain@suse.de

- fixed compilation of MBR only on selected platforms
- 2.7.5

-------------------------------------------------------------------
Mon Jan 27 17:48:21 CET 2003 - jsrain@suse.de

- added new testsuites
- added missing translators comments
- added missing functions comments
- made Replace code in MBR function running
- 2.7.4

-------------------------------------------------------------------
Fri Jan 24 13:04:19 CET 2003 - jsrain@suse.de

- fixed too often blinking floppy
- fixed Changed column modifying

-------------------------------------------------------------------
Thu Jan 23 13:44:33 CET 2003 - jsrain@suse.de

- fixed fillup-template usage
- changed symbols in export map to strings because of
  autoinstallation
- 2.7.3

-------------------------------------------------------------------
Wed Jan 22 14:30:26 CET 2003 - jsrain@suse.de

- fixed meaningless log messages (#23025)

-------------------------------------------------------------------
Fri Jan 17 15:00:17 CET 2003 - jsrain@suse.de

- fixed detection of disks configuration changes that may decide to
  use other bootloader (#22918)
- updated S390 installation
- 2.7.2

-------------------------------------------------------------------
Fri Jan 10 17:25:38 CET 2003 - jsrain@suse.de

- fixed failsafe kernel parameters on i386 (#22539)

-------------------------------------------------------------------
Fri Dec 20 16:37:56 CET 2002 - jsrain@suse.de

- added documentation files

-------------------------------------------------------------------
Thu Dec 19 16:27:40 CET 2002 - jsrain@suse.de

- fixed path to elilo.conf (IA64 only affected) (#22502)

-------------------------------------------------------------------
Tue Dec 17 14:53:24 CET 2002 - jsrain@suse.de

- now using fillup-template for sysconfig/bootloader

-------------------------------------------------------------------
Fri Dec 13 08:48:41 CET 2002 - jsrain@suse.de

- fixed ordering of modules in initrd
- added function for changing write process settings

-------------------------------------------------------------------
Wed Dec 11 11:14:58 CET 2002 - jsrain@suse.de

- if something goes wrong during bootloader installation saving, it
  is now possible to fix configuration (#21076)
- possible to change section type an easy way (#19451)
- dialogs updates
- other updates and fixes
- adding sysconfig metadata
- 2.7.1

-------------------------------------------------------------------
Wed Dec  4 17:46:46 CET 2002 - jsrain@suse.cz

- Removed global variables from Liloagent, now able to be used at
  once for more bootloaders
- Added GRUB option types to LiloAgent
- Removed test mode and possible security problem from bootfloppy
  (#20962)
- Fixed several problems of LiloAgent
- Fixed ask for floppy popup (#10485)
- If no initrd created, GRUB's menu.lst doesn't contain it now
  (#21469)
- 2.7.0

-------------------------------------------------------------------
Tue Nov 19 15:19:59 CET 2002 - schwab@suse.de

- Use product name for EFI boot manager entry (#21879).
- Report error when boot loader installation fails.

-------------------------------------------------------------------
Wed Nov 13 09:08:12 CET 2002 - jsrain@suse.cz

- again fixed installing a kernel to *NWSSTG when root is on RAID
  on PPC (#21368)
- creating syntactically correct menu.lst file for GRUB, contents
  may be still incorrect on some servers (#20637)
- 2.6.66

-------------------------------------------------------------------
Tue Nov  5 09:41:05 CET 2002 - jsrain@suse.cz

- Bugfix - LTC1394 - FTP installation to root on LVM didn't install
  a kernel on PPC (#20933)
- 2.6.65

-------------------------------------------------------------------
Wed Oct 30 21:44:47 CET 2002 - kukuk@suse.de

- fix log path in dosilo script
- update_silo_conf: modify version number in /boot/message
- BootSILO.ycp: Don't show popup on success when installing silo

-------------------------------------------------------------------
Wed Oct 30 21:39:20 CET 2002 - kukuk@suse.de

- fix log path in dosilo script
- update_silo_conf: modify version number in /boot/message
- BootSILO.ycp: Don't show popup on success when installing silo

-------------------------------------------------------------------
Tue Oct 29 10:13:28 CET 2002 - jsrain@suse.cz

- fixed target dialog for x86-64 (#21258)
- fixed selecting a prep boot partition on the root drive on PPC
  (#21315)
- fixed installing a kernel to *NWSSTG when root is on RAID on PPC
  (#21368)
- 2.6.64

-------------------------------------------------------------------
Fri Oct 25 14:38:02 CEST 2002 - arvin@suse.de

- log output of mk_initrd also on S390 (bug #21273)
- 2.6.63

-------------------------------------------------------------------
Mon Oct 14 16:50:46 CEST 2002 - jsrain@suse.cz

- fixed activating of boot partition if not instaling bootloader
  (#20874)
- 2.6.62

-------------------------------------------------------------------
Fri Oct 11 11:10:43 CEST 2002 - jsrain@suse.cz

- fixed security problem with permissions of /boot/grub/menu.lst
  (#20803)
- activating /boot partition if grub installed to mbr (part of
  #20637)
- 2.6.61

-------------------------------------------------------------------
Thu Oct 10 17:32:15 CEST 2002 - jsrain@suse.cz

- if bootloader which should be used is not selected for
  installation, backup one is installed on i386 and x86-64
  (grub instead of lilo and lilo instead of grub) (#20759)

-------------------------------------------------------------------
Wed Oct  9 09:22:09 CEST 2002 - jsrain@suse.cz

- now not enabling 2 gettys on same serial line on p690 (#19788)

-------------------------------------------------------------------
Tue Oct  8 14:16:06 CEST 2002 - jsrain@suse.cz

- fixed type in initrd modules ignore list for PPC (#20684)
- 2.6.59

-------------------------------------------------------------------
Mon Oct  7 08:23:36 CEST 2002 - jsrain@suse.cz

- fixed activating boot method on PPC (#20407)
- fixed helptexts on PPC (#20605)
- fixed translating of PPC-specific strings
- 2.6.58

-------------------------------------------------------------------
Fri Oct  4 10:38:02 CEST 2002 - jsrain@suse.cz

- added more comments to bootloader in sysconfig/bootloader (#20385)
- fixed restoring original configuration - could caused unbootable
  system (#20391)
- 2.6.57

-------------------------------------------------------------------
Wed Oct  2 14:01:36 CEST 2002 - jsrain@suse.cz

- fixed update of lilo, resulted in corrupted lilo.conf (#20320)
- fixed errors reporting during bootloader update (#20321)
- fixed activating of initrd at update (#19643)

-------------------------------------------------------------------
Tue Oct  1 15:34:28 CEST 2002 - jsrain@suse.cz

- fixed nasty trap in bootloader installation (now not reseting
  configuration without question) (#20073)

-------------------------------------------------------------------
Fri Sep 27 16:45:01 CEST 2002 - jsrain@suse.cz

- applied patches for PPC (#20178 and #20205 - initrd modules list)

-------------------------------------------------------------------
Fri Sep 27 08:45:51 CEST 2002 - lslezak@suse.cz

- fixed configuration reset at installation proposal
  if partitioning was changed (#20073)
- fixed failsafe options on x86-64 (removed disableapic,
  added iommu=noforce) (#19903)

-------------------------------------------------------------------
Tue Sep 24 11:23:39 CEST 2002 - lslezak@suse.cz

- check if label already exists (in section edit),
  allow labels longer than 15 chars for grub (#19874)
- removed 'nosmp' from failsafe options on x86-64 (#19903)
- don't add rewritten other section to menu (#19990)
- version 2.6.56

-------------------------------------------------------------------
Tue Sep 17 17:13:23 CEST 2002 - lslezak@suse.de

- fixed obsoleted help text in y2cc (#19466)
- version 2.6.55

-------------------------------------------------------------------
Fri Sep 13 13:52:12 CEST 2002 - mvidner@suse.cz

- bootfloppy: enable asking the user for the CD (#19628).
- 2.6.54

-------------------------------------------------------------------
Fri Sep 13 13:25:06 CEST 2002 - fehr@suse.de

- make supression of certain modules (cdrom and usb) work
- version 2.6.53

-------------------------------------------------------------------
Thu Sep 12 19:58:13 CEST 2002 - lslezak@suse.cz

- do not regenerate device.map file at update (part of #19555)
- version 2.6.52

-------------------------------------------------------------------
Thu Sep 12 18:17:11 CEST 2002 - fehr@suse.de

- fix to use lilo on update if there is no /etc/sysconfig/bootloader
  (#19558)

-------------------------------------------------------------------
Thu Sep 12 16:12:56 CEST 2002 - lslezak@suse.cz

- add current kernel parameters to lilo.conf at update (#19415)
- added missing function DisplayLogFile to BootSILO.ycp, BootELILO.ycp
- version 2.6.51

-------------------------------------------------------------------
Thu Sep 12 16:02:49 CEST 2002 - kkaempf@suse.de

- run mkinitrd on PPC if needed (#18276)
- 2.6.50

-------------------------------------------------------------------
Thu Sep 12 11:23:17 CEST 2002 - kkaempf@suse.de

- exclude usb modules from initrd (#19432)
- 2.6.49

-------------------------------------------------------------------
Wed Sep 11 14:02:12 CEST 2002 - lslezak@suse.cz

- don't change configuration if partitioning was changed
  and bootloader location is floppy (at installation proposal) (#19388)
- allow installation on extended partition (at installation) (#19184)
- version 2.6.48

-------------------------------------------------------------------
Tue Sep 10 18:30:26 CEST 2002 - kkaempf@suse.de

- ppc bugfix #18849
- 2.6.47

-------------------------------------------------------------------
Tue Sep 10 17:32:18 CEST 2002 - lslezak@suse.cz

- use lilo instead grub at update
- version 2.6.46

-------------------------------------------------------------------
Tue Sep 10 12:15:10 CEST 2002 - fehr@suse.de

- fix root device detection of mk_lilo_conf
- change default mbr detection in Boot.ycp (#19117)
- prevent blanks in label in BootLILO.ycp (#19181)
- version 2.6.45

-------------------------------------------------------------------
Mon Sep  9 17:59:48 CEST 2002 - lslezak@suse.cz

- allow installation on extended partion (#19184)
- version 2.6.44

-------------------------------------------------------------------
Mon Sep  9 13:40:09 CEST 2002 - mvidner@suse.cz

- Replace whitespace (and nonprintable characters)
  in lilo section labels by an underscore (#19181).
- Properly use / or /boot/ in /boot/grub/menu.lst during upgrade (#19125).
- 2.6.43

-------------------------------------------------------------------
Sun Sep  8 19:47:38 CEST 2002 - mvidner@suse.cz

- Fixed the testsuite.
- 2.6.42

-------------------------------------------------------------------
Sun Sep  8 13:30:47 CEST 2002 - kkaempf@suse.de

- drop "make check" for the moment.

-------------------------------------------------------------------
Fri Sep  6 21:34:54 CEST 2002 - kkaempf@suse.de

- workaround for hwinfo bug (#19071)
- 2.6.41

-------------------------------------------------------------------
Fri Sep  6 17:16:13 CEST 2002 - jsrain@suse.cz

- fixed provides/obsoletes
- 2.6.40

-------------------------------------------------------------------
Fri Sep  6 12:45:21 CEST 2002 - jsrain@suse.cz

- fixed deletion of cfg. file entries wjen using GRUB (Bug #18962)
- fixed rendering GRUB menu on installed system (Bug #18973)
- fixed handling of errors during bootlaoder installation
  (Bug #19020)
- 2.6.39

-------------------------------------------------------------------
Thu Sep  5 21:14:47 CEST 2002 - kkaempf@suse.de

- properly check for update when determing boot type
- 2.6.38

-------------------------------------------------------------------
Thu Sep  5 11:49:23 CEST 2002 - jsrain@suse.cz

- not calling Storage::UseLilo () in Boot module constructor
- 2.6.37

-------------------------------------------------------------------
Thu Sep  5 10:36:55 CEST 2002 - schwab@suse.de

- Move elilo.conf to /boot/efi/SuSE.

-------------------------------------------------------------------
Wed Sep  4 12:35:39 CEST 2002 - jsrain@suse.cz

- fixed bootfloppy function (Bug #17430)
- fixed checking for need to set active partition (Bug #18835)
- fixed reseting bootloader type after partitioning change
- fixed label of sections dialog (Bug #18877)
- 2.6.36

-------------------------------------------------------------------
Tue Sep  3 20:37:36 CEST 2002 - kukuk@suse.de

- installation/src/silo/agents/update_silo_conf: New
  file, modifies silo.conf and boot/message if an update is done.
- installation/src/silo/BootSILO.ycp: Implement calling "dosilo"
  script.
- prom.cc: Add reg string if prom name exists at least once.

-------------------------------------------------------------------
Tue Sep  3 17:05:39 CEST 2002 - jsrain@suse.cz

- fixed usage of Pkg::SourceProvideFile function

-------------------------------------------------------------------
Tue Sep  3 10:28:02 CEST 2002 - jsrain@suse.cz

- if partitioning changes, resets bootloader location to MBR, only
  meaningful partitions possible as bootloader bootsector locations
  (Bug #18744)
- 2.6.35

-------------------------------------------------------------------
Mon Sep  2 17:33:54 CEST 2002 - jsrain@suse.cz

- added reset function (for calling after partitioning changes
  during installation) (Bug #18744)

-------------------------------------------------------------------
Mon Sep  2 10:55:24 CEST 2002 - jsrain@suse.cz

- updating prep boot partition during installation on PPC
  (Bug #18689)
- 2.6.34

-------------------------------------------------------------------
Fri Aug 30 15:54:15 CEST 2002 - jsrain@suse.cz

- fixed bootfloppy creation (not yet tested) (Bug #17430)
- building fixed
- removed shadowed symbols (Bug #18622)
- 2.6.33

-------------------------------------------------------------------
Wed Aug 28 12:13:05 CEST 2002 - kkaempf@suse.de

- fix checking for splashscreen
- 2.6.31

-------------------------------------------------------------------
Wed Aug 28 11:57:22 CEST 2002 - jsrain@suse.cz

- fixed building on SPARC
- removed unneeded files from GRUB installation
- fixed boot floppies location
- fixed logging
- 2.6.32

-------------------------------------------------------------------
Tue Aug 27 16:19:25 CEST 2002 - jsrain@suse.cz

- if no boot message exists not including in menu.lst (Bug #18381)
- fixed ordering of list of kernel images / other partitions
- 2.6.30

-------------------------------------------------------------------
Mon Aug 26 23:39:13 EDT 2002 - nashif@suse.de

- do not reset location value in autoinst mode
- if location is not empty, configure boot device in autoinst
  mode (Avoid calling ConfigureLocation)
- 2.6.29

-------------------------------------------------------------------
Mon Aug 26 17:12:14 CEST 2002 - jsrain@suse.cz

- removed icons from control center on S390 (Bugs #18371 and #18367)
- fixed curses UI buttons (Bug #18333)
- fixed handling of nonwritable floppy (Bug #18312)
- fixed PPC installation (Bug #18140)
- 2.6.28

-------------------------------------------------------------------
Fri Aug 23 18:34:27 CEST 2002 - jsrain@suse.cz

- fixed lists of devices (Bug #18269)
- fixed installation on compaq disk array (Bug #18134)
- 2.6.27

-------------------------------------------------------------------
Tue Aug 20 17:05:05 CEST 2002 - arvin@suse.de

- correctly handle hvc console on ppc
- 2.6.26

-------------------------------------------------------------------
Tue Aug 20 14:48:13 CEST 2002 - jsrain@suse.cz

- fixed original configuration restore when using GRUB
- fixed partition list reading
- 2.6.25

-------------------------------------------------------------------
Mon Aug 19 14:10:01 CEST 2002 - jsrain@suse.cz

- modified failsafe kernel image name for update of lilo
- fixed GRUB save after configuration
- not deleting old device map during installation
- /sbin/elilo now not running after configuration change
- 2.6.24

-------------------------------------------------------------------
Fri Aug 16 14:13:01 CEST 2002 - jsrain@suse.cz

- added universal functions for accessing kernel parameters
  independent on bootloader
- modified failsafe kernel image name
- fixed kdoc comments
- merged proofread texts
- now building initrd on S390
- 2.6.23

-------------------------------------------------------------------
Tue Aug 13 06:49:05 CEST 2002 - jsrain@suse.cz

- fixed handling different BIOS Ids (Bug #17594)
- added disableapic to failsafe kernel command
- 2.6.22

-------------------------------------------------------------------
Fri Aug  9 16:10:37 CEST 2002 - jsrain@suse.de

- fixed installation on S390 (Bug #17244)
- 2.6.21

-------------------------------------------------------------------
Fri Aug  9 09:24:57 CEST 2002 - jsrain@suse.de

- now setting framebuffer vga mode (Bug #17537)
- 2.6.20

-------------------------------------------------------------------
Thu Aug  8 09:59:38 CEST 2002 - jsrain@suse.de

- fixed device name translation for GRUB during installation for
  other systems
- 2.6.19

-------------------------------------------------------------------
Wed Aug  7 15:04:52 CEST 2002 - jsrain@suse.de

- Fix adaptation for multiple 'other' partitions for booting
  for GRUB (#17458)
- 2.6.18

-------------------------------------------------------------------
Wed Aug  7 12:39:25 CEST 2002 - kkaempf@suse.de

- Allow for multiple 'other' partitions for booting (#17458)

-------------------------------------------------------------------
Wed Aug  7 08:45:44 CEST 2002 - jsrain@suse.de

- added support for changing kernel command line for other modules
  when using GRUB easily
- 2.6.17

-------------------------------------------------------------------
Tue Aug  6 16:43:24 CEST 2002 - jsrain@suse.de

- fixed abort button behaviour
- 2.6.16

-------------------------------------------------------------------
Tue Aug  6 15:07:04 CEST 2002 - jsrain@suse.de

- fixed ordering of GRUB commands in menu.lst
- added expert configuration of /etc/grub.conf
- 2.6.15

-------------------------------------------------------------------
Mon Aug  5 18:00:24 CEST 2002 - jsrain@suse.cz

- fixed lilo update problem (Bug #15819)
- fixed bootloader loaction dialog contents (Bug #17320)

-------------------------------------------------------------------
Mon Aug 05 13:11:26 CEST 2002 - arvin@suse.de

- changes for new /etc/install.inf agent

-------------------------------------------------------------------
Mon Aug  5 12:55:29 CEST 2002 - fehr@suse.de

- make BootS390.ycp work again (was broken after 8.0 changes)
- 2.6.13

-------------------------------------------------------------------
Thu Aug  1 15:15:24 CEST 2002 - jsrain@suse.cz

- minor updates and fixes
- 2.6.12

-------------------------------------------------------------------
Tue Jul 30 16:15:24 CEST 2002 - jsrain@suse.cz

- added comments for translators

-------------------------------------------------------------------
Tue Jul 30 15:27:45 CEST 2002 - arvin@suse.de

- fixed configuration of grub

-------------------------------------------------------------------
Mon Jul 29 11:26:24 CEST 2002 - jsrain@suse.cz

- added basic expert dialogs for GRUB
- several fixes
- 2.6.10

-------------------------------------------------------------------
Fri Jul 26 15:44:32 CEST 2002 - jsrain@suse.cz

- fixed configuration of installed system for GRUB
- added password support for GRUB
- added boot from floppy support for GRUB
- 2.6.9

-------------------------------------------------------------------
Fri Jul 26 09:34:02 CEST 2002 - jsrain@suse.cz

- added bootloader graphical screen support for GRUB
- added other OS during installation support for GRUB
- 2.6.8

-------------------------------------------------------------------
Thu Jul 25 15:54:25 CEST 2002 - schwab@suse.de

- Fix doelilo script.

-------------------------------------------------------------------
Thu Jul 25 13:28:41 CEST 2002 - jsrain@suse.cz

- added support for GRUB configuration on running system
- added support for installing GRUB during installation process
- fixed for lilo startup (#17142)
- 2.6.7

-------------------------------------------------------------------
Mon Jul 22 12:20:57 CEST 2002 - kkaempf@suse.de

- prepare for GRUB support

-------------------------------------------------------------------
Wed Jul 17 11:28:44 CEST 2002 - arvin@suse.de

- fixed file list for i386 (use %ix86 macro)

-------------------------------------------------------------------
Fri Jul 12 12:33:34 CEST 2002 - arvin@suse.de

- use proper namespace for Args and CallFunction (#16776)

-------------------------------------------------------------------
Mon Jul  8 16:01:04 CEST 2002 - mvidner@suse.cz

- fixed Provides/Obsoletes (yast2-agent-liloconf)

-------------------------------------------------------------------
Thu Jul 04 20:50:02 CEST 2002 - arvin@suse.de

- moved non binary files to /usr/share/YaST2

-------------------------------------------------------------------
Wed Jul  3 10:38:58 CEST 2002 - lslezak@suse.cz

- fixed installation/src/ppc/agents/Makefile.am (ppc build bug)
- version 2.6.2

-------------------------------------------------------------------
Tue Jul  2 15:31:29 CEST 2002 - lslezak@suse.cz

- merged with yast2-agent-lilo, yast2-agent-prom,
  yast2-config-bootfloppy and yast2 lilo installation part
- renamed to yast2-bootloader
- version 2.6.1

-------------------------------------------------------------------
Tue Jun 25 16:57:19 CEST 2002 - lslezak@suse.cz

- addded editor for expert user
- changed ABC::`abc -> ABC::abc
- version 2.6.0

-------------------------------------------------------------------
Thu Apr 11 11:01:31 CEST 2002 - lslezak@suse.cz

- SuSE-8_0-Branch merged to the head

-------------------------------------------------------------------
Thu Mar 21 15:04:50 CET 2002 - mvidner@suse.cz

- Obsoletes yast2-config-bootloader. (#15135)
- 2.5.13

-------------------------------------------------------------------
Fri Mar 15 12:01:57 CET 2002 - dmeszar@suse.cz

- fixed #14935 (can't close with WM)

-------------------------------------------------------------------
Mon Mar  4 12:12:49 CET 2002 - dmeszar@suse.cz

- fixed bug #14100 (main dialog not hiden when exiting)
- screenshot mode implemented

-------------------------------------------------------------------
Mon Feb 18 19:29:06 CET 2002 - dmeszar@suse.cz

- fixed bug #13505 (incomplete label "Uninstall boot loader from"->
  device name is missing)
- fixed bug #13524 (broken writing of special lilo options
  (like change-rules, disk, map-drive...)

-------------------------------------------------------------------
Mon Feb 11 15:19:24 CET 2002 - dmeszar@suse.cz

- fixed restoring original settings from installation

-------------------------------------------------------------------
Tue Feb  5 13:24:57 CET 2002 - dmeszar@suse.cz

- implemented section order changing

-------------------------------------------------------------------
Mon Jan 28 17:04:55 CET 2002 - dmeszar@suse.cz

- don't read 'user_settings'

-------------------------------------------------------------------
Wed Jan 23 17:44:13 CET 2002 - dmeszar@suse.cz

- fixed rpm dependencied

-------------------------------------------------------------------
Fri Jan 11 19:38:30 CET 2002 - dmeszar@suse.cz

- fixed original lilo.conf restoring

-------------------------------------------------------------------
Sat Dec 22 18:45:31 CET 2001 - dmeszar@suse.cz

- autoinstallation adaptation
- installed linux's scanner
- 3rd param for 'select', fixed specfile

-------------------------------------------------------------------
Fri Nov  9 13:21:52 CET 2001 - dmeszar@suse.cz

- major ui changes- new startup dialog, sequence changed
- addaptation for installation

-------------------------------------------------------------------
Thu Sep 20 19:08:32 CEST 2001 - dmeszar@suse.cz

- module icon changed to 'boot.png' ;)

-------------------------------------------------------------------
Tue Sep 18 15:36:00 CEST 2001 - dmeszar@suse.cz

- module icon changed to 'lilo.png' (#10656)

-------------------------------------------------------------------
Mon Sep 17 14:01:01 CEST 2001 - dmeszar@suse.cz

- bug #10661 fixed (lilo configuration written without change !!)
- bug #10667 fixed (No section is marked as default, if there is the
    keyword 'default' missing in the lilo.conf.)

-------------------------------------------------------------------
Thu Sep 13 16:51:28 CEST 2001 - kendy@suse.cz

- Write the lilo.conf first and then run lilo (not in the reverse
  order...)
- Some unused code removed, lilo_write.ycp is not distributed.

-------------------------------------------------------------------
Mon Sep 10 14:47:28 CEST 2001 - dmeszar@suse.cz

- use Arch:: instead of user_settings

-------------------------------------------------------------------
Tue Sep  4 15:02:23 CEST 2001 - dmeszar@suse.cz

- fix #10062
- fixed the qt-IntField update bug (after creation of
  dialog the intfield doesn't show its actual value
  but shows 0 under qt)

-------------------------------------------------------------------
Fri Aug 31 13:49:03 CEST 2001 - dmeszar@suse.cz

- use 'Add other section' radio button instead of 'add windows/os2 section'
  for sparcs
- removed debug logging

-------------------------------------------------------------------
Mon Aug 27 12:54:32 CEST 2001 - dmeszar@suse.cz

- removed 'uninstall silo', 'install to boot/root' for sparcs
- sparc: if kernel image's path is /'kernel', add '/boot' as prefix
  when checking the kernel existence and description

-------------------------------------------------------------------
Mon Aug 20 16:58:35 CEST 2001 - dmeszar@suse.cz

- fixed section label displaying in summary table ("section label" - > section label)

-------------------------------------------------------------------
Mon Aug 13 17:14:39 CEST 2001 - dmeszar@suse.cz

- fixed description for other sections in summary table

-------------------------------------------------------------------
Wed Aug  8 15:09:04 CEST 2001 - dmeszar@suse.cz

- correct handling od '\' '"' chars when reading ui input fields
- fixed 'other' section removing
- section quota set to 16

-------------------------------------------------------------------
Tue Jul 31 19:07:59 CEST 2001 - dmeszar@suse.cz

- uninstall ability implemnted
- section removing fixed
- don't show 'image' option in options list of image/other section
- help text for options stripped to minimal acceptable extent
- options dialog layout changes
- option editing dialog added

-------------------------------------------------------------------
Mon Jul 30 16:49:14 CEST 2001 - dmeszar@suse.cz

- save confirm dialog added

-------------------------------------------------------------------
Thu Jul 26 18:59:25 CEST 2001 - dmeszar@suse.cz

- proof-read texts, platform dependent code added

-------------------------------------------------------------------
Thu Mar 22 09:27:24 CET 2001 - dmeszar@suse.cz

- initial version<|MERGE_RESOLUTION|>--- conflicted
+++ resolved
@@ -1,15 +1,15 @@
 -------------------------------------------------------------------
-<<<<<<< HEAD
 Thu May  7 12:53:53 UTC 2020 - Josef Reidinger <jreidinger@suse.com>
 
 - Autoyast schema: Allow optional types for string and map objects
   (bsc#1170886)
-=======
+- 4.3.1
+
+-------------------------------------------------------------------
 Thu May  7 12:17:04 UTC 2020 - Imobach Gonzalez Sosa <igonzalezsosa@suse.com>
 
 - Set the AutoInstClonable attribute in the desktop file(related
   to bsc#1171356).
->>>>>>> 409db09c
 - 4.3.0
 
 -------------------------------------------------------------------

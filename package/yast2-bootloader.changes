-------------------------------------------------------------------
<<<<<<< HEAD
Fri Feb  6 12:46:48 UTC 2015 - ancor@suse.com

- The unit tests are now compatible with RSpec 3 (bnc#916364)
- 3.1.118

-------------------------------------------------------------------
Wed Feb  4 13:56:13 UTC 2015 - jsrain@suse.cz

- initialize bootloader during update if proposed from scratch
  (bnc#899743)
- 3.1.117

-------------------------------------------------------------------
Tue Feb  3 15:08:09 UTC 2015 - schwab@suse.de

- Use ttyAMA instead of ttyS on aarch64
- 3.1.116

-------------------------------------------------------------------
Tue Jan 20 10:54:52 UTC 2015 - schwab@suse.de

- Use grub2-efi on aarch64
- 3.1.115

-------------------------------------------------------------------
Tue Jan 13 08:48:38 UTC 2015 - jreidinger@suse.com

- Do not crash with unsupported bootloader when resetting
  bootloader to repropose during update (bnc#912595)
- 3.1.113

-------------------------------------------------------------------
Thu Dec  4 09:47:42 UTC 2014 - jreidinger@suse.com

- remove X-KDE-Library from desktop file (bnc#899104)

-------------------------------------------------------------------
Tue Dec  2 14:52:29 UTC 2014 - jreidinger@suse.com

- fix crash when not using separate boot (found by openqa)
- 3.1.112

-------------------------------------------------------------------
Fri Nov 21 11:56:38 UTC 2014 - jsrain@suse.cz

- detect EFI directly from sysfs during live installation
  (bnc#829256)

-------------------------------------------------------------------
Tue Nov 18 12:12:59 UTC 2014 - jreidinger@suse.com

- run password encryption always locally to ensure that
  grub2-mkpasswd is there (bnc#900039)
- 3.1.111

-------------------------------------------------------------------
Tue Nov 11 08:43:27 UTC 2014 - jreidinger@suse.com

- properly align checkboxes and improve spacing (bnc#900023)
- 3.1.110

-------------------------------------------------------------------
Fri Oct 31 06:36:13 UTC 2014 - jreidinger@suse.com

- do not show useless widgets when user decided to not install
  bootloader (bnc#901060)
- 3.1.109

-------------------------------------------------------------------
Wed Oct 29 14:13:52 UTC 2014 - jreidinger@suse.com

- do not return /dev/null if cannot detect bootloader devices as it
  cause errors later

-------------------------------------------------------------------
Wed Oct 29 13:18:10 UTC 2014 - jreidinger@suse.com

- do not show warning if boot from extended partition (bnc#898023)
- 3.1.108

-------------------------------------------------------------------
Wed Oct 29 07:16:22 UTC 2014 - jreidinger@suse.com

- fix branding activation on live CD and also with kexec enabled
  (bnc#897847)
- 3.1.107

-------------------------------------------------------------------
Fri Oct 24 14:30:20 UTC 2014 - jreidinger@suse.com

- fix crash during installation if kernel parameter is not
  pre-proposed (bnc#902397)
- 3.1.106

-------------------------------------------------------------------
Wed Oct 15 11:50:20 UTC 2014 - jreidinger@suse.com

- improve usability of device map editor (bnc#900807)
- 3.1.105

-------------------------------------------------------------------
Wed Oct 15 09:43:11 UTC 2014 - jreidinger@suse.com

- ensure branding is used also during common install (bnc#901003)
- 3.1.104

-------------------------------------------------------------------
Wed Oct 15 08:54:35 UTC 2014 - jreidinger@suse.com

- fix missing widgets log entries(bnc#889169)
- 3.1.103

-------------------------------------------------------------------
Wed Oct 15 08:02:24 UTC 2014 - jreidinger@suse.com

- do not refer to info page of grub1 (bnc#878796)
- fixed an Internal Error when using password for grub2 with
  non-english locale (bnc#900358)
- 3.1.102
=======
Tue Feb 10 15:24:53 UTC 2015 - ancor@suse.com

- Fixed detection for encrypted partitions (bnc#913540)
- 3.1.101.1
>>>>>>> 7e739f21

-------------------------------------------------------------------
Tue Oct  7 09:08:07 UTC 2014 - jreidinger@suse.com

- keep user selection for password (bnc#900026)
- fix build on ppc
- 3.1.101

-------------------------------------------------------------------
Tue Sep 30 09:30:52 UTC 2014 - jreidinger@suse.com

- use short product name to avoid truncated text on small
  resolution (bnc#873675)
- Avoid crash in clone_system on s390 (bnc#897399)
- propose missing attributes also during automatic upgrade which
  propose grub2 configuratin (bnc#897058)
- 3.1.100

-------------------------------------------------------------------
Tue Sep 30 09:15:52 UTC 2014 - jreidinger@suse.com

- move boot record backup functionality to own class to make code
  easier to understand and better tested
- 3.1.99

-------------------------------------------------------------------
Mon Sep 29 07:42:06 UTC 2014 - jreidinger@suse.com

- fix crash in lib_iface caused by typo (found by openQA and
  bnc#898878)
- fix crash when using tmpfs
- fix crash when device have explicit mount by device name
- 3.1.98

-------------------------------------------------------------------
Thu Sep 18 07:28:13 UTC 2014 - jreidinger@suse.com

- move udev mapping functionality to own class to make code easier
  to understand and better tested
- 3.1.97

-------------------------------------------------------------------
Wed Sep 17 07:42:12 UTC 2014 - jreidinger@suse.com

- pass vga mode if specified during installation
  (bnc#896300,bnc#891060)

-------------------------------------------------------------------
Mon Sep 15 14:18:20 UTC 2014 - jreidinger@suse.com

- Fix API to remove or add kernel parameter for bootloader
  (bnc#894603)

-------------------------------------------------------------------
Tue Sep  9 15:38:15 UTC 2014 - jreidinger@suse.com

- cleaning of section related code because we no longer support
  any bootloader which allows direct write of sections

-------------------------------------------------------------------
Mon Sep  8 14:03:36 UTC 2014 - jreidinger@suse.com

- switch build tool from autotools to rake
- 3.1.96

-------------------------------------------------------------------
Mon Sep  8 13:26:45 UTC 2014 - jreidinger@suse.com

- Drop remaining support for GRUB1 (fate#317700)
- 3.1.95

-------------------------------------------------------------------
Mon Sep  8 07:56:29 UTC 2014 - jreidinger@suse.com

- Avoid configuration where to MBR we want grub2 and also
  generic_mbr which can lead to unbootable configuration
  (bnc#893626)
- 3.1.94

-------------------------------------------------------------------
Thu Sep  4 12:04:09 UTC 2014 - mvidner@suse.com

- Use a more flexible rubygem requirement syntax (bnc#895069)
- 3.1.93

-------------------------------------------------------------------
Thu Sep  4 07:49:57 UTC 2014 - jreidinger@suse.com

- Do not overwrite bios_boot partition flag by boot flag leading
  to error in writing boot code (Bnc#894040)
- 3.1.92

-------------------------------------------------------------------
Wed Aug 27 07:53:45 UTC 2014 - jreidinger@suse.com

- do not reset secure boot to false at the end of installation in
  case of incapable device (bnc#892032)
- 3.1.91

-------------------------------------------------------------------
Tue Aug 26 11:37:17 UTC 2014 - jreidinger@suse.com

- fix partition activation on LVM (bnc#893449)
- fix activation device when md raid devices do not have
  recognizable bios id
- 3.1.90

-------------------------------------------------------------------
Fri Aug 15 12:27:58 CEST 2014 - snwint@suse.de

- remove nonsense check (bnc #768538)
- 3.1.89

-------------------------------------------------------------------
Fri Aug 15 10:15:49 UTC 2014 - jreidinger@suse.com

- read properly secure boot status when used from other modules
  like yast2-vm, so it adds new entry as secure boot (bnc#892032)
- 3.1.88

-------------------------------------------------------------------
Thu Aug 14 13:11:29 CEST 2014 - schubi@suse.de

- AutoYaST clone_system: Not using "next" in a ruby "reduce" call.
  (bnc#891079)
- 3.1.87

-------------------------------------------------------------------
Tue Aug 12 13:46:17 UTC 2014 - jreidinger@suse.com

- Fixed adding a crashkernel parameter to xen_append if the latter
  is missing. kdump.service would fail then (bnc#886843)
- 3.1.86

-------------------------------------------------------------------
Fri Aug  8 13:55:23 UTC 2014 - jreidinger@suse.com

- do not crash in some condition in combination of LVM and GPT
  (bnc#891070)
- 3.1.85

-------------------------------------------------------------------
Thu Aug  7 13:39:09 UTC 2014 - jreidinger@suse.com

- fix assigning priority disks to device map for LVM (bnc#890364)
- 3.1.84

-------------------------------------------------------------------
Thu Aug  7 08:32:39 UTC 2014 - jreidinger@suse.com

- workaround initrd recreation if some packages forgot during
  upgrade (bnc#889616)
- 3.1.83

-------------------------------------------------------------------
Wed Aug  6 08:59:52 UTC 2014 - jreidinger@suse.com

- ignore unknown priority device to avoid problems in corner case
  scenarios (bnc#890364)
- 3.1.82

-------------------------------------------------------------------
Tue Aug  5 09:17:20 UTC 2014 - jreidinger@suse.com

- fix assigning priority disks to device map for md raid
  (bnc#890246)
- fix choosing priority device causing bootloader crash
  (bnc#890204)
- 3.1.81

-------------------------------------------------------------------
Fri Aug  1 07:37:50 UTC 2014 - jsrain@suse.cz

- fixed bootloader installation (bnc#889770)
- 3.1.80

-------------------------------------------------------------------
Thu Jul 31 14:01:43 UTC 2014 - jreidinger@suse.com

- Disk order dialog:
  - fix non-working up button (bnc#885867)
  - fix enabling/disabling up/down buttons in various situations
  - when adding new device set focus to input field to better UX
- 3.1.79

-------------------------------------------------------------------
Thu Jul 31 12:40:37 UTC 2014 - jreidinger@suse.com

- reinit branding in upgrade of SLE-12 as it is overwritten
  (bnc#879686)
- 3.1.78

-------------------------------------------------------------------
Thu Jul 31 06:48:59 UTC 2014 - jreidinger@suse.com

- fix crash in bootloader caused by wrong device in device map
  (bnc#889670)
- 3.1.77

-------------------------------------------------------------------
Wed Jul 30 14:03:18 CEST 2014 - schubi@suse.de

- Fixed error popup for unsupported bootloader in autoyast.
  (bnc#889538)
- 3.1.76

-------------------------------------------------------------------
Wed Jul 30 08:20:59 UTC 2014 - ancor@suse.com

- Added a missing call to i18n for a string (bnc#887553)
- 3.1.75

-------------------------------------------------------------------
Wed Jul 30 06:30:40 UTC 2014 - jreidinger@suse.com

- Fix crash if during proposal some device map value is nil
  ( found by openQA )
- 3.1.74

-------------------------------------------------------------------
Tue Jul 29 09:23:34 UTC 2014 - jreidinger@suse.com

- Always use device with /boot as first device in device map to
  avoid problems with other MBRs (bnc#887808, bnc#880439)
- 3.1.73

-------------------------------------------------------------------

Mon Jul 28 07:18:47 UTC 2014 - jreidinger@suse.com

- fix proposing disabledos prober on certain products (SLES is
  affected) (bnc#884007)
- 3.1.72

-------------------------------------------------------------------
Mon Jul 28 09:14:18 CEST 2014 - snwint@suse.de

- enable secure boot by default (bnc #879486)
- 3.1.71

-------------------------------------------------------------------
Fri Jul 25 16:11:37 UTC 2014 - jreidinger@suse.com

- allow change of bootloader proposal during upgrade (bnc#887015)
- 3.1.70

-------------------------------------------------------------------
Fri Jul 25 11:48:35 UTC 2014 - jsrain@suse.cz

- code de-duplication of recent AUtoYaST fixes (bnc#885634)
- 3.1.69

-------------------------------------------------------------------
Tue Jul 22 09:00:56 UTC 2014 - jsrain@suse.cz

- initialize bootloader location configuration on AutoYaST ugprade
  (bnc#885634)
- 3.1.68

-------------------------------------------------------------------
Wed Jul 16 11:46:38 UTC 2014 - jsrain@suse.cz

- don't check dedicated /boot/zipl partition on upgrade
  (bnc#886604)
- 3.1.67

-------------------------------------------------------------------
Fri Jul 11 08:17:54 UTC 2014 - jreidinger@suse.com

- fix writing sysconfig for grub1 (bnc#885634)
- 3.1.66

-------------------------------------------------------------------
Fri Jul 11 07:11:41 UTC 2014 - mchang@suse.com

- fix secure boot widget did not function from installed system
  because bootloader not get re-installed (bnc#882124)
- 3.1.65

-------------------------------------------------------------------
Wed Jul  9 09:49:21 UTC 2014 - jreidinger@suse.com

- add check for combination of MBR, GPT, btrfs and missing
  bios_grub partitition (bnc#886143)
- 3.1.64

-------------------------------------------------------------------
Tue Jul  8 11:08:06 UTC 2014 - jreidinger@suse.com

- warn user if no location chosen for stage 1 (bnc#885208)
- 3.1.63

-------------------------------------------------------------------
Mon Jul  7 13:33:19 UTC 2014 - jreidinger@suse.com

- use only simple device map on s390 (bnc#884798, bnc#885984)
- 3.1.62

-------------------------------------------------------------------
Thu Jul  3 07:33:51 UTC 2014 - jreidinger@suse.com

- add perl-Bootloader-YAML to needed packages (BNC#885496)
- 3.1.61

-------------------------------------------------------------------
Fri Jun 27 13:31:01 UTC 2014 - jreidinger@suse.com

- do not allow to install to partition with xfs otherwise fs can be
  broken due to missing reserved space in xfs(bnc#884255)
- 3.1.60

-------------------------------------------------------------------
Fri Jun 27 12:27:05 UTC 2014 - jreidinger@suse.com

- properly install needed packages in autoinstallation
- 3.1.59

-------------------------------------------------------------------
Thu Jun 26 10:50:28 UTC 2014 - jreidinger@suse.com

- add help and translation for grub2 distributor description and
  other small localization improvements (bnc#884344)
- fix crash during propose of EFI during upgrade (bnc#884397)
- 3.1.58

-------------------------------------------------------------------
Tue Jun 24 15:10:21 UTC 2014 - jreidinger@suse.com

- respect product default configuration for os-prober enablement
  (bnc#884007)
- 3.1.57

-------------------------------------------------------------------
Wed Jun 18 14:25:19 CEST 2014 - schubi@suse.de

- Initialize variable correctly for supported bootloaders
  (bnc#883040)
- 3.1.56

-------------------------------------------------------------------
Mon Jun 16 09:22:43 UTC 2014 - jreidinger@suse.com

- Allow in autoyast only supported bootloaders (bnc#882210)
- 3.1.55

-------------------------------------------------------------------
Fri Jun 13 12:03:40 UTC 2014 - jreidinger@suse.com

- fix crash with invalid partition to activate (bnc#882592)
- 3.1.54

-------------------------------------------------------------------
Fri Jun 13 11:46:09 UTC 2014 - jsrain@suse.cz

- don't prevent installation because of BIOS IDs not detected if
  disks order reviewed by user (bnc#880439)
- 3.1.53

-------------------------------------------------------------------
Wed Jun 11 14:24:22 UTC 2014 - jreidinger@suse.com

- do not crash in autoyast (bnc#882210)
- 3.1.52

-------------------------------------------------------------------
Mon Jun  9 08:32:44 UTC 2014 - jreidinger@suse.com

- Fix reinstallation of secure boot stage 1 (bnc#875235)
- 3.1.51

-------------------------------------------------------------------
Thu Jun  5 11:00:35 UTC 2014 - jsrain@suse.cz

- adjusted wording if disk order could not be detected (bnc#880439)
- 3.1.50

-------------------------------------------------------------------
Wed Jun  4 09:10:42 UTC 2014 - jreidinger@suse.com

- remove translation of section as it is generated in GRUB2 and
  never work reliably fro GRUB1 (bnc#875819)
- 3.1.49

-------------------------------------------------------------------
Mon Jun  3 18:13:05 UTC 2014 - dvaleev@suse.com

- Setting boot flag on GPT PReP resets prep flag which leads to
   grub2-install unable to install a bootloader (bnc#880094)
- 3.1.48

-------------------------------------------------------------------
Mon Jun  2 09:07:14 UTC 2014 - jreidinger@suse.com

-  fix typo causing crash when writing pmbr flag (bnc#880893)
- 3.1.47

-------------------------------------------------------------------
Thu May 29 13:47:40 UTC 2014 - jreidinger@suse.com

- Fix crash in upgrade from SLE11
- 3.1.46

-------------------------------------------------------------------
Wed May 28 14:19:36 UTC 2014 - jreidinger@suse.com

- Remove check for iscsi boot partition (bnc#880328)
- 3.1.45

-------------------------------------------------------------------
Wed May 28 13:23:19 UTC 2014 - jreidinger@suse.com

- fix crash in summary page of installation for grub2 (bnc#880324)
- 3.1.44

-------------------------------------------------------------------
Tue May 27 11:43:45 UTC 2014 - jreidinger@suse.com

- fix crash in summary page of installation
- 3.1.43

-------------------------------------------------------------------
Tue May 27 11:06:47 UTC 2014 - mchang@suse.com

- reinstall bootloader if the settings requires it
- 3.1.42

-------------------------------------------------------------------
Tue May 27 07:48:09 UTC 2014 - jreidinger@suse.com

- Fix detection if bootloader installation failed (bnc#879883)
- 3.1.41

-------------------------------------------------------------------
Mon May 26 15:31:16 UTC 2014 - jreidinger@suse.com

- add support to set Protective MBR and use reasonable proposal
  (bnc#872054)
- 3.1.40

-------------------------------------------------------------------
Fri May 23 14:32:07 UTC 2014 - jreidinger@suse.com

- Installation Summary: do not allow change location for grub2
  on ppc and s390 (bnc#879107)
- 3.1.39

-------------------------------------------------------------------
Thu May 22 13:06:25 UTC 2014 - jreidinger@suse.com

- Report if grub2-install failed so user see quickly, that he
  cannot boot(bnc#878664)
- 3.1.38

-------------------------------------------------------------------
Fri May 16 17:10:26 CEST 2014 - snwint@suse.de

- get rid of grub in loader type selection
- 3.1.37

-------------------------------------------------------------------
Fri May 16 13:44:48 UTC 2014 - jreidinger@suse.com

- fix progress report to not show 100% and waiting to write
  bootloader (bnc#878007)
- 3.1.36

-------------------------------------------------------------------
Wed May 14 09:22:15 UTC 2014 - jreidinger@suse.com

- add new API call to work nice with grub2 kernel parameter
  configuration (bnc#869608)
- 3.1.35

-------------------------------------------------------------------
Mon May 12 12:35:51 UTC 2014 - jreidinger@suse.com

- extended sysconfig options only for grub1 to prevent confusion
  (bnc#870890)
- 3.1.34

-------------------------------------------------------------------
Tue May  6 11:20:06 UTC 2014 - jreidinger@suse.com

- reinit perl-bootloader library in update mode to force write
  configuration (bnc#876359,876355)
- 3.1.33

-------------------------------------------------------------------
Fri May  2 08:31:32 UTC 2014 - jreidinger@suse.com

- fix activating partitions with number bigger then 4 on GPT disks
  with legacy x86 boot (bnc#875757)
- 3.1.32

-------------------------------------------------------------------
Wed Apr 30 16:23:57 UTC 2014 - jreidinger@suse.com

- handle diskless nfs setup for ppc (bnc#874466)
- 3.1.31

-------------------------------------------------------------------
Tue Apr 29 19:47:03 UTC 2014 - jreidinger@suse.com

- fix reading of previous bootloader (bnc#874646)
- 3.1.30

-------------------------------------------------------------------
Tue Apr 22 08:44:57 UTC 2014 - jreidinger@suse.com

- Use correct check for partition setup for grub2 on s390
  (bnc#873951)
- 3.1.29

-------------------------------------------------------------------
Thu Apr 17 14:46:17 UTC 2014 - jreidinger@suse.com

- do not complain for missing bios order on s390(bnc#874106)
- 3.1.28

-------------------------------------------------------------------
Thu Apr 17 11:18:31 UTC 2014 - jreidinger@suse.com

- improve logging if setting kernel paramater failed to help with
  bnc#873996
- remove graphic adapter configuration on s390 (bnc#874010)
- 3.1.27

-------------------------------------------------------------------
Wed Apr 16 19:49:56 UTC 2014 - jreidinger@suse.com

- allow switching to grub2 also on ppc
- Do not raise exception for grub2efi on non-pc architectures
  (bnc#873861)
- 3.1.26

-------------------------------------------------------------------
Wed Apr 16 12:11:53 UTC 2014 - jreidinger@suse.com

- fix crash on s390 due to missing loader widget(bnc#873911)
- 3.1.25

-------------------------------------------------------------------
Tue Apr 15 10:52:27 UTC 2014 - jreidinger@suse.com

- fix proposing when proposal do not change (bnc#873620)
- 3.1.24

-------------------------------------------------------------------
Tue Apr 15 10:38:17 UTC 2014 - jreidinger@suse.com

- cleaning up deprecated code to improve stability and maintenance
  of code
- 3.1.23

-------------------------------------------------------------------
Tue Apr 15 08:33:29 UTC 2014 - mchang@suse.com

- remove error if boot directory on xfs file system (bnc#864370)
- 3.1.22

-------------------------------------------------------------------
Thu Apr 10 11:18:51 UTC 2014 - jreidinger@suse.com

- drop not-supported bootloaders except grub1
- 3.1.21

-------------------------------------------------------------------
Tue Apr  8 11:27:42 UTC 2014 - jreidinger@suse.com

- modify proposal to work also during upgrade and propose upgrade
  to grub2 (bnc#872081)
- 3.1.20

-------------------------------------------------------------------
Mon Apr  7 14:57:38 UTC 2014 - jreidinger@suse.com

- return back installation details for tweaking device map
  (bnc#872300)
- 3.1.19

-------------------------------------------------------------------
Fri Apr  4 13:05:55 CEST 2014 - snwint@suse.de

- install mokutil along with shim (bnc #808852)
- fix regular expessions (ported from bnc #743805)
- 3.1.18

-------------------------------------------------------------------
Wed Apr  2 11:26:23 UTC 2014 - jreidinger@suse.com

- fix crash on s390 (bnc#871597)
- 3.1.17

-------------------------------------------------------------------
Wed Apr  2 06:57:01 UTC 2014 - jreidinger@suse.com

- fix autoyast location proposal (bnc#869083)
- 3.1.16

-------------------------------------------------------------------
Wed Apr  2 08:36:41 CEST 2014 - snwint@suse.de

- don't question device mapping passed to us explicitly by autoyast
  (bnc #717978, bnc #870494)

-------------------------------------------------------------------
Fri Mar 28 10:17:07 UTC 2014 - jreidinger@suse.com

- improve support grub2 on non-pc architectures 
  (bnc#866912,bnc#868909)
- 3.1.15

-------------------------------------------------------------------
Fri Mar 28 04:03:54 UTC 2014 - mchang@suse.com

- fix wrong console regexp match (bnc#870514)
- 3.1.14

-------------------------------------------------------------------
Fri Mar 21 10:10:45 CET 2014 - snwint@suse.de

- fix minor typo (bnc #869324)

-------------------------------------------------------------------
Wed Mar 12 09:15:33 UTC 2014 - mchang@suse.com

- fix grub2-*-efi package not installed (bnc#867380) 
- 3.1.13

-------------------------------------------------------------------
Mon Mar 10 12:07:17 UTC 2014 - jreidinger@suse.com

- do not crash if there is no swap partition (bnc#867435)
- 3.1.12

-------------------------------------------------------------------
Mon Mar 10 08:30:40 UTC 2014 - mchang@suse.com

- fix some serial console issues (bnc#862388) (bnc#866710)
- 3.1.11

-------------------------------------------------------------------
Wed Mar  5 10:02:23 CET 2014 - snwint@suse.de

- always allow grub2 (bnc #866863)
- 3.1.10

-------------------------------------------------------------------
Tue Mar  4 16:27:11 CET 2014 - snwint@suse.de

- switch to grub2 on s390x
- support both grub2 & zipl
- drop grub & elilo support from x86
- 3.1.9

-------------------------------------------------------------------
Tue Mar  4 12:03:05 UTC 2014 - jreidinger@suse.com

- fix typo in proposal screen(bnc#866607)
- 3.1.8

-------------------------------------------------------------------
Mon Mar  3 10:06:19 UTC 2014 - jreidinger@suse.com

- fix permissions on file which contain encrypted password to be
  readable only by root(BNC#864544)(CVE#2013-4577)
- 3.1.7

-------------------------------------------------------------------
Thu Feb 27 08:32:24 UTC 2014 - jreidinger@suse.com

- Add support for password in GRUB2 (FATE#315404)
- restructure details dialog in GRUB2 to have better UX
- fix crash of GRUB2 module
- 3.1.6

-------------------------------------------------------------------
Wed Feb 12 10:18:39 UTC 2014 - jreidinger@suse.com

- rephrase bootloader proposal on summary screen (BNC#853058)
- 3.1.5

-------------------------------------------------------------------
Mon Feb 10 10:56:36 CET 2014 - snwint@suse.de

- don't ask to run yast.ssh in second stage as there's no second stage
  anymore (bnc 861537)

-------------------------------------------------------------------
Tue Jan 28 09:56:33 UTC 2014 - jreidinger@suse.com

- Fix examining MBR
- 3.1.4

-------------------------------------------------------------------
Tue Jan 14 10:37:06 UTC 2014 - jreidinger@suse.com

- handle problematic conversion of perl undef in perl-json
  (bnc#858461)
- fix "undefined method `split' for true:TrueClass" with grub2-efi
  (bnc#855568) ( thanks lpechacek )
- always use local parted. It allows to have target system without parted.
- 3.1.3

-------------------------------------------------------------------
Tue Nov  5 13:55:05 CET 2013 - locilka@suse.com

- Using 'Kernel' Yast library for handling modules loaded on boot
  (bnc#838185)
- 3.1.2

-------------------------------------------------------------------
Tue Nov  5 11:05:12 CET 2013 - snwint@suse.de

- use pbl-yaml script to communicate with perl-Bootloader
- 3.1.1

-------------------------------------------------------------------
Wed Sep 18 12:27:52 UTC 2013 - lslezak@suse.cz

- do not use *.spec.in template, use *.spec file with RPM macros
  instead
- 3.1.0

-------------------------------------------------------------------
Fri Aug 23 13:37:42 CEST 2013 - snwint@suse.de

- desktop files now also for s390
- 3.0.3

-------------------------------------------------------------------
Tue Aug  6 19:50:43 UTC 2013 - lslezak@suse.cz

- removed obsolete BuildRequires: yast2 and yast2-core
- 3.0.2

-------------------------------------------------------------------
Thu Aug  1 14:52:09 UTC 2013 - lslezak@suse.cz

- move the development documentation to devel-doc subpackage
- removed obsolete BuildRequires, not needed anymore:
  docbook-xsl-stylesheets doxygen gcc-c++ libxslt perl-Bootloader
  perl-gettext perl-XML-Writer sgml-skel swig update-alternatives
  libtool yast2-installation yast2-packager yast2-perl-bindings
  yast2-pkg-bindings yast2-storage yast2-testsuite
- 3.0.1

-------------------------------------------------------------------
Wed Jul 31 08:27:20 UTC 2013 - yast-devel@opensuse.org

- converted from YCP to Ruby by YCP Killer
  (https://github.com/yast/ycp-killer)
- version 3.0.0

-------------------------------------------------------------------
Fri Jun 14 11:55:44 CEST 2013 - snwint@suse.de

- remove limal reference
- 2.24.1

-------------------------------------------------------------------
Wed Mar  6 17:21:06 CET 2013 - snwint@suse.de

- set secureboot default to firmware status
- 2.23.12

-------------------------------------------------------------------
Mon Feb 25 16:33:16 CET 2013 - snwint@suse.de

- support uefi secureboot
- Propose grub2 theme path
- 2.23.11

-------------------------------------------------------------------
Mon Feb  4 15:05:47 CET 2013 - snwint@suse.de

- write gpt bootcode on gpt disks (fate #313880)
- fix initrd selection due to initrd-*-kdump in our new kernel packages
- take boot code from syslinux instead of master-boot-code package
- 2.23.10

-------------------------------------------------------------------
Mon Feb  4 13:42:36 CET 2013 - snwint@suse.de

- fix automake file
- 2.23.9

-------------------------------------------------------------------
Fri Jan 11 17:17:18 CET 2013 - snwint@suse.de

- jsuchome: /sbin/SuSEconfig call removed
- mchang: some bug fixing and improve grub2's summary
- 2.23.8

-------------------------------------------------------------------
Thu Aug 30 12:13:29 CEST 2012 - mchang@suse.com

- remove vga=ask
- add option to disable os-prober

-------------------------------------------------------------------
Fri Jul 13 15:40:46 CEST 2012 - mchang@suse.com

- support failsafe kernel parameters
- use product name in distributor
- rearrange widgets in dialog
- fix redundant kernel append
- 2.23.7

-------------------------------------------------------------------
Mon Jul  9 13:08:29 CEST 2012 - ug@suse.de

- fixed rnc schema file (bnc#752450)
- 2.23.6

-------------------------------------------------------------------
Wed Jul  4 09:44:00 CEST 2012 - mchang@suse.de

- set leagcy grub as default for xen pv guest
- use 'auto' for default gfxmode
- replace background with theme
- support editing GRUB_DISTRIBUTOR
- make vgamode widget wider
- 2.23.5

-------------------------------------------------------------------
Mon Jun  4 15:51:19 CEST 2012 - mchang@suse.com

- support console related global options gfxterm, serial, gfxbackground
  and gfxmode
- 2.23.4

-------------------------------------------------------------------
Tue Apr 24 15:06:19 CEST 2012 - snwint@suse.de

- don't do kexec on hyper-v (bnc#732693)
- 2.23.3

-------------------------------------------------------------------
Mon Apr 23 12:40:24 CEST 2012 - mchang@suse.com

- add "Boot Loader Options" dialog for grub2-efi that provides widgets for
  manipulating global options. These options include timeout, vgamode,
  append and default.
- add widgets for enabling serial console and specify it's arguments on
  "Boot Loader Options" dialog.
- add "Boot Loader Options" dialog for grub2 that provides widgets for
  manipulating global options. These options include activate, generic_mbr,
  timeout, vgamode, append and default.
- 2.23.2

-------------------------------------------------------------------
Mon Apr 23 11:35:06 CEST 2012 - snwint@suse.de

- adapted ssh command for 2nd stage ssh installation (bnc#745340)

-------------------------------------------------------------------
Thu Mar 22 10:56:28 UTC 2012 - mchang@suse.com

- add kernel parameters (detected necessary and user specfied one during
  installation) to grub2's config file (bnc#752939)
- 2.23.1

-------------------------------------------------------------------
Thu Mar 22 10:56:28 UTC 2012 - mchang@suse.com

- add new grub2-efi module to support booting on UEFI firmware.

-------------------------------------------------------------------
Wed Mar 14 15:43:44 CET 2012 - aschnell@suse.de

- adapted ssh command for 2nd stage ssh installation (bnc#745340)

-------------------------------------------------------------------
Mon Mar  5 14:42:10 CET 2012 - mchang@suse.com

- add basic grub2 support that only handles installs
- 2.23.0

-------------------------------------------------------------------
Fri Jan 13 11:31:51 CET 2012 - jsuchome@suse.cz

- added GfxMenu::Update to the client, so calling does not require
  package dependency (bnc#730391)
- 2.22.0

-------------------------------------------------------------------
Fri Nov 25 12:17:41 UTC 2011 - coolo@suse.com

- add libtool as buildrequire to avoid implicit dependency

-------------------------------------------------------------------
Fri Oct 21 15:34:43 CEST 2011 - snwint@suse.de

- yast2-storage uses fake uuids for btrfs handling; adjust our
  code (bnc #707450)
- 2.21.2

-------------------------------------------------------------------
Tue Oct 18 13:44:46 CEST 2011 - snwint@suse.de

- fix bootloader package handling (bnc #716404)
- 2.21.1

-------------------------------------------------------------------
Tue Oct  4 10:06:56 UTC 2011 - cfarrell@suse.com

- license update: GPL-2.0+
  SPDX format

-------------------------------------------------------------------
Mon Sep 26 12:54:57 CEST 2011 - visnov@suse.cz

- set dialog title
- 2.21.0 

-------------------------------------------------------------------
Wed Sep 21 12:37:32 CEST 2011 - snwint@suse.de

- revert kernel-*-base change
- 2.20.5

-------------------------------------------------------------------
Wed Sep 21 11:55:12 CEST 2011 - snwint@suse.de

- enable resume for s390x (bnc #692606)
- kernel images are in kernel-*-base package
- 2.20.4

-------------------------------------------------------------------
Mon Sep 19 17:14:01 CEST 2011 - snwint@suse.de

- s390x: add hvc_iucv=8 to boot options (bnc #718089)
- 2.20.3

-------------------------------------------------------------------
Fri Sep 16 15:27:09 CEST 2011 - snwint@suse.de

- fix typo
- 2.20.2

-------------------------------------------------------------------
Fri Aug  5 12:30:54 CEST 2011 - tgoettlicher@suse.de

- fixed .desktop file (bnc #681249)

-------------------------------------------------------------------
Mon Mar 21 14:26:51 CET 2011 - jreidinger@suse.de

- fix detection of other linux partitions (BNC#675224)

-------------------------------------------------------------------
Tue Feb 22 11:30:20 UTC 2011 - jreidinger@novell.com

- during probe of partitions don't try to mount encrypted one
  (bnc#673906)
- 2.20.1

-------------------------------------------------------------------
Mon Jan 10 12:56:07 UTC 2011 - jreidinger@novell.com

- add missing file to tarball

-------------------------------------------------------------------
Thu Dec 30 08:52:36 UTC 2010 - jreidinger@novell.com

- allow to not specify vga mode for boot (bnc#643984)
- improve help text for menu section (bnc#621290)
- explicitelly  mention variables to compare to avoid problems with nil
  value (consider nil as false)
- number of partition can be integer so always convert it to string
- more explanation for warning messages with hint how to solve it
- 2.19.16

-------------------------------------------------------------------
Wed Jun  2 17:06:53 CEST 2010 - juhliarik@suse.cz

- added update of fix for (bnc#604401)
- 2.19.15 

-------------------------------------------------------------------
Wed May 19 09:57:34 CEST 2010 - juhliarik@suse.cz

- added xen boot section as default during installation on 
  PV guest (bnc#604401)
- 2.19.14

-------------------------------------------------------------------
Thu May  6 13:15:18 CEST 2010 - juhliarik@suse.cz

- added patch for (bug#448883)
- 2.19.13

-------------------------------------------------------------------
Tue Apr 13 14:15:33 CEST 2010 - juhliarik@suse.cz

- added fix for troubles with using uuid names (bnc#594482)
- 2.19.12

-------------------------------------------------------------------
Thu Apr  8 15:55:40 CEST 2010 - juhliarik@suse.cz

- added patch for enable/disable SELinux (fate#309275)
- 2.19.11

-------------------------------------------------------------------
Wed Mar 31 12:09:27 CEST 2010 - juhliarik@suse.cz

- added fix for sending empty "boot_custom" (bnc#589433)
- 2.19.10

-------------------------------------------------------------------
Tue Mar 23 11:00:00 CET 2010 - juhliarik@suse.cz

- added fix for checking custom boot partition (bnc#588770)
- 2.19.9 

-------------------------------------------------------------------
Tue Mar 16 17:35:52 CET 2010 - juhliarik@suse.cz

- added fix for adding XEN section on IA64 (bnc#588609) 

-------------------------------------------------------------------
Tue Mar  9 16:17:10 CET 2010 - juhliarik@suse.cz

- added fix for using device map in autoyast profile (bnc#585824)
- 2.19.8 

-------------------------------------------------------------------
Fri Feb 26 10:20:10 CET 2010 - juhliarik@suse.cz

- added fix for creating sysconfig directory file (bnc#583088)
- 2.19.7

-------------------------------------------------------------------
Mon Feb 22 12:10:48 CET 2010 - juhliarik@suse.cz

- added fix for detection of UEFI (bnc#581213)
- 2.19.6 

-------------------------------------------------------------------
Thu Feb 11 16:16:12 CET 2010 - juhliarik@suse.cz

- added fix for calling mkinitrd if vga is "normal" (bnc#292013)
- 2.19.5 

-------------------------------------------------------------------
Thu Feb 11 13:36:28 CET 2010 - juhliarik@suse.cz

- added fix for using persistent device names (bnc#533782) 

-------------------------------------------------------------------
Thu Feb 11 12:13:19 CET 2010 - juhliarik@suse.cz

- added fix for using encrypted swap partition (bnc#577127)
- 2.19.4

-------------------------------------------------------------------
Thu Feb 11 10:55:21 CET 2010 - juhliarik@suse.cz

- added fix for detection of QEMU (bnc#571850)
- 2.19.3 

-------------------------------------------------------------------
Wed Feb 10 13:49:32 CET 2010 - juhliarik@suse.cz

- added fix for adding crashkernel option to XEN kernel 
  (bnc#578545)

-------------------------------------------------------------------
Tue Feb  9 16:30:04 CET 2010 - juhliarik@suse.cz

- solved problem with wrtting to floppy (bnc#539774) 

-------------------------------------------------------------------
Tue Feb  9 16:03:31 CET 2010 - juhliarik@suse.cz

- added fix for deleting Custom Boot Partition (bnc#544809)
- 2.19.2 

-------------------------------------------------------------------
Thu Jan 28 16:08:30 CET 2010 - juhliarik@suse.cz

- added commnets for using options in /etc/sysconfig/bootloader
  (bnc#511319)
- 2.19.1

-------------------------------------------------------------------
Wed Jan 13 18:56:03 CET 2010 - kmachalkova@suse.cz

- Adjusted .desktop file(s) to wrap /sbin/yast2/ calls in xdg-su
  where root privileges are needed, removed X-KDE-SubstituteUID key 
  (bnc#540627)

-------------------------------------------------------------------
Tue Jan 12 13:07:25 CET 2010 - juhliarik@suse.cz

- added fix for data in device.map if MD RAID from Intel is used
  (bnc#568837) 
- 2.19.0

-------------------------------------------------------------------
Wed Dec  9 11:39:18 CET 2009 - juhliarik@suse.cz

- added patch for KMS (bnc#561566) 

-------------------------------------------------------------------
Mon Dec  7 14:26:19 CET 2009 - juhliarik@suse.cz

- added fix for problem with characters in name (bnc#558542) 

-------------------------------------------------------------------
Fri Dec  4 16:14:07 CET 2009 - juhliarik@suse.cz

- added fix for section name mismatch in lilo.conf for PPC
  (bnc#441051)

-------------------------------------------------------------------
Tue Oct 13 15:41:07 CEST 2009 - juhliarik@suse.cz

- deleted handling of luks_root and updating initrd for encrypted
  "/" (bnc#528474)
- 2.18.17 

-------------------------------------------------------------------
Mon Sep 21 10:40:13 CEST 2009 - juhliarik@suse.cz

- added fix for missing persistent device names in mapping for
  perl-Bootloader (bnc#534905A)
- 2.18.16 

-------------------------------------------------------------------
Thu Sep 17 12:43:53 CEST 2009 - juhliarik@suse.cz

- added fix for typy in help (bnc#532904) 

-------------------------------------------------------------------
Fri Sep  4 17:50:39 CEST 2009 - juhliarik@suse.cz

- fixed type (bnc#535442) 

-------------------------------------------------------------------
Thu Sep  3 13:27:09 CEST 2009 - juhliarik@suse.cz

- added fixed in help text convert "XEN" to "Xen" (bnc#532512)

-------------------------------------------------------------------
Thu Sep  3 13:10:07 CEST 2009 - juhliarik@suse.cz

- added fix for editing boot section (bnc#535739) 
- 2.18.15

-------------------------------------------------------------------
Thu Aug  6 10:31:03 CEST 2009 - juhliarik@suse.cz

- added support for enable SELinux (fate#305557)
- 2.18.14 

-------------------------------------------------------------------
Tue Aug  4 16:52:57 CEST 2009 - juhliarik@suse.cz

- added support for redundancy md array (fate#305008)
- 2.18.13

-------------------------------------------------------------------
Fri Jul 31 11:55:40 CEST 2009 - aschnell@suse.de

- adapted to changes in yast2-storage
- 2.18.12

-------------------------------------------------------------------
Tue Jul 28 13:21:34 CEST 2009 - juhliarik@suse.cz

- added support for luks_root also to xen sections with kernel-xen 

-------------------------------------------------------------------
Tue Jul 28 10:29:13 CEST 2009 - juhliarik@suse.cz

- reorganize UI widgets in GRUB global options 

-------------------------------------------------------------------
Mon Jul 27 15:48:32 CEST 2009 - juhliarik@suse.cz

- added support for enable/disable acoustinc signals (fate#305403)
- 2.18.11 

-------------------------------------------------------------------
Fri Jul 24 14:54:16 CEST 2009 - juhliarik@suse.cz

- added support for encrypted disk (fate#305633)
- 2.18.10 

-------------------------------------------------------------------
Mon Jul 20 16:51:05 CEST 2009 - juhliarik@suse.cz

- added client bootloader_preupdate it takes care about calling 
  Storage::Update() (bnc#414490)
- added fix for using iscsi disk (bnc#393928)
- updated help text (bnc#511007)
- enabled change bootloader settings via one-click in installation
  summary (fate#303643)
- deleted warning message about using ext4
- updated proposal and using checkboxes Boot from Boot Partition
  and Boot from Extended Partition
- 2.18.9

-------------------------------------------------------------------
Mon Jun  8 10:37:27 CEST 2009 - jsrain@suse.cz

- do not add 'ide=nodma' to failsafe kernel parameter (bnc#510784)

-------------------------------------------------------------------
Mon May 25 16:23:55 CEST 2009 - jreidinger@suse.cz

- refactor Update code (update between products)

-------------------------------------------------------------------
Wed May 20 14:20:57 CEST 2009 - juhliarik@suse.cz

- fixed additional options for memory test section (bnc#396150)
- fixed problems with empty settings in autoyast profile for 
  memory test section (bnc#390659)
- fixed problem with custom (disable) gfxmenu option in autoyast
  profile (bnc#380509) 
- fixed deleting gfxmenu option if there is defined serial console
  (bnc#346576)
- added support check for ext4 (fate#305691)
- 2.18.8

-------------------------------------------------------------------
Mon May 18 17:45:52 CEST 2009 - juhliarik@suse.cz

- added fix for changing device map in y2-bootloader (bnc#497944)
- added warning message if there is not valid configuration for
  soft-raid (bnc#501043) 

-------------------------------------------------------------------
Thu May  7 10:05:02 CEST 2009 - juhliarik@suse.cz

- added fix for checking soft-raid devices in device.map
  (bnc#494630)
- added fix for changing device map in y2-bootloader (bnc#497944)
- 2.18.7

-------------------------------------------------------------------
Tue Apr 28 16:48:12 CEST 2009 - juhliarik@suse.cz

- added updated patch from IBM and reipl (bnc#471522) 

-------------------------------------------------------------------
Tue Apr 28 16:37:43 CEST 2009 - juhliarik@suse.cz

- disable checking thinkpad sequence in MBR also save content of 
  MBR (bnc#464485) 

-------------------------------------------------------------------
Wed Apr 22 15:47:26 CEST 2009 - jreidinger@suse.cz

- code clean
- add interface for new perl-Bootloader MBR tools 
- add missing short-cuts for widgets

-------------------------------------------------------------------
Thu Apr 16 14:52:23 CEST 2009 - juhliarik@suse.cz

- added fix for commandline interface (bnc#479069) 

-------------------------------------------------------------------
Wed Apr 15 11:31:40 CEST 2009 - juhliarik@suse.cz

- added back function setKernelParam (bnc#495048)
- 2.18.6 

-------------------------------------------------------------------
Tue Apr 14 13:25:52 CEST 2009 - juhliarik@suse.cz

- updated timeout for ppc and elilo both to seconds
- 2.18.5 

-------------------------------------------------------------------
Tue Apr 14 11:44:43 CEST 2009 - juhliarik@suse.cz

- added fix for troubles with analyse of MBR on soft riad 
  (bnc#483797) 

-------------------------------------------------------------------
Fri Apr 10 15:18:33 CEST 2009 - juhliarik@suse.cz

- added fix for problem with special chars in menu.lst (bnc#456362) 

-------------------------------------------------------------------
Fri Apr 10 14:15:02 CEST 2009 - juhliarik@suse.cz

- added fix for troubles with help in boot menu (bnc#384768) 

-------------------------------------------------------------------
Tue Apr  7 15:50:12 CEST 2009 - juhliarik@suse.cz

- refactoring UI is done (fate#305268)
- fixed problem with providing vga modes list in grub(bnc#362517)
- fixed troubles with short input field for devices (bnc#396387)
- fixed problem with setup of password for grub 
  (bnc#407887,#433854,#450470)
- fixed problem with keyboard shortcuts (bnc#414989)
- setup for console in grub was rewritten (bnc#431515)
- 2.18.4 

-------------------------------------------------------------------
Mon Feb 16 14:42:56 CET 2009 - juhliarik@suse.de

- added fix for problem with wrong init for storage library 
  (bnc#464090)
- updated fix for increase performance on huge machine (bnc#468922)
- added fix for checking GPT and using the 4th partition for 
  booting (bnc#474854)
- added quit booting "splash=silent quiet" (bnc#475194)
- updated change log for using convention (bnc#no,fate#no etc.)
- 2.18.3

-------------------------------------------------------------------
Mon Feb  9 15:42:12 CET 2009 - juhliarik@suse.de

- added fix for using buttons (bnc#440553)
- added fix for checking boot device on mac machines (bnc#343670)
- 2.18.2 

-------------------------------------------------------------------
Wed Feb  4 14:50:21 CET 2009 - juhliarik@suse.cz

- added fix for problem with unnecessary popup mesage for writting
  bootloader to floppy (bnc#333459)
- added fix meesage about writting bootloader to floppy includes 
  "Cancel" button (bnc#433348)
- changed text about using XFS there is used "may not" insted of 
  "will not" (bug#449823)  
- updated help text
- 2.18.1

-------------------------------------------------------------------
Wed Feb  4 12:15:21 CET 2009 - juhliarik@suse.cz

- added fix for finding the smallest partition on pmac machine
  (bnc#459860)
- updated function Dev2MountByDev() which can run long time if
  machine included huge number of disks (bnc#468922)
- added fix for problem with adding boot entry to EFI if
  installation run on different disk but with same boot partition
  (bnc#450682)
- added fix for using translated text in bootloader e.g. Image,
  Other (bug#445999)
- 2.18.0

-------------------------------------------------------------------
Tue Jan 20 14:11:38 CET 2009 - juhliarik@suse.cz

- added fix for problem with calling parted each time when
  yast2-bootloader is called (bnc#461613,#357290) 

-------------------------------------------------------------------
Thu Jan 15 15:28:38 CET 2009 - juhliarik@suse.cz

- added fix for problem with lines_cache_id == "" -it is cause of
  error output from perl-Bootloader (bnc#464098) 

-------------------------------------------------------------------
Wed Jan 14 13:59:14 CET 2009 - juhliarik@suse.cz

- added fix for changing EFI label in running system (bnc#269198)
- added fix for problem with primary language in GRUB (bnc#447053) 

-------------------------------------------------------------------
Thu Dec 11 17:43:40 CET 2008 - juhliarik@suse.cz

- added fix for problem with autoinstallation and powerlilo 
  (bnc#439674)
- added fix for (bnc#450506) root=kernelname
- added fix for problem with adding kernel to proposal (SLERT)
  (bnc#450153) 
- 2.17.46

-------------------------------------------------------------------
Mon Dec  8 15:41:43 CET 2008 - juhliarik@suse.cz

- added fix for problem with installation if boot device is NFS
  (bnc#440183) 

-------------------------------------------------------------------
Sun Dec  7 14:45:22 CET 2008 - juhliarik@suse.cz

- deleted support of detail settings for trustedgrub because it is
  not supporeted by trustedgrub package 

-------------------------------------------------------------------
Thu Dec  4 09:34:22 CET 2008 - juhliarik@suse.cz

- 2.17.45 

-------------------------------------------------------------------
Tue Dec  2 16:28:27 CET 2008 - juhliarik@suse.cz

- added fix for onetime boot if default is windows (bnc#339024) 

-------------------------------------------------------------------
Tue Dec  2 15:35:30 CET 2008 - juhliarik@suse.cz

- updated heuristic for adding other OS to menu.lst for GRUB 
  (bnc#448010) 

-------------------------------------------------------------------
Mon Dec  1 16:07:54 CET 2008 - juhliarik@suse.cz

- added fix for proposal if MBR include Vista code and "/" is on
  logical partition (bnc#450137)
- added update of handling serial console (bnc#449726)
- 2.17.44

-------------------------------------------------------------------
Mon Dec  1 14:32:09 CET 2008 - juhliarik@suse.cz

- added fix for problem with multipath (bnc#448110)
- added fix for problem with cloning boot sections (bnc#450190) 

-------------------------------------------------------------------
Thu Nov 27 18:55:11 CET 2008 - juhliarik@suse.cz

- added fix for problem with missing "console" (bnc#449726) 
- 2.17.43

-------------------------------------------------------------------
Thu Nov 27 16:46:21 CET 2008 - juhliarik@suse.cz

- deleted fix for (bnc#439674) - it fix problem with proposal of 
  globals on PPC (bnc#449747)
- 2.17.42

-------------------------------------------------------------------
Wed Nov 26 16:58:21 CET 2008 - juhliarik@suse.cz

- 2.17.41 

-------------------------------------------------------------------
Wed Nov 26 13:26:21 CET 2008 - juhliarik@suse.cz

- added fix for problem with "boot" in lilo.conf (bnc#449062) 

-------------------------------------------------------------------
Tue Nov 25 15:37:01 CET 2008 - juhliarik@suse.cz

- added fix for problem with changed default section (bnc#446555) 

-------------------------------------------------------------------
Tue Nov 25 10:51:12 CET 2008 - jsrain@suse.cz

- write correct language list in /boot/message (bnc#447053)

-------------------------------------------------------------------
Tue Nov 25 10:05:30 CET 2008 - juhliarik@suse.cz

- added fix for recreating device map (bnc#438243)
- updated proposal if boot device is on logical partition 
  (bnc#279837#c53) 

-------------------------------------------------------------------
Mon Nov 24 15:54:41 CET 2008 - juhliarik@suse.cz

- updated proposal of bootloader (bnc#279837#c53)
- added fix for recreating device map if storage change settings
  (bnc#438243)

-------------------------------------------------------------------
Fri Nov 21 12:11:27 CET 2008 - juhliarik@suse.cz

- updated fix for checking if boot entry exist in EFI (bnc#438215)
- 2.17.40 

-------------------------------------------------------------------
Wed Nov 19 13:50:35 CET 2008 - juhliarik@suse.cz

- added fix for problem with writing default kernel args to 
  /etc/sysconfig/bootloader (bnc#440125) 
-2.17.39 

-------------------------------------------------------------------
Wed Nov 12 12:26:47 CET 2008 - juhliarik@suse.cz

- deleted adding beep for booting (bnc#439328) 
- 2.17.38

-------------------------------------------------------------------
Wed Nov 12 10:55:10 CET 2008 - juhliarik@suse.cz

- added fix for problem with missing boot_* in globals (bnc#439674)

-------------------------------------------------------------------
Mon Nov 10 14:46:36 CET 2008 - juhliarik@suse.cz

- added fix for problem with disabled button for detail settings of
  trusted GRUB (bnc#442706)
- added calling function Pkg::SourceProvideFile() (bnc#409927)
- 2.17.37  

-------------------------------------------------------------------
Fri Nov  7 10:29:26 CET 2008 - juhliarik@suse.cz

- added fix for writing crashkernel to bootloader from kdump on ppc
  (bnc#441547)
- added fix for double boot entry twice by efibootmgr (bnc#438215)
- added fix for using fix_chs (bnc#367304)
- 2.17.36 

-------------------------------------------------------------------
Fri Oct 31 12:49:14 CET 2008 - juhliarik@suse.cz

- added better proposal checking elilo ,lilo
- added fix for typo (bnc#439030)
- added fix for selectinf "none" bootloader (bnc#438976)
- 2.17.35 

-------------------------------------------------------------------
Mon Oct 27 12:45:44 CET 2008 - juhliarik@suse.cz

- updated checking of boot device s not on XFS (bnc#438757)
- added fix for problem with generic boot code (bnc#438752) 
- 2.17.34

-------------------------------------------------------------------
Mon Oct 27 10:39:37 CET 2008 - jsrain@suse.cz

- updated method of ThinkPad MBR detection
- 2.17.33

-------------------------------------------------------------------
Mon Oct 27 10:21:57 CET 2008 - juhliarik@suse.cz

- added fix for using persistent device name in lilo (bnc#437764)
- 2.17.32

-------------------------------------------------------------------
Fri Oct 24 14:25:23 CEST 2008 - juhliarik@suse.cz

- added fix for problem with converting lilo to grub during update
  system
- added fix - deleting read-only option for elilo (bnc#438276) 

-------------------------------------------------------------------
Thu Oct 23 14:25:18 CEST 2008 - juhliarik@suse.cz

- added fix for broken titles in lilo (bnc#437693)  

-------------------------------------------------------------------
Tue Oct 21 18:35:31 CEST 2008 - juhliarik@suse.cz

- update for bug with deleting boot section (bnc#436890)
- 2.17.31

-------------------------------------------------------------------
Tue Oct 21 12:01:31 CEST 2008 - juhliarik@suse.cz

- added fix for problem with deleting all boot section for elilo
  (bnc#436890)
- added fox for problem with XEN boot section in domU (bnc#436899)
- 2.17.30

-------------------------------------------------------------------
Fri Oct 17 14:58:02 CEST 2008 - juhliarik@suse.cz

- added fix for adding language to GRUB (bnc#429287)
- 2.17.29

-------------------------------------------------------------------
Thu Oct 16 15:24:21 CEST 2008 - juhliarik@suse.cz

- added fix for using autoyast profil from SLES9 (bnc#344659)

-------------------------------------------------------------------
Thu Oct 16 10:05:03 CEST 2008 - juhliarik@suse.cz

- added fix for handling mounpoints (bnc#431977)

-------------------------------------------------------------------
Wed Oct 15 12:51:29 CEST 2008 - juhliarik@suse.cz

- added fix to proposal with "/" on logical partition (bnc#259050)

-------------------------------------------------------------------
Wed Oct 15 12:21:51 CEST 2008 - jsrain@suse.cz

- handle multipath devices properly when creating device map
  (bnc#433092)
- 2.17.28

-------------------------------------------------------------------
Mon Oct 13 16:40:11 CEST 2008 - juhliarik@suse.cz

- added fix for translation labes for ELILO (bnc#151486)
- added fix for typo in help text (bnc#433424)
- added fix for problem with device names in live CD installation
  (bnc#432699) 
- 2.17.27

-------------------------------------------------------------------
Fri Oct 10 14:50:31 CEST 2008 - jsrain@suse.cz

- fixed bootloader proposal in mixed standalone disk and BIOS-RAID
  environments (bnc#433092)
- issue a warning if /boot directory is on XFS on x86 boot
  architecture (bnc#429042)

-------------------------------------------------------------------
Wed Oct  8 15:32:09 CEST 2008 - juhliarik@suse.cz

- added fix for handling nil from function InitializeBootloader()

-------------------------------------------------------------------
Wed Oct  8 10:39:12 CEST 2008 - juhliarik@suse.cz

- added fix for adding crashkernel from y2-kdump (bnc#432651)
- added fix for writing proposal (bnc#433344)
- added fix for checking if boot device is on raid0 (bnc#156800)
- 2.17.26 

-------------------------------------------------------------------
Fri Oct  3 17:28:27 CEST 2008 - juhliarik@suse.cz

- added fix for installing packages (bnc#431580)
- added fix for 2 identical section in powerLILO (bnc#427730)
- added fix for mapping disk by label for powerLILO (bnc#41497)
- 2.17.25

-------------------------------------------------------------------
Tue Sep 30 13:37:44 CEST 2008 - juhliarik@suse.cz

- updated fix for converting LILO to GRUB (bnc#430579)
- 2.17.24

-------------------------------------------------------------------
Mon Sep 29 17:10:36 CEST 2008 - juhliarik@suse.cz

- added new dialog for updating from lilo to grub (bnc#430579)
- 2.17.23

-------------------------------------------------------------------
Mon Sep 29 15:45:41 CEST 2008 - jsrain@suse.cz

- fixed no scrren contents after changing loader type (bnc#427622)
- avoid mixing options of different bootloader after loaded type
  change

-------------------------------------------------------------------
Thu Sep 25 17:44:24 CEST 2008 - juhliarik@suse.cz

- added fix for problem with changed default name (bnc#169062)
- added fix for problem with editing custom boot  (bnc#395009)
- added fix for problem with timeout update (bnc#395851)
- 2.17.22

-------------------------------------------------------------------
Thu Sep 18 17:39:43 CEST 2008 - juhliarik@suse.cz

- added fix for initialise yast2-stroage (bnc#419197)
- help update (bnc#220283)
- 2.17.21

-------------------------------------------------------------------
Thu Sep 16 16:35:43 CEST 2008 - juhliarik@suse.cz

- added fix for deleting fake xen boot section (bnc#408346)
- added fix for failsafe options for kernel (bnc#419464)
- 2.17.20

-------------------------------------------------------------------
Thu Sep 16 16:35:43 CEST 2008 - juhliarik@suse.cz

- added fix for getDefaultSection() for zipl (bnc#364904)
- added fix for deleting gfxmenu from menu.lst (bnc#398806)
- 2.17.19

-------------------------------------------------------------------
Thu Sep 16 10:54:43 CEST 2008 - juhliarik@suse.cz

- added fix for problem with rnc file - syntax error (bnc#426522)
- 2.17.18

-------------------------------------------------------------------
Thu Sep 12 14:24:43 CEST 2008 - juhliarik@suse.cz

- added support of trusted grub (fate#303784), (fate#303672), 
  (fate#303891), (fate#303983)
- added warning that lilo is not supported (fate#305006)
- 2.17.17

-------------------------------------------------------------------
Thu Sep 11 15:27:43 CEST 2008 - locilka@suse.cz

- Calling new reipl_bootloader_finish client from yast2-reipl
  in bootloader_finish (fate#304960).
- 2.17.16

-------------------------------------------------------------------
Thu Sep 11 08:22:53 CEST 2008 - jsrain@suse.cz

- merged texts from proofread

-------------------------------------------------------------------
Wed Sep  3 12:00:58 CEST 2008 - jsrain@suse.cz

- added detection of EFI, proposing ELILO in that case 
 (fate#301882)
- 2.17.15

-------------------------------------------------------------------
Wed Aug 20 15:34:22 CEST 2008 - jsrain@suse.cz

- added skeleton for checking whether scenario is supported, not
  yet actually used (fate#304499)

-------------------------------------------------------------------
Mon Aug 18 12:34:35 CEST 2008 - jsrain@suse.cz

- store bootloader type before installing packages, fixed check
  for undefined product name (bnc#417383)
- 2.17.14 

-------------------------------------------------------------------
Thu Aug 14 15:16:04 CEST 2008 - juhliarik@suse.cz

- added support for creating console for kernel args (fate#110038)
- 2.17.13 

-------------------------------------------------------------------
Wed Aug 13 14:36:59 CEST 2008 - juhliarik@suse.cz

- added changes for pesistent device names (fate#302219)
- 2.17.12

-------------------------------------------------------------------
Wed Aug  6 15:42:28 CEST 2008 - juhliarik@suse.cz

- added better detection of NFS boot device (bnc#408912) 
- added better detection of EVMS - do not install bootloader 
  (fate#305007)
- 2.17.11

-------------------------------------------------------------------
Wed Aug  6 12:55:17 CEST 2008 - juhliarik@suse.cz

- added support for acoustic signals (fate#303481)
- added checkbox for enabling remapping in chainloader section
- 2.17.10

-------------------------------------------------------------------
Tue Aug  5 12:05:04 CEST 2008 - juhliarik@suse.cz

- added/enabled support for ordering disks in device.map for GRUB
  (fate#303964)
- 2.17.9 

-------------------------------------------------------------------
Mon Aug  4 13:29:01 CEST 2008 - juhliarik@suse.cz

- added support for reducing devices from device.map to 8 devices
  (fate#303548)
- 2.17.8  

-------------------------------------------------------------------
Thu Jul 31 10:27:42 CEST 2008 - juhliarik@suse.cz

- added support for remaping windows chainloader boot section
  (fate#301994)
- 2.17.7 

-------------------------------------------------------------------
Tue Jul 29 18:18:38 CEST 2008 - juhliarik@suse.cz

- update solution for saving kernel args to 
  /etc/sysconfig/bootloader (fate#302245)
- 2.17.6

------------------------------------------------------------------
Sun Jul 27 17:52:58 CEST 2008 - juhliarik@suse.cz

- added powersaved=off to boot section for failsave (bnc#153345)

-------------------------------------------------------------------
Wed Jul 23 15:16:58 CEST 2008 - juhliarik@suse.cz

- added support for persistent device names (fate#302219)  
- 2.17.5

-------------------------------------------------------------------
Wed Jul 21 09:20:13 CEST 2008 - juhliarik@suse.cz

- 2.17.4

-------------------------------------------------------------------
Wed Jul 16 14:27:23 CEST 2008 - jsrain@suse.cz

- store kernel parameters to sysconfig during installation
  (fate#302245)

-------------------------------------------------------------------
Fri Jul 11 13:18:05 CEST 2008 - ug@suse.de

- rnc file fixed (bnc#407615)

-------------------------------------------------------------------
Thu Jul 10 17:29:00 CEST 2008 - juhliarik@suse.cz

- enable installing GRUB to XEN  (bnc#380982)
- 2.17.3

-------------------------------------------------------------------
Thu Jun 27 17:24:00 CEST 2008 - juhliarik@suse.cz

- correct labels for buttons  (bnc#398492)

-------------------------------------------------------------------
Thu Jun 26 17:24:00 CEST 2008 - juhliarik@suse.cz

- deleted support xenpae (bnc#400526)
- 2.17.2

-------------------------------------------------------------------
Thu Jun 26 16:51:00 CEST 2008 - juhliarik@suse.cz

- added support for better detection Vista in MBR
- added fix for installing generic code if MBR is uknown (bnc#400062)
- added fix for detection MBR if sw-raid is used (bnc#398356)
- 2.17.1

-------------------------------------------------------------------
Mon Jun  9 13:35:26 CEST 2008 - juhliarik@suse.cz

- added fix for problem with booting Vista bnc #396444
- 2.16.20

-------------------------------------------------------------------
Wed Jun  4 13:39:59 CEST 2008 - juhliarik@suse.cz

- added fix for problem with deleting boot sections bnc #396810
- 2.16.19 

-------------------------------------------------------------------
Wed Jun  4 10:06:01 CEST 2008 - juhliarik@suse.cz

- added fix for problem with liveCD and simlinks for initrd and 
  kernel (bnc# 393030)
- 2.16.18

-------------------------------------------------------------------
Mon May 26 18:34:43 CEST 2008 - juhliarik@suse.cz

- added fix for problem with editing boot section for LILO 
  (bnc# 340732)
- added fix for cloning boot section (bnc# 390719)
- 2.16.17 

-------------------------------------------------------------------
Fri May 16 16:40:22 CEST 2008 - jsrain@suse.cz

- added categories Settings and System into desktop file
  (bnc #382778)

-------------------------------------------------------------------
Thu May 15 17:51:28 CEST 2008 - juhliarik@suse.cz

- added fix for bnc# 164884 - disabled Back button during 
  installation
- added missing strings bnc# 386527
- 2.16.16 

-------------------------------------------------------------------
Wed May  7 14:54:16 CEST 2008 - juhliarik@suse.cz

- added fix for bnc#335526 - problem with adding "resume" into 
  boot section for memtest
- 2.16.15

-------------------------------------------------------------------
Mon Apr 28 14:16:26 CEST 2008 - juhliarik@suse.cz

- added fix for bnc#232424 - problem with propose new config.
- 2.16.14 

-------------------------------------------------------------------
Tue Apr 22 13:09:57 CEST 2008 - juhliarik@suse.cz

- added fix for bnc#363254
- added fix for UI problem with ComboBoxes and "Browse..." button
- 2.16.13 

-------------------------------------------------------------------
Fri Apr 18 15:52:47 CEST 2008 - juhliarik@suse.cz

- added fix for (bnc#381192) bootloader uses grubonce _and_ kexec
- added detecting VirtualBox - cancel using kexec
- 2.16.12 

-------------------------------------------------------------------
Thu Apr 17 20:19:04 CEST 2008 - juhliarik@suse.cz

- new version
- 2.16.11 

-------------------------------------------------------------------
Thu Apr 17 20:02:19 CEST 2008 - locilka@suse.cz, juhliarik@suse.cz

- fixed initializing of combo-box widgets in dialogs, ComboBox
  in Qt does not accept `Value, using `Items instead (bnc #380781).
- using `InputField as a replacement for obsolete `TextEntry.

-------------------------------------------------------------------
Wed Apr 16 15:20:15 CEST 2008 - juhliarik@suse.cz

- added fix for activating DM-RAID boot partition (bnc #337742)
- added fix for lilo and raid version (bnc #357897)
- 2.16.10 

-------------------------------------------------------------------
Fri Apr 11 15:53:19 CEST 2008 - juhliarik@suse.cz

- added handling of option for calling kexec instead of reboot
  (fate#303395)
- 2.16.9 

-------------------------------------------------------------------
Tue Apr  1 12:24:12 CEST 2008 - jsrain@suse.cz

- adapted to changed handling of inst_finish steps during live
  installation

-------------------------------------------------------------------
Thu Mar 27 09:32:41 CET 2008 - juhliarik@suse.cz

- added deleting of duplicated sections after installation
- 2.16.8 

-------------------------------------------------------------------
Thu Mar 20 12:45:20 CET 2008 - jsrain@suse.cz

- updated the way section list is displayed in the installation
  proposal (fate#120376)
- 2.16.7

-------------------------------------------------------------------
Tue Mar 18 10:07:57 CET 2008 - jsrain@suse.cz

- keep the 'linux' section name if product name is empty 
  (bnc#371741)

-------------------------------------------------------------------
Mon Mar 17 12:43:32 CET 2008 - jsrain@suse.cz

- added 'StartupNotify=true' to the desktop file (bnc #304964)

-------------------------------------------------------------------
Fri Mar 14 14:57:17 CET 2008 - juhliarik@suse.cz

- added inst_bootloader for saving config file before installing 
  kernel (F #302660) 
- 2.16.6

-------------------------------------------------------------------
Thu Jan 31 13:03:52 CET 2008 - locilka@suse.cz

- Update::*version were moved to Installation::*version.
- 2.16.5

-------------------------------------------------------------------
Thu Jan 24 09:01:01 CET 2008 - juhliarik@suse.cz

- added patch for Bug#352020 - Graphical failsafe mode
- added support for Fate#300779: Install diskless client (NFS-root) 
- 2.16.4

-------------------------------------------------------------------
Tue Dec 11 16:12:09 CET 2007 - jsrain@suse.cz

- do not translate boot menu to unsupported language (#310459)
- 2.16.3

-------------------------------------------------------------------
Wed Dec  5 12:36:32 CET 2007 - jsrain@suse.cz

- fixed the device map proposal if USB stick is present (F#302075)

-------------------------------------------------------------------
Wed Oct 31 14:32:59 CET 2007 - dfiser@suse.cz

- Adapted to change of StorageDevices API.
- v2.16.2

-------------------------------------------------------------------
Wed Oct 31 14:08:59 CET 2007 - locilka@suse.cz

- installedVersion and updateVersion moved from 'Update' to
  'Installation' YCP module to remove dependencies.

-------------------------------------------------------------------
Thu Oct 11 15:22:27 CEST 2007 - od@suse.de

- migrate SLES9 persistent device ("...p1") names to SLES10
  persistent device names ("...-part1") (#162216)
- 2.16.1

-------------------------------------------------------------------
Wed Sep 26 21:22:58 CEST 2007 - od@suse.de

- added flag avoid_reading_device_map to blRead(), all internal
  Read()s and ReadSettings() interface to perl-Bootloader: used by
  BootLILO and BootGRUB during update to migrate device names in
  the device_map and then re-read the config files with correct
  device name translation (#328448)
- do not install bootloader in XEN paravirtualized DomU (#308451)
- 2.15.29

-------------------------------------------------------------------
Tue Sep 25 13:53:18 CEST 2007 - od@suse.de

- re-read bootloader config from system after the delayed run of
  perl-Bootloader updates, then call FlagOnetimeBoot() based on
  current setup (#328078)
- 2.15.28

-------------------------------------------------------------------
Tue Sep 25 11:09:55 CEST 2007 - od@suse.de

- added logging to find problem in #328078
- minor addition of whitespace
- 2.15.27

-------------------------------------------------------------------
Mon Sep 24 21:25:37 CEST 2007 - od@suse.de

- Storage::GetTranslatedDevices() called often and uneccesarily
  (related to #304269):
  - added more logging to UpdateSections()
  - added comments and FIXMEs
  - disabled calling device name update again for "linux",
    "failsafe" and "initrd" sections: this is not needed and would
    reverse device name updates when forwards and backwards device
    name update mappings exist
  - enabled device name updates for "other" sections (booting other
    installations)
- (related to #326372, see comment #12)
  - fix "Interpreter" error: also activates persistent device
    translation for device.map in yast2-bootloader (but no disk
    device mappings are defined in yast2-storage, so devices remain
    untranslated as of now)
- 2.15.26

-------------------------------------------------------------------
Fri Sep 21 16:19:02 CEST 2007 - od@suse.de

- run delayed bootloader_entry at the very end of the update, when
  the migrated bootloader configuration (including device mapping)
  has already been written (#309837)
- added some comments
- 2.15.25

-------------------------------------------------------------------
Thu Sep 20 21:00:14 CEST 2007 - od@suse.de

- log the contents of the perl-BL_delayed_exec script (#309837)
- 2.15.24

-------------------------------------------------------------------
Thu Sep 20 18:44:06 CEST 2007 - od@suse.de

- ckornacker@suse.de: added PREFIX to Makefile.cvs
- when bootloader_entry saved (during kernel postuninstall) a
  command in /boot/perl-BL_delayed_exec for delayed execution in
  the target system, run that script to remove old sections
  (#309837)
- 2.15.23

-------------------------------------------------------------------
Tue Sep 18 10:03:53 CEST 2007 - od@suse.de

- update the default entry during update when the comment with the
  former default exists, even if the current default is valid
  (#309837)
- 2.15.22

-------------------------------------------------------------------
Mon Sep 17 19:31:03 CEST 2007 - od@suse.de

- #309837:
  - fix setting the default section at the end of an update,
    according to saved previous default kernel image flavor
  - use fallback flavors if previous flavor is unavailable
- 2.15.21

-------------------------------------------------------------------
Thu Sep 13 05:41:00 CEST 2007 - od@suse.de

- specify blockoffset as string, rather than number
- added a FIXME comment
- fixed conversion of obsolete filenames in kernel and initrd keys
- fixed conversion of device names in root and chainloader keys
  (#309837)
- 2.15.20

-------------------------------------------------------------------
Tue Aug 28 18:35:52 CEST 2007 - pth@suse.de

- Fix the code in bootloader_finish so that the one-time-boot code
  is actually called.
- Redo the logic and structure of the one-time booting code.
  * Global Write uses Bootloader::getDefaultSection() to determine the
    section name.
  * New function BootCommon::Section2Index that determines the
    index # for a given section, currently only used by 
    BootGRUB::FlagOnetimeBoot.

-------------------------------------------------------------------
Wed Aug 15 20:34:07 CEST 2007 - od@suse.de

- forgot to use changed sections (feature #302302)
- added logging with y2milestone()s for last change
- 2.15.17

-------------------------------------------------------------------
Mon Aug 13 22:32:26 CEST 2007 - od@suse.de

- grub: feature #302302:
  - added code to UpdateSections() to update old sections for
    "other" installations to chainloader/configfile sections
  - moved PBR-examination code to function IsPartitionBootable(),
    used by BootGRUB::CreateSections() and
    BootCommon::UpdateSections() now
  - always use a "root" command for "other" installations: added
    a "root" command to chainloader entries
  - also use "noverifyroot" and "blockoffset" in chainloader
    entries
  - added a FIXME comment
- 2.15.16

-------------------------------------------------------------------
Fri Aug 10 20:11:24 CEST 2007 - od@suse.de

- part of feature #301313:
  - added front-end function and infrastructure in switcher.ycp for
    FlagOnetimeBoot()
  - added FlagOnetimeBoot() implementation for POWERLILO
- fixed return codes of examine_mbr.pl: do not overlap error codes
  with "bootloader stage1 needs to be (re)-installed here" return
  code
- evaluate new return code in yast2-bootloader
- added documentation comment to examine_mbr.pl
- changed documentation comments where yast2-bootloader calls
  examine_mbr.pl
- fixed error in autoinstall client that prevented importing legacy
  global keys
- added/fixed some comments
- added documentation comments to BootGRUB::CreateSections()
- changed two y2debug() into y2milestone()
- fixed: a chainloader entry may have been produced that pointed to
  the boot partition of our current installation
- grub: implemented booting other Linux installations on the system
  via chainloader/configfile entries (feature #302302)
- fixed: if-block contained no statement, uncommented y2debug() in
  there
- 2.15.15

-------------------------------------------------------------------
Thu Jul 26 07:26:05 CEST 2007 - jsrain@suse.cz

- removed unneeded yast2-devel from BuildRequires
- 2.15.14

-------------------------------------------------------------------
Fri Jul 20 18:21:03 CEST 2007 - od@suse.de

- preventing cyclic dependency in autobuild with a BuildIgnore on
  autoyast2-installation
- 2.15.13

-------------------------------------------------------------------
Fri Jul 13 18:25:18 CEST 2007 - od@suse.de

- converting old key "kernel" to new key "image" when converting
  autoyast configuration to export map (#285790)
- re-added lost y2milestone() to BootELILO.ycp
- creating "image" section instead of "kernel" section now in
  CreateLinuxSection()
- 2.15.11

-------------------------------------------------------------------
Wed Jul 11 00:25:18 CEST 2007 - od@suse.de

- Merge from SLES10-SP1 branch:
- let "SLES 9 style" autoyast xml files configure bootloader
  timeout (#214468, #183051)
- added help texts and widget descriptions to grub and elilo
  (#221737)
- Fixed type of passed arguments in function Import() (in
  modules/Bootloader.ycp & modules/BootELILO.ycp) (#236163)
- bootloader.rnc fixed for autoyast schema check
- set __auto key to false when user clones sections (#241158)
- added log message when FixSections() silently discards a section
  (#241158)
- fixed some whitespace
- fixed myToInteger(): return 0 if string cannot be converted to
  integer
- bootloader.rnc fixed for autoyast schema check (#211014)
- always log the target map when Propose() is called (not only when
  we debug)
- convert custom boot device names to the names indicated by the
  mountby setting; this is one part of a change to use persistent
  device names for the bootloader boot device, the rest requires
  simultaneously changing perl-Bootloader because of an
  incompatible interface change
  (#248162)
- #214468:
  - fixed autoyast schema
  - fixed import of autoyast data: do not remove the "default" option
- GRUB only: integrated the new boot_*, generic_mbr and activate
  keys (found in the "globals" map) from the new
  widget/perl-Bootloader interface into the internal workings of
  the grub code
  - for grub, this obsoletes the global variables loader_device,
    selected_location (aka loader_location), repl_mbr and activate
  - fixes loosing the information of multiple selected bootloader
    installation devices (#245680)
  - fixes faulty detection of user-changes to the "/boot" and "/"
    devices from yast2-storage (#247852)
  - decided that boot_mbr_md key is unneeded, because the decision
    to write to the MBRs of all underlying devices of a soft-RAID
    is automatic (kept commented-out sample code for boot_mbr_md)
  - decided that boot_extended is unneeded, because the decision to
    write the bootloader to the extended partition instead of to an
    un-activatable "/boot" or "/" partition is automatic (kept
    commented-out sample code for boot_extended)
  - removed wrapper code for variable translation from
    BootGRUB::Propose()
  - made private copies of functions in grub/misc.ycp and changed
    the code to use the new interface variables only (this is also
    wanted for better code separation between bootloaders, to
    reduce amount of special-case handling (to be worked on)):

      * from routines/misc.ycp:
          grub_getPartitionToActivate ()
          grub_getPartitionsToActivate ()
          grub_getMbrsToRewrite ()
          grub_getFileChangeDate ()
          grub_saveMBR ()
          grub_updateMBR ()
          grub_DetectDisks ()

      * from routines/lilolike.ycp:
          grub_ProposeDeviceMap ()
            ( ^^ really needed? no changes here, it just "belongs"
            to grub...)
          grub_ConfigureLocation()
          grub_DetectDisks ()
          grub_DisksChanged ()
          grub_LocationProposal ()

  - added helper functions:
      grub/misc.ycp:          SetBootloaderDevice()
      routines/misc.ycp:      GetBootloaderDevices()

  - added note to to-be-phased-out functions:
      routines/misc.ycp:      GetBootloaderDevice()

  - made some functions globally accessible:
      routines/popup.ycp:     askLocationResetPopup ()
      routines/misc.ycp:      myToInteger ()
      routines/lilolike.ycp:  FindMBRDisk ()

  - fixed bug with the detection of MD-RAID devices (both in
    grub_getPartitionToActivate and getPartitionToActivate): BIOS
    ID was assumed to be less than 128, but it starts at 128

  - commented out some obsolete and broken code that would activate
    the "/boot" device on installation of the bootloader to MBR;
    the code was cancelled out by program logic ("activate" flag)
    though;
    this also simplified the interface to getPartitionToActivate ()

  - added conditionals to Bootloader.ycp and BootCommon.ycp: do not
    handle obsolete variables for grub

  - commented out probably obsolete code in BootGRUB::Read() to
    determine old_style loader_device from read devices (including
    old-style "mbr_md")

  - added several FIXME:s
  - changed a fixed FIXME to FIXED

- when reading settings from the system: convert custom boot device
  names in globals to the kernel device names (#248162)
- corrected whitespace in grub/helps.ycp and ppc/helps.ycp
- fix faulty detection of user-changes to the "/boot" and "/"
  devices from yast2-storage: rewrote grub_DisksChanged() to work
  properly with boot_* variables (previous fix did not work
  correctly) (#247852)
- grub_DisksChanged() now returns a message summarizing all changes
  for selected bootloader devices; this message is now used in the
  popup that ask the user if he wants to repropose after a
  partitioning change (in askLocationResetPopup()) (#247852)
- rewrote check for disk changes to work with multiple selected
  bootloader locations in grub_DetectDisks() and
  grub_LocationProposal() (#247852)
- the summary message for GRUB now includes a short string ("/",
  "/boot", MBR) that gives the reason why each device has been
  selected for bootloader stage 1 installation
- changed comment for GetBootloaderDevices()
- GRUB only: accept old-style autoyast keys "repl_mbr" "activate" and
  "location" when importing an autoyast profile; "loader_device" is
  ignored (which may be fixable if we can make sure a target map is
  available) (#245680)
- grub:
  - if autoyast profile does not specify a bootloader location,
    propose one (#263305)
  - if autoyast profile does not specify a key for the default keys
    set by a yast-bootloader proposal, add these missing
    keys/values
- enabled translation of the kernel image name from the symlink to
  the real kernel file for the "failsafe" section; perl-Bootloader
  can handle this now
- convert device names in the grub device map to and from the
  "mount_by" device names as well (#248162)
- Changed location of EFI Bootloader Label widget in YaST2 gui (#242985)
- make installation of bootloader to the extended partition work
  with new design (#246161, #259050)
- enabled extended device handling in GetBootloaderDevices as well
- make persistent device names work with boot= directive for i386
  lilo (#248162)
- log conversion of old-style global keys from autoyast profile to
  new-style keys
- during update, update value of "default" directive for lilo and grub
  (#266534)
- do not show popup for changed MBR position when it did not
  change: use correct function for MBR detection (#267276)
- fixed autoyast logging change
- Fix for removal of wrong efiboot entries (#269130)
- fix for update-mode: fix updating of kernel-image and initrd
  filenames to the resolved symlinks (image-version and
  initrd-version) (#268731, helps not to trigger #267582 and
  #244033)
- #270202:
  - grub: fix erroneously added section "Hard Disk" on systems
    without a floppy drive: use new style variables for detecting
    that we install stage1 to a floppy disk
  - for bootloaders that still use the old style variables, check
    for undefined loader_device before comparing to floppy device
- 2.15.10

-------------------------------------------------------------------
Sat Jul  7 00:25:57 CEST 2007 - od@suse.de

- Remove limal-devel from BuildRequires again
- 2.15.9

-------------------------------------------------------------------
Wed Jul  4 09:25:00 CEST 2007 - aj@suse.de

- Add limal-perl to Requires as well.

-------------------------------------------------------------------
Wed Jul  4 08:33:40 CEST 2007 - aj@suse.de

- Fix BuildRequires so that package builds again.

-------------------------------------------------------------------
Tue Jul  3 17:27:50 CEST 2007 - od@suse.de

- re-added limal-devel to BuildRequires

-------------------------------------------------------------------
Tue Jul  3 16:34:02 CEST 2007 - od@suse.de

- moved Bootloader_API.pm from limal-bootloader to yast2-bootloader

-------------------------------------------------------------------
Thu Jun 21 17:36:59 CEST 2007 - adrian@suse.de

- fix changelog entry order

-------------------------------------------------------------------
Fri May 25 13:30:04 CEST 2007 - jsrain@suse.cz

- removed outdated translations from .desktop-files (#271209)

-------------------------------------------------------------------
Wed Apr 11 19:14:30 CEST 2007 - aosthof@suse.de

- Fixed erroneous EFI Bootloader Label (#242985) in BootELILO.ycp
- Fixed removal of obsolete entries in EFI Boot Menu in
  BootELILO.ycp (#237873)
- 2.15.8

-------------------------------------------------------------------
Thu Mar  1 10:04:44 CET 2007 - aosthof@suse.de

- Reverted to make Xen kernel default boot kernel if Xen pattern
  or Xen RPMs are installed. (Fate #301384)
- 2.15.7

-------------------------------------------------------------------
Tue Feb 27 16:33:32 CET 2007 - od@suse.de

- include yast2-storage in BuildRequires
- 2.15.6

-------------------------------------------------------------------
Mon Feb 26 18:44:18 CET 2007 - od@suse.de

- safeguard against mount-by device that does not exist (yet): fall  
  back to kernel name (#239473, #223608)
- fix entry for memtest86, it is named memtest86+ meanwhile
- collecting device information for perl-Bootloader now works with
  persistent device names; this caused a bug in the grub
  configuration where the gfxmenu entry was discarded because the
  device name could not be translated, as well as unbootable system
  (#244566, #247775)
- 2.15.5

-------------------------------------------------------------------
Tue Jan 23 12:58:51 CET 2007 - aosthof@suse.de

- Forgot to delete "src/clients/bootfloppy.ycp" and
  "src/config/bootfloppy.desktop" from SVN (#218437)

-------------------------------------------------------------------
Tue Jan 23 10:56:42 CET 2007 - aosthof@suse.de

- Removed bootfloppy module due to malfunction (#218437)
- 2.15.4

-------------------------------------------------------------------
Wed Jan 17 13:09:10 CET 2007 - jplack@suse.de

- revise efi boot manager entry handling (#233537)

-------------------------------------------------------------------
Tue Jan 16 23:46:27 CET 2007 - jplack@suse.de

- fix various zipl configuration problems (#235486)

-------------------------------------------------------------------
Mon Jan 15 15:03:49 CET 2007 - jplack@suse.de

- more stream lining in help messages

-------------------------------------------------------------------
Mon Jan 15 14:44:26 CET 2007 - jplack@suse.de

- handle efi boot manager entries properly (#233537)

-------------------------------------------------------------------
Mon Jan 15 13:33:00 CET 2007 - jplack@suse.de

- add label text snippets for grub so that they can get translated

-------------------------------------------------------------------
Thu Jan 11 14:10:31 CET 2007 - jplack@suse.de

- make xen section the first entry which will get the default
  though (FATE#301384)

-------------------------------------------------------------------
Wed Jan 10 18:06:26 CET 2007 - jplack@suse.de

- mostly complete fix for #228833, wrong elilo configurator

-------------------------------------------------------------------
Fri Jan  5 19:01:07 CET 2007 - jplack@suse.de

- fixed message handling, proposal, dialog handling for zipl, etc.
  (#228841, Fate#300732)

-------------------------------------------------------------------
Fri Dec 22 16:45:54 CET 2006 - jplack@suse.de

- do map "kernel" tag to "image" tag for now, so that proposal gets
  interpreted right.

-------------------------------------------------------------------
Fri Dec 22 09:57:53 CET 2006 - aosthof@suse.de

- Fixed "Propose New Configuration" in Bootloader Settings in YaST
  - Part 1 (#230230)
- Fixed "Propose New Configuration" in Bootloader Settings in YaST
  - Part 2 (#230230)
- 2.15.2

-------------------------------------------------------------------
Thu Dec 14 13:56:26 CET 2006 - jplack@suse.de

- code review and cleanup: eliminate dead code, eliminate simple
  functions used once, keep local functions local (part2)

-------------------------------------------------------------------
Mon Dec 11 18:38:35 CET 2006 - jplack@suse.de

- code review and cleanup: eliminate dead code, eliminate simple
  functions used once, keep local functions local (part1)

-------------------------------------------------------------------
Mon Dec 11 17:05:58 CET 2006 - jplack@suse.de

- replace Kernel::GetFinalKernel function which is broken by design
  by Kernel::ComputePackage.

-------------------------------------------------------------------
Mon Dec 11 16:27:16 CET 2006 - jplack@suse.de

- move CheckAdditionalKernels from misc to Grub and fix that crappy
  stuff

-------------------------------------------------------------------
Fri Dec  8 19:14:25 CET 2006 - od@suse.de

- related to help_messages and descriptions:
  - added comments to generic_Description() and the descriptions
    variable
  - corrected one warning and one debug message
  - renamed arch_widget_name to loader_widget_name, matching new
    functionality
- 2.15.1

-------------------------------------------------------------------
Fri Dec  8 15:40:38 CET 2006 - jplack@suse.de

- basic implementation for generic bootloader widgets for ELILO
  (Fate#300732)

-------------------------------------------------------------------
Fri Dec  8 12:03:16 CET 2006 - jplack@suse.de

- more zipl changes for Fate#300732
- merge elilo/misc into basic module

-------------------------------------------------------------------
Fri Dec  8 11:25:20 CET 2006 - jplack@suse.de

- basic implementation for generic bootloader widgets for ZIPL
  (Fate#300732)

-------------------------------------------------------------------
Fri Dec  1 16:58:24 CET 2006 - od@suse.de

- use kernel and initrd softlinks in Failsafe entry again, thus
  preventing the removal of the Failsafe entry when the kernel is
  updated (#224481)
- 2.14.15

-------------------------------------------------------------------
Fri Dec  1 11:32:49 CET 2006 - jplack@suse.de

- signal change of boot loader location so that the boot loader can
  be rewritten if needed (#225023)
- 2.14.14

-------------------------------------------------------------------
Fri Nov 24 19:35:33 CET 2006 - aosthof@suse.de

- fixed usage of function remove()
- added FIXME
- fixed typo in comment
- actually use sorted DMTargetMap by adding bios_ids (#223473)
- 2.14.13

-------------------------------------------------------------------
Fri Nov 24 17:03:10 CET 2006 - od@suse.de

- fixed typo in a comment
- added a FIXME in BootCommon
- added kernel and image file link resolve code to
  BootPOWERLILO.ycp (adapted from BootCommon.ycp)
- Fix broken bootloader configuration on ppc: initialize library
  at the appropriate point again (#210535)
- 2.14.12

-------------------------------------------------------------------
Fri Nov 24 14:47:00 CET 2006 - aosthof@suse.de

- Sorted DMTargetMap in lilolike.ycp to match the BIOS order
  (#223473)
- Fixed typos in lilolike.ycp
- 2.14.11

-------------------------------------------------------------------
Wed Nov 22 17:08:09 CET 2006 - ug@suse.de

- schema file fixes (#215263)

-------------------------------------------------------------------
Wed Nov 22 09:33:25 CET 2006 - aosthof@suse.de

- Fixed typo in lilolike.ycp (#223145)
- 2.14.10

-------------------------------------------------------------------
Tue Nov 21 20:59:51 CET 2006 - aosthof@suse.de

- Fixed target map for dmraids (aka FakeRAIDs) in lilolike.ycp
  (#222471)
- 2.14.9

-------------------------------------------------------------------
Tue Nov 21 14:56:00 CET 2006 - od@suse.de

- have a current target map available in the log when we debug
- added y2milestone()s around remapping
- fix forgetting to rewrite some kernel/image entries (ycp really
  should have a for loop, so resetting variables is not forgotten)
  (#214935)
- 2.14.8

-------------------------------------------------------------------
Tue Nov 21 14:29:08 CET 2006 - jplack@suse.de

- UpdateInitrdLine function is old, broken, rotten and completely
  useless now

-------------------------------------------------------------------
Tue Nov 21 11:45:46 CET 2006 - jplack@suse.de

- suppress newline from readlink command, breaks config files
- 2.14.7

-------------------------------------------------------------------
Tue Nov 21 10:16:22 CET 2006 - jplack@suse.de

- "activate" and "generic_mbr" do now get set if newly proposed

-------------------------------------------------------------------
Mon Nov 20 22:57:32 CET 2006 - od@suse.de

- #214935:
  - added more comments
  - only resolve symlinks for linux, xen and failsafe sections,
    type image and xen
  - do not resolve symlinks for files that are not on the default
    boot partition (because they have a grub device name prefix)
  - added more logging
  - actually use the resolved symlinks for kernel and initrd
- moved some comments to the right position in the code
- 2.14.6

-------------------------------------------------------------------
Mon Nov 20 16:10:03 CET 2006 - jplack@suse.de

- quick fix for problems with Xen pattern selection (#208380):
  never use cached_proposal for now

-------------------------------------------------------------------
Mon Nov 20 15:52:07 CET 2006 - od@suse.de

- reverted initrd and kernel names to links for everything but
  Mode::normal() (#214935)
- resolve symlinks for kernel and initrd during inst_finish, so
  that the "real names" are put into the bootloader configuration
  -- this is the plan B solution, plan A (which shows correct
  filenames instead of link names in the proposal) does not
  currently work (#214935)
- 2.14.4

-------------------------------------------------------------------
Mon Nov 20 15:31:58 CET 2006 - jplack@suse.de

- fix format for DefaultKernelParams

-------------------------------------------------------------------
Mon Nov 20 15:29:50 CET 2006 - jplack@suse.de

- fix boot loader location mapping: check boot_root before
  boot_boot (#219409)

-------------------------------------------------------------------
Mon Nov 20 13:12:45 CET 2006 - jplack@suse.de

- fix full adoption to new grub name sceme ((#214935, FATE#300732)

-------------------------------------------------------------------
Fri Nov 17 13:17:50 CET 2006 - od@suse.de

- added comments
- fix finding the correct names for kernel image and initrd (not
  yet fixed for powerlilo) (#214935)
- first part of fix for resetting user changes when going to expert
  settings
- 2.14.3

-------------------------------------------------------------------
Thu Nov 16 13:32:48 CET 2006 - jplack@suse.de

- section type of 'xen' is now handled (FATE#300732)

-------------------------------------------------------------------
Wed Nov 15 16:21:37 CET 2006 - jplack@suse.de

- fixed Summary generation for Grub (#220285), did still consider
  old-style variable loader-device

-------------------------------------------------------------------
Wed Nov 15 11:19:04 CET 2006 - jplack@suse.de

- widget for type selectdevice did not get initialized (#221180)

-------------------------------------------------------------------
Mon Nov 13 16:40:04 CET 2006 - od@suse.de

- add more variables for the new perl-Bootloader interface to the
  autoyast DTD for yast2-bootloader: currently, the user needs to
  specify them if he wants to specify any global variable (which
  probably is the right interface for him)
- reverted BootGRUB to use FixGlobals(), this functionality is not
  a bug
- added comments to FixGlobals() and the call from BootGRUB to it
- move setting of boot_* and activate keys in globals for new
  perl-Bootloader interface from BootCommon::i386LocationProposal()
  in lilolike to the end of BootGRUB::Propose(), so that the need
  to set defaults for the other values in globals is detected and
  these are proposed as well (#219409)
- 2.14.1

-------------------------------------------------------------------
Mon Nov 13 13:19:01 CET 2006 - jplack@suse.de

- remove in ycp has bogus semantics (#220365)

-------------------------------------------------------------------
Mon Nov 13 12:58:18 CET 2006 - jplack@suse.de

- generic MBR not written/activate flag not set due to incomplete
  impl. of FATE#300732

-------------------------------------------------------------------
Mon Nov 13 12:36:50 CET 2006 - ug@suse.de

- schema file for autyast fixed

-------------------------------------------------------------------
Mon Nov 13 11:15:20 CET 2006 - jplack@suse.de

- fix missing proposal of global values during installation
  (#219409), function FixGlobals was inappropriate

-------------------------------------------------------------------
Thu Nov  9 21:54:15 CET 2006 - od@suse.de

- added a few comments to the new code
- fix trashing globals in grub et al.: use remove() to remove
  values from a map (#219409)
- 2.13.86

-------------------------------------------------------------------
Wed Nov  8 20:49:52 CET 2006 - od@suse.de

- moved change_widget_default_value() to BootCommon.ycp
- use change_widget_default_value() to work around "select" widget
  default value bug
- logging variables filled by grub proposal
- using correct variable (globals) for new perl-Bootloader
  interface (#213256)
- 2.13.85

-------------------------------------------------------------------
Wed Nov  8 18:16:57 CET 2006 - od@suse.de

- changed some comments
- move global_options, section_options and exports (new
  perl-Bootloader interface) to BootCommon.ycp
- pass proposal for grub to new perl-Bootloader interface (#213256)
- 2.13.84

-------------------------------------------------------------------
Tue Nov  7 18:25:55 CET 2006 - od@suse.de

- removed unused variable
- changed and added some documentation in comments
- fixed global options filtering for global options widget
  (#213256)
- 2.13.83

-------------------------------------------------------------------
Tue Oct 31 17:08:26 CET 2006 - od@suse.de

- autoyast Relax-NG Compact schema file added (#215263)
- 2.13.82

-------------------------------------------------------------------
Tue Oct 31 02:51:33 CET 2006 - od@suse.de

- fixed exporting the device map to autoyast (#211908)

-------------------------------------------------------------------
Tue Oct 17 00:35:45 CEST 2006 - od@suse.de

- packaged missing grub/help.ycp and generic/help.ycp
- added comments to UpdateGfxMenuContents()
- 2.13.80

-------------------------------------------------------------------
Fri Oct 13 11:45:28 CEST 2006 - sf@suse.de

- Bug #173486: do not display ssh message when installed with ssh 
  and vnc

-------------------------------------------------------------------
Thu Oct 12 09:35:16 CEST 2006 - jplack@suse.de

- implementation of generic password widget (FATE#300732)

-------------------------------------------------------------------
Mon Oct  9 19:09:25 CEST 2006 - jplack@suse.de

- implement generic widget functionality for Grub (FATE#300732)
- 2.13.79

-------------------------------------------------------------------
Tue Sep 26 17:23:23 CEST 2006 - jplack@suse.de

- part of new interface for FATE#300732
- 2.13.78

-------------------------------------------------------------------
Tue Sep 26 14:47:58 CEST 2006 - jplack@suse.de

- implementation for FATE#120026: button to initialize bootloader

-------------------------------------------------------------------
Thu Sep 21 10:19:54 CEST 2006 - od@suse.de

- jplack@suse.de: basic implementation for 'selectdevice' entry
  type which will act as a hook for more sophisticated UI handling
  for device-by-id selection and such.
- 2.13.77

-------------------------------------------------------------------
Fri Sep 15 19:00:21 CEST 2006 - od@suse.de

- added caching of bootloader proposal patch by lslezak@suse.de,
  with some changed variable names and added comments (feature
  #300709)
- 2.13.76

-------------------------------------------------------------------
Wed Sep 13 20:19:07 CEST 2006 - od@suse.de

- reverted last change (in SVN) to bootfloppy.ycp, so the final
  correction to include this change of aosthof again:
  A few corrections had to be done related to wrong pathes (Bug
  #180240)
- using parted for activation of boot partition again (instead of
  /sbin/activate from the lilo package) -- extended partition
  handling was fixed (#167602)
- 2.13.75

-------------------------------------------------------------------
Mon Sep 11 13:45:44 CEST 2006 - mvidner@suse.cz

- Fixed autodocs.

-------------------------------------------------------------------
Mon Sep  4 17:20:15 CEST 2006 - jplack@suse.de

- support new options no_os_chooser and optional (#202069, #202072)

-------------------------------------------------------------------
Tue Aug 22 15:21:30 CEST 2006 - od@suse.de

- jplack: use new device_map format (#198244)
- 2.13.74

-------------------------------------------------------------------
Wed Jun 21 14:28:21 CEST 2006 - uli@suse.de

- zipl: add "TERM=linux console=..." to proposal if booted with 
  TERM=linux (bug #186970)

-------------------------------------------------------------------
Mon Jun 19 15:18:29 CEST 2006 - aosthof@suse.de

- Fixed erroneous pathes in function createFloppyImage() in 
  bootfloppy.ycp (#180240) 

-------------------------------------------------------------------
Fri Jun  9 19:14:30 CEST 2006 - od@suse.de

- when a change somewhere in the proposal causes a new section to
  be created (e.g. for a xen kernel), if the section does not yet
  exist and has not explicitly been deleted, add it to our proposal
  (#170469)
- added lots of commentary to FixSections()
- revert patch that added "powersaved=off" to append line in
  failsafe section - more testing needed (#153345)
- 2.13.73

-------------------------------------------------------------------
Thu Jun  8 17:23:54 CEST 2006 - od@suse.de

- ppc: always initialize board type when making a proposal in an
  autoyast installation (#178831)
- 2.13.72

-------------------------------------------------------------------
Wed Jun  7 18:30:11 CEST 2006 - od@suse.de

- add "powersaved=off" to append line in failsafe section for i386,
  x86_64 and ia64 (#153345)
- filter virtual mountpoints such as swap etc. (#182375)
- use full path to MD device (was broken since ever according to
  documentation)
- 2.13.71

-------------------------------------------------------------------
Fri Jun  2 17:42:57 CEST 2006 - jplack@suse.de

- fixed raid 1 detection in lib_iface.ycp (#178802)

-------------------------------------------------------------------
Wed May 31 16:11:36 CEST 2006 - od@suse.de

- check for RAID1 md arrays as all others will break on reboot
  (#178802)
- 2.13.69

-------------------------------------------------------------------
Wed May 31 13:49:59 CEST 2006 - od@suse.de

- replace occurences of a-z and A-Z with character lists to prevent
  problems in some locales (#177560)
- 2.13.68

-------------------------------------------------------------------
Mon May 29 13:06:10 CEST 2006 - od@suse.de

- iseries: fix proposal for NWSSTG boot device (#167390)
- 2.13.67

-------------------------------------------------------------------
Mon May 22 18:30:52 CEST 2006 - jplack@suse.de

- add initial support for xenpae (#177051)
- 2.13.66

-------------------------------------------------------------------
Fri May 19 16:05:32 CEST 2006 - od@suse.de

- added FIXME note to Bootloader.ycp
- send partitioning info always when Initializer called (#161755)
- 2.13.65

-------------------------------------------------------------------
Fri May 19 12:25:09 CEST 2006 - od@suse.de

- fixed installation of installation kernel (ISERIES64) into slot A
  on iSeries (#165497)
- 2.13.64

-------------------------------------------------------------------
Wed May 17 22:42:52 CEST 2006 - od@suse.de

- fix backwards mapping of "mount by" device names when bl
  configuration is read (#176201)
- revert last change in MountByDev2Dev() and use y2milestone()
  again
- 2.13.63

-------------------------------------------------------------------
Wed May 17 16:52:30 CEST 2006 - od@suse.de

- added bootloader device conversion for mount by ID, UUID etc. to
  BootPOWERLILO (#174349)
- added debug messages to Dev2MountByDev()
- changed 2x y2milestone() -> y2debug() in MountByDev2Dev()
- 2.13.62

-------------------------------------------------------------------
Fri May 12 16:02:34 CEST 2006 - od@suse.de

- during installation/update on ppc iseries, unconditionally
  install the ISERIES64 file from the installation media as rescue
  kernel into slot A (#165497)
- fixed some whitespace
- 2.13.61

-------------------------------------------------------------------
Fri May 12 13:24:19 CEST 2006 - od@suse.de

- adapted to ppc/BootPOWERLILO.ycp: fixed mangled section titles
  after update (#170579)
- 2.13.60

-------------------------------------------------------------------
Wed May 10 19:07:38 CEST 2006 - od@suse.de

- added comments to update code
- fixed mangled section titles after update (#170579)
- 2.13.59

-------------------------------------------------------------------
Wed May 10 15:49:39 CEST 2006 - od@suse.de

- fix broken consistency check for legacy iSeries with DASD only
  (#166378)
- make it possible to manually add a value to selection list
  (needed for work arounds #166378 et. al.)
- fix error typo in lib_iface.ycp
- 2.13.58

-------------------------------------------------------------------
Thu May  4 15:02:21 CEST 2006 - locilka@suse.cz

- merged texts from proofread 
- 2.13.57

-------------------------------------------------------------------
Thu May  4 11:02:00 CEST 2006 - jsrain@suse.cz

- change the message before reboot if performing an SSH
  installation (#160301)

-------------------------------------------------------------------
Tue May  2 18:53:10 CEST 2006 - od@suse.de

- on ppc, never create a "failsafe" section (#170565)
- 2.13.56

-------------------------------------------------------------------
Tue May  2 18:01:17 CEST 2006 - od@suse.de

- in UI, show explanatory message instead of missing UUID (before
  partition is formatted)
- added code readability comment
- 2.13.55

-------------------------------------------------------------------
Fri Apr 28 14:32:22 CEST 2006 - od@suse.de

- fixed elilo section name fix from #170129:
  - getLoaderType() cannot be called from GfxMenu.ycp, so changed
    internal Interface of GfxMenu::translateSectionTitle() to
    accept "loader" parameter instead of "allow_blanks" parameter
  - updated other functions to use/pass through the "loader"
    parameter now:
      GfxMenu::UpdateGfxMenuContents()
      GfxMenu::getTranslationsToDiacritics()
      BootCommon::translateSectionTitle()
      BootCommon::UpdateGfxMenuContents()
- changed some y2milestone() messages: do not mention "lilo" when
  it can be any bootloader type other than "grub"
- added me as co-author to BootCommon.ycp
- 2.13.54

-------------------------------------------------------------------
Thu Apr 27 16:05:59 CEST 2006 - od@suse.de

- examine_mbr.pl needs perl-Compress-Zlib
- 2.13.53

-------------------------------------------------------------------
Thu Apr 27 15:56:18 CEST 2006 - od@suse.de

- on ia64, do not use the short product name in the "second
  level" bootloader elilo -- use "linux" again instead (also
  sidesteps bug #170129)
- added a comment for a future feature that may introduce two "menu
  levels" for grub as well
- 2.13.52

-------------------------------------------------------------------
Mon Apr 24 16:10:54 CEST 2006 - sf@suse.de

- fixed regexp (Bug #168594) 

-------------------------------------------------------------------
Fri Apr 21 19:23:12 CEST 2006 - od@suse.de

- (#148931, #164950), fixes features #300383, #300160, #300358:
  - for root partitions in bootloader config: automatically use mount
    by id, path, uuid and label as set up in yast2-storage
  - also display these as "hints" in the UI
- fixed some comments
- added a y2milestone in getPartitionList()
- fixed some whitespace
- 2.13.50

-------------------------------------------------------------------
Thu Apr 20 13:49:50 CEST 2006 - od@suse.de

- using /sbin/activate again (#167602)
- do not accept fsid 257 (on pmac) anymore, Apple_Bootstrap is now
  reported as fsid 258 (#167934)
- 2.13.49

-------------------------------------------------------------------
Wed Apr 12 18:30:49 CEST 2006 - od@suse.de

- accept fsid 257 (Apple_Bootstrap) as pmac boot partition
  (#165518)
- 2.13.48

-------------------------------------------------------------------
Wed Apr 12 17:37:31 CEST 2006 - od@suse.de

- print-product.ycp:
  - return short name for bootloaders other than grub (#163702)
  - do not attach version to product name (#165466)
- use short product name instead of "linux" as section name for
  bootloaders other than grub (#163702)
- 2.13.47

-------------------------------------------------------------------
Wed Apr 12 14:01:17 CEST 2006 - od@suse.de

- long name uses LABEL from content file everywhere now, so do not
  attach version anymore (#163702)
- fixed typo in message
- 2.13.46

-------------------------------------------------------------------
Tue Apr 11 22:17:59 CEST 2006 - od@suse.de

- on pmac: propose only partitions smaller than 20 cylinders
  (#158543)
- 2.13.45

-------------------------------------------------------------------
Tue Apr 11 20:59:57 CEST 2006 - od@suse.de

- propose bootloader location on pmac systems (#158543)
- changed comment
- 2.13.44

-------------------------------------------------------------------
Tue Apr 11 17:20:56 CEST 2006 - od@suse.de

- clone activate flag and loader_device for AutoYaST (#151501)
- 2.13.43

-------------------------------------------------------------------
Tue Apr 11 01:10:20 CEST 2006 - jplack@suse.de

- write config even if no create_efi_entry has been requested
  (#163260)

-------------------------------------------------------------------
Mon Apr 10 20:35:50 CEST 2006 - od@suse.de

- fixed invalid error on bootloader initialization (#164925)
- 2.13.41

-------------------------------------------------------------------
Mon Apr 10 20:20:08 CEST 2006 - od@suse.de

- fix BootPOWERLILO to return proposal again (introduced with dead
  code elimination a few days ago)
- changed some comments for code around "activate"
- 2.13.40

-------------------------------------------------------------------
Fri Apr  7 12:28:21 CEST 2006 - od@suse.de

- update_gfxmenu: added -f to rm to avoid error message on English
  installs (#163693)
- commented out dead code
- jplack/od: stop work flow for an illegal boot= selection
- 2.13.39

-------------------------------------------------------------------
Wed Apr  5 01:49:23 CEST 2006 - od@suse.de

- changed more prep_boot_partition from "/dev/null" to "" (#163387)
- 2.13.38

-------------------------------------------------------------------
Wed Apr  5 01:21:17 CEST 2006 - od@suse.de

- use empty string when no prep boot or FAT partition is found
  (#163387)
- 2.13.37

-------------------------------------------------------------------
Tue Apr  4 17:00:12 CEST 2006 - jplack@suse.de

- update list of possible selections, each time a generic widget is
  "called" (#161755)

-------------------------------------------------------------------
Mon Apr  3 20:51:38 CEST 2006 - od@suse.de

- do not add kernel option "selinux=0" on any architecture (#155856)
- fixed compilation errors in lib_iface.ycp
- 2.13.36

-------------------------------------------------------------------
Mon Apr  3 20:27:48 CEST 2006 - jplack@suse.de

- ppc: update default name if denoted section has been updated
- ppc: update global clone entry, too, if device names changed
- fix for #161755, send partition/disk info where neccessary
- reorder code so that new function SetDiskInfo is formed and can
  be used in various places to fix #161755 
- add proposed code change for virtual 'boot' mountpoints (#162242)

-------------------------------------------------------------------
Sat Apr  1 23:25:58 CEST 2006 - od@suse.de

- added TESTME comment: test parted partition activation with BSD
  slices
- remove more old-style backticks
- add needed comments
- added parted to Requires (#161316)
- changed a y2internal -> y2milestone
- fixed harmless typos
- 2.13.35

-------------------------------------------------------------------
Wed Mar 29 18:52:24 CEST 2006 - od@suse.de

- using parted for activation of boot partition now (instead of
  /sbin/activate from the lilo package) (#161316)
- fixed a typo
- fixed some whitespace
- added update-alternatives to BuildRequires
- 2.13.34

-------------------------------------------------------------------
Mon Mar 27 15:36:27 CEST 2006 - uli@suse.de

- changed s390* reboot message (bug #160045)

-------------------------------------------------------------------
Sun Mar 26 06:14:08 CEST 2006 - od@suse.de

- removed yast2-devel-packages from BuildRequires
- add replacements for yast2-devel-packages to BuildRequires
- 2.13.33

-------------------------------------------------------------------
Tue Mar 21 17:31:03 CET 2006 - jplack@suse.de

- fix console= handling on update, and some more update fixes (#155397)
- 2.13.32

-------------------------------------------------------------------
Tue Mar 21 15:16:32 CET 2006 - od@suse.de

- cleanup: move UpdateSections function into Update()'s body
- fixed #157939: iseries can boot even if no prep boot partition
  exists and/or is configured
- 2.13.31

-------------------------------------------------------------------
Mon Mar 20 23:49:04 CET 2006 - od@suse.de

- package clients/print-product.ycp
- 2.13.30

-------------------------------------------------------------------
Mon Mar 20 18:46:11 CET 2006 - od@suse.de

- fixes for #155397:
  - major cleanup of Update() code to be able to fix #155397
  - added "return ret" to CreateImageSection()
  - fixed parameters in call to UpdateSections()
  - fixed list element removal: remove() -> filter()
  - also removed translation of section title (GfxMenu) for ppc
    (perl-Bootloader will take care of this)
- print-product.ycp: remove " -- " from arguments to
  CommandLine::Print()
- 2.13.29

-------------------------------------------------------------------
Mon Mar 20 17:20:39 CET 2006 - od@suse.de

- doing the right thing for InitializeLibrary
- fix indentation/code style
- print-product.ycp was wrong in modules, moved to clients
- 2.13.28

-------------------------------------------------------------------
Fri Mar 17 23:37:22 CET 2006 - od@suse.de

- made text widget in error log message popup higher (#159264)
- fix indentation
- 2.13.27

-------------------------------------------------------------------
Fri Mar 17 18:25:03 CET 2006 - od@suse.de

- removed bootloader-theme from Requires: (#158588)
- 2.13.26

-------------------------------------------------------------------
Fri Mar 17 16:06:36 CET 2006 - od@suse.de

- moved CreateLinuxSection() to BootPOWERLILO.ycp and adapted for
  ppc (#144553):
   - kernel -> image 
   - removed code that is not used on ppc
   - added comments
- moved CreateLinuxSection up and using it for installation as well
- 2.13.25

-------------------------------------------------------------------
Wed Mar 15 16:34:50 CET 2006 - od@suse.de

- added debug output for (#156993)
- changed my_sections -> updated_sections
- 2.13.24

-------------------------------------------------------------------
Mon Mar 13 16:48:18 CET 2006 - od@suse.de

- jplack:
  - remove dead/unused code
  - add some FIXME comments
  - more cleanups
- 2.13.23

-------------------------------------------------------------------
Mon Mar 13 16:04:51 CET 2006 - od@suse.de

- changed some whitespace
- corrected fallback kernel to "/boot/vmlinux"
- copied UpdateSections() from lilolike.ycp to BootPOWERLILO.ycp
  and adapted to new interfaces (#144553)
- made read_default_section_name global in BootCommon.ycp (#144553)
- syntax cleanups
- proofread
- 2.13.21

-------------------------------------------------------------------
Wed Mar  8 00:41:02 CET 2006 - od@suse.de

- added proposal for prep and iseries (pmac still missing)
- created new function change_widget_default_value() and moved code
  from Propose() into this function
- proposal for prep and iseries set the default values for their
  widgets using change_widget_default_value()
- added FIXME: for improving the summary function
- fixed comment in chrp.ycp explaining the use of
  prep_same_disk_as_root
- 2.13.20

-------------------------------------------------------------------
Tue Mar  7 22:17:31 CET 2006 - od@suse.de

- #145597:
  - use old working proposal code from BootPPC in BootPOWERLILO
  - add comments where needed to understand the code
  - change lookup, lookup_value and modifySection and use []: instead
  - use search instead of find(string, string)
  - fixed header of BootPOWERLILO
  - fixed LocationProposal to use old BootPPC code
  - fixed some whitespace
  - call old currentBoardInit() from new Propose()
  - set proposed boot partition as default in widget
- add "global void" to jplack's bootloaderError()
- fix y2error format string
- fixed an obsolete FlushCache() -> CommitSettings()
- give an error popoup with log like in SLES9 (#145106)
- use only one log file for all bootloaders (#145106)
- cleanups, mostly indentation to make code readable
- fixed: activate on i386 did not work when p_dev["nr"] == "" (mean 
  whole disk) was one of loader_device or boot_partition
- unify confusing interface names: FlushCache -> CommitSettings
- give an error popoup with log like in SLES9 (#145106)
- fix one update problem on POWER
- use correct path to mkzimage for iSeries bootfile
- 2.13.19

-------------------------------------------------------------------
Fri Mar  3 20:27:17 CET 2006 - jplack@suse.de

- give an error popoup with log like in SLES9 (#145106)
- use only one log file for all bootloaders (#145106)
- fix one update problem on POWER

-------------------------------------------------------------------
Fri Mar  3 18:55:09 CET 2006 - jplack@suse.de

- fixed: activate on i386 did not work when p_dev["nr"] == "" (mean
  whole disk) was one of loader_device or boot_partition

-------------------------------------------------------------------
Wed Mar  1 09:06:08 CET 2006 - olh@suse.de

- use correct path to mkzimage for iSeries bootfile

-------------------------------------------------------------------
Tue Feb 28 12:35:40 CET 2006 - od@suse.de

- olh also fixed a typo in Bootloader.ycp
- 2.13.18

-------------------------------------------------------------------
Wed Feb 22 21:08:10 CET 2006 - olh@suse.de

- do a mount --bind /dev /mnt/dev in bootloader_finish.ycp (#144773)

-------------------------------------------------------------------
Thu Feb 16 19:31:10 CET 2006 - od@suse.de

- translateSectionTitle():
  - handle results properly when regexpsub() is called with a non-matching
    regex
  - fixed comment for ReplaceRegexMatch()
  - fixed execess -> excess in y2milestone()
  - added another y2milestone() for cutting off words
- 2.13.17

-------------------------------------------------------------------
Thu Feb 16 17:18:17 CET 2006 - od@suse.de

- wrote ReplaceRegexMatch() to globally replace matching regexes
- fix filtering of lilo bootloader section name with
  ReplaceRegexMatch()
- 2.13.16

-------------------------------------------------------------------
Thu Feb 16 15:50:30 CET 2006 - od@suse.de

- fixed typo in filtering of forbidden chars for lilo section titles
- added logging for lilo section title adaptation
- 2.13.15

-------------------------------------------------------------------
Wed Feb 15 15:28:00 CET 2006 - od@suse.de

- olh:
  - setting svn:keyword property to 'Author Date Id Revision'
  - typo s/instalaltion/installation/
- od:
  - restrict LILO section names to 11 chars -- use same algorithm
    as in perl-Bootloader, LILO.pm, sub FixSectionName()
- 2.13.14

-------------------------------------------------------------------
Tue Feb 14 13:34:23 CET 2006 - olh@suse.de

- fix typo in board_type_names

-------------------------------------------------------------------
Tue Feb 14 13:30:19 CET 2006 - olh@suse.de

- remove nubus support

-------------------------------------------------------------------
Wed Feb  1 16:31:31 CET 2006 - od@suse.de

- added to package: src/modules/print-product.ycp
- 2.13.13

-------------------------------------------------------------------
Fri Jan 27 09:28:04 CET 2006 - locilka@suse.cz

- merged texts from proofread

-------------------------------------------------------------------
Wed Jan 25 16:10:02 CET 2006 - od@suse.de

- added print-product.ycp, used by update-bootloader from
  perl-Bootloader 
- 2.13.12

-------------------------------------------------------------------
Fri Jan 20 14:24:33 CET 2006 - od@suse.de

- moved BootPOWERLILO initialization code out of constructor again
  -- this unconditionally initialized lib_iface for ppc
- 2.13.11

-------------------------------------------------------------------
Wed Jan 18 21:00:49 CET 2006 - od@suse.de

- remove __exports__ from globals in extract_exports_from_globals()
- delete obsolete function GoodPrepOrFatPartition()
- consider globals empty even if lines_cache_id is present
- fix merging of __exports__ in BootPOWERLILO constructor
- 2.13.10

-------------------------------------------------------------------
Tue Jan 17 19:10:45 CET 2006 - od@suse.de

- actually find and propose root and boot devices

-------------------------------------------------------------------
Tue Jan 17 15:45:18 CET 2006 - od@suse.de

- added comments in bootloader_proposal
- added GoodPrepOrFatPartition() in BootPOWERLILO
- a lot of FIXMEs added
- initial proposal for PPC

-------------------------------------------------------------------
Mon Jan 16 20:23:26 CET 2006 - jplack@suse.de

- moved widget descriptions (labels) to yast2-bootloader
- handle unified type descriptions: now <type>:<desc>:<default>:...
- add arch-specific Summary function

-------------------------------------------------------------------
Thu Dec 22 11:50:08 CET 2005 - uli@suse.de

- declare Write method implemented in BootZIPL.ycp

-------------------------------------------------------------------
Wed Dec 21 10:31:30 CET 2005 - visnov@suse.cz

- merged proofread texts 

-------------------------------------------------------------------
Mon Dec 19 17:58:20 CET 2005 - jplack@suse.de

- always read the config from perl-Bootloader (#140127)
- activate generic help system
- give help messages that make sense
- avoid this i386 LILO bootloader config on ppc (#140127)
- 2.13.6

-------------------------------------------------------------------
Fri Dec 16 15:28:39 CET 2005 - jsrain@suse.cz

- moved bootloader background picture to separate package
- moved /boot/message handling to separate module
- 2.13.5

-------------------------------------------------------------------
Thu Dec 15 15:00:16 CET 2005 - uli@suse.de

- s390: dumped obsolete dump sections and dead code
- 2.13.4

-------------------------------------------------------------------
Tue Dec 13 19:25:12 CET 2005 - mvidner@suse.cz

- Fixed a type mismatch, hopefully fixing the installation (#138328).
- 2.13.3

-------------------------------------------------------------------
Thu Dec  8 18:25:07 CET 2005 - od@suse.de

- changes by jplack@suse.de:
  - use generic dialogs in PowerPC boot loader code
  - new files to build widgets from type information
  - changes for support of all options on POWER - generic stuff
- 2.13.2

-------------------------------------------------------------------
Mon Oct 31 09:44:19 CET 2005 - jsrain@suse.cz

- fixed losing GRUB sections in some cases (#130236)
- 2.13.1

-------------------------------------------------------------------
Wed Oct 26 13:29:26 CEST 2005 - jsrain@suse.cz

- do not create section for XEN if ungrading other bootloader than
  GRUB (#130474)
- fixed clonning a section, it changed also the original one
  (#129511)

-------------------------------------------------------------------
Fri Oct 21 12:36:16 CEST 2005 - jsrain@suse.cz

- do not set dom0_mem option for XEN (#121947)
- fixed selecting the swap partition for suspend to disk in other
  situations than installation (#128702)

-------------------------------------------------------------------
Tue Oct  4 12:43:30 CEST 2005 - jsrain@suse.cz

- fixed password setting help (#119591)

-------------------------------------------------------------------
Mon Oct  3 12:54:10 CEST 2005 - jsrain@suse.cz

- change selected radio button for loader location if loader
  location specified in combo box (#114193)

-------------------------------------------------------------------
Fri Sep 30 11:06:11 CEST 2005 - jsrain@suse.cz

- fixed reproposing configuration in installed system (#119428)
- fixed disappearing initrd lines from configuratiln file (#104048)

-------------------------------------------------------------------
Thu Sep 29 17:00:04 CEST 2005 - jsrain@suse.cz

- fixed importing the global bootloader settings from AutoYaST
  profiles (#118595)

-------------------------------------------------------------------
Tue Sep 27 10:14:08 CEST 2005 - jsrain@suse.cz

- export/import the loader location variable for AutoYaST (#116947)

-------------------------------------------------------------------
Mon Sep 26 15:49:16 CEST 2005 - jsrain@suse.cz

- added bootloader background picture for Alpha1
- do not install bootloader to MBR by default
- 2.13.0

-------------------------------------------------------------------
Fri Sep  9 17:11:10 CEST 2005 - jsrain@suse.cz

- activate the /boot partition if installing to ThinkPad (#116129)
- 2.12.32

-------------------------------------------------------------------
Fri Sep  9 15:16:39 CEST 2005 - jsrain@suse.cz

- propose GRUB's device map if the one which was read from the
  system is empty (#115936)
- 2.12.31

-------------------------------------------------------------------
Thu Sep  8 14:24:25 CEST 2005 - jsrain@suse.cz

- fixed reading GRUB location from configuration file (#115581)
- 2.12.30

-------------------------------------------------------------------
Wed Sep  7 15:30:04 CEST 2005 - jsrain@suse.cz

- load EDD module during proposal (and not during inst_finish, as
  it doesn't work if other than default kernel is used) (#115592)
- 2.12.29

-------------------------------------------------------------------
Wed Sep  7 13:05:32 CEST 2005 - jsrain@suse.cz

- install bootloader to MBR by default (except ThinkPads)
- load EDD module before running fix_chs script (#103031)
- import device map correctly during autoinstallation (#115327)
- 2.12.28

-------------------------------------------------------------------
Tue Sep  6 14:00:52 CEST 2005 - jsrain@suse.cz

- changed the count of boot floppies (#114959)
- run fix_chs on each partition which is marked active (#103031)
- update MBR on ThinkPads correctly (#114429)
- 2.12.27

-------------------------------------------------------------------
Tue Sep  6 10:55:16 CEST 2005 - jsrain@suse.cz

- changed the bootloader background (#115331)
- 2.12.26

-------------------------------------------------------------------
Fri Sep  2 12:00:28 CEST 2005 - jsrain@suse.cz

- added RC1 bootloader background
- 2.12.25

-------------------------------------------------------------------
Wed Aug 31 08:38:41 CEST 2005 - jsrain@suse.cz

- added ELILO support (for IA64)
- added basic ZIPL support (for S/390)
- 2.12.24

-------------------------------------------------------------------
Mon Aug 29 11:49:37 CEST 2005 - jsrain@suse.cz

- updated failsafe kernel parameters for i386/x86_64 (#113600)
- avoid reinitializing limal-bootloader before writing settings
  during update and in installed system (#113683)
- added support for booting on PPC
- 2.12.23

-------------------------------------------------------------------
Thu Aug 25 13:33:37 CEST 2005 - jsrain@suse.cz

- fixed setting the resume kernel parameter during update (#112794)
- do not add 'barrier=off' to failsafe kernel parameters (#112891)
- do not propose to install bootloader on XFS partition (#112810)
- 2.12.22

-------------------------------------------------------------------
Tue Aug 23 13:59:20 CEST 2005 - jsrain@suse.cz

- keep bootloader location during update (#105988)
- moved FixCHS to master-boot-code (#103031)

-------------------------------------------------------------------
Mon Aug 22 10:44:24 CEST 2005 - jsrain@suse.cz

- fixed creating new boot loader sections (#105668)
- 2.12.21

-------------------------------------------------------------------
Fri Aug 19 10:59:54 CEST 2005 - jsrain@suse.cz

- enhanced checking whether merged section is still valid (#74252)
- fix information about disk geometry in MBR if needed (#103031)
- 2.12.20

-------------------------------------------------------------------
Thu Aug 18 15:29:01 CEST 2005 - jsrain@suse.cz

- fixed new created XEN sections (#105171)
- do not install backup of stage1 if /boot is on XFS (#105483)
- 2.12.19

-------------------------------------------------------------------
Wed Aug 17 15:34:30 CEST 2005 - jsrain@suse.cz

- fixed detection whether bootloader can be installed if /boot is
  on MD (#104908)
- fixed comments for ycpdoc
- fixed proposing configuration if /boot is on MD (#104908)
- set correct initrd image for XEN (#105171)
- fixed errors in log while proposing loader type (#105152)
- don't remove initrd from merged loader sections (#104048)

-------------------------------------------------------------------
Mon Aug 15 16:10:00 CEST 2005 - jsrain@suse.cz

- merged texts from proofread
- 2.12.18

-------------------------------------------------------------------
Mon Aug 15 12:43:52 CEST 2005 - jsrain@suse.cz

- fixed section updates durng system update (#103868)
- 2.12.17

-------------------------------------------------------------------
Fri Aug 12 09:28:42 CEST 2005 - jsrain@suse.cz

- fixed several errors in code, added missign shortcuts

-------------------------------------------------------------------
Thu Aug 11 15:24:52 CEST 2005 - jsrain@suse.cz

- set correct parameters to failsafe kernel (#103865)
- fixed removing obsolete sections during update (#104039)

-------------------------------------------------------------------
Wed Aug 10 09:07:24 CEST 2005 - jsrain@suse.cz

- fixed changing the order of disks (#102964)

-------------------------------------------------------------------
Tue Aug  9 15:36:57 CEST 2005 - jsrain@suse.cz

- don't put 'splash=silent' twice to kernel command line (#102706)
- install bootloader to boot sector by default only if /boot
  partition is on the first disk (#100728)
- fixed modification of bootloader sections during installation
  (#102626)
- do not offer to edit sections if user selected not to install
  any bootloader (#102613)
- updated help text for bootloader location (#102626)
- fixed syntax of created lilo.conf (vga= cannot be in append)
  (#102942)
- displaying meaningful information for chainloader sections
  (#103008)
- 2.12.16

-------------------------------------------------------------------
Mon Aug  8 10:37:49 CEST 2005 - jsrain@suse.cz

- fixed importing settings during autoinstallation, avoiding crash
  (#102535)

-------------------------------------------------------------------
Thu Aug  4 15:40:52 CEST 2005 - jsrain@suse.cz

- fixed crash during autoinstallation
- do not offer GRUB and LILO on all architectures (#100219)
- 2.12.15

-------------------------------------------------------------------
Wed Aug  3 13:50:36 CEST 2005 - jsrain@suse.cz

- do not display additional kernel parameters in summary if no boot
  loader is selected to be installed (#100409)
- propose not to install bootloader if the available one is not
  supported (#100406)
- fixed widgets allignment

-------------------------------------------------------------------
Mon Aug  1 16:21:36 CEST 2005 - jsrain@suse.cz

- fixed capitalization in module summary
- added master-boot-code to RPM dependencies on i386/x86_64, as it
  is needed for the default installation
- 2.12.14

-------------------------------------------------------------------
Mon Aug  1 12:29:41 CEST 2005 - jsrain@suse.cz

- do not propose installing bootloader to MBR by default
- 2.12.13

-------------------------------------------------------------------
Thu Jul 28 16:15:45 CEST 2005 - jsrain@suse.cz

- merged texts from proofread
- 2.12.12

-------------------------------------------------------------------
Wed Jul 27 14:28:02 CEST 2005 - jsrain@suse.cz

- added option to enable/disable boot timeout
- fixed boot password setting
- location widget not shown if no loader is to be installed (#97888)
- 2.12.11

-------------------------------------------------------------------
Tue Jul 26 10:16:14 CEST 2005 - jsrain@suse.cz

- fixed GRUB menus merging
- 2.12.10

-------------------------------------------------------------------
Fri Jul 22 15:24:24 CEST 2005 - jsrain@suse.cz

- set correct root device to kernel command line (#97574)
- fixed installation on ThinkPad laptops (select the partition
  correctly) (#86762)
- 2.12.9

-------------------------------------------------------------------
Fri Jul 22 12:18:23 CEST 2005 - jsrain@suse.cz

- added last missing help texts
- several minor fixes
- updated to run correctly in Mode::config
- added autoinstallation support
- 2.12.8

-------------------------------------------------------------------
Thu Jul 21 10:08:27 CEST 2005 - jsrain@suse.cz

- added missing file to package
- added missing helps
- fixed retranslating boot menu during installation
- 2.12.7

-------------------------------------------------------------------
Mon Jul 18 13:26:43 CEST 2005 - jsrain@suse.cz

- fixed proposing and handling device map
- 2.12.6

-------------------------------------------------------------------
Mon Jul 18 08:42:16 CEST 2005 - jsrain@suse.cz

- fixed makefiles in order to pack all needed files
- added some help texts
- 2.12.5

-------------------------------------------------------------------
Fri Jul 15 15:48:47 CEST 2005 - jsrain@suse.cz

- adapted to new partitioner using storage-lib (arvin)
- fixed makefiles and nfb to build against limal-bootloader
- 2.12.4

-------------------------------------------------------------------
Tue Jul 12 13:03:23 CEST 2005 - jsrain@suse.cz

- more code cleanup

-------------------------------------------------------------------
Mon Jul 11 09:14:33 CEST 2005 - jsrain@suse.cz

- merged texts from proofread

-------------------------------------------------------------------
Fri Jul  1 16:52:05 CEST 2005 - jsrain@suse.cz

- created new UI
- accessing perl-Bootloader library through LiMaL instead of SCR

-------------------------------------------------------------------
Tue Jun 14 16:45:20 CEST 2005 - jsrain@suse.cz

- don't change MBR on IBM ThinkPad laptops in order to keep their
  rescue functionality working (#86762)
- 2.12.3

-------------------------------------------------------------------
Tue Jun  7 10:40:08 CEST 2005 - jsrain@suse.cz

- display info of additional kernel parameters from installation
  kernel command line (#83837)

-------------------------------------------------------------------
Mon May 23 17:20:27 CEST 2005 - jsrain@suse.cz

- fixed detection fo PReP partition on CHRP (PPC) (#80204)
- block proposal if bootloader noc configured correctly on PPC
  (#82893)

-------------------------------------------------------------------
Wed May  4 08:02:37 CEST 2005 - jsrain@suse.cz

- more "default" variable renames
- 2.12.2

-------------------------------------------------------------------
Tue May  3 12:35:05 CEST 2005 - jsrain@suse.cz

- select PReP boot partition on CHRP (PPC) if root on LVM (#80204)

-------------------------------------------------------------------
Wed Apr 27 08:27:43 CEST 2005 - jsrain@suse.cz

- allow to remap devices in GRUB section (#77119)
- don not report void error in installation proposal
- added bootloader-related part of inst_finish to extra client
- 2.12.1

-------------------------------------------------------------------
Fri Apr 22 13:17:27 CEST 2005 - mvidner@suse.cz

- Do not use "default" as an identifier.

-------------------------------------------------------------------
Mon Apr 18 16:00:36 CEST 2005 - jsrain@suse.cz

- updated for new interface of ProductFeatures.ycp
- 2.12.0

-------------------------------------------------------------------
Wed Mar 30 14:53:02 CEST 2005 - jsrain@suse.cz

- inform user in proposal if it is not possible to install
  bootloader due to partitioning (#71949)

-------------------------------------------------------------------
Thu Mar 24 13:36:48 CET 2005 - jsrain@suse.cz

- fixed bootfloppy icon description (#71084)

-------------------------------------------------------------------
Tue Mar 15 13:15:55 CET 2005 - jsrain@suse.cz

- fixed modification of bootloader configuration if installation
  fails during update (#72814)

-------------------------------------------------------------------
Mon Mar 14 09:48:35 CET 2005 - jsrain@suse.cz

- fixed manual configuration files editation (#72389)
- recreate grub.conf during update (#72361)

-------------------------------------------------------------------
Mon Mar  7 13:32:23 CET 2005 - jsrain@suse.cz

- added ZIPL installation via perl-Bootloader
- fixed the order of icons in bootfloppy creator

-------------------------------------------------------------------
Fri Mar  4 10:43:29 CET 2005 - jsrain@suse.cz

- propose XEN section if XEN and XEN kernels are installed/selected

-------------------------------------------------------------------
Thu Mar  3 18:20:39 CET 2005 - jsrain@suse.cz

- reverted to older version update_gfxmenu due to recent problems
  (#67288)

-------------------------------------------------------------------
Wed Mar  2 10:15:35 CET 2005 - jsrain@suse.cz

- merged texts from proofread

-------------------------------------------------------------------
Wed Mar  2 09:55:37 CET 2005 - jsrain@suse.cz

- fixed neverending loop in update_gfxmenu

-------------------------------------------------------------------
Tue Mar  1 10:34:51 CET 2005 - jsrain@suse.cz

- provide info about grub.conf to repair module if embedding
  GRUB stage1.5
- display proper list of bootloaders (#66933)
- limit the size of the /boot/message archive (#66878)

-------------------------------------------------------------------
Mon Feb 28 16:07:36 CET 2005 - jsrain@suse.cz

- fixed aborting during inst_finish (was crashing YaST)

-------------------------------------------------------------------
Fri Feb 25 14:43:58 CET 2005 - jsrain@suse.cz

- fixed identifying bootloader sections while reading (#66612)

-------------------------------------------------------------------
Fri Feb 25 09:05:14 CET 2005 - jsrain@suse.cz

- added missed translation mark (#8402)
- fixed testsuites
- enabled the bootfloppy icon also on AMD64
- disabled rescue floppy creation on other archs than i386
- 2.11.15

-------------------------------------------------------------------
Mon Feb 21 10:58:13 CET 2005 - jsrain@suse.cz

- use the new scripts for creating boot floppy (images are no
  longer on installation media)
- 2.11.14

-------------------------------------------------------------------
Thu Feb 17 12:14:22 CET 2005 - jsrain@suse.cz

- prevent from inserting language to the offer of boot menu twice
  (#50930)

-------------------------------------------------------------------
Wed Feb 16 13:54:34 CET 2005 - jsrain@suse.cz

- added support for embedding GRUB's stage 1.5
- 2.11.13

-------------------------------------------------------------------
Mon Feb 14 17:32:02 CET 2005 - jsrain@suse.cz

- by default don't merge whole GRUB menus, but only the default
  entry (#50688)
- fixed errors of the bootloader library if using LVM
- 2.11.12

-------------------------------------------------------------------
Thu Feb 10 14:51:08 CET 2005 - jsrain@suse.cz

- fixed errors when merging GRUB menus (#50643)

-------------------------------------------------------------------
Wed Feb  9 14:53:27 CET 2005 - jsrain@suse.cz

- stopped using multiple variables from ProductFeatures for
  creating kernel command line (#50369)
- 2.11.11

-------------------------------------------------------------------
Tue Feb  8 12:58:56 CET 2005 - jsrain@suse.cz

- fixed warning when removed memtest package after modifying
  memtest section in bootloader menu (#50498)

-------------------------------------------------------------------
Mon Feb  7 14:31:48 CET 2005 - jsrain@suse.cz

- merged texts from proofread
- 2.11.10

-------------------------------------------------------------------
Fri Feb  4 11:07:51 CET 2005 - jsrain@suse.cz

- getting additional kernel parameters as one string (#50369)

-------------------------------------------------------------------
Wed Feb  2 18:22:09 CET 2005 - jsrain@suse.cz

- fixed support for localized boot menu, allowed multiple languages
  to be used at once

-------------------------------------------------------------------
Tue Feb  1 21:39:12 CET 2005 - nashif@suse.de

- Disabled @YAST2-CHECKS-PROGRAM@ to fix build
- 2.11.9

-------------------------------------------------------------------
Mon Jan 31 17:32:32 CET 2005 - jsrain@suse.cz

- removed code obsolete after using the bootloader library
  (including the LILO agent)
- adapted to new filenames in GFX menu
- fixed handling of YaSTi's data in comments in configuration files
- by default merging all found GRUB menus
- clean-up of obsolete code
- 2.11.8

-------------------------------------------------------------------
Fri Jan 28 13:46:53 CET 2005 - jsrain@suse.cz

- export GRUB device map information to AutoYaST profile (#49730)

-------------------------------------------------------------------
Tue Jan 25 13:08:49 CET 2005 - jsrain@suse.cz

- adaptations to install properly on MD arrays
- 2.11.7

-------------------------------------------------------------------
Mon Jan 24 16:08:30 CET 2005 - jsrain@suse.cz

- added agent to interface for the bootloader library
- using the now bootloader library for GRUB and LILO configuration
- 2.11.6

-------------------------------------------------------------------
Tue Jan 11 16:43:52 CET 2005 - jsrain@suse.cz

- do not append 'maxcpus=0' to failsafe kernel command line on
  AMD64 (#49059)

-------------------------------------------------------------------
Thu Jan  6 14:14:23 CET 2005 - jsrain@suse.cz

- propose all present kernels for GRUB

-------------------------------------------------------------------
Wed Jan  5 17:10:56 CET 2005 - jsrain@suse.cz

- adapted to interface change of Kernel.ycp
- 2.11.5

-------------------------------------------------------------------
Wed Dec 15 13:13:58 CET 2004 - jsrain@suse.cz

- using new interface of Progress.ycp
- 2.11.4

-------------------------------------------------------------------
Mon Dec 13 18:15:29 CET 2004 - jsrain@suse.cz

- fixed setting GRUB password (#48999)

-------------------------------------------------------------------
Fri Nov 19 16:52:11 CET 2004 - jsrain@suse.cz

- removed the generic MBR code from the package (moved to
  master-boot-code package) (#46406)
- if user selects MBR of other than booting disk as location for
  GRUB, offer changing the order of the disks (#48051)
- 2.11.3

-------------------------------------------------------------------
Tue Nov  9 10:40:18 CET 2004 - jsrain@suse.cz

- fixed automatical boot partition activating during installation
  (#20329)

-------------------------------------------------------------------
Tue Nov  9 08:16:53 CET 2004 - jsrain@suse.cz

- enhanced memtest handling during installation (#46796)

-------------------------------------------------------------------
Mon Nov  8 13:23:42 CET 2004 - jsrain@suse.cz

- better fix of kernel image name update (#46750)

-------------------------------------------------------------------
Thu Nov  4 14:00:10 CET 2004 - jsrain@suse.cz

- removed select () and lookup () builtins usage
- fixed types for CWM
- 2.11.2

-------------------------------------------------------------------
Wed Oct 27 09:49:59 CEST 2004 - jsrain@suse.cz

- adapted to new Mode/Stage interface
- 2.11.1

-------------------------------------------------------------------
Tue Oct 19 13:59:33 CEST 2004 - jsrain@suse.cz

- use unified messages from Label.ycp
- changed boot floppy creator according to new layout of boot
  floppy disks (#43634)
- 2.11.0

-------------------------------------------------------------------
Wed Oct 13 12:44:42 CEST 2004 - jsrain@suse.cz

- add "thash_entries=2097152" to kernel command line on Altix
  Scalable Node (#44174)

-------------------------------------------------------------------
Mon Oct 11 16:09:03 CEST 2004 - jsrain@suse.cz

- adapted to new Arch:: interface

-------------------------------------------------------------------
Wed Oct  6 10:04:38 CEST 2004 - jsrain@suse.cz

- fixed summary if GRUB section name contains HTML tag (#46792)

-------------------------------------------------------------------
Tue Oct  5 12:55:53 CEST 2004 - jsrain@suse.cz

- replace blank spaces in LILO section name with underscores,
  shorten it if it is longer than 15 chars (#46778)
- 2.10.17

-------------------------------------------------------------------
Mon Oct  4 18:59:27 CEST 2004 - jsrain@suse.cz

- if serial parameter is present in menu.lst, don't add gfxboot
  during update (#46680)
- fixed update if root device name contained 'suse' or 'shipped'
  (#46750)
- 2.10.16

-------------------------------------------------------------------
Wed Sep 29 09:14:29 CEST 2004 - jsrain@suse.cz

- do not show the disks order if there is only one disk (#46346)
- 2.10.15

-------------------------------------------------------------------
Thu Sep 23 13:04:08 CEST 2004 - jsrain@suse.cz

- avoid initalizing GRUB structures earlier than needed data is
  known (#45119)
- fixed redrawing the main dialog if loader type changed (#45877)
- 2.10.14

-------------------------------------------------------------------
Mon Sep 20 16:30:38 CEST 2004 - jsrain@suse.cz

- fixes update if SATA devices are used (#44286)
- 2.10.13

-------------------------------------------------------------------
Mon Sep 13 10:59:50 CEST 2004 - jsrain@suse.cz

- allowed to add wildcard entry to GRUB and LILO boot menu (#44742)
- removed dead code (related to items in GRUB section reordering,
  now it is fully handled by Table/Popup
- initialize package manager callbacks before getting boot floppy
  image (in order to ask for media) (#45049)
- prevent from displaying the target device in the summary
  multiple times (#45119)
- 2.10.12

-------------------------------------------------------------------
Tue Sep  7 10:09:14 CEST 2004 - jsrain@suse.cz

- update the default boot section mark properly if a section was
  removed (eg. because of missing kernel) (#44752)

-------------------------------------------------------------------
Mon Sep  6 13:56:56 CEST 2004 - jsrain@suse.cz

- do not use obsolete include commandline/commandline.ycp

-------------------------------------------------------------------
Mon Sep  6 09:44:33 CEST 2004 - jsrain@suse.cz

- avoid calling constructor of Product:: in testsuite (in order to
  build properly)
- save splash type from installation kernel command line to created
  bootloader configuration files (#44683)
- 2.10.11

-------------------------------------------------------------------
Fri Sep  3 13:16:28 CEST 2004 - jsrain@suse.cz

- update devices in bootloader configuration files (SATA devices
  changed from /dev/hd* to /dev/sd*) (#44286)
- provide general Bootloader::Update function that processes all
  needed tasks
- added SetModified to _auto client
- 2.10.10

-------------------------------------------------------------------
Thu Sep  2 13:03:07 CEST 2004 - jsrain@suse.cz

- check dependencies of bootloader-related packages when selecting
  them for installation (#44615)

-------------------------------------------------------------------
Wed Sep  1 08:59:59 CEST 2004 - jsrain@suse.cz

- fixed proposing /etc/grub.conf if /boot is on /dev/md*

-------------------------------------------------------------------
Tue Aug 31 16:46:46 CEST 2004 - jsrain@suse.cz

- fixed building on other archs than i386
- 2.10.9

-------------------------------------------------------------------
Tue Aug 31 14:43:04 CEST 2004 - jsrain@suse.cz

- branched yast2-bootfloppy package (so that the bootfloppy
  functionality is not present in personal as floppy images are
  not present on the media (#44163)
- 2.10.8

-------------------------------------------------------------------
Mon Aug 30 05:19:51 CEST 2004 - nashif@suse.de

- Added GetModified function to _auto client

-------------------------------------------------------------------
Thu Aug 19 12:40:11 CEST 2004 - jsrain@suse.cz

- translate the "Vendor Diagnostic" section in bootloader menu
- removed some unneeded impmorts
- 2.10.7

-------------------------------------------------------------------
Tue Aug 17 11:27:21 CEST 2004 - jsrain@suse.cz

- fixed signatures of handler functions of Table/Popup options
- call efibootmgr with '-v' instead of '-q' (in order to have more
  verbose output in log) (#43625)

-------------------------------------------------------------------
Mon Aug 16 11:16:44 CEST 2004 - jsrain@suse.cz

- fixed printing of summary if location set to all MBRs of disks
  holding the /boot partition on /dev/md*
- fixed activating partitions and writing generic code to MBR if
  installing on /dev/md*
- work correctly with kernel image names also on other archs than
  i386 when creating the previous kernel section
- 2.10.5

-------------------------------------------------------------------
Fri Aug 13 14:55:49 CEST 2004 - jsrain@suse.cz

- log the output of devmap_mknod.sh and /sbin/vgscan (#43758)

-------------------------------------------------------------------
Wed Aug 11 12:50:06 CEST 2004 - jsrain@suse.cz

- prevent from adding trailing blank space to section name on PPC
  (#43599)

-------------------------------------------------------------------
Tue Aug 10 09:15:42 CEST 2004 - jsrain@suse.cz

- merged texts from proofread

-------------------------------------------------------------------
Mon Aug  9 10:25:27 CEST 2004 - jsrain@suse.cz

- fixed crippling of sections of other distros in case of multiboot
  (#43491)
- add 'd' to GRUB installation command only if 1st and 2nd stage
  are on different disks (#43198)
- 2.10.4

-------------------------------------------------------------------
Fri Aug  6 13:19:45 CEST 2004 - jsrain@suse.cz

- minor fixes that made autoinstallation work

-------------------------------------------------------------------
Wed Aug  4 10:10:40 CEST 2004 - jsrain@suse.cz

- more type information for CWM structures
- fixed testsuite
- 2.10.3

-------------------------------------------------------------------
Mon Jul 26 12:58:55 CEST 2004 - jsrain@suse.cz

- fixed routine of merging detected modules for initrd with those
  present in the AI profile during autoinstallation (#43103)

-------------------------------------------------------------------
Mon Jul 19 12:50:24 CEST 2004 - jsrain@suse.cz

- use PackageSystem.ycp modules instead of Require.ycp
- import "Product.ycp" when it is really needed (in order to build)
- 2.10.2

-------------------------------------------------------------------
Fri Jul 16 15:53:09 CEST 2004 - jsrain@suse.cz

- fixed displaying and changing order of disks for GRUB (#42454)
- displaying GRUB's disks order in the summary

-------------------------------------------------------------------
Mon Jul 12 14:27:25 CEST 2004 - jsrain@suse.cz

- writing product name and version as section label to bootloader
  menu (GRUB both text and graphical, lilo graphical) (#31250)
- fixed error messages of the script for /boot/message recreating
- added general function to recreate /boot/message file on
  relevant architectures
- 2.10.1

-------------------------------------------------------------------
Tue Jun 29 13:45:04 CEST 2004 - jsrain@suse.cz

- added possibility to install GRUB on MD device (the way that if
  any of the disks building MD is removed system still boots)
- update zipl.conf before packages update on S390 (#40629)
- added "barrier=off" to failsafe kernel command line on i386, IA64
  and AMD64 (#42526)

-------------------------------------------------------------------
Fri Jun 25 15:36:31 CEST 2004 - jsrain@suse.cz

- added functionality to add section with previous kernel (#36624)
- fixed confusing labels for the boot floppies (#37094)
- fixed confusing code in Bootloader::Write (#40445)

-------------------------------------------------------------------
Thu Jun 24 13:29:08 CEST 2004 - jsrain@suse.cz

- fixed autoinstallation with empty bootloader-related part of the
  AI profile on PPC and IA64 (#41805)

-------------------------------------------------------------------
Thu Jun 17 15:00:57 CEST 2004 - jsrain@suse.cz

- 2.10.0

-------------------------------------------------------------------
Wed Jun 16 14:11:03 CEST 2004 - jsrain@suse.cz

- prevent the "desktop" parameter from being added to kernel
  command line for server products (#41916)
- 2.9.31

-------------------------------------------------------------------
Thu Jun 10 11:36:30 CEST 2004 - jsrain@suse.cz

- change /dev/hd* to /dev/iseries/vd* in the 'boot' option of
  lilo.conf during update of iSeries (#41545)
- fixed creating a new section on PPC and IA64 (#41550)
- 2.9.30

-------------------------------------------------------------------
Sun Jun  6 01:59:50 CEST 2004 - nashif@suse.de

- in autoinst mode, keep initrd modules list (#41681)

-------------------------------------------------------------------
Thu May 27 16:35:45 CEST 2004 - jsrain@suse.cz

- don't display device name if user selected to activate boot
  loader partition ot replace MBR with generic code when preparing
  AutoYaST  profile, as the device names aren't known (#41258)
- allow to install LILO to MD so that if any of disks bulding MD
  array is removed, system still boots (#34122)
- 2.9.29

-------------------------------------------------------------------
Thu May 27 02:38:48 CEST 2004 - nashif@suse.de

- move conversion functions from bootloader_auto to external
  file (#41227)
- Also parse kernel parameters, moved from autoyast2 (#41227)

-------------------------------------------------------------------
Wed May 26 14:31:44 CEST 2004 - jsrain@suse.cz

- fix autoinstallation on all PPC boards (#38991)
- prefer proposed PReP boot partition to already existing (#41213)

-------------------------------------------------------------------
Tue May 25 14:27:40 CEST 2004 - jsrain@suse.cz

- set the I/O scheduler on the kernel command line (#40688)
- fixed bootloader installation on iSeries (jplack) (#41143)
- 2.9.28

-------------------------------------------------------------------
Mon May 24 12:55:15 CEST 2004 - jsrain@suse.cz

- avoid setting vga kernel parameter on PPC and S390 (#40998)
- fixed messing of /etc/lilo.conf when setting the vga parameter
  (#40998)

-------------------------------------------------------------------
Wed May 19 15:06:52 CEST 2004 - jsrain@suse.cz

- fixed filter for possible PReP boot partitions on iSeries - allow
  /dev/iseries/vd* instead of /dev/hd* (#40825)
- 2.9.27

-------------------------------------------------------------------
Tue May 18 13:30:07 CEST 2004 - jsrain@suse.cz

- init board type during autoinstallation on PPC properly (#38991)

-------------------------------------------------------------------
Thu May 13 17:54:54 CEST 2004 - jsrain@suse.cz

- fixed installation on PPC (#34556)
- 2.9.26

-------------------------------------------------------------------
Wed May 12 08:29:20 CEST 2004 - jsrain@suse.cz

- use ELILO-specific entry for the EFI entry label in the
  autoinstallation profile (#36061)
- fix handling of multiple occurences of a kernel parameter in the
  command line (used eg. for console) (#38177)
- fix lilo.conf update on PPC (#39379)

-------------------------------------------------------------------
Tue May  4 09:02:47 CEST 2004 - jsrain@suse.cz

- merged texts from proofread

-------------------------------------------------------------------
Tue May  4 07:58:45 CEST 2004 - jsrain@suse.cz

- add 'selinux=0' kernel parameter for all archs (#39811)
- add 'TERM=dumb' kernel parameter for S390 (#39386)
- 2.9.25

-------------------------------------------------------------------
Tue Apr 27 09:28:42 CEST 2004 - jsrain@suse.cz

- fixed script for updating /boot layout on IPF (#21644)
- fixed the /boot layout update procedure (#21644)
- do not change the EFI nvram on update (#21644)
- fixed testsuite
- 2.9.24

-------------------------------------------------------------------
Thu Apr  8 14:28:19 CEST 2004 - jsrain@suse.cz

- use 'desktop' kernel parameter on desktop products only
- fixed blank spaces in section name after conversion from GRUB to
  LILO (#38017)
- fixed installing rescue kernel to slot A on iSeries (PPC) during
  installation (#35566)

-------------------------------------------------------------------
Wed Apr  7 18:28:02 CEST 2004 - sh@suse.de

- Fixed excessive whitespace after Module:: - bug #38327 

-------------------------------------------------------------------
Wed Apr  7 00:00:47 CEST 2004 - schwab@suse.de

- Add nohalt to failsafe kernel command line on ia64.

-------------------------------------------------------------------
Tue Apr  6 09:01:01 CEST 2004 - jsrain@suse.de

- updating graphical boot menu to contain proper languages (and 
  be small enough to fit in memory) also when running update from
  YaST control center (#38339)
- added 'noresume' parameter to failsafe kernel command line
  (#38400)
- 2.9.22

-------------------------------------------------------------------
Mon Apr  5 15:23:21 CEST 2004 - jsrain@suse.de

- fixed installation if root is on LVM (initializing device mapper
  and LVM properly) (#37290)
- 2.9.21

-------------------------------------------------------------------
Fri Apr  2 15:59:41 CEST 2004 - jsrain@suse.de

- changed license to GPL
- 2.9.20

-------------------------------------------------------------------
Fri Apr  2 09:39:47 CEST 2004 - jsrain@suse.de

- fixed reading and writing of the 'map' option of sections in the
  GRUB's menu.lst (#37971)
- again fixed PPC post-install script (#37262)
- 2.9.19

-------------------------------------------------------------------
Tue Mar 30 17:44:53 CEST 2004 - schwab@suse.de

- Use dev2majminIfNonStandard instead of dev2majmin in BootELILO.
- 2.9.18

-------------------------------------------------------------------
Mon Mar 29 18:16:56 CEST 2004 - jsrain@suse.de

- do not propose to install any bootloader if installing user-mode
  Linux (#37382)

-------------------------------------------------------------------
Mon Mar 29 10:30:31 CEST 2004 - jsrain@suse.de

- fixed errors in log if root on LVM (#37290)
- adapted to changes in CWM
- include desktop file for boot floppy disk creator on i386 only
  (#37209)
- write "lilo" as bootloader type to sysconfig on PPC (#37263)
- do not report incorrect error of PPC bootloader post-install
  script (#37262)
- label the bootloader section on PPC 'linux' (lowercase 'l')
  (#37264)
- do not ask about aborting if just entered and left (#37099)
- write correct kernel to slot A on iSeries (PPC) when configuring
  installed system (#35566)
- 2.9.17

-------------------------------------------------------------------
Fri Mar 26 10:03:50 CET 2004 - jsrain@suse.de

- check for nil output of runnign bootloader installer (#36927)
- avoid displaying reading progress while updating configuraiton
- 2.9.16

-------------------------------------------------------------------
Thu Mar 25 11:43:52 CET 2004 - jsrain@suse.de

- fixed behavior if installing bootloader to boot sector of
  MD device (#34122)
- do not update graphical boot menu if it is not installed (#36893)
- 2.9.15

-------------------------------------------------------------------
Wed Mar 24 15:33:24 CET 2004 - jsrain@suse.cz

- fixed installation when root is on LVM device
- prepared for EVMS (handle it the same way as LVM)

-------------------------------------------------------------------
Tue Mar 23 12:54:11 CET 2004 - jsrain@suse.cz

- warn user before installing on XFS partition (boot sector doesn't
  have enough free space for containing boot loader) (#36708)

-------------------------------------------------------------------
Mon Mar 22 08:47:51 CET 2004 - jsrain@suse.cz

- logging output of PPC postinstall script (#35833)
- fixed handling of NoPCMCIA kernel parameter (#35674)
- check if language is supported by gfxmenu before setting it as
  default (#36487)
- 2.9.14

-------------------------------------------------------------------
Fri Mar 19 14:55:58 CET 2004 - mvidner@suse.cz

- added AGENT_LIBADD so that agents work from standalone Perl

-------------------------------------------------------------------
Thu Mar 18 10:44:48 CET 2004 - jsrain@suse.cz

- mark settings as changed after bootloader switch (#36269)
- avoid putting /dev/evms to GRUB's device map and allowing it as
  device to install bootloader to
- create only one entry in the language selection in graphical
  boot menu if English selected

-------------------------------------------------------------------
Wed Mar 17 14:27:15 CET 2004 - jsrain@suse.cz

- allowed to select PPC board type when preparing autoinstallation
  (#36109)
- not reading settings from disk in Mode::config if not explicitly
  asked
- correctly assigning default radio button when asking how to
  switch bootloader
- zipl (S390 loader) switched to Table/Popup interface with just
  one entry (loader type) because of autoinstallation

-------------------------------------------------------------------
Tue Mar 16 08:17:09 CET 2004 - jsrain@suse.cz

- allow selecting all boot loaders in autoinstallation
  configuration (#36109)
- correctly display in summary that no EFI entry will be created
  on IA64 (#35346)
- export global settings of the bootloader properly (#32384,
  #36012)
- support for having both /boot/initrd and (hdx,y)/initrd in
  autoinstallation profile (#32384)
- fixed storing of the gfxmenu option

-------------------------------------------------------------------
Mon Mar 15 12:58:34 CET 2004 - jsrain@suse.cz

- correctly check for swap partitions (filter out the partitions
  that are marked for getting deleted) (#35953)
- avoid writing LILO to /dev/md? (use one of devices building the
  array instead) (#33565)
- prevent kernel options from being added multiple times (#32362)
- 2.9.13

-------------------------------------------------------------------
Fri Mar 12 10:14:26 CET 2004 - jsrain@suse.de

- setting the default language of graphical boot loader, adding
  localized texts
- added support for boot loader entries with diacritics in
  graphical bootloader menu
- creating /boot/zipl directory on S390 (#35662)
- 2.9.12

-------------------------------------------------------------------
Wed Mar 10 10:28:41 CET 2004 - jsrain@suse.de

- adapted boot disks creator to new floppy image names (#33675)

-------------------------------------------------------------------
Wed Mar 10 02:06:47 CET 2004 - sh@suse.de

- V 2.9.11
- Migration to new wizard 

-------------------------------------------------------------------
Tue Mar  9 12:44:48 CET 2004 - jsrain@suse.de

- fixed creating floppy from image with size smaller than the disk
  size (#33675)

-------------------------------------------------------------------
Mon Mar  8 08:45:50 CET 2004 - jsrain@suse.de

- fixed post install script on PPC (#35436)
- fixed testsuite
- ask user before aborting
- setting icon
- 2.9.10

-------------------------------------------------------------------
Thu Mar  4 10:30:52 CET 2004 - jsrain@suse.de

- storing vga value determined during installation, using it when
  proposing new configuration in installed system (#33368)
- preserving user's choce not to create EFI entry while running
  through installation proposal (#35346)

-------------------------------------------------------------------
Wed Mar  3 09:27:42 CET 2004 - jsrain@suse.de

- appending text '(MBR)' to bootloader location description if it
  is MBR of a hard disk (#35255)
- fixed exporting settings for autoinstallation (#35232)
- log exit code of command used to install bootloaer in case of
  failure
- fixed incorrectly reported error when installing LILO (#33905)
- made md-only installation of GRUB possible (#34122)

-------------------------------------------------------------------
Tue Mar  2 11:05:50 CET 2004 - jsrain@suse.de

- finished making data types more strictly
- fixed default section name in lilo.conf on PPC (#35229)

-------------------------------------------------------------------
Mon Mar  1 12:48:34 CET 2004 - jsrain@suse.de

- merged texts from proofread
- more strictly data types (still WIP)
- 2.9.8

-------------------------------------------------------------------
Tue Feb 24 08:31:10 CET 2004 - jsrain@suse.de

- removing ide-scsi emulation parameters from kernel command line
  (#34694)
- use PReP boot partition on the same disk as root partition on
  chrp (PPC) (#34891)
- updated ELILO installation, change partitioning layout during
  ELILO update in order to match Intel's EFI specification (#21644)

-------------------------------------------------------------------
Mon Feb 23 12:39:36 CET 2004 - jsrain@suse.de

- fixed used kernel image name on S390 (now using the one from
  Kernel.ycp) (#34735)
- fixed kernel command line on S390 (#34734)
- 2.9.7

-------------------------------------------------------------------
Thu Feb 19 11:27:28 CET 2004 - jsrain@suse.de

- removed yast2-country from neededforbuild
- writing hardware configuration to sysconfig on S390 instead of
  /etc/chandev

-------------------------------------------------------------------
Tue Feb 17 08:50:18 CET 2004 - jsrain@suse.de

- enabled and fixed command line interface
- properly updating proposed sections of LILO after disk
  repartitioning

-------------------------------------------------------------------
Mon Feb 16 15:12:38 CET 2004 - jsrain@suse.de

- fixed behavior during autoinstalation preparation
- fixed selectin PReP boot partition for installation on PPC (#34570)
- fixed return value of Import function
- fixed text of MBR radio button in AI configuration mode
- keeping corrupted sections in lilo.conf on PPC (#34588)
- 2.9.6

-------------------------------------------------------------------
Tue Feb 10 19:56:37 CET 2004 - arvin@suse.de

- fixed testsuite

-------------------------------------------------------------------
Sat Feb 07 20:47:15 CET 2004 - arvin@suse.de

- removed config files (*.y2cc)
- 2.9.4

-------------------------------------------------------------------
Fri Jan 30 08:15:37 CET 2004 - jsrain@suse.de

- dropped SILO support (SILO was dropped as SPARC is dead)
- reenabled (and fixed) testsuite
- 2.9.3

-------------------------------------------------------------------
Fri Jan 16 15:43:46 CET 2004 - jsrain@suse.de

- merged NI changes from branch
- 2.9.2

-------------------------------------------------------------------
Mon Jan  5 11:32:29 CET 2004 - jsrain@suse.de

- adding resume= kernel parameter for GRUB and LILO (#33640)
- writing kernel append parameters to global section of elilo.conf
  (IA64) (#31736)

-------------------------------------------------------------------
Wed Dec 10 14:55:12 CET 2003 - jsrain@suse.de

- translating also section label in the "default" entry in
  elilo.conf (IA64)

-------------------------------------------------------------------
Tue Dec  9 15:36:47 CET 2003 - jsrain@suse.de

- added command line interface support

-------------------------------------------------------------------
Thu Nov 27 17:20:19 CET 2003 - jsrain@suse.de

- fixes for the new interpreter
- 2.9.1

-------------------------------------------------------------------
Mon Nov 24 18:24:47 CET 2003 - jsrain@suse.de

- fixed changing of GRUB location (#33297)
- updated support of ELILO, several fixes

-------------------------------------------------------------------
Tue Nov 18 13:45:02 CET 2003 - jsrain@suse.de

- switched from kdoc to doxygen

-------------------------------------------------------------------
Thu Oct 30 17:49:22 CET 2003 - jsrain@suse.de

- fixed handling of disks reorder dialog for GRUB configuration
- fixed modifying configuration data according to changed GRUB's
  device map (#32667)

-------------------------------------------------------------------
Wed Oct 29 10:07:20 CET 2003 - jsrain@suse.de

- fixed ensuring that required packages are installed when
  switching bootloader
- fixed sorting of lines in table
- 2.9.0

-------------------------------------------------------------------
Thu Oct 23 18:16:32 CEST 2003 - schwab@suse.de

- Fix quoting in efibootmgr command line.

-------------------------------------------------------------------
Thu Oct 23 12:50:39 CEST 2003 - jsrain@suse.de

- fixed routines used to modify parameters of specified kernel

-------------------------------------------------------------------
Fri Oct 17 11:13:36 CEST 2003 - jsrain@suse.de

- not proceeding with creating boot floppy if image not found
  (#32428)

-------------------------------------------------------------------
Wed Oct 15 16:27:26 CEST 2003 - jsrain@suse.de

- fixed option type for relocatable in elilo.conf (IA64) (#32210)
- fixed option type of "activate" option on PPC
- fixed handling of doublieclick on sections list table
- updated support of IA64 bootloader

-------------------------------------------------------------------
Tue Oct 14 18:08:02 CEST 2003 - jsrain@suse.de

- updated support of S390 bootloader

-------------------------------------------------------------------
Mon Oct 13 10:45:18 CEST 2003 - jsrain@suse.de

- updated support of PPC bootloader

-------------------------------------------------------------------
Mon Oct  6 16:53:52 CEST 2003 - jsrain@suse.de

- added separate fillup templates for different architectures

-------------------------------------------------------------------
Fri Oct  3 14:59:17 CEST 2003 - jsrain@suse.de

- changed internals so that bootloader module now uses CWM

-------------------------------------------------------------------
Mon Sep 22 13:54:59 CEST 2003 - jsrain@suse.de

- fixed assigning of default section when changed default secion's
  label in LILO (#30122)
- 2.8.22

-------------------------------------------------------------------
Fri Sep 19 16:47:07 CEST 2003 - jsrain@suse.de

- fixed testsuite (again)
- 2.8.21

-------------------------------------------------------------------
Thu Sep 18 23:08:24 CEST 2003 - nashif@suse.de

- Fixed testsuite
- 2.8.20

-------------------------------------------------------------------
Thu Sep 18 10:29:15 CEST 2003 - jsrain@suse.de

- again adding maxcpus=0 to failsafe bootloader entry on AMD64
  (#30519)
- fixed possibily missing "splash=silent" in default kernel's
  command line (#31256)
- 2.8.19

-------------------------------------------------------------------
Tue Sep 16 16:51:28 CEST 2003 - jsrain@suse.de

- fixed merging of other GRUB menus (#30757)
- fixed translating of menubutton entry during installation (#31054)
- 2.8.18

-------------------------------------------------------------------
Mon Sep 15 17:44:56 CEST 2003 - jsrain@suse.de

- fixed popup reporting error when creating initrd (#30714)
- fixed detection if root kernel parameter is specified via major
  and minor number (#30842)
- adding only one "splash=silent" to kernel command line (#30860)
- adding "splash=silent desktop" to kernel command line during
  update (#28780)
- propose "floppy" entry to bootloader menu only if floppy drive
  is present (#30772)
- don't install bootloader packages in repair mode (#30272)
- 2.8.17

-------------------------------------------------------------------
Sun Sep 14 21:02:56 CEST 2003 - adrian@suse.de

- make it working in kcontrol

-------------------------------------------------------------------
Fri Sep 12 08:17:22 CEST 2003 - jsrain@suse.de

- not adding maxcpus=0 to failsafe kernel parameters on AMD64
  (#30519)
- fixed updating of kernel image name in bootloader configuration
  files (#30627)
- fixed original bootloader configuration reading during update
  (#30625)

-------------------------------------------------------------------
Thu Sep 11 12:46:41 CEST 2003 - jsrain@suse.de

- removed forgotten debug code (#30396)

-------------------------------------------------------------------
Wed Sep 10 08:13:04 CEST 2003 - jsrain@suse.de

- fixed update of metadata for sysconfig variable LOADER_TYPE
  (#30352)

-------------------------------------------------------------------
Mon Sep  8 09:18:48 CEST 2003 - jsrain@suse.de

- fixed bootloader menu entry - windows -> Windows (like other
  entries) (#29600)
- use device file name when specifying root device for LVM and MD
  instead of using major and minor number (#28028)
- prefix 0x should be added to major/minor number identifying root
  device only for LILO (#29776)
- 2.8.15

-------------------------------------------------------------------
Fri Sep  5 15:10:35 CEST 2003 - jsrain@suse.de

- merged texts from proofread
- fixed configuration proposal when root or boot partition is on md
  (#30122)
- 2.8.14

-------------------------------------------------------------------
Thu Sep  4 12:37:04 CEST 2003 - jsrain@suse.de

- if variable with list of initrd modules in sysconfig doesn't
  exist, set default value to empty (#30020)

-------------------------------------------------------------------
Wed Sep  3 13:34:51 CEST 2003 - jsrain@suse.de

- don't write 'single' to slot A kernel command line on IBM iSeries
  (arch. PPC) (#27984) (olh@suse.de)

-------------------------------------------------------------------
Mon Sep  1 10:04:55 CEST 2003 - jsrain@suse.de

- fixed bootloader installation with numeric (major-minor) root
  device specification (#29776)
- not proposing booting from floppy if /boot is beyond 1024 cylinder
  as it doesn't solve anything (#29524)
- 2.8.13

-------------------------------------------------------------------
Thu Aug 28 14:20:10 CEST 2003 - jsrain@suse.de

- fixed displayed section type in sections summary dialog for
  "other" sections (#29472)
- don't ask for abort confirmation during installation if settings
  were changed in previous run of component from proposal (#29496)
- 2.8.12

-------------------------------------------------------------------
Mon Aug 25 10:00:10 CEST 2003 - jsrain@suse.de

- fixed inconsistence of floppy size (1440kB -> 1.44 MB) (#29142)
- reporting segmentation fault when running bootloader binary
  (#29199)
- added correct help for configuration writing dialog
- improved help text for rescue floppy (#29143)
- 2.8.11

-------------------------------------------------------------------
Mon Aug 18 09:20:32 CEST 2003 - jsrain@suse.de

- fixed creating of boot floppy (#28994)
- updated comments in susconfig fillup (#28845)
- moved dir for backup MBR to /var/lib/YaST2, in /boot leaving just
  last MBR (this way it can be inserted to GRUB menu) (#28802)
- backup-ing areas really affected when saving bootloader
  configuration (MBR of first disk and sector bootloader is
  installed to) (#28803)
- 2.8.10

-------------------------------------------------------------------
Wed Aug 13 14:07:32 CEST 2003 - jsrain@suse.de

- fixed bootloader update
- better comments around YaST2 metadata in generated cfg. files
- 2.8.9

-------------------------------------------------------------------
Tue Aug 12 13:29:35 CEST 2003 - jsrain@suse.de

- added support for not installing any bootloader
- recreate reset menubutton after bootloader switch
- updated update functionality (replace vmlinuz.shipped images with
  vmlinuz, dtto for initrd)

-------------------------------------------------------------------
Mon Aug 11 09:33:26 CEST 2003 - jsrain@suse.de

- not using .shipped image any more (kernel package doesn't contain
  it)
- merged texts from proofread
- added more verbose logging of proposing configuration
- 2.8.8

-------------------------------------------------------------------
Thu Aug  7 15:46:44 CEST 2003 - jsrain@suse.de

- fixed lost sections when changhing bootloader location (#28552)
- not offering to replace partition booting from HDD with partition
  for booting from floppy when changed GRUB location to other disk
  partition if entry for booting from HDD doesn't exist
- fixed proposing of LILO configuration (put multiple times into
  quotes, some options weren't displayed correctly in summary table)
- fixed lost sections in many other cases
- removed popup informing about changed disk partitioning although
  it was unchanged during installation proposal
- 2.8.7

-------------------------------------------------------------------
Mon Aug  4 15:56:18 CEST 2003 - jsrain@suse.de

- added .desktop files
- 2.8.6

-------------------------------------------------------------------
Thu Jul 31 09:29:28 CEST 2003 - jsrain@suse.de

- don't offer extra /boot and / partition as bootloader location
  if they are the same

-------------------------------------------------------------------
Tue Jul 29 08:28:53 CEST 2003 - jsrain@suse.de

- added possibility to clone selected bootloader section (#26458)
- fixed creation of lilo.conf - quotes were missing
- entries to bootloader are to be translated (#26800)

-------------------------------------------------------------------
Wed Jul 23 09:04:04 CEST 2003 - jsrain@suse.de

- Using major/minor number for unusual devices instead of device
  node name in root kernel parameter (#28028)

-------------------------------------------------------------------
Mon Jul 21 17:00:59 CEST 2003 - jsrain@suse.de

- double click on tables now triggers Edit (#25156)
- fixed testuite and building
- 2.8.5

-------------------------------------------------------------------
Tue Jul  8 16:35:47 CEST 2003 - jsrain@suse.de

- fixed question popup if canceling configuration (#27479)
- installing additional copy of bootloader bootsector to bootsector
  of /boot partition for LILO and GRUB (#27389)
- not activating any partition by default if some already active
  (#26278)
- 2.8.4

-------------------------------------------------------------------
Wed Jun 25 10:11:41 CEST 2003 - jsrain@suse.de

- fixed several minor bugs
- 2.8.3

-------------------------------------------------------------------
Mon Jun 23 14:09:14 CEST 2003 - jsrain@suse.de

- fixed common_popups, common_messages -> YCP modules
- fixed missing imports
- 2.8.2

-------------------------------------------------------------------
Thu Jun 12 13:03:52 CEST 2003 - jsrain@suse.de

- fixed file list
- fixed user interface
- 2.8.1

-------------------------------------------------------------------
Wed May 28 15:00:47 CEST 2003 - jsrain@suse.de

- updated PPC bootloader support

-------------------------------------------------------------------
Fri May 16 09:09:46 CEST 2003 - jsrain@suse.de

- fixed collision with driver update (#26717)

-------------------------------------------------------------------
Thu May 15 14:27:25 CEST 2003 - jsrain@suse.de

- updated ELILO (IA64 bootloader) support

-------------------------------------------------------------------
Mon May  5 16:38:39 CEST 2003 - jsrain@suse.de

- updated and optimized some internal structures and related
  functions

-------------------------------------------------------------------
Thu Apr 24 11:19:57 CEST 2003 - jsrain@suse.de

- updated doaboot script (ro@suse.de)

-------------------------------------------------------------------
Wed Apr 23 13:12:31 CEST 2003 - jsrain@suse.de

- updated widget handling functions interface
- updated documentation

-------------------------------------------------------------------
Tue Apr 22 09:57:55 CEST 2003 - jsrain@suse.de

- added possibility to download boot floppy image via FTP/HTTP
  (#26175)
- added possibility to restore last MBR saved during isntallation
  or bootloader configuration (#16338)

-------------------------------------------------------------------
Fri Apr 18 13:18:24 CEST 2003 - jsrain@suse.de

- no more retaking current kernel parameters to bootloader
  configuration file when configuring installed system (#26304)
- fixed devices for MBR/boot partition/root/partition when
  installing on md (#26287)
- not activating any partition during update (#26323)
- better checkign of bootloader-on-floppy installation (#26323)
- in case of inconsistence between sysconfig and bootlaoder cfg.
  file bootloader cfg.file is prefered (#26323)
- fixed possible tmp filename security problem of installation
  on AXP (#26357)
- displaying partition that will be activated and MBR device that
  will be replaced with generic code (partial fix of #26278)
- added possibility to save MBR before bootloader installation and
  insert saved MBR image to GRUB menu (#16338)
- 2.8.0

-------------------------------------------------------------------
Tue Apr  8 09:12:41 CEST 2003 - jsrain@suse.de

- added possibility to save all settings and reinstall bootloader
  although nothing was changed (#24346)

-------------------------------------------------------------------
Fri Apr  4 16:27:36 CEST 2003 - jsrain@suse.de

- code cleanup and optimalization
- added bootloader parameters support, made routines more universal
- documentation update

-------------------------------------------------------------------
Thu Apr  3 17:50:50 CEST 2003 - jsrain@suse.de

- allowed bootfloppy to format floppy disk and select device
- allowed bootfloppy to use custom image (22376)
- other minor bootfloppy updates and code cleanup

-------------------------------------------------------------------
Mon Mar 24 12:07:34 CET 2003 - jsrain@suse.de

- removed reading of initrd modules from install_inf (#24709)

-------------------------------------------------------------------
Fri Mar 21 14:44:31 CET 2003 - jsrain@suse.de

- updated documentation
- updated testsuite
- several minor updates and optimalizations

-------------------------------------------------------------------
Tue Mar 18 13:09:02 CET 2003 - jsrain@suse.de

- fixed undeclared variable title (#25560)
- 2.7.19

-------------------------------------------------------------------
Mon Mar 17 14:24:01 CET 2003 - jsrain@suse.de

- fixed displaying of logs on bootloader errors (#25470)
- 2.7.18

-------------------------------------------------------------------
Mon Mar 17 09:41:07 CET 2003 - jsrain@suse.de

- fixed updating GRUB configuration if entry with other system was
  present and set as default (#25418)
- 2.7.17

-------------------------------------------------------------------
Fri Mar 14 13:26:39 CET 2003 - jsrain@suse.de

- fixed behaviour when iditing empty section, when creating new
  section, add most common keys (#25305)
- fixed initrd modules cloning (#25351)
- 2.7.16

-------------------------------------------------------------------
Tue Mar 11 12:55:43 CET 2003 - jsrain@suse.de

- using activate instead of sfdisk to activate bootloader
  partition, because sfdisk has unwanted side effects (#24740)
- 2.7.15

-------------------------------------------------------------------
Mon Mar 10 11:05:07 CET 2003 - jsrain@suse.de

- fixed filtering of modules added to initrd (#24709)
- fixed partition activation if bootloader in logical disk (#24740)
- 2.7.14

-------------------------------------------------------------------
Fri Mar  7 10:16:51 CET 2003 - jsrain@suse.de

- fixed update from version without sysconfig variables specifying
  used bootloader (#24783)
- fixed reading configuration, not using agent's cache (#24821)
- 2.7.13

-------------------------------------------------------------------
Wed Mar  5 13:48:29 CET 2003 - jsrain@suse.de

- fixed multiple occurences of map option in one GRUB section
  (#24627)
- not adding automatically the apic kernel option (#24668)
- fixed error message in log during saving (#24705)

-------------------------------------------------------------------
Mon Mar  3 12:51:51 CET 2003 - jsrain@suse.de

- added possibility to force complete bootloader save (not save
  only if settings have changed - no UI change, only for other
  modules that need it)
- merged texts from final proofreading
- 2.7.12

-------------------------------------------------------------------
Fri Feb 28 11:04:26 CET 2003 - jsrain@suse.de

- updated the detection of changes of settings (#24422)
- 2.7.11

-------------------------------------------------------------------
Thu Feb 27 12:33:24 CET 2003 - jsrain@suse.de

- fixed ordering of bootloader options (#24420)

-------------------------------------------------------------------
Mon Feb 24 09:20:59 CET 2003 - jsrain@suse.de

- updated confirmation popup after bootloader is isntalled to
  floppy (#23903)
- fixed forgotten saving of cfg. files in some cases (#24073)
- in repair mode reading bootloader type from sysconfig, no probing
  (#24062)
- 2.7.10

-------------------------------------------------------------------
Fri Feb 21 13:11:08 CET 2003 - jsrain@suse.de

- fixed adding of memtest to bootloader menu (#23924)
- fixed help text and behaviour of password option popup (#23954)
- added support for easy updating initrd contents during system
  update (#23976)
- fixed setting focus in popups (#24050)

-------------------------------------------------------------------
Thu Feb 20 09:50:57 CET 2003 - jsrain@suse.de

- changed executing /sbin/mk_initrd -> /sbin/mkinitrd
- reorganized kernel parameters when using GRUB (#23829)
- fixed capitalization of YCC labels (#23848)
- 2.7.9

-------------------------------------------------------------------
Wed Feb 19 14:17:58 CET 2003 - jsrain@suse.de

- changed color of text-mode LILO menu - now is blue
- removed unwanted reseting of "disk" LILO option when reproposing
  configuraition - some systems could be unbootable with LILO
  without possibility to prevent it at installation time
- updated ydoc comments
- fixed conversion between GRUB and LILO (#23826)

-------------------------------------------------------------------
Mon Feb 17 15:57:17 CET 2003 - jsrain@suse.de

- added popup when bootloader saved to floppy (#23571)
- added extra stage in progress bar for reading disks partitioning
  (#23712)
- 2.7.8

-------------------------------------------------------------------
Fri Feb 14 09:33:09 CET 2003 - jsrain@suse.de

- added splash-screen's size parameter when calling mk_initrd
  (#23579)

-------------------------------------------------------------------
Thu Feb 13 10:41:08 CET 2003 - jsrain@suse.de

- fixed floppy entry in bootloader menu behaviour - if installing
  to floppy, hard disk is used instead (#23572)

-------------------------------------------------------------------
Mon Feb 10 16:06:25 CET 2003 - jsrain@suse.de

- fixed proposing with merging GRUB menus, resulted in doubled
  items (#23346)
- merged proofread texts from second and third round
- 2.7.7

-------------------------------------------------------------------
Wed Feb  5 13:36:05 CET 2003 - jsrain@suse.de

- fixed bootloader changing during installation (#20759)
- fixed list of locations to hold bootloader bootsector (#17320)

-------------------------------------------------------------------
Tue Feb  4 13:50:29 CET 2003 - jsrain@suse.de

- updates of autoinstallation

-------------------------------------------------------------------
Mon Feb  3 16:59:29 CET 2003 - jsrain@suse.de

- fixed NCurses usability - focus setting
- 2.7.6

-------------------------------------------------------------------
Fri Jan 31 11:59:29 CET 2003 - jsrain@suse.de

- not adding lvm groups and md disks to device map (#23217)

-------------------------------------------------------------------
Thu Jan 30 09:15:45 CET 2003 - jsrain@suse.cz

- fixed setting of vga= kernel parameter (#23188)

-------------------------------------------------------------------
Wed Jan 29 13:23:45 CET 2003 - jsrain@suse.de

- patched proofread texts

-------------------------------------------------------------------
Tue Jan 28 13:43:45 CET 2003 - jsrain@suse.de

- fixed compilation of MBR only on selected platforms
- 2.7.5

-------------------------------------------------------------------
Mon Jan 27 17:48:21 CET 2003 - jsrain@suse.de

- added new testsuites
- added missing translators comments
- added missing functions comments
- made Replace code in MBR function running
- 2.7.4

-------------------------------------------------------------------
Fri Jan 24 13:04:19 CET 2003 - jsrain@suse.de

- fixed too often blinking floppy
- fixed Changed column modifying

-------------------------------------------------------------------
Thu Jan 23 13:44:33 CET 2003 - jsrain@suse.de

- fixed fillup-template usage
- changed symbols in export map to strings because of
  autoinstallation
- 2.7.3

-------------------------------------------------------------------
Wed Jan 22 14:30:26 CET 2003 - jsrain@suse.de

- fixed meaningless log messages (#23025)

-------------------------------------------------------------------
Fri Jan 17 15:00:17 CET 2003 - jsrain@suse.de

- fixed detection of disks configuration changes that may decide to
  use other bootloader (#22918)
- updated S390 installation
- 2.7.2

-------------------------------------------------------------------
Fri Jan 10 17:25:38 CET 2003 - jsrain@suse.de

- fixed failsafe kernel parameters on i386 (#22539)

-------------------------------------------------------------------
Fri Dec 20 16:37:56 CET 2002 - jsrain@suse.de

- added documentation files

-------------------------------------------------------------------
Thu Dec 19 16:27:40 CET 2002 - jsrain@suse.de

- fixed path to elilo.conf (IA64 only affected) (#22502)

-------------------------------------------------------------------
Tue Dec 17 14:53:24 CET 2002 - jsrain@suse.de

- now using fillup-template for sysconfig/bootloader

-------------------------------------------------------------------
Fri Dec 13 08:48:41 CET 2002 - jsrain@suse.de

- fixed ordering of modules in initrd
- added function for changing write process settings

-------------------------------------------------------------------
Wed Dec 11 11:14:58 CET 2002 - jsrain@suse.de

- if something goes wrong during bootloader installation saving, it
  is now possible to fix configuration (#21076)
- possible to change section type an easy way (#19451)
- dialogs updates
- other updates and fixes
- adding sysconfig metadata
- 2.7.1

-------------------------------------------------------------------
Wed Dec  4 17:46:46 CET 2002 - jsrain@suse.cz

- Removed global variables from Liloagent, now able to be used at
  once for more bootloaders
- Added GRUB option types to LiloAgent
- Removed test mode and possible security problem from bootfloppy
  (#20962)
- Fixed several problems of LiloAgent
- Fixed ask for floppy popup (#10485)
- If no initrd created, GRUB's menu.lst doesn't contain it now
  (#21469)
- 2.7.0

-------------------------------------------------------------------
Tue Nov 19 15:19:59 CET 2002 - schwab@suse.de

- Use product name for EFI boot manager entry (#21879).
- Report error when boot loader installation fails.

-------------------------------------------------------------------
Wed Nov 13 09:08:12 CET 2002 - jsrain@suse.cz

- again fixed installing a kernel to *NWSSTG when root is on RAID
  on PPC (#21368)
- creating syntactically correct menu.lst file for GRUB, contents
  may be still incorrect on some servers (#20637)
- 2.6.66

-------------------------------------------------------------------
Tue Nov  5 09:41:05 CET 2002 - jsrain@suse.cz

- Bugfix - LTC1394 - FTP installation to root on LVM didn't install
  a kernel on PPC (#20933)
- 2.6.65

-------------------------------------------------------------------
Wed Oct 30 21:44:47 CET 2002 - kukuk@suse.de

- fix log path in dosilo script
- update_silo_conf: modify version number in /boot/message
- BootSILO.ycp: Don't show popup on success when installing silo

-------------------------------------------------------------------
Wed Oct 30 21:39:20 CET 2002 - kukuk@suse.de

- fix log path in dosilo script
- update_silo_conf: modify version number in /boot/message
- BootSILO.ycp: Don't show popup on success when installing silo

-------------------------------------------------------------------
Tue Oct 29 10:13:28 CET 2002 - jsrain@suse.cz

- fixed target dialog for x86-64 (#21258)
- fixed selecting a prep boot partition on the root drive on PPC
  (#21315)
- fixed installing a kernel to *NWSSTG when root is on RAID on PPC
  (#21368)
- 2.6.64

-------------------------------------------------------------------
Fri Oct 25 14:38:02 CEST 2002 - arvin@suse.de

- log output of mk_initrd also on S390 (bug #21273)
- 2.6.63

-------------------------------------------------------------------
Mon Oct 14 16:50:46 CEST 2002 - jsrain@suse.cz

- fixed activating of boot partition if not instaling bootloader
  (#20874)
- 2.6.62

-------------------------------------------------------------------
Fri Oct 11 11:10:43 CEST 2002 - jsrain@suse.cz

- fixed security problem with permissions of /boot/grub/menu.lst
  (#20803)
- activating /boot partition if grub installed to mbr (part of
  #20637)
- 2.6.61

-------------------------------------------------------------------
Thu Oct 10 17:32:15 CEST 2002 - jsrain@suse.cz

- if bootloader which should be used is not selected for
  installation, backup one is installed on i386 and x86-64
  (grub instead of lilo and lilo instead of grub) (#20759)

-------------------------------------------------------------------
Wed Oct  9 09:22:09 CEST 2002 - jsrain@suse.cz

- now not enabling 2 gettys on same serial line on p690 (#19788)

-------------------------------------------------------------------
Tue Oct  8 14:16:06 CEST 2002 - jsrain@suse.cz

- fixed type in initrd modules ignore list for PPC (#20684)
- 2.6.59

-------------------------------------------------------------------
Mon Oct  7 08:23:36 CEST 2002 - jsrain@suse.cz

- fixed activating boot method on PPC (#20407)
- fixed helptexts on PPC (#20605)
- fixed translating of PPC-specific strings
- 2.6.58

-------------------------------------------------------------------
Fri Oct  4 10:38:02 CEST 2002 - jsrain@suse.cz

- added more comments to bootloader in sysconfig/bootloader (#20385)
- fixed restoring original configuration - could caused unbootable
  system (#20391)
- 2.6.57

-------------------------------------------------------------------
Wed Oct  2 14:01:36 CEST 2002 - jsrain@suse.cz

- fixed update of lilo, resulted in corrupted lilo.conf (#20320)
- fixed errors reporting during bootloader update (#20321)
- fixed activating of initrd at update (#19643)

-------------------------------------------------------------------
Tue Oct  1 15:34:28 CEST 2002 - jsrain@suse.cz

- fixed nasty trap in bootloader installation (now not reseting
  configuration without question) (#20073)

-------------------------------------------------------------------
Fri Sep 27 16:45:01 CEST 2002 - jsrain@suse.cz

- applied patches for PPC (#20178 and #20205 - initrd modules list)

-------------------------------------------------------------------
Fri Sep 27 08:45:51 CEST 2002 - lslezak@suse.cz

- fixed configuration reset at installation proposal
  if partitioning was changed (#20073)
- fixed failsafe options on x86-64 (removed disableapic,
  added iommu=noforce) (#19903)

-------------------------------------------------------------------
Tue Sep 24 11:23:39 CEST 2002 - lslezak@suse.cz

- check if label already exists (in section edit),
  allow labels longer than 15 chars for grub (#19874)
- removed 'nosmp' from failsafe options on x86-64 (#19903)
- don't add rewritten other section to menu (#19990)
- version 2.6.56

-------------------------------------------------------------------
Tue Sep 17 17:13:23 CEST 2002 - lslezak@suse.de

- fixed obsoleted help text in y2cc (#19466)
- version 2.6.55

-------------------------------------------------------------------
Fri Sep 13 13:52:12 CEST 2002 - mvidner@suse.cz

- bootfloppy: enable asking the user for the CD (#19628).
- 2.6.54

-------------------------------------------------------------------
Fri Sep 13 13:25:06 CEST 2002 - fehr@suse.de

- make supression of certain modules (cdrom and usb) work
- version 2.6.53

-------------------------------------------------------------------
Thu Sep 12 19:58:13 CEST 2002 - lslezak@suse.cz

- do not regenerate device.map file at update (part of #19555)
- version 2.6.52

-------------------------------------------------------------------
Thu Sep 12 18:17:11 CEST 2002 - fehr@suse.de

- fix to use lilo on update if there is no /etc/sysconfig/bootloader
  (#19558)

-------------------------------------------------------------------
Thu Sep 12 16:12:56 CEST 2002 - lslezak@suse.cz

- add current kernel parameters to lilo.conf at update (#19415)
- added missing function DisplayLogFile to BootSILO.ycp, BootELILO.ycp
- version 2.6.51

-------------------------------------------------------------------
Thu Sep 12 16:02:49 CEST 2002 - kkaempf@suse.de

- run mkinitrd on PPC if needed (#18276)
- 2.6.50

-------------------------------------------------------------------
Thu Sep 12 11:23:17 CEST 2002 - kkaempf@suse.de

- exclude usb modules from initrd (#19432)
- 2.6.49

-------------------------------------------------------------------
Wed Sep 11 14:02:12 CEST 2002 - lslezak@suse.cz

- don't change configuration if partitioning was changed
  and bootloader location is floppy (at installation proposal) (#19388)
- allow installation on extended partition (at installation) (#19184)
- version 2.6.48

-------------------------------------------------------------------
Tue Sep 10 18:30:26 CEST 2002 - kkaempf@suse.de

- ppc bugfix #18849
- 2.6.47

-------------------------------------------------------------------
Tue Sep 10 17:32:18 CEST 2002 - lslezak@suse.cz

- use lilo instead grub at update
- version 2.6.46

-------------------------------------------------------------------
Tue Sep 10 12:15:10 CEST 2002 - fehr@suse.de

- fix root device detection of mk_lilo_conf
- change default mbr detection in Boot.ycp (#19117)
- prevent blanks in label in BootLILO.ycp (#19181)
- version 2.6.45

-------------------------------------------------------------------
Mon Sep  9 17:59:48 CEST 2002 - lslezak@suse.cz

- allow installation on extended partion (#19184)
- version 2.6.44

-------------------------------------------------------------------
Mon Sep  9 13:40:09 CEST 2002 - mvidner@suse.cz

- Replace whitespace (and nonprintable characters)
  in lilo section labels by an underscore (#19181).
- Properly use / or /boot/ in /boot/grub/menu.lst during upgrade (#19125).
- 2.6.43

-------------------------------------------------------------------
Sun Sep  8 19:47:38 CEST 2002 - mvidner@suse.cz

- Fixed the testsuite.
- 2.6.42

-------------------------------------------------------------------
Sun Sep  8 13:30:47 CEST 2002 - kkaempf@suse.de

- drop "make check" for the moment.

-------------------------------------------------------------------
Fri Sep  6 21:34:54 CEST 2002 - kkaempf@suse.de

- workaround for hwinfo bug (#19071)
- 2.6.41

-------------------------------------------------------------------
Fri Sep  6 17:16:13 CEST 2002 - jsrain@suse.cz

- fixed provides/obsoletes
- 2.6.40

-------------------------------------------------------------------
Fri Sep  6 12:45:21 CEST 2002 - jsrain@suse.cz

- fixed deletion of cfg. file entries wjen using GRUB (Bug #18962)
- fixed rendering GRUB menu on installed system (Bug #18973)
- fixed handling of errors during bootlaoder installation
  (Bug #19020)
- 2.6.39

-------------------------------------------------------------------
Thu Sep  5 21:14:47 CEST 2002 - kkaempf@suse.de

- properly check for update when determing boot type
- 2.6.38

-------------------------------------------------------------------
Thu Sep  5 11:49:23 CEST 2002 - jsrain@suse.cz

- not calling Storage::UseLilo () in Boot module constructor
- 2.6.37

-------------------------------------------------------------------
Thu Sep  5 10:36:55 CEST 2002 - schwab@suse.de

- Move elilo.conf to /boot/efi/SuSE.

-------------------------------------------------------------------
Wed Sep  4 12:35:39 CEST 2002 - jsrain@suse.cz

- fixed bootfloppy function (Bug #17430)
- fixed checking for need to set active partition (Bug #18835)
- fixed reseting bootloader type after partitioning change
- fixed label of sections dialog (Bug #18877)
- 2.6.36

-------------------------------------------------------------------
Tue Sep  3 20:37:36 CEST 2002 - kukuk@suse.de

- installation/src/silo/agents/update_silo_conf: New
  file, modifies silo.conf and boot/message if an update is done.
- installation/src/silo/BootSILO.ycp: Implement calling "dosilo"
  script.
- prom.cc: Add reg string if prom name exists at least once.

-------------------------------------------------------------------
Tue Sep  3 17:05:39 CEST 2002 - jsrain@suse.cz

- fixed usage of Pkg::SourceProvideFile function

-------------------------------------------------------------------
Tue Sep  3 10:28:02 CEST 2002 - jsrain@suse.cz

- if partitioning changes, resets bootloader location to MBR, only
  meaningful partitions possible as bootloader bootsector locations
  (Bug #18744)
- 2.6.35

-------------------------------------------------------------------
Mon Sep  2 17:33:54 CEST 2002 - jsrain@suse.cz

- added reset function (for calling after partitioning changes
  during installation) (Bug #18744)

-------------------------------------------------------------------
Mon Sep  2 10:55:24 CEST 2002 - jsrain@suse.cz

- updating prep boot partition during installation on PPC
  (Bug #18689)
- 2.6.34

-------------------------------------------------------------------
Fri Aug 30 15:54:15 CEST 2002 - jsrain@suse.cz

- fixed bootfloppy creation (not yet tested) (Bug #17430)
- building fixed
- removed shadowed symbols (Bug #18622)
- 2.6.33

-------------------------------------------------------------------
Wed Aug 28 12:13:05 CEST 2002 - kkaempf@suse.de

- fix checking for splashscreen
- 2.6.31

-------------------------------------------------------------------
Wed Aug 28 11:57:22 CEST 2002 - jsrain@suse.cz

- fixed building on SPARC
- removed unneeded files from GRUB installation
- fixed boot floppies location
- fixed logging
- 2.6.32

-------------------------------------------------------------------
Tue Aug 27 16:19:25 CEST 2002 - jsrain@suse.cz

- if no boot message exists not including in menu.lst (Bug #18381)
- fixed ordering of list of kernel images / other partitions
- 2.6.30

-------------------------------------------------------------------
Mon Aug 26 23:39:13 EDT 2002 - nashif@suse.de

- do not reset location value in autoinst mode
- if location is not empty, configure boot device in autoinst
  mode (Avoid calling ConfigureLocation)
- 2.6.29

-------------------------------------------------------------------
Mon Aug 26 17:12:14 CEST 2002 - jsrain@suse.cz

- removed icons from control center on S390 (Bugs #18371 and #18367)
- fixed curses UI buttons (Bug #18333)
- fixed handling of nonwritable floppy (Bug #18312)
- fixed PPC installation (Bug #18140)
- 2.6.28

-------------------------------------------------------------------
Fri Aug 23 18:34:27 CEST 2002 - jsrain@suse.cz

- fixed lists of devices (Bug #18269)
- fixed installation on compaq disk array (Bug #18134)
- 2.6.27

-------------------------------------------------------------------
Tue Aug 20 17:05:05 CEST 2002 - arvin@suse.de

- correctly handle hvc console on ppc
- 2.6.26

-------------------------------------------------------------------
Tue Aug 20 14:48:13 CEST 2002 - jsrain@suse.cz

- fixed original configuration restore when using GRUB
- fixed partition list reading
- 2.6.25

-------------------------------------------------------------------
Mon Aug 19 14:10:01 CEST 2002 - jsrain@suse.cz

- modified failsafe kernel image name for update of lilo
- fixed GRUB save after configuration
- not deleting old device map during installation
- /sbin/elilo now not running after configuration change
- 2.6.24

-------------------------------------------------------------------
Fri Aug 16 14:13:01 CEST 2002 - jsrain@suse.cz

- added universal functions for accessing kernel parameters
  independent on bootloader
- modified failsafe kernel image name
- fixed kdoc comments
- merged proofread texts
- now building initrd on S390
- 2.6.23

-------------------------------------------------------------------
Tue Aug 13 06:49:05 CEST 2002 - jsrain@suse.cz

- fixed handling different BIOS Ids (Bug #17594)
- added disableapic to failsafe kernel command
- 2.6.22

-------------------------------------------------------------------
Fri Aug  9 16:10:37 CEST 2002 - jsrain@suse.de

- fixed installation on S390 (Bug #17244)
- 2.6.21

-------------------------------------------------------------------
Fri Aug  9 09:24:57 CEST 2002 - jsrain@suse.de

- now setting framebuffer vga mode (Bug #17537)
- 2.6.20

-------------------------------------------------------------------
Thu Aug  8 09:59:38 CEST 2002 - jsrain@suse.de

- fixed device name translation for GRUB during installation for
  other systems
- 2.6.19

-------------------------------------------------------------------
Wed Aug  7 15:04:52 CEST 2002 - jsrain@suse.de

- Fix adaptation for multiple 'other' partitions for booting
  for GRUB (#17458)
- 2.6.18

-------------------------------------------------------------------
Wed Aug  7 12:39:25 CEST 2002 - kkaempf@suse.de

- Allow for multiple 'other' partitions for booting (#17458)

-------------------------------------------------------------------
Wed Aug  7 08:45:44 CEST 2002 - jsrain@suse.de

- added support for changing kernel command line for other modules
  when using GRUB easily
- 2.6.17

-------------------------------------------------------------------
Tue Aug  6 16:43:24 CEST 2002 - jsrain@suse.de

- fixed abort button behaviour
- 2.6.16

-------------------------------------------------------------------
Tue Aug  6 15:07:04 CEST 2002 - jsrain@suse.de

- fixed ordering of GRUB commands in menu.lst
- added expert configuration of /etc/grub.conf
- 2.6.15

-------------------------------------------------------------------
Mon Aug  5 18:00:24 CEST 2002 - jsrain@suse.cz

- fixed lilo update problem (Bug #15819)
- fixed bootloader loaction dialog contents (Bug #17320)

-------------------------------------------------------------------
Mon Aug 05 13:11:26 CEST 2002 - arvin@suse.de

- changes for new /etc/install.inf agent

-------------------------------------------------------------------
Mon Aug  5 12:55:29 CEST 2002 - fehr@suse.de

- make BootS390.ycp work again (was broken after 8.0 changes)
- 2.6.13

-------------------------------------------------------------------
Thu Aug  1 15:15:24 CEST 2002 - jsrain@suse.cz

- minor updates and fixes
- 2.6.12

-------------------------------------------------------------------
Tue Jul 30 16:15:24 CEST 2002 - jsrain@suse.cz

- added comments for translators

-------------------------------------------------------------------
Tue Jul 30 15:27:45 CEST 2002 - arvin@suse.de

- fixed configuration of grub

-------------------------------------------------------------------
Mon Jul 29 11:26:24 CEST 2002 - jsrain@suse.cz

- added basic expert dialogs for GRUB
- several fixes
- 2.6.10

-------------------------------------------------------------------
Fri Jul 26 15:44:32 CEST 2002 - jsrain@suse.cz

- fixed configuration of installed system for GRUB
- added password support for GRUB
- added boot from floppy support for GRUB
- 2.6.9

-------------------------------------------------------------------
Fri Jul 26 09:34:02 CEST 2002 - jsrain@suse.cz

- added bootloader graphical screen support for GRUB
- added other OS during installation support for GRUB
- 2.6.8

-------------------------------------------------------------------
Thu Jul 25 15:54:25 CEST 2002 - schwab@suse.de

- Fix doelilo script.

-------------------------------------------------------------------
Thu Jul 25 13:28:41 CEST 2002 - jsrain@suse.cz

- added support for GRUB configuration on running system
- added support for installing GRUB during installation process
- fixed for lilo startup (#17142)
- 2.6.7

-------------------------------------------------------------------
Mon Jul 22 12:20:57 CEST 2002 - kkaempf@suse.de

- prepare for GRUB support

-------------------------------------------------------------------
Wed Jul 17 11:28:44 CEST 2002 - arvin@suse.de

- fixed file list for i386 (use %ix86 macro)

-------------------------------------------------------------------
Fri Jul 12 12:33:34 CEST 2002 - arvin@suse.de

- use proper namespace for Args and CallFunction (#16776)

-------------------------------------------------------------------
Mon Jul  8 16:01:04 CEST 2002 - mvidner@suse.cz

- fixed Provides/Obsoletes (yast2-agent-liloconf)

-------------------------------------------------------------------
Thu Jul 04 20:50:02 CEST 2002 - arvin@suse.de

- moved non binary files to /usr/share/YaST2

-------------------------------------------------------------------
Wed Jul  3 10:38:58 CEST 2002 - lslezak@suse.cz

- fixed installation/src/ppc/agents/Makefile.am (ppc build bug)
- version 2.6.2

-------------------------------------------------------------------
Tue Jul  2 15:31:29 CEST 2002 - lslezak@suse.cz

- merged with yast2-agent-lilo, yast2-agent-prom,
  yast2-config-bootfloppy and yast2 lilo installation part
- renamed to yast2-bootloader
- version 2.6.1

-------------------------------------------------------------------
Tue Jun 25 16:57:19 CEST 2002 - lslezak@suse.cz

- addded editor for expert user
- changed ABC::`abc -> ABC::abc
- version 2.6.0

-------------------------------------------------------------------
Thu Apr 11 11:01:31 CEST 2002 - lslezak@suse.cz

- SuSE-8_0-Branch merged to the head

-------------------------------------------------------------------
Thu Mar 21 15:04:50 CET 2002 - mvidner@suse.cz

- Obsoletes yast2-config-bootloader. (#15135)
- 2.5.13

-------------------------------------------------------------------
Fri Mar 15 12:01:57 CET 2002 - dmeszar@suse.cz

- fixed #14935 (can't close with WM)

-------------------------------------------------------------------
Mon Mar  4 12:12:49 CET 2002 - dmeszar@suse.cz

- fixed bug #14100 (main dialog not hiden when exiting)
- screenshot mode implemented

-------------------------------------------------------------------
Mon Feb 18 19:29:06 CET 2002 - dmeszar@suse.cz

- fixed bug #13505 (incomplete label "Uninstall boot loader from"->
  device name is missing)
- fixed bug #13524 (broken writing of special lilo options
  (like change-rules, disk, map-drive...)

-------------------------------------------------------------------
Mon Feb 11 15:19:24 CET 2002 - dmeszar@suse.cz

- fixed restoring original settings from installation

-------------------------------------------------------------------
Tue Feb  5 13:24:57 CET 2002 - dmeszar@suse.cz

- implemented section order changing

-------------------------------------------------------------------
Mon Jan 28 17:04:55 CET 2002 - dmeszar@suse.cz

- don't read 'user_settings'

-------------------------------------------------------------------
Wed Jan 23 17:44:13 CET 2002 - dmeszar@suse.cz

- fixed rpm dependencied

-------------------------------------------------------------------
Fri Jan 11 19:38:30 CET 2002 - dmeszar@suse.cz

- fixed original lilo.conf restoring

-------------------------------------------------------------------
Sat Dec 22 18:45:31 CET 2001 - dmeszar@suse.cz

- autoinstallation adaptation
- installed linux's scanner
- 3rd param for 'select', fixed specfile

-------------------------------------------------------------------
Fri Nov  9 13:21:52 CET 2001 - dmeszar@suse.cz

- major ui changes- new startup dialog, sequence changed
- addaptation for installation

-------------------------------------------------------------------
Thu Sep 20 19:08:32 CEST 2001 - dmeszar@suse.cz

- module icon changed to 'boot.png' ;)

-------------------------------------------------------------------
Tue Sep 18 15:36:00 CEST 2001 - dmeszar@suse.cz

- module icon changed to 'lilo.png' (#10656)

-------------------------------------------------------------------
Mon Sep 17 14:01:01 CEST 2001 - dmeszar@suse.cz

- bug #10661 fixed (lilo configuration written without change !!)
- bug #10667 fixed (No section is marked as default, if there is the
    keyword 'default' missing in the lilo.conf.)

-------------------------------------------------------------------
Thu Sep 13 16:51:28 CEST 2001 - kendy@suse.cz

- Write the lilo.conf first and then run lilo (not in the reverse
  order...)
- Some unused code removed, lilo_write.ycp is not distributed.

-------------------------------------------------------------------
Mon Sep 10 14:47:28 CEST 2001 - dmeszar@suse.cz

- use Arch:: instead of user_settings

-------------------------------------------------------------------
Tue Sep  4 15:02:23 CEST 2001 - dmeszar@suse.cz

- fix #10062
- fixed the qt-IntField update bug (after creation of
  dialog the intfield doesn't show its actual value
  but shows 0 under qt)

-------------------------------------------------------------------
Fri Aug 31 13:49:03 CEST 2001 - dmeszar@suse.cz

- use 'Add other section' radio button instead of 'add windows/os2 section'
  for sparcs
- removed debug logging

-------------------------------------------------------------------
Mon Aug 27 12:54:32 CEST 2001 - dmeszar@suse.cz

- removed 'uninstall silo', 'install to boot/root' for sparcs
- sparc: if kernel image's path is /'kernel', add '/boot' as prefix
  when checking the kernel existence and description

-------------------------------------------------------------------
Mon Aug 20 16:58:35 CEST 2001 - dmeszar@suse.cz

- fixed section label displaying in summary table ("section label" - > section label)

-------------------------------------------------------------------
Mon Aug 13 17:14:39 CEST 2001 - dmeszar@suse.cz

- fixed description for other sections in summary table

-------------------------------------------------------------------
Wed Aug  8 15:09:04 CEST 2001 - dmeszar@suse.cz

- correct handling od '\' '"' chars when reading ui input fields
- fixed 'other' section removing
- section quota set to 16

-------------------------------------------------------------------
Tue Jul 31 19:07:59 CEST 2001 - dmeszar@suse.cz

- uninstall ability implemnted
- section removing fixed
- don't show 'image' option in options list of image/other section
- help text for options stripped to minimal acceptable extent
- options dialog layout changes
- option editing dialog added

-------------------------------------------------------------------
Mon Jul 30 16:49:14 CEST 2001 - dmeszar@suse.cz

- save confirm dialog added

-------------------------------------------------------------------
Thu Jul 26 18:59:25 CEST 2001 - dmeszar@suse.cz

- proof-read texts, platform dependent code added

-------------------------------------------------------------------
Thu Mar 22 09:27:24 CET 2001 - dmeszar@suse.cz

- initial version<|MERGE_RESOLUTION|>--- conflicted
+++ resolved
@@ -1,5 +1,10 @@
 -------------------------------------------------------------------
-<<<<<<< HEAD
+Tue Feb 10 15:24:53 UTC 2015 - ancor@suse.com
+
+- Fixed detection for encrypted partitions (bnc#913540)
+- 3.1.119
+
+-------------------------------------------------------------------
 Fri Feb  6 12:46:48 UTC 2015 - ancor@suse.com
 
 - The unit tests are now compatible with RSpec 3 (bnc#916364)
@@ -119,12 +124,6 @@
 - fixed an Internal Error when using password for grub2 with
   non-english locale (bnc#900358)
 - 3.1.102
-=======
-Tue Feb 10 15:24:53 UTC 2015 - ancor@suse.com
-
-- Fixed detection for encrypted partitions (bnc#913540)
-- 3.1.101.1
->>>>>>> 7e739f21
 
 -------------------------------------------------------------------
 Tue Oct  7 09:08:07 UTC 2014 - jreidinger@suse.com

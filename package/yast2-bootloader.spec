--- conflicted
+++ resolved
@@ -17,11 +17,7 @@
 
 
 Name:           yast2-bootloader
-<<<<<<< HEAD
-Version:        3.1.100
-=======
-Version:        3.1.94.6
->>>>>>> 03559e24
+Version:        3.1.101
 Release:        0
 
 BuildRoot:      %{_tmppath}/%{name}-%{version}-build

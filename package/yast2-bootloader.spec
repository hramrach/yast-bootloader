--- conflicted
+++ resolved
@@ -17,11 +17,7 @@
 
 
 Name:           yast2-bootloader
-<<<<<<< HEAD
-Version:        3.2.17
-=======
-Version:        3.1.209
->>>>>>> 579245fb
+Version:        3.2.18
 Release:        0
 
 BuildRoot:      %{_tmppath}/%{name}-%{version}-build

#
# spec file for package yast2-bootloader
#
# Copyright (c) 2016 SUSE LINUX GmbH, Nuernberg, Germany.
#
# All modifications and additions to the file contributed by third parties
# remain the property of their copyright owners, unless otherwise agreed
# upon. The license for this file, and modifications and additions to the
# file, is the same license as for the pristine package itself (unless the
# license for the pristine package is not an Open Source License, in which
# case the license is the MIT License). An "Open Source License" is a
# license that conforms to the Open Source Definition (Version 1.9)
# published by the Open Source Initiative.

# Please submit bugfixes or comments via http://bugs.opensuse.org/
#


Name:           yast2-bootloader
<<<<<<< HEAD
Version:        3.2.19
=======
Version:        3.1.210
>>>>>>> 1171ae40
Release:        0

BuildRoot:      %{_tmppath}/%{name}-%{version}-build
Source0:        %{name}-%{version}.tar.bz2

Url:            http://github.com/yast/yast-bootloader
BuildRequires:  yast2 >= 3.1.176
BuildRequires:  yast2-devtools >= 3.1.10
BuildRequires:  yast2-ruby-bindings >= 1.0.0
BuildRequires:  yast2-storage
# lenses needed also for tests
BuildRequires:  augeas-lenses
BuildRequires:  rubygem(%rb_default_ruby_abi:cfa_grub2) >= 0.5.1
BuildRequires:  rubygem(%rb_default_ruby_abi:rspec)
BuildRequires:  rubygem(%rb_default_ruby_abi:yast-rake)
PreReq:         /bin/sed %fillup_prereq
# Base classes for inst clients
Requires:       parted
# Yast::Execute class
Requires:       yast2 >= 3.1.176
Requires:       yast2-core >= 2.18.7
Requires:       yast2-packager >= 2.17.24
Requires:       yast2-pkg-bindings >= 2.17.25
Requires:       yast2-storage >= 2.18.18
# GrubCfg with boot_entries that filter out unbootable entries
Requires:       rubygem(%rb_default_ruby_abi:cfa_grub2) >= 0.5.1
# lenses are needed as cfa_grub2 depends only on augeas bindings, but also
# lenses are needed here
Requires:       augeas-lenses

Requires:       yast2-ruby-bindings >= 1.0.0

# only recommend syslinux, as it is not needed when generic mbr is not used (bsc#1004229)
%ifarch %ix86 x86_64
Recommends:     syslinux
%endif

Summary:        YaST2 - Bootloader Configuration
License:        GPL-2.0+
Group:          System/YaST

%description
This package contains the YaST2 component for bootloader configuration.

%prep
%setup -n %{name}-%{version}

%check
rake test:unit

%build

%install
rake install DESTDIR="%{buildroot}"

%post
%{fillup_only -n bootloader}

%files
%defattr(-,root,root)

# menu items

%dir %{yast_desktopdir}
%{yast_desktopdir}/bootloader.desktop

%dir %{yast_moduledir}
%{yast_moduledir}/*
%dir %{yast_clientdir}
%{yast_clientdir}/bootloader*.rb
%{yast_clientdir}/inst_*.rb
%dir %{yast_ybindir}
%{yast_ybindir}/*
%dir %{yast_scrconfdir}
%{yast_scrconfdir}/*.scr
%{yast_fillupdir}/*
%dir %{yast_schemadir}
%dir %{yast_schemadir}/autoyast
%dir %{yast_schemadir}/autoyast/rnc
%{yast_schemadir}/autoyast/rnc/bootloader.rnc
%{yast_libdir}/bootloader

%dir %{yast_docdir}
%doc %{yast_docdir}/COPYING
%doc %{yast_docdir}/README.md
%doc %{yast_docdir}/CONTRIBUTING.md

%changelog<|MERGE_RESOLUTION|>--- conflicted
+++ resolved
@@ -17,11 +17,7 @@
 
 
 Name:           yast2-bootloader
-<<<<<<< HEAD
-Version:        3.2.19
-=======
-Version:        3.1.210
->>>>>>> 1171ae40
+Version:        3.2.20
 Release:        0
 
 BuildRoot:      %{_tmppath}/%{name}-%{version}-build

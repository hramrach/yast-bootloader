#
# spec file for package yast2-bootloader
#
# Copyright (c) 2016 SUSE LINUX GmbH, Nuernberg, Germany.
#
# All modifications and additions to the file contributed by third parties
# remain the property of their copyright owners, unless otherwise agreed
# upon. The license for this file, and modifications and additions to the
# file, is the same license as for the pristine package itself (unless the
# license for the pristine package is not an Open Source License, in which
# case the license is the MIT License). An "Open Source License" is a
# license that conforms to the Open Source Definition (Version 1.9)
# published by the Open Source Initiative.

# Please submit bugfixes or comments via http://bugs.opensuse.org/
#


Name:           yast2-bootloader
<<<<<<< HEAD
Version:        3.2.25
=======
Version:        3.1.213
>>>>>>> d52b753f
Release:        0

BuildRoot:      %{_tmppath}/%{name}-%{version}-build
Source0:        %{name}-%{version}.tar.bz2

Url:            http://github.com/yast/yast-bootloader
BuildRequires:  yast2 >= 3.1.176
BuildRequires:  yast2-devtools >= 3.1.10
BuildRequires:  yast2-ruby-bindings >= 1.0.0
BuildRequires:  yast2-storage
# lenses needed also for tests
BuildRequires:  augeas-lenses
BuildRequires:  rubygem(%rb_default_ruby_abi:cfa_grub2) >= 0.5.1
BuildRequires:  rubygem(%rb_default_ruby_abi:rspec)
BuildRequires:  rubygem(%rb_default_ruby_abi:yast-rake)
PreReq:         /bin/sed %fillup_prereq
# Base classes for inst clients
Requires:       parted
# Yast::Execute class
Requires:       yast2 >= 3.1.176
Requires:       yast2-core >= 2.18.7
Requires:       yast2-packager >= 2.17.24
Requires:       yast2-pkg-bindings >= 2.17.25
Requires:       yast2-storage >= 2.18.18
# GrubCfg with boot_entries that filter out unbootable entries
Requires:       rubygem(%rb_default_ruby_abi:cfa_grub2) >= 0.5.1
# lenses are needed as cfa_grub2 depends only on augeas bindings, but also
# lenses are needed here
Requires:       augeas-lenses

Requires:       yast2-ruby-bindings >= 1.0.0

# only recommend syslinux, as it is not needed when generic mbr is not used (bsc#1004229)
%ifarch %ix86 x86_64
Recommends:     syslinux
%endif

Summary:        YaST2 - Bootloader Configuration
License:        GPL-2.0+
Group:          System/YaST

%description
This package contains the YaST2 component for bootloader configuration.

%prep
%setup -n %{name}-%{version}

%check
rake test:unit

%build

%install
rake install DESTDIR="%{buildroot}"

%post
%{fillup_only -n bootloader}

%files
%defattr(-,root,root)

# menu items

%dir %{yast_desktopdir}
%{yast_desktopdir}/bootloader.desktop

%dir %{yast_moduledir}
%{yast_moduledir}/*
%dir %{yast_clientdir}
%{yast_clientdir}/bootloader*.rb
%{yast_clientdir}/inst_*.rb
%dir %{yast_ybindir}
%{yast_ybindir}/*
%dir %{yast_scrconfdir}
%{yast_scrconfdir}/*.scr
%{yast_fillupdir}/*
%dir %{yast_schemadir}
%dir %{yast_schemadir}/autoyast
%dir %{yast_schemadir}/autoyast/rnc
%{yast_schemadir}/autoyast/rnc/bootloader.rnc
%{yast_libdir}/bootloader

%dir %{yast_docdir}
%doc %{yast_docdir}/COPYING
%doc %{yast_docdir}/README.md
%doc %{yast_docdir}/CONTRIBUTING.md

%changelog<|MERGE_RESOLUTION|>--- conflicted
+++ resolved
@@ -17,11 +17,7 @@
 
 
 Name:           yast2-bootloader
-<<<<<<< HEAD
-Version:        3.2.25
-=======
-Version:        3.1.213
->>>>>>> d52b753f
+Version:        3.2.26
 Release:        0
 
 BuildRoot:      %{_tmppath}/%{name}-%{version}-build

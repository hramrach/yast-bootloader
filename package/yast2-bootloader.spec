#
# spec file for package yast2-bootloader
#
# Copyright (c) 2013 SUSE LINUX Products GmbH, Nuernberg, Germany.
#
# All modifications and additions to the file contributed by third parties
# remain the property of their copyright owners, unless otherwise agreed
# upon. The license for this file, and modifications and additions to the
# file, is the same license as for the pristine package itself (unless the
# license for the pristine package is not an Open Source License, in which
# case the license is the MIT License). An "Open Source License" is a
# license that conforms to the Open Source Definition (Version 1.9)
# published by the Open Source Initiative.

# Please submit bugfixes or comments via http://bugs.opensuse.org/
#


Name:           yast2-bootloader
<<<<<<< HEAD
Version:        3.1.99
=======
Version:        3.1.94.5
>>>>>>> 70866c16
Release:        0

BuildRoot:      %{_tmppath}/%{name}-%{version}-build
Source0:        %{name}-%{version}.tar.bz2

Group:	        System/YaST
License:        GPL-2.0+
Url:            http://github.com/yast/yast-bootloader
BuildRequires:	yast2-devtools >= 3.1.10
BuildRequires:	yast2 >= 3.1.0
BuildRequires:  update-desktop-files
BuildRequires:  rubygem(rspec)
BuildRequires:  rubygem(yast-rake)
BuildRequires:  yast2-storage
PreReq:         /bin/sed %fillup_prereq
# Installation::*version variables
# Wizard::SetDialogTitleAndIcon
Requires:	yast2 >= 3.1.0
Requires:	yast2-packager >= 2.17.24
Requires:	yast2-pkg-bindings >= 2.17.25
Requires:	perl-Bootloader-YAML
Requires:	yast2-core >= 2.18.7
Requires:       yast2-storage >= 2.18.18 parted perl-Compress-Zlib

%ifarch %ix86 x86_64
Requires:	syslinux
%endif

Provides:	yast2-config-lilo yast2-config-bootloader
Obsoletes:	yast2-config-lilo yast2-config-bootloader
Provides:	yast2-agent-liloconf yast2-agent-prom
Obsoletes:	yast2-agent-liloconf yast2-agent-prom
Provides:	yast2-trans-inst-bootloader yast2-trans-lilo yast2-trans-boot
Obsoletes:	yast2-trans-inst-bootloader yast2-trans-lilo yast2-trans-boot
Provides:	y2c_boot y2t_boot
Obsoletes:	y2c_boot y2t_boot
Provides:	y2t_inst-bootloader yast2-agent-liloconf-devel yast2-agent-prom-devel
Obsoletes:	y2t_inst-bootloader yast2-agent-liloconf-devel yast2-agent-prom-devel

Requires:       yast2-ruby-bindings >= 1.0.0

Summary:	YaST2 - Bootloader Configuration

%description
This package contains the YaST2 component for bootloader configuration.

%package devel-doc
Requires:       yast2-bootloader = %version
Group:          System/YaST
Summary:        YaST2 - Bootloader Configuration - Development Documentation

%description devel-doc
This package contains development documentation for using the API
provided by yast2-bootloader package.

%prep
%setup -n %{name}-%{version}

%check
rake test:unit

%build
yardoc

%install
rake install DESTDIR="%{buildroot}"

%post
%{fillup_only -n bootloader}

%files
%defattr(-,root,root)

# menu items

%dir %{yast_desktopdir}
%{yast_desktopdir}/bootloader.desktop

%dir %{yast_yncludedir}
%dir %{yast_yncludedir}/bootloader
%{yast_yncludedir}/bootloader/*
%dir %{yast_moduledir}
%{yast_moduledir}/*
%dir %{yast_clientdir}
%{yast_clientdir}/bootloader*.rb
%{yast_clientdir}/inst_*.rb
%dir %{yast_ybindir}
%{yast_ybindir}/*
%dir %{yast_scrconfdir}
%{yast_scrconfdir}/*.scr
%{yast_fillupdir}/*
%dir %{yast_schemadir}
%dir %{yast_schemadir}/autoyast
%dir %{yast_schemadir}/autoyast/rnc
%{yast_schemadir}/autoyast/rnc/bootloader.rnc
%{yast_libdir}/bootloader

%dir %{yast_docdir}
%doc %{yast_docdir}/COPYING
%doc %{yast_docdir}/README
%doc %{yast_docdir}/CONTRIBUTING.md

%files devel-doc
%defattr(-,root,root)
%doc %{yast_docdir}/autodocs
<|MERGE_RESOLUTION|>--- conflicted
+++ resolved
@@ -17,11 +17,7 @@
 
 
 Name:           yast2-bootloader
-<<<<<<< HEAD
-Version:        3.1.99
-=======
-Version:        3.1.94.5
->>>>>>> 70866c16
+Version:        3.1.100
 Release:        0
 
 BuildRoot:      %{_tmppath}/%{name}-%{version}-build

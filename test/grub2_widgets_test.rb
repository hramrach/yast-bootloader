require_relative "test_helper"

require "bootloader/grub2_widgets"
require "cwm/rspec"

def assign_bootloader(name = "grub2")
  Bootloader::BootloaderFactory.clear_cache
  Bootloader::BootloaderFactory.current_name = name
end

def bootloader
  Bootloader::BootloaderFactory.current
end

# needed for custom widgets
def stub_widget_value(id, value)
  allow(Yast::UI).to receive(:QueryWidget).with(Id(id), :Value).and_return(value)
end

shared_examples "labeled widget" do
  it "has label" do
    expect(subject.label).to_not be_empty
  end

  it "has help" do
    expect(subject.help).to_not be_empty
  end
end

describe Bootloader::TimeoutWidget do
  subject(:widget) do
    described_class.new(hidden_menu_widget)
  end

  let(:hidden_menu_widget) { double(checked?: false) }

  before do
    assign_bootloader
  end

  it_behaves_like "labeled widget"

  it "has minimal value to -1 as unlimited" do
    expect(widget.minimum).to eq(-1)
  end

  it "has maximum value to 600" do
    expect(widget.maximum).to eq 600
  end

  it "is initialized to hidden timeout value if defined" do
    bootloader.grub_default.hidden_timeout = "10"
    expect(subject).to receive(:value=).with(10)

    subject.init
  end

  it "is initialized to timeout value otherwise" do
    bootloader.grub_default.hidden_timeout = ""
    bootloader.grub_default.timeout = "10"
    expect(subject).to receive(:value=).with(10)

    subject.init
  end

  context "hidden menu widget checked" do
    let(:hidden_menu_widget) { double(checked?: true) }

    it "stores its value to hidden_timeout configuration" do
      expect(subject).to receive(:value).and_return("20")
      subject.store

      expect(bootloader.grub_default.hidden_timeout).to eq "20"
    end

    it "stores \"0\" to timeout configuration" do
      expect(subject).to receive(:value).and_return("20")
      subject.store

      expect(bootloader.grub_default.timeout).to eq "0"
    end
  end

  context "hidden menu widget unchecked" do
    let(:hidden_menu_widget) { double(checked?: false) }

    it "stores its value to timeout configuration" do
      expect(subject).to receive(:value).and_return("20")
      subject.store

      expect(bootloader.grub_default.timeout).to eq "20"
    end

    it "stores \"0\" to hidden_timeout configuration" do
      expect(subject).to receive(:value).and_return("20")
      subject.store

      expect(bootloader.grub_default.hidden_timeout).to eq "0"
    end
  end
end

describe Bootloader::ActivateWidget do
  before do
    assign_bootloader
  end

  it_behaves_like "labeled widget"

  it "is initialized to activate flag" do
    bootloader.stage1.activate = true
    expect(subject).to receive(:value=).with(true)

    subject.init
  end

  it "stores activate flag" do
    expect(subject).to receive(:value).and_return(true)
    subject.store

    expect(bootloader.stage1.activate?).to eq true
  end
end

describe Bootloader::GenericMBRWidget do
  before do
    assign_bootloader
  end

  it_behaves_like "labeled widget"

  it "is initialized to generic MBR flag" do
    bootloader.stage1.generic_mbr = true
    expect(subject).to receive(:value=).with(true)

    subject.init
  end

  it "stores generic MBR flag" do
    expect(subject).to receive(:value).and_return(true)
    subject.store

    expect(bootloader.stage1.generic_mbr?).to eq true
  end
end

describe Bootloader::HiddenMenuWidget do
  before do
    assign_bootloader
  end

  it_behaves_like "labeled widget"

  it "is initialized as checked if hidden timeout value is bigger then zero" do
    bootloader.grub_default.hidden_timeout = "5"
    expect(subject).to receive(:value=).with(true)

    subject.init
  end
end

describe Bootloader::OSProberWidget do
  before do
    assign_bootloader
  end

  it_behaves_like "labeled widget"

  it "is initialized to os prober flag" do
    bootloader.grub_default.os_prober.enable
    expect(subject).to receive(:value=).with(true)

    subject.init
  end

  it "stores os prober flag" do
    expect(subject).to receive(:value).and_return(true)
    subject.store

    expect(bootloader.grub_default.os_prober).to be_enabled
  end
end

describe Bootloader::KernelAppendWidget do
  before do
    assign_bootloader
  end

  it_behaves_like "labeled widget"

  it "is initialized to kernel command line option" do
    bootloader.grub_default.kernel_params.replace("verbose showopts")
    expect(subject).to receive(:value=).with("verbose showopts")

    subject.init
  end

  it "stores text as kernel command line option" do
    expect(subject).to receive(:value).and_return("showopts quiet")
    subject.store

    expect(bootloader.grub_default.kernel_params.serialize).to eq "showopts quiet"
  end
end

describe Bootloader::PMBRWidget do
  before do
    assign_bootloader
  end

  it_behaves_like "labeled widget"

  it "is initialized to pmbr action" do
    bootloader.pmbr_action = :add
    expect(subject).to receive(:value=).with(:add)

    subject.init
  end

  it "stores pmbr action" do
    expect(subject).to receive(:value).and_return(:remove)
    subject.store

    expect(bootloader.pmbr_action).to eq :remove
  end

  it "offer set, remove and no action options" do
    expect(subject.items.size).to eq 3
  end
end

describe Bootloader::SecureBootWidget do
  before do
    assign_bootloader("grub2-efi")
  end

  it_behaves_like "labeled widget"

  it "is initialized to secure boot flag" do
    bootloader.secure_boot = true
    expect(subject).to receive(:value=).with(true)

    subject.init
  end

  it "stores secure boot flag flag" do
    expect(subject).to receive(:value).and_return(true)
    subject.store

    expect(bootloader.secure_boot).to eq true
  end
end

describe Bootloader::TrustedBootWidget do
  include_examples "CWM::AbstractWidget"
end

describe Bootloader::GrubPasswordWidget do
  before do
    assign_bootloader
  end

  it "has help" do
    expect(subject.help).to_not be_empty
  end

  it "has own complex content" do
    expect(subject.contents).to be_a Yast::Term
  end

  context "validation" do
    before do
      stub_widget_value(:use_pas, true)
    end

    it "is valid if password is not used" do
      stub_widget_value(:use_pas, false)

      expect(subject.validate).to eq true
    end

    it "reports error if password is empty" do
      stub_widget_value(:pw1, "")

      expect(Yast::Report).to receive(:Error)
      expect(Yast::UI).to receive(:SetFocus).with(Id(:pw1))

      expect(subject.validate).to eq false
    end

    it "reports error if passwords do not match" do
      stub_widget_value(:pw1, "a")
      stub_widget_value(:pw2, "b")

      expect(Yast::Report).to receive(:Error)
      expect(Yast::UI).to receive(:SetFocus).with(Id(:pw1))

      expect(subject.validate).to eq false
    end

    it "is valid if both password field are same and non-empty" do
      stub_widget_value(:pw1, "a")
      stub_widget_value(:pw2, "a")

      expect(subject.validate).to eq true
    end
  end

  context "initialization" do
    before do
      allow(Yast::UI).to receive(:ChangeWidget)
    end

    context "password is configured" do
      before do
        bootloader.password.used = true
      end

      it "checks use password checkbox" do
        expect(Yast::UI).to receive(:ChangeWidget).with(Id(:use_pas), :Value, true)

        subject.init
      end

      it "enables password1 field" do
        expect(Yast::UI).to receive(:ChangeWidget).with(Id(:pw1), :Enabled, true)

        subject.init
      end

      it "enables password2 field" do
        expect(Yast::UI).to receive(:ChangeWidget).with(Id(:pw2), :Enabled, true)

        subject.init
      end

      it "enables unrestricted password checkbox" do
        expect(Yast::UI).to receive(:ChangeWidget).with(Id(:unrestricted_pw), :Enabled, true)

        subject.init
      end
    end

    context "password is not configured" do
      before do
        bootloader.password.used = false
      end

      it "unchecks use password checkbox" do
        expect(Yast::UI).to receive(:ChangeWidget).with(Id(:use_pas), :Value, false)

        subject.init
      end

      it "disables password1 field" do
        expect(Yast::UI).to receive(:ChangeWidget).with(Id(:pw1), :Enabled, false)

        subject.init
      end

      it "disables password2 field" do
        expect(Yast::UI).to receive(:ChangeWidget).with(Id(:pw2), :Enabled, false)

        subject.init
      end

      it "disables unrestricted password checkbox" do
        expect(Yast::UI).to receive(:ChangeWidget).with(Id(:unrestricted_pw), :Enabled, false)

        subject.init
      end
    end

    it "sets unresticted boot flag to its checkbox" do
      bootloader.password.unrestricted = false
      expect(Yast::UI).to receive(:ChangeWidget).with(Id(:unrestricted_pw), :Value, false)

      subject.init
    end
  end

  context "event handling" do
    it "does nothing unless use password check is changed" do
      expect(Yast::UI).to_not receive(:ChangeWidget)

      subject.handle("ID" => :pw1)
    end

    it "enables passwords and unresticted password widgets if checked" do
      allow(Yast::UI).to receive(:QueryWidget).with(Id(:use_pas), :Value).and_return(true)

      expect(Yast::UI).to receive(:ChangeWidget).with(Id(:unrestricted_pw), :Enabled, true)
      expect(Yast::UI).to receive(:ChangeWidget).with(Id(:pw1), :Enabled, true)
      expect(Yast::UI).to receive(:ChangeWidget).with(Id(:pw2), :Enabled, true)

      subject.handle("ID" => :use_pas)
    end

    it "disables passwords and unresticted password widgets if unchecked" do
      allow(Yast::UI).to receive(:QueryWidget).with(Id(:use_pas), :Value).and_return(false)

      expect(Yast::UI).to receive(:ChangeWidget).with(Id(:unrestricted_pw), :Enabled, false)
      expect(Yast::UI).to receive(:ChangeWidget).with(Id(:pw1), :Enabled, false)
      expect(Yast::UI).to receive(:ChangeWidget).with(Id(:pw2), :Enabled, false)

      subject.handle("ID" => :use_pas)
    end
  end

  context "storing content" do
    context "use password checkbox unchecked" do
      it "sets that password protection is not used" do
        allow(Yast::UI).to receive(:QueryWidget).with(Id(:use_pas), :Value).and_return(false)

        subject.store

        expect(bootloader.password.used).to eq false
      end

      it "removes rd.shell parameter from kernel command line" do
        allow(Yast::UI).to receive(:QueryWidget).with(Id(:use_pas), :Value).and_return(false)
        bootloader.grub_default.kernel_params.add_parameter("rd.shell", "0")

        subject.store

        expect(bootloader.grub_default.kernel_params.parameter("rd.shell")).to eq false
      end
    end

    context "use password checkbox checked" do
      before do
        allow(Yast::UI).to receive(:QueryWidget).with(Id(:use_pas), :Value).and_return(true)
        allow(Yast::UI).to receive(:QueryWidget).with(Id(:pw1), :Value).and_return("pwd")
        allow(Yast::UI).to receive(:QueryWidget).with(Id(:unrestricted_pw), :Value).and_return(true)
        # mock out setting password as it require external grub2 utility for pwd encryption
        allow(bootloader.password).to receive(:password=)
      end

      it "sets that password protection is used" do
        allow(Yast::UI).to receive(:QueryWidget).with(Id(:use_pas), :Value).and_return(true)

        subject.store

        expect(bootloader.password.used).to eq true
      end

      it "sets password unrestricted value" do
        expect(Yast::UI).to receive(:QueryWidget).with(Id(:unrestricted_pw), :Value).and_return(false)

        subject.store

        expect(bootloader.password.unrestricted?).to eq false
      end

      it "sets password value if its value changed" do
        expect(Yast::UI).to receive(:QueryWidget).with(Id(:pw1), :Value).and_return("pwd")

        # mock setting it as it internally hash its value, so hard to verify it
        expect(bootloader.password).to receive(:password=).with("pwd")
        subject.store
      end

      it "adds rd.shell=0 parameter to kernel command line if unrestricted mode is used" do
        expect(Yast::UI).to receive(:QueryWidget).with(Id(:unrestricted_pw), :Value).and_return(true)
        subject.store

        expect(bootloader.grub_default.kernel_params.parameter("rd.shell")).to eq "0"
      end
    end
  end
end

describe Bootloader::ConsoleWidget do
  before do
    assign_bootloader
  end

  it "has own complex content" do
    expect(subject.contents).to be_a Yast::Term
  end

  context "validation" do
    it "is valid if serial console is not used" do
      stub_widget_value(:console_frame, false)

      expect(subject.validate).to eq true
    end

    it "is valid if serial console arguments are provided" do
      stub_widget_value(:console_frame, true)
      stub_widget_value(:console_args, "serial --unit=0 --speed=9600 --parity=no --stop=8")

      expect(subject.validate).to eq true
    end

    it "reports an error if serial console is used without arguments" do
      stub_widget_value(:console_frame, true)
      stub_widget_value(:console_args, "")

      expect(Yast::Report).to receive(:Error)
      expect(Yast::UI).to receive(:SetFocus).with(Id(:console_args))
      expect(subject.validate).to eq false
    end

    it "reports an error if serial console is not correct" do
      stub_widget_value(:console_frame, true)
      stub_widget_value(:console_args, "serial --speed=5")

      expect(Yast::Report).to receive(:Error)
      expect(Yast::UI).to receive(:SetFocus).with(Id(:console_args))
      expect(subject.validate).to eq false
    end

  end

  context "initialization" do
    before do
      allow(Yast::UI).to receive(:ChangeWidget)
    end

    it "checks serial console checkbox if grub use it" do
      bootloader.grub_default.terminal = :serial

      expect(Yast::UI).to receive(:ChangeWidget).with(Id(:console_frame), :Value, true)

      subject.init
    end

    it "fills serial console parameters" do
      bootloader.grub_default.serial_console = "serial --unit=1"

      expect(Yast::UI).to receive(:ChangeWidget).with(Id(:console_args), :Value, "serial --unit=1")

      subject.init
    end

    it "checks graphical console checkbox if grub use it" do
      bootloader.grub_default.terminal = :gfxterm

      expect(Yast::UI).to receive(:ChangeWidget).with(Id(:gfxterm_frame), :Value, true)

      subject.init
    end

    it "fills list of available graphical resolutions and select current one" do
      bootloader.grub_default.gfxmode = "0x380"
      expect(Yast::UI).to receive(:ChangeWidget).with(Id(:gfxmode), :Value, "0x380")
      expect(Yast::UI).to receive(:ChangeWidget).with(Id(:gfxmode), :Items, anything)

      subject.init
    end

    it "sets current grub theme" do
      bootloader.grub_default.theme = "/usr/share/grub2/theme"

      expect(Yast::UI).to receive(:ChangeWidget).with(Id(:theme), :Value, "/usr/share/grub2/theme")

      subject.init
    end
  end

  context "event handling" do
    it "does nothing unless browse button pressed" do
      expect(Yast::UI).to_not receive(:ChangeWidget)

      subject.handle("ID" => :theme)
    end

    it "open file selecter after button pressed and store its result to theme widget" do
      expect(Yast::UI).to receive(:AskForExistingFile).and_return("/boot/grub2/cool_theme")
      expect(Yast::UI).to receive(:ChangeWidget).with(Id(:theme), :Value, "/boot/grub2/cool_theme")

      subject.handle("ID" => :browsegfx)
    end

    it "does not update theme field if file selector is canceled" do
      expect(Yast::UI).to receive(:AskForExistingFile).and_return(nil)
      expect(Yast::UI).to_not receive(:ChangeWidget)

      subject.handle("ID" => :browsegfx)
    end
  end

  context "storing content" do
    before do
      allow(Yast::UI).to receive(:QueryWidget).with(Id(:console_frame), :Value).and_return(false)
      allow(Yast::UI).to receive(:QueryWidget).with(Id(:gfxterm_frame), :Value).and_return(false)
      allow(Yast::UI).to receive(:QueryWidget).with(Id(:gfxmode), :Value).and_return("")
      allow(Yast::UI).to receive(:QueryWidget).with(Id(:theme), :Value).and_return("")
    end

    it "sets terminal to serial using serial parameters if serial console selected" do
      allow(Yast::UI).to receive(:QueryWidget).with(Id(:console_frame), :Value).and_return(true)
      allow(Yast::UI).to receive(:QueryWidget).with(Id(:console_args), :Value)
        .and_return("serial --unit=1 --speed=9600 --parity=even")

      subject.store

      expect(bootloader.grub_default.terminal).to eq :serial
      expect(bootloader.grub_default.serial_console).to eq "serial --unit=1 --speed=9600 --parity=even"
      # it also sets console args to kernel params, but it will be duplication of serial console test
    end

    it "sets terminal to graphical one if graphical console is checked" do
      expect(Yast::UI).to receive(:QueryWidget).with(Id(:gfxterm_frame), :Value).and_return(true)

      subject.store

      expect(bootloader.grub_default.terminal).to eq :gfxterm
    end

    it "sets serial terminal if both graphical and serial is selected" do
      expect(Yast::UI).to receive(:QueryWidget).with(Id(:console_frame), :Value).and_return(true)
      expect(Yast::UI).to receive(:QueryWidget).with(Id(:gfxterm_frame), :Value).and_return(true)
      allow(Yast::UI).to receive(:QueryWidget).with(Id(:console_args), :Value)
        .and_return("serial --unit=1 --speed=9600 --parity=even")

      subject.store

      expect(bootloader.grub_default.terminal).to eq :serial
    end

    it "sets console terminal if neither graphical nor serial console selected" do
      expect(Yast::UI).to receive(:QueryWidget).with(Id(:console_frame), :Value).and_return(false)
      expect(Yast::UI).to receive(:QueryWidget).with(Id(:gfxterm_frame), :Value).and_return(false)

      subject.store

      expect(bootloader.grub_default.terminal).to eq :console
    end

    it "stores theme value" do
      expect(Yast::UI).to receive(:QueryWidget).with(Id(:theme), :Value).and_return("/boot/grub2/cool_theme")

      subject.store

      expect(bootloader.grub_default.theme).to eq "/boot/grub2/cool_theme"
    end

    it "stores graphical mode" do
      expect(Yast::UI).to receive(:QueryWidget).with(Id(:gfxmode), :Value).and_return("0x860")

      subject.store

      expect(bootloader.grub_default.gfxmode).to eq "0x860"
    end
  end
end

describe Bootloader::DefaultSectionWidget do
  before do
    sections = [
      { title: "openSUSE", path: "openSUSE" },
      { title: "windows", path: "windows" }
    ]
    grub_cfg = double(boot_entries: sections)
    assign_bootloader
    sections = Bootloader::Sections.new(grub_cfg)
    # fake section list
    allow(bootloader).to receive(:sections).and_return(sections)
  end

  it_behaves_like "labeled widget"

  it "is initialized to current default section" do
    bootloader.sections.default = "openSUSE"
    expect(subject).to receive(:value=).with("openSUSE")

    subject.init
  end

  it "stores default section" do
    expect(subject).to receive(:value).and_return("openSUSE")
    subject.store

    expect(bootloader.sections.default).to eq "openSUSE"
  end

  it "enlists all available sections" do
    sections = [["openSUSE", "openSUSE"], ["windows", "windows"]]

    expect(subject.items).to eq(sections)
  end
end

describe Bootloader::LoaderLocationWidget do
  include_examples "CWM::CustomWidget"
end

describe Bootloader::DeviceMapWidget do
  before do
    assign_bootloader
  end

  it_behaves_like "labeled widget"

  it "opens device map dialog after pressing" do
    expect(Bootloader::DeviceMapDialog).to receive(:run)

    subject.handle
  end
end

<<<<<<< HEAD
describe Bootloader::KernelTab do
  include_examples "CWM::Tab"
end

describe Bootloader::BootCodeTab do
  include_examples "CWM::Tab"
end

describe Bootloader::BootloaderTab do
  include_examples "CWM::Tab"
=======
describe Bootloader::TrustedBootWidget do
  before do
    assign_bootloader
  end

  it_behaves_like "labeled widget"

  it "check if trusted platform is found for legacy boot when enabled" do
    expect(Dir).to receive(:glob).and_return([])
    expect(Yast::Popup).to receive(:ContinueCancel).and_return(false)

    allow(subject).to receive(:value).and_return(true)

    expect(subject.validate).to eq false
  end
>>>>>>> 3a1dba4b
end<|MERGE_RESOLUTION|>--- conflicted
+++ resolved
@@ -701,18 +701,7 @@
   end
 end
 
-<<<<<<< HEAD
-describe Bootloader::KernelTab do
-  include_examples "CWM::Tab"
-end
-
-describe Bootloader::BootCodeTab do
-  include_examples "CWM::Tab"
-end
-
-describe Bootloader::BootloaderTab do
-  include_examples "CWM::Tab"
-=======
+
 describe Bootloader::TrustedBootWidget do
   before do
     assign_bootloader
@@ -728,5 +717,16 @@
 
     expect(subject.validate).to eq false
   end
->>>>>>> 3a1dba4b
+end
+
+describe Bootloader::KernelTab do
+  include_examples "CWM::Tab"
+end
+
+describe Bootloader::BootCodeTab do
+  include_examples "CWM::Tab"
+end
+
+describe Bootloader::BootloaderTab do
+  include_examples "CWM::Tab"
 end
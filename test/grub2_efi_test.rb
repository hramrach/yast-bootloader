--- conflicted
+++ resolved
@@ -36,13 +36,9 @@
       subject.write
     end
 
-<<<<<<< HEAD
-    xit "calls grub2-install with respective secure boot configuration" do
+    xit "calls grub2-install with respective secure boot and trusted boot configuration" do
       # This test fails (only!) in Travis with
       # Failure/Error: subject.write Storage::Exception: Storage::Exception
-=======
-    it "calls grub2-install with respective secure boot and trusted boot configuration" do
->>>>>>> 55391d90
       grub_install = double(Bootloader::GrubInstall)
       expect(grub_install).to receive(:execute).with(secure_boot: true, trusted_boot: true)
       allow(Bootloader::GrubInstall).to receive(:new).and_return(grub_install)
@@ -53,13 +49,9 @@
       subject.write
     end
 
-<<<<<<< HEAD
-    xit "writes secure boot configuration to bootloader sysconfig" do
+    xit "writes secure boot and trusted boot configuration to bootloader sysconfig" do
       # This test fails (only!) in Travis with
       # Failure/Error: subject.write Storage::Exception: Storage::Exception
-=======
-    it "writes secure boot and trusted boot configuration to bootloader sysconfig" do
->>>>>>> 55391d90
       sysconfig = double(Bootloader::Sysconfig)
       expect(sysconfig).to receive(:write)
       expect(Bootloader::Sysconfig).to receive(:new)
